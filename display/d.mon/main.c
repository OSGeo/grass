/****************************************************************************
 *
 * MODULE:       d.mon
 * AUTHOR(S):    Martin Landa <landa.martin gmail.com>
 * PURPOSE:      Controls graphics monitors for CLI
 * COPYRIGHT:    (C) 2011-2015 by Martin Landa, and the GRASS Development Team
 *
 *               This program is free software under the GNU General
 *               Public License (>=v2). Read the file COPYING that
 *               comes with GRASS for details.
 *
 *****************************************************************************/

/*
   Functionality:

   d.mon delegates rendering to Python script [1] through GRASS_RENDER_COMMAND
   [2]. See also document [3].

<<<<<<< HEAD
 [1] https://github.com/OSGeo/grass/tree/master/display/d.mon/render_cmd.py
 [2] https://github.com/OSGeo/grass/tree/master/lib/display/r_raster.c#L107
 [3] https://grass.osgeo.org/grass80/manuals/displaydrivers.html
=======
   [1] display/d.mon/render_cmd.py
   [2] lib/display/r_raster.c
   [3] https://grass.osgeo.org/grass-devel/manuals/displaydrivers.html
>>>>>>> 8422103f

 */

#include <stdlib.h>
#include <string.h>

#include <grass/gis.h>
#include <grass/display.h>
#include <grass/glocale.h>

#include "proto.h"

int main(int argc, char *argv[])
{
    struct GModule *module;
    struct Option *start_opt, *select_opt, *stop_opt, *output_opt, *width_opt,
        *height_opt, *bgcolor_opt, *res_opt;
    struct Flag *list_flag, *selected_flag, *select_flag, *release_flag,
        *cmd_flag, *truecolor_flag, *update_flag, *x_flag, *sfile_flag;

    int nopts, ret;
    const char *mon;

    G_gisinit(argv[0]);

    module = G_define_module();
    G_add_keyword(_("display"));
    G_add_keyword(_("graphics"));
    G_add_keyword(_("monitors"));
    module->description =
        _("Controls graphics display monitors from the command line.");

    start_opt = G_define_option();
    start_opt->key = "start";
    start_opt->type = TYPE_STRING;
    start_opt->description = _("Name of monitor to start");
    start_opt->options = "wx0,wx1,wx2,wx3,wx4,wx5,wx6,wx7,png,ps,html,cairo";
    start_opt->guisection = _("Manage");

    stop_opt = G_define_option();
    stop_opt->key = "stop";
    stop_opt->type = TYPE_STRING;
    stop_opt->description = _("Name of monitor to stop");
    stop_opt->options = "wx0,wx1,wx2,wx3,wx4,wx5,wx6,wx7,png,ps,html,cairo";
    stop_opt->guisection = _("Manage");

    select_opt = G_define_option();
    select_opt->key = "select";
    select_opt->type = TYPE_STRING;
    select_opt->description = _("Name of monitor to select");
    select_opt->options = "wx0,wx1,wx2,wx3,wx4,wx5,wx6,wx7,png,ps,html,cairo";
    select_opt->guisection = _("Manage");

    width_opt = G_define_option();
    width_opt->key = "width";
    width_opt->label =
        _("Width for display monitor if not set by GRASS_RENDER_WIDTH");
    width_opt->description = _("Default value: 720");
    width_opt->type = TYPE_INTEGER;
    width_opt->key_desc = "value";
    width_opt->guisection = _("Settings");

    height_opt = G_define_option();
    height_opt->key = "height";
    height_opt->label =
        _("Height for display monitor if not set by GRASS_RENDER_HEIGHT");
    height_opt->description = _("Default value: 480");
    height_opt->type = TYPE_INTEGER;
    height_opt->key_desc = "value";
    height_opt->guisection = _("Settings");

    res_opt = G_define_option();
    res_opt->key = "resolution";
    res_opt->label = _("Dimensions of display monitor versus current size");
    res_opt->description =
        _("Example: resolution=2 enlarge display monitor twice to 1280x960");
    res_opt->type = TYPE_INTEGER;
    res_opt->key_desc = "value";
    res_opt->guisection = _("Settings");

    bgcolor_opt = G_define_standard_option(G_OPT_CN);
    bgcolor_opt->key = "bgcolor";
    bgcolor_opt->label = _("Background color");
    bgcolor_opt->answer = DEFAULT_BG_COLOR;
    bgcolor_opt->guisection = _("Settings");

    output_opt = G_define_standard_option(G_OPT_F_OUTPUT);
    output_opt->required = NO;
    output_opt->label = _("Name for output file (when starting new monitor)");
    output_opt->description = _("Ignored for 'wx' monitors");
    output_opt->guisection = _("Settings");

    list_flag = G_define_flag();
    list_flag->key = 'l';
    list_flag->description = _("List running monitors and exit");
    list_flag->guisection = _("Print");

    selected_flag = G_define_flag();
    selected_flag->key = 'p';
    selected_flag->description =
        _("Print name of currently selected monitor and exit");
    selected_flag->guisection = _("Print");

    cmd_flag = G_define_flag();
    cmd_flag->key = 'c';
    cmd_flag->description =
        _("Print commands for currently selected monitor and exit");
    cmd_flag->guisection = _("Print");

    sfile_flag = G_define_flag();
    sfile_flag->key = 'g';
    sfile_flag->description =
        _("Print path to support files of currently selected monitor and exit");

    select_flag = G_define_flag();
    select_flag->key = 's';
    select_flag->description = _("Do not automatically select when starting");
    select_flag->guisection = _("Manage");

    release_flag = G_define_flag();
    release_flag->key = 'r';
    release_flag->description =
        _("Release and stop currently selected monitor and exit");
    release_flag->guisection = _("Manage");

    truecolor_flag = G_define_flag();
    truecolor_flag->key = 't';
    truecolor_flag->description = _("Disable true colors");
    truecolor_flag->guisection = _("Settings");

    update_flag = G_define_flag();
    update_flag->key = 'u';
    update_flag->label = _("Open output file in update mode");
    update_flag->description = _("Requires --overwrite flag");
    update_flag->guisection = _("Settings");

    x_flag = G_define_flag();
    x_flag->key = 'x';
    x_flag->label =
        _("Launch light-weight wx monitor without toolbars and statusbar");
    x_flag->description = _("Requires 'start=wx0-7'");
    x_flag->guisection = _("Settings");

    if (G_parser(argc, argv))
        exit(EXIT_FAILURE);

    if (x_flag->answer && start_opt->answer &&
        strncmp(start_opt->answer, "wx", 2) != 0)
        G_warning(_("Flag -%c has effect only for wx monitors (%s=wx0-7)"),
                  x_flag->key, start_opt->key);

    if (selected_flag->answer || release_flag->answer || cmd_flag->answer ||
        sfile_flag->answer) {
        if (list_flag->answer)
            G_warning(_("Flag -%c ignored"), list_flag->key);
        mon = G_getenv_nofatal("MONITOR");
        if (mon) {
            if (selected_flag->answer) {
                G_verbose_message(_("Currently selected monitor:"));
                fprintf(stdout, "%s\n", mon);
            }
            else if (cmd_flag->answer) {
                G_message(_("List of commands for monitor <%s>:"), mon);
                list_cmd(mon, stdout);
            }
            else if (sfile_flag->answer) {
                list_files(mon, stdout);
            }
            else if (mon) { /* release */
                G_unsetenv("MONITOR");
                G_verbose_message(_("Monitor <%s> released"), mon);
                ret = stop_mon(mon);
            }
        }
        else
            G_important_message(_("No monitor selected"));

        exit(EXIT_SUCCESS);
    }

    if (list_flag->answer) {
        print_list(stdout);
        exit(EXIT_SUCCESS);
    }

    nopts = 0;
    if (start_opt->answer)
        nopts++;
    if (stop_opt->answer)
        nopts++;
    if (select_opt->answer)
        nopts++;

    if (nopts != 1)
        G_fatal_error(_("Either <%s>, <%s> or <%s> must be given"),
                      start_opt->key, stop_opt->key, select_opt->key);

    if (output_opt->answer &&
        (!start_opt->answer || strncmp(start_opt->answer, "wx", 2) == 0))
        G_warning(_("Option <%s> ignored"), output_opt->key);

    if (start_opt->answer) {
        int width, height;

        width = width_opt->answer ? atoi(width_opt->answer) : 0;
        height = height_opt->answer ? atoi(height_opt->answer) : 0;
        if (width < 1) {
            char *env_width = getenv("GRASS_RENDER_WIDTH");

            if (env_width)
                width = atoi(env_width);
        }
        if (height < 1) {
            char *env_height = getenv("GRASS_RENDER_HEIGHT");

            if (env_height)
                height = atoi(env_height);
        }
        if (width < 1)
            width = DEFAULT_WIDTH;
        if (height < 1)
            height = DEFAULT_HEIGHT;

        if (res_opt->answer) {
            int res;

            res = atoi(res_opt->answer);
            width *= res;
            height *= res;
        }

        G_debug(1, "Monitor width/height = %d/%d", width, height);

        ret = start_mon(start_opt->answer, output_opt->answer,
                        !select_flag->answer, width, height,
                        bgcolor_opt->answer, !truecolor_flag->answer,
                        x_flag->answer, update_flag->answer);
        if (output_opt->answer && !update_flag->answer) {
            D_open_driver();
            D_setup_unity(0);
            D_erase(bgcolor_opt->answer);
            D_close_driver();
        }
    }

    if (stop_opt->answer)
        ret = stop_mon(stop_opt->answer);

    if (select_opt->answer)
        ret = select_mon(select_opt->answer);

    if (ret != 0)
        exit(EXIT_FAILURE);

    exit(EXIT_SUCCESS);
}<|MERGE_RESOLUTION|>--- conflicted
+++ resolved
@@ -17,15 +17,9 @@
    d.mon delegates rendering to Python script [1] through GRASS_RENDER_COMMAND
    [2]. See also document [3].
 
-<<<<<<< HEAD
- [1] https://github.com/OSGeo/grass/tree/master/display/d.mon/render_cmd.py
- [2] https://github.com/OSGeo/grass/tree/master/lib/display/r_raster.c#L107
- [3] https://grass.osgeo.org/grass80/manuals/displaydrivers.html
-=======
    [1] display/d.mon/render_cmd.py
    [2] lib/display/r_raster.c
    [3] https://grass.osgeo.org/grass-devel/manuals/displaydrivers.html
->>>>>>> 8422103f
 
  */
 
