/* draw.c:
 *    Compute position of legend, title, labels and ticks
 *    Extracted from original d.legend/main.c for background purpose
 *    Moving to separate file: Adam Laza, GSoC 2016
 *
 *    Copyright (C) 2014 by Hamish Bowman, and the GRASS Development Team*
 *    This program is free software under the GPL (>=v2)
 *    Read the COPYING file that comes with GRASS for details.
 */

#include <stdlib.h>
#include <string.h>
#include <math.h>
#include <grass/gis.h>
#include <grass/raster.h>
#include <grass/raster3d.h>
#include <grass/display.h>
#include <grass/glocale.h>
#include "local_proto.h"

void draw(const char *map_name, int maptype, int color, int thin, int lines,
          int steps, int fp, int label_indent, int hide_catnum, int hide_catstr,
          int show_ticks, int hide_nodata, int do_smooth,
          struct Categories cats, struct Colors colors, double X0, double X1,
          double Y0, double Y1, int flip, int UserRange, double UserRangeMin,
          double UserRangeMax, double *catlist, int catlistCount,
          int use_catlist, int ticksCount, double fontsize, double tit_fontsize,
          const char *title, double *tick_values, double t_step, int colorb,
          int colorbg, struct Option *opt_use, struct Option *opt_at,
          struct Option *opt_fontsize, struct Option *opt_tstep,
          struct Option *opt_range, struct Flag *histo, struct Flag *hidestr,
          int log_sc, int draw, int digits, char *units)
{
    char buff[512];
    int black, white;
    int cats_num;
    int cur_dot_row;
    int do_cats;
    int dots_per_line;
    int i, j, k;
    double t, b, l, r;
    char *cstr;
    double x_box[5], y_box[5];
    struct Range range;
    struct FPRange fprange, render_range;
    CELL min_ind, max_ind;
    DCELL dmin, dmax, val, eps_min, eps = 1.0;
    CELL min_colr, max_colr;
    DCELL min_dcolr, max_dcolr;
    int x0, x1, y0, y1, xyTemp;
    int SigDigits;
    unsigned int MaxLabelLen;
    char DispFormat[6]; /*  %.Xf\0  */
    double maxCat;
    int horiz;
    char *units_bottom;
    double t_start;
    double max_hist;
    double txsiz, titsiz;
    int tcell;
    float ScaleFactor = 1.0;
    double x_tit, y_tit, x1_tit;
    double x0bg, y0bg, x1bg, y1bg;
    double wleg, lleg;
    int true_l, true_r;
    int dx, dy;
    double coef;
    double ppl;
    double bb, bt, bl, br;
    char MaxLabel[513];
    double num;
    int MaxLabelW, LabelW;

    if (draw) {
        /* init colors */
        black = D_translate_color(DEFAULT_FG_COLOR);
        white = D_translate_color(DEFAULT_BG_COLOR);
    }

    /* Figure out where to put text */
    D_setup_unity(0);
    D_get_src(&t, &b, &l, &r);

    x0 = l + (int)((r - l) * X0 / 100.);
    x1 = l + (int)((r - l) * X1 / 100.);
    y0 = t +
         (int)((b - t) * (100. - Y0) / 100.); /* make lower left the origin */
    y1 = t + (int)((b - t) * (100. - Y1) / 100.);

    if (y0 > y1) {    /* allow for variety in order of corner */
        flip = !flip; /*   selection without broken output    */
        xyTemp = y0;
        y0 = y1;
        y1 = xyTemp;
    }
    if (x0 > x1) {
        xyTemp = x0;
        x0 = x1;
        x1 = xyTemp;
    }

    if (x0 == x1)
        x1++; /* avoid 0 width boxes */
    if (y0 == y1)
        y1++;

    if (draw) {
        if ((x0 < l) || (x1 > r) || (y0 < t) ||
            (y1 > b)) /* for mouse or at= 0- or 100+; needs to be after order
                         check */
            G_warning(_("Legend box lies outside of frame. Text may not "
                        "display properly."));
    }

    horiz = (x1 - x0 > y1 - y0);
    if (horiz && draw)
        G_message(_("Drawing horizontal legend as box width exceeds height"));

    if (!fp && horiz) /* better than nothing */
        do_smooth = TRUE;

    MaxLabelLen = 0; /* init variable */
    MaxLabelW = 0;

    /* How many categories to show */
    /* not fp */
    if (!fp) {
        if (Rast_read_range(map_name, "", &range) == -1)
            G_fatal_error(
                _("Range information for <%s> not available (run r.support)"),
                map_name);

        Rast_get_range_min_max(&range, &min_ind, &max_ind);
        if (Rast_is_c_null_value(&min_ind))
            G_fatal_error(_("Input map contains no data"));

        Rast_get_c_color_range(&min_colr, &max_colr, &colors);

        if (UserRange) {
            if (min_ind < UserRangeMin)
                min_ind = (int)ceil(UserRangeMin);
            if (max_ind > UserRangeMax)
                max_ind = (int)floor(UserRangeMax);
            if (min_ind > UserRangeMin) {
                min_ind = UserRangeMin < min_colr ? min_colr
                                                  : (int)ceil(UserRangeMin);
                if (draw)
                    G_warning(_(
                        "Requested range exceeds lower limit of actual data"));
            }
            if (max_ind < UserRangeMax) {
                max_ind = UserRangeMax > max_colr ? max_colr
                                                  : (int)floor(UserRangeMax);
                if (draw)
                    G_warning(_(
                        "Requested range exceeds upper limit of actual data"));
            }
        }

        /*  cats_num is total number of categories in raster                  */
        /*  do_cats is  total number of categories to be displayed            */
        /*  k is number of cats to be displayed after skipping unlabeled cats */
        /*  lines is number of text lines/legend window                       */

        cats_num = max_ind - min_ind + 1;

        if (lines == 0)
            lines = cats_num;

        do_cats = cats_num > lines ? lines : cats_num;

        if (do_cats == cats_num)
            lines = (int)ceil((1.0 * lines) / thin);

        if (!use_catlist) {
            catlist = (double *)G_calloc(lines + 1, sizeof(double));
            catlistCount = lines;
        }
        /* see how many boxes there REALLY will be */
        maxCat = 0.0;
        for (i = min_ind, j = 1, k = 0; j <= do_cats && i <= max_ind;
             j++, i += thin) {
            if (!flip)
                cstr = Rast_get_c_cat(&i, &cats);
            else {
                CELL cat = max_ind - (i - min_ind);

                cstr = Rast_get_c_cat(&cat, &cats);
            }

            if (!use_catlist)
                catlist[j - 1] = (double)i;

            if (!cstr[0]) { /* no cat label found, skip str output */
                if (hide_nodata)
                    continue;
            }
            else { /* ie has a label */
                if (!hide_catstr && (MaxLabelLen < strlen(cstr))) {
                    MaxLabelLen = strlen(cstr);
                    snprintf(MaxLabel, sizeof(MaxLabel), "%s", cstr);
                }
            }

            if (!hide_catnum)
                if (i > maxCat)
                    maxCat = (double)i;
            k++; /* count of actual boxes drawn (hide_nodata option invaidates
                    using j-1) */
        }
        lines = k;

        /* figure out how long the category + label will be */
        if (use_catlist) {
            MaxLabelLen = 0;
            maxCat = 0; /* reset */
            for (i = 0, k = 0; i < catlistCount; i++) {
                if ((catlist[i] < min_ind) || (catlist[i] > max_ind)) {
                    G_fatal_error(
                        _("use=%s out of range [%d,%d] (extend with range= ?)"),
                        opt_use->answers[i], min_ind, max_ind);
                }

                cstr = Rast_get_d_cat(&catlist[i], &cats);
                if (!cstr[0]) { /* no cat label found, skip str output */
                    if (hide_nodata)
                        continue;
                }
                else { /* ie has a label */
                    if (!hide_catstr && (MaxLabelLen < strlen(cstr)))
                        MaxLabelLen = strlen(cstr);
                }
                if (!hide_catnum)
                    if (catlist[i] > maxCat)
                        maxCat = catlist[i];
                k++;
            }
            if (0 == k) /* nothing to draw */
                lines = 0;
        }

        /* following covers both the above if(do_cats == cats_num) and k++ loop
         */
        if (lines < 1) {
            lines = 1; /* ward off the dpl floating point exception */
            G_fatal_error(_(
                "Nothing to draw! (no categories with labels? out of range?)"));
        }

        /* Figure number of lines, number of pixels per line and text size */
        dots_per_line = ((y1 - y0) / lines);

        /* switch to a smooth legend for CELL maps with too many cats */
        /*  an alternate solution is to set   dots_per_line=1         */
        if ((dots_per_line == 0) && (do_smooth == FALSE)) {
            if (!use_catlist) {
                if (draw)
                    G_message(_("Forcing a smooth legend: too many categories "
                                "for current window height"));
                do_smooth = TRUE;
            }
        }

        /* center really tiny legends */
        if (opt_at->answer == NULL) { /* if default scaling */
            if (!do_smooth &&
                (dots_per_line < 4)) /* if so small that there's no box */
                if ((b - (dots_per_line * lines)) / (b * 1.0) >
                    0.15) /* if there's more than a 15% blank at the bottom */
                    y0 = ((b - t) - (dots_per_line * lines)) / 2;
        }

        /* D_text_size(dots_per_line*4/5., dots_per_line*4/5.);    redundant */
        /* if(Rast_is_c_null_value(&min_ind) && Rast_is_c_null_value(&max_ind))
           {
           min_ind = 1;
           max_ind = 0;
           } */

        if (horiz)
            snprintf(DispFormat, sizeof(DispFormat), "%%d");
        else {
            if (maxCat > 0.0) {
                size_t b_s = sizeof(DispFormat);
                int log_maxCat = (int)(log10(fabs(maxCat))) + 1;
                if (snprintf(DispFormat, b_s, "%%%dd", log_maxCat) >= (int)b_s)
                    G_fatal_error(
                        _("Failed to create format string with maxCat=%f."),
                        maxCat);
            }
            else
                snprintf(DispFormat, sizeof(DispFormat), "%%2d");
        }
    } /* end of if(!fp) */

    else { /* is fp */
        if (maptype == MAP_TYPE_RASTER2D) {
            if (Rast_read_fp_range(map_name, "", &fprange) == -1)
                G_fatal_error(_("Range information for <%s> not available"),
                              map_name);
        }
        else {
            if (Rast3d_read_range(map_name, "", &fprange) == -1)
                G_fatal_error(_("Range information for <%s> not available"),
                              map_name);
        }

        Rast_get_fp_range_min_max(&fprange, &dmin, &dmax);
        Rast_get_d_color_range(&min_dcolr, &max_dcolr, &colors);

        if (UserRange) {
            if (dmin < UserRangeMin)
                dmin = UserRangeMin;
            if (dmax > UserRangeMax)
                dmax = UserRangeMax;
            if (dmin > UserRangeMin) {
                dmin = UserRangeMin < min_dcolr ? min_dcolr : UserRangeMin;
                G_warning(_("Color range exceeds lower limit of actual data"));
            }
            if (dmax < UserRangeMax) {
                dmax = UserRangeMax > max_dcolr ? max_dcolr : UserRangeMax;
                G_warning(_("Color range exceeds upper limit of actual data"));
            }
        }

        if (log_sc) {
            if (dmax <= 0)
                G_fatal_error(_("No positive cell values found; "
                                "logarithmic legend cannot be displayed"));
            if (dmin > 0)
                eps_min = dmin;
            else {
                G_warning(_("Non-positive cell values found; "
                            "discarding colors for cells <= %g and "
                            "assuming a positive min cell value of %g"),
                          eps, eps);
                eps_min = eps;
            }
        }

        if (use_catlist) {
            for (i = 0; i < catlistCount; i++) {
                if ((catlist[i] < dmin) || (catlist[i] > dmax)) {
                    G_fatal_error(_("use=%s out of range [%.3f, %.3f] (extend "
                                    "with range= ?)"),
                                  opt_use->answers[i], dmin, dmax);
                }
                if (strlen(opt_use->answers[i]) > MaxLabelLen)
                    MaxLabelLen = strlen(opt_use->answers[i]);
            }
        }
        do_cats = 0;  /* if only to get rid of the compiler warning  */
        cats_num = 0; /* if only to get rid of the compiler warning  */
        /* determine how many significant digits to display based on range */
        if (digits != -1) /* number of digits given by user */
            snprintf(DispFormat, sizeof(DispFormat), "%%.%df", digits);
        else { /* automatic calculation */
            if (0 ==
                (dmax - dmin)) /* trap divide by 0 for single value rasters */
                snprintf(DispFormat, sizeof(DispFormat), "%%f");
            else {
                SigDigits = (int)ceil(log10(fabs(25 / (dmax - dmin))));
                if (SigDigits < 0)
                    SigDigits = 0;
                if (SigDigits < 7)
                    snprintf(DispFormat, sizeof(DispFormat), "%%.%df",
                             SigDigits);
                else
                    snprintf(DispFormat, sizeof(DispFormat),
                             "%%.2g"); /* eg 4.2e-9  */
            }
        }
    } /* end of is fp */

    if (use_catlist) {
        cats_num = catlistCount;
        do_cats = catlistCount;
        lines = catlistCount;
        do_smooth = FALSE;
    }

    if (do_smooth) {
        if (horiz) {
            if (draw) {
                lleg = x1 - x0;
                dx = 0;
                dy = y1 - y0;
            }
            if (fp)
                flip =
                    !flip; /* horiz floats look better not flipped by default */
        }
        else {
            if (draw) {
                lleg = y1 - y0;
                dy = 0;
                dx = x1 - x0;
            }
        }

        /* Draw colors */
        /* Draw the legend bar */
        if (draw) {
            for (k = 0; k < lleg; k++) {
                if (log_sc) { /* logarithmic scale */
                    num = k / lleg;
                    /* XXX: for log scale, if the entire raster is not
                     * positive, use the max color only; actually, this is
                     * incorrect because negative values can have different
                     * colors on the monitor; maybe, we should throw a fatal
                     * error in this case because using the max color only for
                     * displaying a raster and its legend is different and the
                     * legend must always match the display; well... unless the
                     * raster is colorized using r.colors -g, but how do we
                     * know that? */
                    val = dmax <= 0 ? dmax : eps_min * pow(dmax / eps_min, num);
                    D_d_color(val, &colors);
                    if (!flip) {
                        if (horiz)
                            D_box_abs(x0 + k, y0, x0 + k + 1, y0 + dy);
                        else
                            D_box_abs(x0, y0 + k, x0 + dx, y0 + k + 1);
                    }
                    else {
                        if (horiz)
                            D_box_abs(x1 - k, y0, x1 - k - 1, y0 + dy);
                        else
                            D_box_abs(x0, y1 - k, x0 + dx, y1 - k - 1);
                    }

                } /* linear scale */
                else {
                    if (!fp) {
                        if (!flip)
                            tcell = min_ind +
                                    k * (double)(1 + max_ind - min_ind) / lleg;
                        else
                            tcell = (max_ind + 1) -
                                    k * (double)(1 + max_ind - min_ind) / lleg;
                        D_color((CELL)tcell, &colors);
                    }
                    else {
                        if (!flip)
                            val = dmin + k / lleg * (dmax - dmin);
                        else
                            val = dmax - k / lleg * (dmax - dmin);
                        D_d_color(val, &colors);
                    }

                    if (dx < dy)
                        D_box_abs(x0 + k, y0, x0 + k + (dx ? -dx : 1),
                                  y0 - (dy ? -dy : 1));
                    else
                        D_box_abs(x0, y0 + k, x0 - (dx ? -dx : 1),
                                  y0 + k + (dy ? -dy : 1));
                }
            }
        }

        /* Format text */
        if (fp) {
            if (log_sc && dmax <= 0) /* label min and max only */
                /* XXX: again, if the entire raster is not positive, maybe, we
                 * should quit */
                steps = 2;
        }
        else { /* cut down labelnum so they don't repeat */
            if (do_cats < steps)
                steps = do_cats;
        }

        /* Draw text and ticks */
        if (!horiz)
            txsiz = (y1 - y0) / 20;
        else
            txsiz = (x1 - x0) / 20;

        wleg = x1 - x0;
        lleg = y1 - y0;

        /* scale text to fit in window if position not manually set */
        /* usually not needed, except when frame is really narrow   */
        if (opt_at->answer == NULL) { /* ie default scaling */
            ScaleFactor =
                ((r - x1) / ((MaxLabelLen + 1) * txsiz *
                             0.81)); /* ?? txsiz*.81=actual text width. */
            if (ScaleFactor < 1.0) {
                txsiz = txsiz * ScaleFactor;
            }
        }

        if (opt_fontsize->answer != NULL)
            txsiz = fontsize;

        if (txsiz < 0)
            txsiz = 0; /* keep it sane */

        if (tit_fontsize == 0)
            titsiz = txsiz;
        else
            titsiz = tit_fontsize;

        if (draw) {
            D_text_size(txsiz, txsiz);
            D_use_color(color);
        }

        /* Draw labels and ticks */
        /* LABELNUM OPTION */
        if (steps >= 2) {
            for (k = 0; k < steps; k++) {
                if (!fp) {
                    if (!flip)
                        tcell = min_ind +
                                k * (double)(max_ind - min_ind) / (steps - 1);
                    else
                        tcell = max_ind -
                                k * (double)(max_ind - min_ind) / (steps - 1);

                    if (!cstr[0]) /* no cats found, disable str output */
                        hide_catstr = 1;
                    else
                        hide_catstr = hidestr->answer;

                    buff[0] = 0; /* blank string */

                    if (!hide_catnum) { /* num */
                        snprintf(buff, sizeof(buff), DispFormat, tcell);
                        if (!hide_catstr) /* both */
                            strcat(buff, ")");
                        D_text_size(txsiz, txsiz);
                        D_get_text_box(buff, &bb, &bt, &bl, &br);
                        LabelW = br - bl;
                        if (LabelW > MaxLabelW) {
                            MaxLabelW = LabelW;
                            snprintf(MaxLabel, sizeof(MaxLabel), "%s", buff);
                        }
                    }
                    if (!hide_catstr) { /* str */
                        sprintf(buff + strlen(buff), " %s", cstr);
                        if (strlen(units) > 0)
                            strcat(buff, units);
                        D_text_size(txsiz, txsiz);
                        D_get_text_box(buff, &bb, &bt, &bl, &br);
                        LabelW = br - bl;
                        if (LabelW > MaxLabelW) {
                            MaxLabelW = LabelW;
                            snprintf(MaxLabel, sizeof(MaxLabel), "%s", buff);
                        }
                    }
                }
                else { /* ie FP map */
                    if (hide_catnum)
                        buff[0] = 0; /* no text */
                    else {
                        if (log_sc) {
                            if (dmax <= 0)
                                /* XXX: again, if the entire raster is not
                                 * positive, maybe, we should quit */
                                val = k == 0 ? dmax : dmin;
                            else {
                                num = log10(dmax) -
                                      k * ((log10(dmax) - log10(eps_min)) /
                                           (steps - 1));
                                val = pow(10, num);
                            }
                        }
                        else {
                            if (!flip)
                                val = dmin + k * (dmax - dmin) / (steps - 1);
                            else
                                val = dmax - k * (dmax - dmin) / (steps - 1);
                        }
                        snprintf(buff, sizeof(buff), DispFormat, val);
                        if (strlen(units) > 0)
                            strcat(buff, units);
                        D_text_size(txsiz, txsiz);
                        D_get_text_box(buff, &bb, &bt, &bl, &br);
                        LabelW = br - bl;
                        if (LabelW > MaxLabelW) {
                            MaxLabelW = LabelW;
                            snprintf(MaxLabel, sizeof(MaxLabel), "%s", buff);
                        }
                    }
                }

                if (draw) {
                    if (!hide_catnum) {
                        D_text_size(txsiz, txsiz);
                        D_get_text_box(buff, &bb, &bt, &bl, &br);
                        if (!horiz) {
                            if (log_sc) {
                                if (dmax <= 0)
                                    /* XXX: again, if the entire raster is not
                                     * positive, maybe, we should quit */
                                    coef = k == 0;
                                else
                                    coef = (log10(val) - log10(eps_min)) /
                                           (log10(dmax) - log10(eps_min));
                                if (flip)
                                    D_pos_abs(x1 + label_indent,
                                              y1 - coef * lleg + (bb - bt) / 2);
                                else
                                    D_pos_abs(x1 + label_indent,
                                              y0 + coef * lleg + (bb - bt) / 2);
                            }
                            else {
                                ppl = (lleg) / (steps * 1.0 - 1);
                                D_pos_abs(x1 + label_indent,
                                          y0 + ppl * k + (bb - bt) / 2);
                            }
                            if (show_ticks) {
                                D_use_color(black);
                                if (log_sc)
                                    if (flip)
                                        D_line_abs(x1, y1 - coef * lleg, x1 + 6,
                                                   y1 - coef * lleg);
                                    else
                                        D_line_abs(x1, y0 + coef * lleg, x1 + 6,
                                                   y0 + coef * lleg);
                                else
                                    D_line_abs(x1, y0 + ppl * k, x1 + 6,
                                               y0 + ppl * k);
                            }
                        }
                        else {
                            if (log_sc) {
                                if (dmax <= 0)
                                    /* XXX: again, if the entire raster is not
                                     * positive, maybe, we should quit */
                                    coef = k == 0;
                                else
                                    coef = (log10(val) - log10(eps_min)) /
                                           (log10(dmax) - log10(eps_min));
                                if (flip)
                                    D_pos_abs(x1 - coef * wleg -
                                                  ((br - bl) / 2),
                                              y1 + label_indent + txsiz);
                                else
                                    D_pos_abs(x0 + coef * wleg -
                                                  ((br - bl) / 2),
                                              y1 + label_indent + txsiz);
                            }
                            else {
                                ppl = (wleg) / (steps * 1.0 - 1);
                                D_pos_abs(x0 + ppl * k - ((br - bl) / 2),
                                          y1 + label_indent + txsiz);
                            }
                            if (show_ticks) {
                                D_use_color(black);
                                if (log_sc)
                                    if (flip)
                                        D_line_abs(x1 - coef * wleg, y1,
                                                   x1 - coef * wleg, y1 + 6);
                                    else
                                        D_line_abs(x0 + coef * wleg, y1,
                                                   x0 + coef * wleg, y1 + 6);
                                else
                                    D_line_abs(x0 + ppl * k, y1, x0 + ppl * k,
                                               y1 + 6);
                            }
                        }
                        if (color)
                            D_use_color(color);
                        D_text(buff);
                    }
                }
            } /* for */
        }

        if (!fp) {
            dmin = min_ind;
            dmax = max_ind;
            snprintf(DispFormat, sizeof(DispFormat), "%s", "%.0f");
        }

        /* LABEL_VALUE OPTION */
        if (ticksCount > 0) {
            for (i = 0; i < ticksCount; i++) {
                if ((tick_values[i] < dmin) || (tick_values[i] > dmax)) {
                    G_fatal_error(
                        _("tick_value=%.3f out of range [%.3f, %.3f]"),
                        tick_values[i], dmin, dmax);
                }
<<<<<<< HEAD
                if (log_sc && tick_values[i] <= 0) {
                    G_warning(_("Skipping non-positive tick_value=%.3f"),
                              tick_values[i]);
                    continue;
                }
                sprintf(buff, DispFormat, tick_values[i]);
=======
                snprintf(buff, sizeof(buff), DispFormat, tick_values[i]);
>>>>>>> 71d952fb
                if (strlen(units) > 0)
                    strcat(buff, units);
                D_text_size(txsiz, txsiz);
                D_get_text_box(buff, &bb, &bt, &bl, &br);
                LabelW = br - bl;
                if (LabelW > MaxLabelW) {
                    MaxLabelW = LabelW;
                    snprintf(MaxLabel, sizeof(MaxLabel), "%s", buff);
                }

                if (log_sc)
                    coef = (log10(tick_values[i]) - log10(eps_min)) /
                           (log10(dmax) - log10(eps_min));
                else
                    coef = (tick_values[i] - dmin) / ((dmax - dmin) * 1.0);

                if (draw) {
                    if (!flip) {
                        if (!horiz) {
                            if (show_ticks) {
                                D_use_color(black);
                                D_line_abs(x1, y0 + coef * lleg, x1 + 6,
                                           y0 + coef * lleg);
                            }
                            D_pos_abs(x1 + label_indent,
                                      y0 + coef * lleg + txsiz / 2);
                        }
                        else {
                            if (show_ticks) {
                                D_use_color(black);
                                D_line_abs(x0 + coef * wleg, y1,
                                           x0 + coef * wleg, y1 + 6);
                            }
                            D_pos_abs(x0 + coef * wleg -
                                          (strlen(buff) * txsiz * .81 / 2),
                                      y1 + label_indent + txsiz);
                        }
                    }
                    else {
                        if (!horiz) {
                            if (show_ticks) {
                                D_use_color(black);
                                D_line_abs(x1, y1 - coef * lleg, x1 + 6,
                                           y1 - coef * lleg);
                            }
                            D_pos_abs(x1 + label_indent,
                                      y1 - coef * lleg + txsiz / 2);
                        }
                        else {
                            if (show_ticks) {
                                D_use_color(black);
                                D_line_abs(x1 - coef * wleg, y1,
                                           x1 - coef * wleg, y1 + 6);
                            }
                            D_pos_abs(x1 - coef * wleg -
                                          (strlen(buff) * txsiz * .81 / 2),
                                      y1 + label_indent + txsiz);
                        }
                    }
                    D_use_color(color);
                    D_text(buff);
                }
            }
        }

        /* LABEL_STEP OPTION */
        if (opt_tstep->answer) {
            if (log_sc) { /* logarithmic */
                t_start = 0;
<<<<<<< HEAD
                while (
                    log10(eps_min) + t_start <
                    (dmax > 0 ? log10(dmax) : log10(eps_min) + 1.5 * t_step)) {
                    /* only twice if dmax <= 0 */
                    if (dmax <= 0) {
                        /* XXX: again, if the entire raster is not positive,
                         * maybe, we should quit */
                        /* dmax and dmin only if dmax <= 0 */
                        val = t_start == 0 ? dmax : dmin;
                        coef = t_start == 0;
                    }
                    else {
                        num = ceil(log10(eps_min)) + t_start;
                        val = pow(10, num);
                        coef = (log10(val) - log10(eps_min)) /
                               (log10(dmax) - log10(eps_min));
                    }
                    sprintf(buff, DispFormat, val);
=======
                while (log10(dmin) + t_start < log10(dmax)) {
                    num = ceil(log10(dmin)) + t_start;
                    val = pow(10, num);
                    snprintf(buff, sizeof(buff), DispFormat, val);
>>>>>>> 71d952fb
                    if (strlen(units) > 0)
                        strcat(buff, units);
                    D_text_size(txsiz, txsiz);
                    D_get_text_box(buff, &bb, &bt, &bl, &br);
                    LabelW = br - bl;
                    if (LabelW > MaxLabelW) {
                        MaxLabelW = LabelW;
                        snprintf(MaxLabel, sizeof(MaxLabel), "%s", buff);
                    }
                    if (draw) {
                        if (!flip) {
                            if (!horiz) {
                                if (show_ticks) {
                                    D_use_color(black);
                                    D_line_abs(x1, y0 + coef * lleg, x1 + 6,
                                               y0 + coef * lleg);
                                }
                                D_pos_abs(x1 + label_indent,
                                          y0 + coef * lleg + txsiz / 2);
                            }
                            else {
                                if (show_ticks) {
                                    D_use_color(black);
                                    D_line_abs(x0 + coef * wleg, y1,
                                               x0 + coef * wleg, y1 + 6);
                                }
                                D_pos_abs(x0 + coef * wleg -
                                              (strlen(buff) * txsiz * .81 / 2),
                                          y1 + label_indent + txsiz);
                            }
                        }
                        else {
                            if (!horiz) {
                                if (show_ticks) {
                                    D_use_color(black);
                                    D_line_abs(x1, y1 - coef * lleg, x1 + 6,
                                               y1 - coef * lleg);
                                }
                                D_pos_abs(x1 + label_indent,
                                          y1 - coef * lleg + txsiz / 2);
                            }
                            else {
                                if (show_ticks) {
                                    D_use_color(black);
                                    D_line_abs(x1 - coef * wleg, y1,
                                               x1 - coef * wleg, y1 + 6);
                                }
                                D_pos_abs(x1 - coef * wleg -
                                              (strlen(buff) * txsiz * .81 / 2),
                                          y1 + label_indent + txsiz);
                            }
                        }
                        D_use_color(color);
                        D_text(buff);
                    }
                    t_start += t_step;
                }
            }
            else { /* linear */
                t_start = ceil(dmin / t_step) * t_step;
                if (t_start == -0)
                    t_start = 0;

                if (!flip) {
                    if (!horiz)
                        while (t_start <= dmax) {
                            snprintf(buff, sizeof(buff), DispFormat, t_start);
                            if (strlen(units) > 0)
                                strcat(buff, units);
                            D_text_size(txsiz, txsiz);
                            D_get_text_box(buff, &bb, &bt, &bl, &br);
                            LabelW = br - bl;
                            if (LabelW > MaxLabelW) {
                                MaxLabelW = LabelW;
                                snprintf(MaxLabel, sizeof(MaxLabel), "%s",
                                         buff);
                            }
                            if (draw) {
                                coef = (t_start - dmin) / ((dmax - dmin) * 1.0);
                                if (show_ticks) {
                                    D_use_color(black);
                                    D_line_abs(x1, y0 + coef * lleg, x1 + 6,
                                               y0 + coef * lleg);
                                }
                                D_pos_abs(x1 + label_indent,
                                          y0 + coef * lleg + txsiz / 2);
                                D_use_color(color);
                                D_text(buff);
                            }
                            t_start += t_step;
                        }
                    else
                        while (t_start <= dmax) {
                            snprintf(buff, sizeof(buff), DispFormat, t_start);
                            if (strlen(units) > 0)
                                strcat(buff, units);
                            D_text_size(txsiz, txsiz);
                            D_get_text_box(buff, &bb, &bt, &bl, &br);
                            LabelW = br - bl;
                            if (LabelW > MaxLabelW) {
                                MaxLabelW = LabelW;
                                snprintf(MaxLabel, sizeof(MaxLabel), "%s",
                                         buff);
                            }

                            if (draw) {
                                coef = (t_start - dmin) / ((dmax - dmin) * 1.0);
                                if (show_ticks) {
                                    D_use_color(black);
                                    D_line_abs(x0 + coef * wleg, y1,
                                               x0 + coef * wleg, y1 + 6);
                                }
                                D_pos_abs(x0 + coef * wleg -
                                              (strlen(buff) * txsiz * .81 / 2),
                                          y1 + label_indent + txsiz);
                                D_use_color(color);
                                D_text(buff);
                            }
                            t_start += t_step;
                        }
                }
                else {
                    if (!horiz)
                        while (t_start <= dmax) {
                            snprintf(buff, sizeof(buff), DispFormat, t_start);
                            if (strlen(units) > 0)
                                strcat(buff, units);
                            D_text_size(txsiz, txsiz);
                            D_get_text_box(buff, &bb, &bt, &bl, &br);
                            LabelW = br - bl;
                            if (LabelW > MaxLabelW) {
                                MaxLabelW = LabelW;
                                snprintf(MaxLabel, sizeof(MaxLabel), "%s",
                                         buff);
                            }

                            if (draw) {
                                coef = (t_start - dmin) / ((dmax - dmin) * 1.0);
                                if (show_ticks) {
                                    D_use_color(black);
                                    D_line_abs(x1, y1 - coef * lleg, x1 + 6,
                                               y1 - coef * lleg);
                                }
                                D_pos_abs(x1 + label_indent,
                                          y1 - coef * lleg + txsiz / 2);
                                D_use_color(color);
                                D_text(buff);
                            }
                            t_start += t_step;
                        }
                    else
                        while (t_start <= dmax) {
                            snprintf(buff, sizeof(buff), DispFormat, t_start);
                            if (strlen(units) > 0)
                                strcat(buff, units);
                            D_text_size(txsiz, txsiz);
                            D_get_text_box(buff, &bb, &bt, &bl, &br);
                            LabelW = br - bl;
                            if (LabelW > MaxLabelW) {
                                MaxLabelW = LabelW;
                                snprintf(MaxLabel, sizeof(MaxLabel), "%s",
                                         buff);
                            }

                            if (draw) {
                                coef = (t_start - dmin) / ((dmax - dmin) * 1.0);
                                if (show_ticks) {
                                    D_use_color(black);
                                    D_line_abs(x1 - coef * wleg, y1,
                                               x1 - coef * wleg, y1 + 6);
                                }
                                D_pos_abs(x1 - coef * wleg -
                                              (strlen(buff) * txsiz * .81 / 2),
                                          y1 + label_indent + txsiz);
                                D_use_color(color);
                                D_text(buff);
                            }
                            t_start += t_step;
                        }
                }
            }
        }

        if (draw) {
            /* Draw boxes outside of legend bar */
            /* White box */
            D_use_color(white);
            D_begin();
            D_move_abs(x0 + 1, y0 + 1);
            D_cont_rel(0, lleg - 2);
            D_cont_rel(wleg - 2, 0);
            D_cont_rel(0, -lleg + 2);
            D_close();
            D_end();
            D_stroke();

            /* Black box */
            D_use_color(black);
            D_begin();
            D_move_abs(x0, y0);
            D_cont_rel(0, lleg);
            D_cont_rel(wleg, 0);
            D_cont_rel(0, -lleg);
            D_close();
            D_end();
            D_stroke();
        }

        /* Display sidebar histogram, if requested.
           /  In case of horizontal legend, maximum of histogram - max_hist
           will affect the title position */
        max_hist = 0;
        if (histo->answer) {
            render_range.min = (DCELL)(fp ? dmin : min_ind);
            render_range.max = (DCELL)(fp ? dmax : max_ind);
            /* reuse flag to indicate if user-specified or default ranging */
            render_range.first_time = opt_range->answer ? TRUE : FALSE;

            if (draw)
                max_hist = histogram(map_name, x0, y0, wleg, lleg, color, flip,
                                     horiz, maptype, fp, render_range, 1);
            else
                max_hist = histogram(map_name, x0, y0, wleg, lleg, color, flip,
                                     horiz, maptype, fp, render_range, 0);
        }

        /* display title or units */
        if (strlen(title) > 0) {
            D_text_size(titsiz, titsiz);
            D_get_text_box(title, &bb, &bt, &bl, &br);
            /* title */
            if (horiz) {
                x_tit = (x0 + x1) / 2. - (br - bl) / 2;
                y_tit = y0 - (titsiz)-max_hist;
            }
            else {
                x_tit = x0;
                y_tit = y0 - txsiz;
            }

            x1_tit = x_tit + (br - bl);

            if (draw) {
                D_use_color(color);
                /* use tit_fontsize */
                D_text_size(titsiz, titsiz);

                D_pos_abs(x_tit, y_tit);
                D_text(title);
                /* restart fontsize */
                D_text_size(txsiz, txsiz);
            }
        }
        else {
            /* units */
            /* print units label, if present */
            if (maptype == MAP_TYPE_RASTER2D)
                units_bottom = Rast_read_units(map_name, "");
            else
                units_bottom = "";
            /* FIXME: does the raster3d really need to be opened to read the
               units? units_bottom = Rast3d_get_unit(map_fid); */

            if (!units_bottom)
                units_bottom = "";

            if (strlen(units_bottom)) {
                D_text_size(titsiz, titsiz);
                D_get_text_box(units_bottom, &bb, &bt, &bl, &br);
                if (horiz) {
                    x_tit = (x0 + x1) / 2. - (br - bl) / 2;
                    y_tit = y0 - (titsiz)-max_hist;
                }
                else {
                    x_tit = x0;
                    y_tit = y0 - txsiz;
                }

                x1_tit = x_tit + (br - bl);

                if (draw) {
                    D_use_color(color);
                    D_pos_abs(x_tit, y_tit);
                    D_text(units_bottom);
                }
            }
        } /* end of display units) */

        if (!draw) {
            /* Draw background */
            D_text_size(txsiz, txsiz);
            D_get_text_box(MaxLabel, &bb, &bt, &bl, &br);
            if (!horiz) {
                x0bg = x0 - max_hist - txsiz;
                x1bg = x0 + wleg + label_indent + (br - bl) + txsiz;
                if (x1bg < x1_tit)
                    x1bg = x1_tit + txsiz;
                y1bg = y0 + lleg + txsiz;
                if (strlen(title) > 0 || strlen(units_bottom) > 0)
                    y0bg = y0 - titsiz - 2 * txsiz;
                else
                    y0bg = y0 - txsiz;
            }
            else {
                x0bg = x0 - (br - bl) / 2 - txsiz;
                x1bg = x0 + wleg + (br - bl) / 2 + txsiz;
                if (x1bg < x1_tit) {
                    x0bg = x_tit - txsiz;
                    x1bg = x1_tit + txsiz;
                }
                y1bg = y0 + lleg + label_indent + 1.5 * txsiz;
                if (strlen(title) > 0 || strlen(units_bottom) > 0)
                    y0bg = y0 - (2.5 * titsiz) - max_hist;
                else
                    y0bg = y0 - titsiz - max_hist;
            }

            if (colorbg != 0) {
                D_use_color(colorbg);
                D_box_abs(x0bg, y0bg, x1bg, y1bg);
            }

            D_use_color(colorb);
            D_begin();
            D_move_abs(x0bg, y0bg);
            D_cont_abs(x0bg, y1bg);
            D_cont_abs(x1bg, y1bg);
            D_cont_abs(x1bg, y0bg);
            D_close();
            D_end();
            D_stroke();
        }

    } /* end of if(do_smooth) */

    else { /* non FP, no smoothing */
        ScaleFactor = 1.0;

        if (histo->answer)
            G_warning(
                _("Histogram plotting not implemented for categorical legends. "
                  "Use the '-s' flag"));

        /* set legend box bounds */
        true_l = l;
        true_r = r; /* preserve window width */
        l = x0;
        t = y0;
        r = x1;
        b = y1;

        /* figure out box height  */
        if (do_cats == cats_num)
            dots_per_line =
                (b - t) /
                (lines + 1); /* +1 line for the two 1/2s at top and bottom */
        else
            dots_per_line =
                (b - t) /
                (lines + 2); /* + another line for 'x of y categories' text */

        /* adjust text size */
        /*  txsiz = (int)((y1-y0)/(1.5*(lines+5))); */
        txsiz = (y1 - y0) / (2.0 * lines);

        if (tit_fontsize == 0)
            titsiz = txsiz;
        else
            titsiz = tit_fontsize;

        /* scale text to fit in window if position not manually set */
        if (opt_at->answer == NULL) { /* ie default scaling */
            ScaleFactor = ((true_r - true_l) /
                           ((MaxLabelLen + 3) * txsiz *
                            0.81)); /* ?? txsiz*.81=actual text width. */
            if (ScaleFactor < 1.0) {
                txsiz = txsiz * ScaleFactor;
                dots_per_line = (int)floor(dots_per_line * ScaleFactor);
            }
        }

        if (dots_per_line < txsiz)
            txsiz = dots_per_line;

        if (opt_fontsize->answer != NULL)
            txsiz = fontsize;

        /* Set up box arrays */
        x_box[0] = 0;
        y_box[0] = 0;
        x_box[1] = 0;
        y_box[1] = (5 - dots_per_line);
        x_box[2] = (dots_per_line - 5);
        y_box[2] = 0;
        x_box[3] = 0;
        y_box[3] = (dots_per_line - 5);
        x_box[4] = (5 - dots_per_line);
        y_box[4] = 0;

        /* Draw away */

        /* if(ScaleFactor < 1.0)   */
        /*    cur_dot_row = ((b-t) - (dots_per_line*lines))/2; */ /* this will
                                                                     center the
                                                                     legend */
        /* else    */
        cur_dot_row = t + dots_per_line / 2;

        /*  j = (do_cats == cats_num ? 1 : 2 ); */

        if (draw) {
            D_pos_abs(x0, y0);
            D_text_size(txsiz, txsiz);
        }

        for (i = 0, k = 0; i < catlistCount; i++)
        /* for(i=min_ind, j=1, k=0; j<=do_cats && i<=max_ind; j++, i+=thin) */
        {
            if (!flip)
                cstr = Rast_get_d_cat(&catlist[i], &cats);
            else
                cstr = Rast_get_d_cat(&catlist[catlistCount - i - 1], &cats);

            if (!cstr[0]) { /* no cat label found, skip str output */
                hide_catstr = 1;
                if (hide_nodata)
                    continue;
            }
            else
                hide_catstr = hidestr->answer;

            k++; /* count of actual boxes drawn (hide_nodata option invaidates
                    using j-1) */

            cur_dot_row += dots_per_line;

            if (draw) {
                /* Black box */
                D_use_color(black);
                D_begin();
                D_move_abs(l + 2, (cur_dot_row - 1));
                D_cont_rel(0, (3 - dots_per_line));
                D_cont_rel((dots_per_line - 3), 0);
                D_cont_rel(0, (dots_per_line - 3));
                D_close();
                D_end();
                D_stroke();

                /* White box */
                D_use_color(white);
                D_begin();
                D_move_abs(l + 3, (cur_dot_row - 2));
                D_cont_rel(0, (5 - dots_per_line));
                D_cont_rel((dots_per_line - 5), 0);
                D_cont_rel(0, (dots_per_line - 5));
                D_close();
                D_end();
                D_stroke();

                /* Color solid box */
                if (!fp) {
                    if (!flip)
                        D_color((CELL)(int)catlist[i], &colors);
                    else
                        D_color((CELL)(int)catlist[catlistCount - i - 1],
                                &colors);
                }
                else {
                    if (!flip)
                        D_d_color(catlist[i], &colors);
                    else
                        D_d_color(catlist[catlistCount - i - 1], &colors);
                }

                D_pos_abs(l + 3, (cur_dot_row - 2));
                D_polygon_rel(x_box, y_box, 5);

                /* Draw text */
                D_use_color(color);
            }

            if (!fp) {
                /* nothing, box only */
                buff[0] = 0;
                if (!hide_catnum) { /* num */
                    snprintf(buff, sizeof(buff), DispFormat, (int)catlist[i]);
                    if (strlen(units) > 0)
                        strcat(buff, units);
                    D_text_size(txsiz, txsiz);
                    D_get_text_box(buff, &bb, &bt, &bl, &br);
                    LabelW = br - bl;
                    if (LabelW > MaxLabelW) {
                        MaxLabelW = LabelW;
                        snprintf(MaxLabel, sizeof(MaxLabel), "%s", buff);
                    }
                    if (!flip) {
                        snprintf(buff, sizeof(buff), DispFormat,
                                 (int)catlist[i]);
                        if (strlen(units) > 0)
                            strcat(buff, units);
                        D_text_size(txsiz, txsiz);
                        D_get_text_box(buff, &bb, &bt, &bl, &br);
                        LabelW = br - bl;
                        if (LabelW > MaxLabelW) {
                            MaxLabelW = LabelW;
                            snprintf(MaxLabel, sizeof(MaxLabel), "%s", buff);
                        }
                    }
                    else {
                        snprintf(buff, sizeof(buff), DispFormat,
                                 (int)catlist[catlistCount - i - 1]);
                        if (strlen(units) > 0)
                            strcat(buff, units);
                        D_text_size(txsiz, txsiz);
                        D_get_text_box(buff, &bb, &bt, &bl, &br);
                        LabelW = br - bl;
                        if (LabelW > MaxLabelW) {
                            MaxLabelW = LabelW;
                            snprintf(MaxLabel, sizeof(MaxLabel), "%s", buff);
                        }
                    }
                    if (!hide_catstr) /* both */
                        strcat(buff, ")");
                }
                if (!hide_catstr) { /* str */
                    sprintf(buff + strlen(buff), " %s", cstr);
                    if (strlen(units) > 0)
                        strcat(buff, units);
                    D_text_size(txsiz, txsiz);
                    D_get_text_box(buff, &bb, &bt, &bl, &br);
                    LabelW = br - bl;
                    if (LabelW > MaxLabelW) {
                        MaxLabelW = LabelW;
                        snprintf(MaxLabel, sizeof(MaxLabel), " %s", buff);
                    }
                }
            }
            else { /* is fp */
                if (!flip) {
                    if (use_catlist) {
                        /* pass through format exactly as given by the user in
                           the use= command line parameter (helps with log
                           scale) */
                        snprintf(buff, sizeof(buff), "%s", opt_use->answers[i]);
                        if (strlen(units) > 0)
                            strcat(buff, units);
                        D_text_size(txsiz, txsiz);
                        D_get_text_box(buff, &bb, &bt, &bl, &br);
                        LabelW = br - bl;
                        if (LabelW > MaxLabelW) {
                            MaxLabelW = LabelW;
                            snprintf(MaxLabel, sizeof(MaxLabel), " %s", buff);
                        }
                    }
                    else {
                        /* automatically generated/tuned decimal precision
                         * format */
                        snprintf(buff, sizeof(buff), DispFormat, catlist[i]);
                        if (strlen(units) > 0)
                            strcat(buff, units);
                        D_text_size(txsiz, txsiz);
                        D_get_text_box(buff, &bb, &bt, &bl, &br);
                        LabelW = br - bl;
                        if (LabelW > MaxLabelW) {
                            MaxLabelW = LabelW;
                            snprintf(MaxLabel, sizeof(MaxLabel), "%s", buff);
                        }
                    }
                }
                else {
                    if (use_catlist) {
                        snprintf(buff, sizeof(buff), "%s",
                                 opt_use->answers[catlistCount - i - 1]);
                        if (strlen(units) > 0)
                            strcat(buff, units);
                        D_text_size(txsiz, txsiz);
                        D_get_text_box(buff, &bb, &bt, &bl, &br);
                        LabelW = br - bl;
                        if (LabelW > MaxLabelW) {
                            MaxLabelW = LabelW;
                            snprintf(MaxLabel, sizeof(MaxLabel), " %s", buff);
                        }
                    }
                    else {
                        snprintf(buff, sizeof(buff), DispFormat,
                                 catlist[catlistCount - i - 1]);
                        if (strlen(units) > 0)
                            strcat(buff, units);
                        D_text_size(txsiz, txsiz);
                        D_get_text_box(buff, &bb, &bt, &bl, &br);
                        LabelW = br - bl;
                        if (LabelW > MaxLabelW) {
                            MaxLabelW = LabelW;
                            snprintf(MaxLabel, sizeof(MaxLabel), " %s", buff);
                        }
                    }
                }
            }

            if (draw) {
                D_pos_abs((l + 3 + dots_per_line), (cur_dot_row)-3);
                if (color)
                    D_text(buff);
            }
        }

        if (0 == k)
            G_fatal_error(
                _("Nothing to draw! (no categories with labels?)")); /* "(...,
                                                                        out of
                                                                        range?)"
                                                                      */

        /* display title */
        if (strlen(title) > 0) {
            x_tit = x0;
            y_tit = y0 - txsiz;

            D_text_size(titsiz, titsiz);
            D_get_text_box(title, &bb, &bt, &bl, &br);
            x1_tit = x_tit + (br - bl);

            if (draw) {
                D_use_color(color);
                /* use tit_fontsize */
                D_text_size(titsiz, titsiz);
                D_pos_abs(x_tit, y_tit);
                D_text(title);
                /* restart fontsize */
                D_text_size(txsiz, txsiz);
            }
        }

        /* Display info line about numbers of categories */
        if (do_cats != cats_num) {
            cur_dot_row += dots_per_line;
            /* sprintf(buff, "%d of %d categories\n", (j-1), cats_num); */

            snprintf(buff, sizeof(buff), "%d of %d categories\n", k, cats_num);
            if (strlen(buff) > MaxLabelLen) {
                MaxLabelLen = strlen(buff);
                snprintf(MaxLabel, sizeof(MaxLabel), "%d of %d categories\n", k,
                         cats_num);
            }

            if (draw) {
                if (opt_fontsize->answer != NULL)
                    txsiz = fontsize;
                D_text_size(txsiz, txsiz);
                D_use_color(black);
                D_pos_abs((l + 3 + dots_per_line), (cur_dot_row));
                if (color)
                    D_text(buff);
            }
        }

        if (!draw) {
            /* Draw background */
            D_text_size(txsiz, txsiz);
            D_get_text_box(MaxLabel, &bb, &bt, &bl, &br);
            x0bg = x0 - txsiz;
            x1bg = x0 + dots_per_line + 3 + (br - bl) + txsiz;
            if (x1bg < x1_tit)
                x1bg = x1_tit + txsiz;
            y1bg = cur_dot_row + txsiz;
            if (strlen(title) > 0)
                y0bg = y0 - 2 * txsiz - titsiz;
            else
                y0bg = y0 - txsiz;

            if (colorbg != 0) {
                D_use_color(colorbg);
                D_box_abs(x0bg, y0bg, x1bg, y1bg);
            }

            D_use_color(colorb);
            D_begin();
            D_move_abs(x0bg, y0bg);
            D_cont_abs(x0bg, y1bg);
            D_cont_abs(x1bg, y1bg);
            D_cont_abs(x1bg, y0bg);
            D_close();
            D_end();
            D_stroke();
        }
    }
}<|MERGE_RESOLUTION|>--- conflicted
+++ resolved
@@ -682,16 +682,12 @@
                         _("tick_value=%.3f out of range [%.3f, %.3f]"),
                         tick_values[i], dmin, dmax);
                 }
-<<<<<<< HEAD
                 if (log_sc && tick_values[i] <= 0) {
                     G_warning(_("Skipping non-positive tick_value=%.3f"),
                               tick_values[i]);
                     continue;
                 }
-                sprintf(buff, DispFormat, tick_values[i]);
-=======
                 snprintf(buff, sizeof(buff), DispFormat, tick_values[i]);
->>>>>>> 71d952fb
                 if (strlen(units) > 0)
                     strcat(buff, units);
                 D_text_size(txsiz, txsiz);
@@ -761,7 +757,6 @@
         if (opt_tstep->answer) {
             if (log_sc) { /* logarithmic */
                 t_start = 0;
-<<<<<<< HEAD
                 while (
                     log10(eps_min) + t_start <
                     (dmax > 0 ? log10(dmax) : log10(eps_min) + 1.5 * t_step)) {
@@ -779,13 +774,7 @@
                         coef = (log10(val) - log10(eps_min)) /
                                (log10(dmax) - log10(eps_min));
                     }
-                    sprintf(buff, DispFormat, val);
-=======
-                while (log10(dmin) + t_start < log10(dmax)) {
-                    num = ceil(log10(dmin)) + t_start;
-                    val = pow(10, num);
                     snprintf(buff, sizeof(buff), DispFormat, val);
->>>>>>> 71d952fb
                     if (strlen(units) > 0)
                         strcat(buff, units);
                     D_text_size(txsiz, txsiz);
