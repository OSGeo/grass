--- conflicted
+++ resolved
@@ -50,11 +50,7 @@
     int x0, x1, y0, y1, xyTemp;
     int SigDigits;
     unsigned int MaxLabelLen;
-<<<<<<< HEAD
-    char DispFormat[5]; /*  %.Xf\0  */
-=======
     char DispFormat[6]; /*  %.Xf\0  */
->>>>>>> ab64b01e
     double maxCat;
     int horiz;
     char *units_bottom;
@@ -327,7 +323,6 @@
             }
         }
 
-<<<<<<< HEAD
         if (log_sc) {
             if (dmax <= 0)
                 G_fatal_error(_("No positive cell values found; "
@@ -342,15 +337,6 @@
                 eps_min = eps;
             }
         }
-=======
-        /* In case of log. scale raster doesn't contain negative or zero values
-         */
-        if (log_sc)
-            if ((dmin <= 0) || (dmax <= 0))
-                G_fatal_error(
-                    _("Range [%.3f, %.3f] out of the logarithm domain."), dmin,
-                    dmax);
->>>>>>> ab64b01e
 
         if (use_catlist) {
             for (i = 0; i < catlistCount; i++) {
@@ -470,7 +456,6 @@
         }
 
         /* Format text */
-<<<<<<< HEAD
         if (fp) {
             if (log_sc && dmax <= 0) /* label min and max only */
                 /* XXX: again, if the entire raster is not positive, maybe, we
@@ -478,9 +463,6 @@
                 steps = 2;
         }
         else { /* cut down labelnum so they don't repeat */
-=======
-        if (!fp) { /* cut down labelnum so they don't repeat */
->>>>>>> ab64b01e
             if (do_cats < steps)
                 steps = do_cats;
         }
@@ -570,7 +552,6 @@
                         buff[0] = 0; /* no text */
                     else {
                         if (log_sc) {
-<<<<<<< HEAD
                             if (dmax <= 0)
                                 /* XXX: again, if the entire raster is not
                                  * positive, maybe, we should quit */
@@ -581,12 +562,6 @@
                                            (steps - 1));
                                 val = pow(10, num);
                             }
-=======
-                            num =
-                                log10(dmax) -
-                                k * ((log10(dmax) - log10(dmin)) / (steps - 1));
-                            val = pow(10, num);
->>>>>>> ab64b01e
                         }
                         else {
                             if (!flip)
@@ -613,7 +588,6 @@
                         D_get_text_box(buff, &bb, &bt, &bl, &br);
                         if (!horiz) {
                             if (log_sc) {
-<<<<<<< HEAD
                                 if (dmax <= 0)
                                     /* XXX: again, if the entire raster is not
                                      * positive, maybe, we should quit */
@@ -621,10 +595,6 @@
                                 else
                                     coef = (log10(val) - log10(eps_min)) /
                                            (log10(dmax) - log10(eps_min));
-=======
-                                coef = (log10(val) - log10(dmin)) /
-                                       (log10(dmax) - log10(dmin));
->>>>>>> ab64b01e
                                 if (flip)
                                     D_pos_abs(x1 + label_indent,
                                               y1 - coef * lleg + (bb - bt) / 2);
@@ -653,7 +623,6 @@
                         }
                         else {
                             if (log_sc) {
-<<<<<<< HEAD
                                 if (dmax <= 0)
                                     /* XXX: again, if the entire raster is not
                                      * positive, maybe, we should quit */
@@ -661,10 +630,6 @@
                                 else
                                     coef = (log10(val) - log10(eps_min)) /
                                            (log10(dmax) - log10(eps_min));
-=======
-                                coef = (log10(val) - log10(dmin)) /
-                                       (log10(dmax) - log10(dmin));
->>>>>>> ab64b01e
                                 if (flip)
                                     D_pos_abs(x1 - coef * wleg -
                                                   ((br - bl) / 2),
@@ -714,14 +679,11 @@
                     G_fatal_error(
                         _("tick_value=%.3f out of range [%.3f, %.3f]"),
                         tick_values[i], dmin, dmax);
-<<<<<<< HEAD
                 }
                 if (log_sc && tick_values[i] <= 0) {
                     G_warning(_("Skipping non-positive tick_value=%.3f"),
                               tick_values[i]);
                     continue;
-=======
->>>>>>> ab64b01e
                 }
                 sprintf(buff, DispFormat, tick_values[i]);
                 if (strlen(units) > 0)
@@ -734,16 +696,9 @@
                     sprintf(MaxLabel, "%s", buff);
                 }
 
-<<<<<<< HEAD
                 if (log_sc)
                     coef = (log10(tick_values[i]) - log10(eps_min)) /
                            (log10(dmax) - log10(eps_min));
-=======
-                if (log_sc) {
-                    coef = (log10(tick_values[i]) - log10(dmin)) /
-                           (log10(dmax) - log10(dmin));
-                }
->>>>>>> ab64b01e
                 else
                     coef = (tick_values[i] - dmin) / ((dmax - dmin) * 1.0);
 
@@ -800,11 +755,10 @@
         if (opt_tstep->answer) {
             if (log_sc) { /* logarithmic */
                 t_start = 0;
-                while (log10(eps_min) + t_start <
-                       (dmax > 0
-                            ? log10(dmax)
-                            : log10(eps_min) +
-                                  1.5 * t_step)) { /* only twice if dmax <= 0 */
+                while (
+                    log10(eps_min) + t_start <
+                    (dmax > 0 ? log10(dmax) : log10(eps_min) + 1.5 * t_step)) {
+                    /* only twice if dmax <= 0 */
                     if (dmax <= 0) {
                         /* XXX: again, if the entire raster is not positive,
                          * maybe, we should quit */
@@ -828,11 +782,6 @@
                         MaxLabelW = LabelW;
                         sprintf(MaxLabel, "%s", buff);
                     }
-<<<<<<< HEAD
-=======
-                    coef = (log10(val) - log10(dmin)) /
-                           (log10(dmax) - log10(dmin));
->>>>>>> ab64b01e
                     if (draw) {
                         if (!flip) {
                             if (!horiz) {
