<h2>DESCRIPTION</h2>

<em>d.histogram</em> displays the category-value distribution for a
user-specified raster map layer, in the form of a bar chart or a pie chart.
The display will be displayed in the active display frame on the graphics
monitor, using the colors in the raster map layer's color table.  The
program determines the raster map's category value distribution by counting
cells.

<h2>NOTES</h2>

<em>d.histogram</em> respects the current geographic region settings
<<<<<<< HEAD
and the current raster mask (if the mask exists).
=======
and the current raster mask (if mask is active).
>>>>>>> 1d42e580

<p><em>d.histogram</em> uses the colors in the map's color look-up table
(i.e., the map's <em>colr</em> or <em>colr2</em> file).

<h2>EXAMPLES</h2>

Running the command below will generate the bar graph shown in the figure:

<div class="code"><pre>
g.region raster=elevation -p
d.mon wx0
d.histogram map=elevation
</pre></div>

<div align="center" style="margin: 10px">
<img src="d_histogram_bar.png" alt="d.histogram bar graph example" border="0">
<br>
<i>Figure: Bar graph histogram for elevation map</i>
</div>

<p>
Running the command below will generate the pie graph shown in the figure:

<div class="code"><pre>
g.region raster=landuse96_28m -p
d.histogram map=landuse96_28m style=pie
</pre></div>

<div align="center" style="margin: 10px">
<img src="d_histogram_pie.png" alt="d.histogram pie graph example" border="0">
<br>
<i>Figure: Pie graph histogram for landuse map</i>
</div>

<h2>SEE ALSO</h2>

<em>
<a href="d.colortable.html">d.colortable</a>,
<a href="d.frame.html">d.frame</a>,
<a href="d.graph.html">d.graph</a>,
<a href="d.linegraph.html">d.linegraph</a>,
<a href="d.mon.html">d.mon</a>,
<a href="d.polar.html">d.polar</a>,
<a href="g.region.html">g.region</a>,
<a href="r.stats.html">r.stats</a>
</em>

<h2>AUTHOR</h2>

Dave Johnson
<br> DBA Systems, Inc.
<br> 10560 Arrowhead Drive
<br> Fairfax, Virginia 22030<|MERGE_RESOLUTION|>--- conflicted
+++ resolved
@@ -10,11 +10,7 @@
 <h2>NOTES</h2>
 
 <em>d.histogram</em> respects the current geographic region settings
-<<<<<<< HEAD
-and the current raster mask (if the mask exists).
-=======
 and the current raster mask (if mask is active).
->>>>>>> 1d42e580
 
 <p><em>d.histogram</em> uses the colors in the map's color look-up table
 (i.e., the map's <em>colr</em> or <em>colr2</em> file).
