#include <string.h>
#include <stdio.h>
#include <stdlib.h>
#include <math.h>
#include <grass/gis.h>
#include <grass/display.h>
#include <grass/glocale.h>
#include "local_proto.h"

#define NL    012
#define TAB   011
#define BACK  0134
#define MTEXT 1024

#define TOP   0
#define CENT  1
#define BOT   2
#define LEFT  0
#define RITE  2
#define YES   1
#define NO    0

#define BUFFSIZE 128
#define FONTSIZE 256
#define WORDSIZE 50

static double east;
static double north;
static int xoffset;
static int yoffset;
static int xref;
static int yref;
static RGBA_Color color, highlight_color, background, border;
static double size;
static int fontsize;
static int highlight_width;
static int opaque;
static double width, rotation;
static char text[MTEXT];
static char font[256];
static const char *std_font;

static int ymatch(char *);
static int xmatch(char *);

int initialize_options(void)
{
    east = 0.0;
    north = 0.0;
    xoffset = 0;
    yoffset = 0;
    xref = CENT;
    yref = CENT;
    set_RGBA_from_str(&color, "black");
    set_RGBA_from_str(&highlight_color, "white");
    set_RGBA_from_str(&background, "white");
    set_RGBA_from_str(&border, "black");
    size = 1000.;
    fontsize = 0;
    width = 1.;
    highlight_width = 0;
    opaque = YES;
    rotation = 0.0;
    std_font = getenv("GRASS_FONT");
    if (!std_font)
        std_font = "romans";
    strcpy(font, std_font);

    return 0;
}

int do_labels(FILE *infile, int do_rotation)
{
    char buff[128];
    char buff_fmt[10];
    char font_fmt[10];
    char word_fmt[10];

    snprintf(buff_fmt, sizeof(buff_fmt), "%%%ds", BUFFSIZE - 1);
    snprintf(font_fmt, sizeof(font_fmt), "%%%ds", FONTSIZE - 1);
    snprintf(word_fmt, sizeof(word_fmt), "%%%ds%%%ds", WORDSIZE - 1, WORDSIZE - 1);

    initialize_options();

    while (G_getl2(text, MTEXT, infile)) {
        if (text[0] == '#')
            continue;

        if (!strncmp(text, "eas", 3))
            sscanf(text, "%*s %lf", &east);
        else if (!strncmp(text, "nor", 3))
            sscanf(text, "%*s %lf", &north);
        else if (!strncmp(text, "xof", 3))
            sscanf(text, "%*s %d", &xoffset);
        else if (!strncmp(text, "yof", 3))
            sscanf(text, "%*s %d", &yoffset);
        else if (!strncmp(text, "col", 3)) {
            sscanf(text, buff_fmt, buff);
            set_RGBA_from_str(&color, buff);
        }
        else if (!strncmp(text, "siz", 3))
            sscanf(text, "%*s %lf", &size);
        else if (!strncmp(text, "fontsize", 8))
            sscanf(text, "%*s %d", &fontsize);
        else if (!strncmp(text, "wid", 3))
            sscanf(text, "%*s %lf", &width);
        else if (!strncmp(text, "bac", 3)) {
            sscanf(text, buff_fmt, buff);
            set_RGBA_from_str(&background, buff);
        }
        else if (!strncmp(text, "bor", 3)) {
            sscanf(text, buff_fmt, buff);
            set_RGBA_from_str(&border, buff);
        }
        else if (!strncmp(text, "opa", 3)) {
            sscanf(text, buff_fmt, buff);
            if (!strncmp(buff, "YES", 3))
                opaque = YES;
            else
                opaque = NO;
        }
        else if (!strncmp(text, "ref", 3)) {
            if (sscanf(text, "%*s %16[^\n]", buff) < 1 || scan_ref(buff) == 0) {
                xref = CENT;
                yref = CENT;
            }
        }
        else if (!strncmp(text, "fon", 3)) {
<<<<<<< HEAD
            if (sscanf(text, font_fmt, font) != 1 || !strcmp(font, "standard"))
=======
            if (sscanf(text, "%*s %255s", font) != 1 ||
                !strcmp(font, "standard"))
>>>>>>> 4fac5b40
                strcpy(font, std_font);
        }
        else if (!strncmp(text, "rot", 3)) {
            if (do_rotation)
                sscanf(text, "%*s %lf", &rotation);
        }
        else if (!strncmp(text, "hco", 3)) {
            sscanf(text, buff_fmt, buff);
            set_RGBA_from_str(&highlight_color, buff);
        }
        else if (!strncmp(text, "hwi", 3))
            sscanf(text, "%*s %d", &highlight_width);

        else if (!strncmp(text, "tex", 3)) {
            show_it();
            rotation = 0.0; /* reset */
        }

        else {
            if (sscanf(text, "%1s", buff) == 1)
                fprintf(stderr, _("Error: %s\n"), text);
        }
    }

    return 0;
}

int show_it(void)
{
    /*
     * The border+background box coords given by R_get_text_box() expand to
     * cover the area of the rotated text, but the bottom left corner of that
     * box is not always the ref=lower,left spot (rot>90), and middle|upper
     * left of the text do not match the middle|upper left of the expanded
     * text box when rotated.
     *
     * The solution is to calculate the position and dimensions of the text
     * without rotation, then rotate those points about the point's coord,
     * and replot. For text we must calculate the starting coord of the text
     * independent of the text box, once for each line of text (if multiline).
     *
     */
    int i, j;
    int n_lines;
    int n_chars;
    char line[256];
    char *lptr, *tptr;
    double line_size;
    double d_text_size;
    double text_size;
    double X, Y, Y0;
    double T, B, L, R;
    double t, b, l, r;
    double xarr[5];
    double yarr[5];
    double Xoffset, Yoffset;             /* in XY plane */
    double X_just_offset, Y_just_offset; /* in rotated label plane */
    double ll_x, ll_y, ul_x, ul_y, lr_x, lr_y, ur_x, ur_y, text_x, text_y;

    G_debug(3, "Doing '%s'", text);
    X = east;
    Y0 = north;

    /* Set font */
    D_font(font);

    /* Set text size */
    if (fontsize) {
        d_text_size = fontsize;
        text_size = fontsize * D_get_d_to_u_yconv();
    }
    else {
        d_text_size = fabs(size * D_get_u_to_d_yconv());
        text_size = size;
    }

    line_size = text_size * 1.2;

    D_text_size(d_text_size, d_text_size);

    /* Find extent of all text (assume ref point is upper left) */
    T = -1e300;
    B = 1e300;
    L = 1e300;
    R = -1e300;

    /* Scan to beginning of text string */
    for (tptr = text; *tptr != ':'; tptr++)
        ;
    tptr++;

    /* get the box size for each line of text and expand the bounding box as
     * needed */
    n_lines = 0;
    for (;;) {
        n_chars = 0;

        for (lptr = line; *tptr && *tptr != NL; *lptr++ = *tptr++) {
            /* R_get_text_box() seems to skip leading spaces?, so for
               multiline we need to append a space to secondary lines
               to get the placement right (??) */
            if ((lptr == line) && (n_lines > 0))
                *lptr++ = ' ';

            if ((*tptr == BACK) && (*(tptr + 1) == 'n'))
                break;
            n_chars++;
        }
        n_lines++;

        if (n_chars == 0)
            break;

        *lptr = '\0';

        G_debug(3, "line %d ='%s'", n_lines, line);

        Y = north - (line_size * 1.2) - ((n_lines - 1) * line_size);
        D_pos_abs(X, Y);
        D_text_rotation(0.0); /* reset */
        D_get_text_box(line, &t, &b, &l, &r);

        if (T < t)
            T = t;
        if (B > b)
            B = b;
        if (L > l)
            L = l;
        if (R < r)
            R = r;

        if ((*tptr == '\0') || (*tptr == NL))
            break;
        tptr++;
        tptr++;
    }
    G_debug(3, "nlines=%d", n_lines);

    /* enforce min/max width */
    if (width > 25.)
        width = 25.;
    if (width < 0.)
        width = 0.;

    /* Expand border 1/2 of text size */
    T = T + (text_size * 0.2);
    B = B - (text_size * 0.2);
    L = L - (text_size * 0.2);
    R = R + (text_size * 0.2);

    Xoffset = D_get_d_to_u_xconv() * xoffset;
    Yoffset = -D_get_d_to_u_yconv() * yoffset;
    X_just_offset = 0;
    Y_just_offset = 0;

    /* shift to match justification */
    if (xref == CENT)
        X_just_offset -= (R - L + text_size) / 2;
    if (xref == RITE)
        X_just_offset -= R - L + text_size;
    if (yref == CENT)
        Y_just_offset -= ((B - Y0) / 2) - (Y0 - T);
    if (yref == BOT)
        Y_just_offset -= (B - Y0) - (Y0 - T);

    /* get unrotated corners of text box, and rotate them */
    ul_y = ur_y = T + Y_just_offset;
    ll_y = lr_y = B + Y_just_offset;
    ll_x = ul_x = L + X_just_offset;
    lr_x = ur_x = R + X_just_offset;
    G_rotate_around_point(X, Y0, &ll_x, &ll_y, -1 * rotation);
    G_rotate_around_point(X, Y0, &ul_x, &ul_y, -1 * rotation);
    G_rotate_around_point(X, Y0, &ur_x, &ur_y, -1 * rotation);
    G_rotate_around_point(X, Y0, &lr_x, &lr_y, -1 * rotation);

    /* rotate lower starting corner of text */
    text_x = X + X_just_offset;
    text_y = Y + Y_just_offset;
    G_rotate_around_point(X, Y0, &text_x, &text_y, -1 * rotation);

    /* define rotated bounding box */
    xarr[0] = ll_x + Xoffset;
    xarr[1] = ul_x + Xoffset;
    xarr[2] = ur_x + Xoffset;
    xarr[3] = lr_x + Xoffset;
    xarr[4] = ll_x + Xoffset;
    yarr[0] = ll_y + Yoffset;
    yarr[1] = ul_y + Yoffset;
    yarr[2] = ur_y + Yoffset;
    yarr[3] = lr_y + Yoffset;
    yarr[4] = ll_y + Yoffset;

    /* skip labels which will go offscreen (even partially) */
    for (i = 0; i < 5; i++) {
        if ((xarr[i] > D_get_u_east()) || (xarr[i] < D_get_u_west()))
            return 0;
        if ((yarr[i] > D_get_u_north()) || (yarr[i] < D_get_u_south()))
            return 0;
    }

#ifdef OUTPUT_ASCII
    fprintf(stdout, "L 5\n");
    for (i = 0; i < 5; i++)
        fprintf(stdout, " %f %f\n", xarr[i], yarr[i]);
        /* d.labels labfile | v.in.ascii -n out=labbox format=standard */
#endif

    /* draw boxes */
    if (RGBA_has_color(&background)) {
        set_color_from_RGBA(&background);
        D_polygon_abs(xarr, yarr, 5);
    }
    if (RGBA_has_color(&border)) {
        set_color_from_RGBA(&border);
        D_line_width(width);
        D_polyline_abs(xarr, yarr, 5);
        D_line_width(0);
    }

    /* Set font rotation */
    D_text_rotation(rotation);
    G_debug(3, "  rotation = %.2f", rotation);

    /**** draw highlighted text background ****/
    if (highlight_width && RGBA_has_color(&highlight_color)) {
        set_color_from_RGBA(&highlight_color);

        /* Scan to beginning of text string */
        for (tptr = text; *tptr != ':'; tptr++)
            ;
        tptr++;

        for (i = 1; i <= n_lines; i++) {
            /* get line of text from full label text string */
            n_chars = 0;
            for (lptr = line; *tptr && *tptr != NL; *lptr++ = *tptr++) {
                if ((lptr == line) && (i > 1)) /* see comment above */
                    *lptr++ = ' ';
                if ((*tptr == BACK) && (*(tptr + 1) == 'n'))
                    break;
                n_chars++;
            }
            if (n_chars == 0)
                break;
            *lptr = '\0';

            /* figure out text placement */
            Y = north - (line_size * 1.2) - ((i - 1) * line_size);
            text_x =
                X + X_just_offset; /* reset after G_rotate_around_point_int() */
            text_y = Y + Y_just_offset;
            G_rotate_around_point(X, Y0, &text_x, &text_y, -1 * rotation);

            for (j = 1; j <= highlight_width; j++) {
                /* smear it around. probably a better way (knight's move? rand?)
                 */
                D_pos_abs(text_x + Xoffset, text_y + Yoffset + j);
                D_text(line);
                D_pos_abs(text_x + Xoffset, text_y + Yoffset - j);
                D_text(line);
                D_pos_abs(text_x + Xoffset + j, text_y + Yoffset);
                D_text(line);
                D_pos_abs(text_x + Xoffset - j, text_y + Yoffset);
                D_text(line);

                D_pos_abs(text_x + Xoffset + j, text_y + Yoffset + j);
                D_text(line);
                D_pos_abs(text_x + Xoffset - j, text_y + Yoffset - j);
                D_text(line);
                D_pos_abs(text_x + Xoffset + j, text_y + Yoffset - j);
                D_text(line);
                D_pos_abs(text_x + Xoffset - j, text_y + Yoffset + j);
                D_text(line);
            }

            if ((*tptr == '\0') || (*tptr == NL))
                break;
            tptr++;
            tptr++;
        }
    }

    /**** place the text ****/
    set_color_from_RGBA(&color);

    /* Scan to beginning of text string */
    for (tptr = text; *tptr != ':'; tptr++)
        ;
    tptr++;

    for (i = 1; i <= n_lines; i++) {
        /* get line of text from full label text string */
        n_chars = 0;
        for (lptr = line; *tptr && *tptr != NL; *lptr++ = *tptr++) {
            if ((lptr == line) && (i > 1)) /* see comment above */
                *lptr++ = ' ';
            if ((*tptr == BACK) && (*(tptr + 1) == 'n'))
                break;
            n_chars++;
        }
        if (n_chars == 0)
            break;
        *lptr = '\0';

        /* figure out text placement */
        Y = north - (line_size * 1.2) - ((i - 1) * line_size);
        text_x =
            X + X_just_offset; /* reset after G_rotate_around_point_int() */
        text_y = Y + Y_just_offset;
        G_rotate_around_point(X, Y0, &text_x, &text_y, -1 * rotation);

        D_pos_abs(text_x + Xoffset, text_y + Yoffset);
        D_text(line);

        if ((*tptr == '\0') || (*tptr == NL))
            break;
        tptr++;
        tptr++;
    }

    return 0;
}

static int xok, yok;

int scan_ref(char *buf)
{
    char word1[50], word2[50];
    int i;

    xok = yok = 0;

    for (i = 0; buf[i]; i++)
        if (buf[i] >= 'A' && buf[i] <= 'Z')
            buf[i] += 'a' - 'A';
    xref = yref = CENT;
    char word_fmt[10];
    snprintf(word_fmt, sizeof(word_fmt), "%%%ds%%%ds", WORDSIZE - 1, WORDSIZE - 1);

    switch (sscanf(buf, word_fmt, word1, word2)) {
    case 2:
        if (!(xmatch(word2) || ymatch(word2)))
            return 0;
        FALLTHROUGH;
    case 1:
        if (xmatch(word1) || ymatch(word1))
            return 1;
        FALLTHROUGH;
    case EOF:
        FALLTHROUGH;
    default:
        return 0;

    }
}

static int xmatch(char *word)
{
    if (strcmp(word, "center") == 0)
        return 1;
    if (strcmp(word, "middle") == 0)
        return 1;
    if (xok)
        return 0;

    if (strcmp(word, "left") == 0)
        xref = LEFT;
    else if (strcmp(word, "right") == 0)
        xref = RITE;
    else
        return 0;
    xok = 1;
    return 1;
}

static int ymatch(char *word)
{
    if (strcmp(word, "center") == 0)
        return 1;
    if (strcmp(word, "middle") == 0)
        return 1;
    if (yok)
        return 0;

    if (strcmp(word, "upper") == 0)
        yref = TOP;
    else if (strcmp(word, "top") == 0)
        yref = TOP;
    else if (strcmp(word, "lower") == 0)
        yref = BOT;
    else if (strcmp(word, "bottom") == 0)
        yref = BOT;
    else
        return 0;
    yok = 1;
    return 1;
}<|MERGE_RESOLUTION|>--- conflicted
+++ resolved
@@ -126,12 +126,8 @@
             }
         }
         else if (!strncmp(text, "fon", 3)) {
-<<<<<<< HEAD
             if (sscanf(text, font_fmt, font) != 1 || !strcmp(font, "standard"))
-=======
-            if (sscanf(text, "%*s %255s", font) != 1 ||
-                !strcmp(font, "standard"))
->>>>>>> 4fac5b40
+
                 strcpy(font, std_font);
         }
         else if (!strncmp(text, "rot", 3)) {
