--- conflicted
+++ resolved
@@ -608,11 +608,7 @@
             if newmcalcstr[-1] != " ":
                 newmcalcstr += " "
                 position_offset += 1
-<<<<<<< HEAD
         except (IndexError, TypeError):
-=======
-        except IndexError:
->>>>>>> 3022d9fd
             pass
 
         newmcalcstr += what
@@ -621,11 +617,7 @@
         try:
             if newmcalcstr[-1] != " " and mcalcstr[position] != " ":
                 newmcalcstr += " "
-<<<<<<< HEAD
         except (IndexError, TypeError):
-=======
-        except IndexError:
->>>>>>> 3022d9fd
             newmcalcstr += " "
 
         newmcalcstr += mcalcstr[position:]
@@ -640,11 +632,7 @@
                 try:
                     if newmcalcstr[position + position_offset] == " ":
                         position_offset += 1
-<<<<<<< HEAD
                 except (IndexError, TypeError):
-=======
-                except IndexError:
->>>>>>> 3022d9fd
                     pass
 
         self.text_mcalc.SetInsertionPoint(position + position_offset)
