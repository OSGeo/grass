"""
@package gui_core.widgets

@brief Core GUI widgets

Classes:
 - widgets::GNotebook
 - widgets::ScrolledPanel
 - widgets::NumTextCtrl
 - widgets::FloatSlider
 - widgets::SymbolButton
 - widgets::StaticWrapText
 - widgets::BaseValidator
 - widgets::CoordinatesValidator
 - widgets::IntegerValidator
 - widgets::FloatValidator
 - widgets::EmailValidator
 - widgets::TimeISOValidator
 - widgets::MapValidator
 - widgets::NTCValidator
 - widgets::SimpleValidator
 - widgets::GenericValidator
 - widgets::GenericMultiValidator
 - widgets::LayersListValidator
 - widgets::PlacementValidator
 - widgets::GListCtrl
 - widgets::SearchModuleWidget
 - widgets::ManageSettingsWidget
 - widgets::PictureComboBox
 - widgets::ColorTablesComboBox
 - widgets::BarscalesComboBox
 - widgets::NArrowsComboBox
 - widgets::LayersList

@todo:
 - move validators to a separate file gui_core/validators.py

(C) 2008-2014 by the GRASS Development Team

This program is free software under the GNU General Public License
(>=v2). Read the file COPYING that comes with GRASS for details.

@author Martin Landa <landa.martin gmail.com> (Google SoC 2008/2010)
@author Enhancements by Michael Barton <michael.barton asu.edu>
@author Anna Kratochvilova <kratochanna gmail.com> (Google SoC 2011)
@author Stepan Turek <stepan.turek seznam.cz> (ManageSettingsWidget - created from
        GdalSelect)
@author Matej Krejci <matejkrejci gmail.com> (Google GSoC 2014; EmailValidator,
        TimeISOValidator)
@author Tomas Zigo <tomas.zigo slovanet.sk> (LayersListValidator, PlacementValidator)
"""

import os
import sys
import string
import re
from bisect import bisect
from datetime import datetime
from core.globalvar import wxPythonPhoenix

import wx
import wx.lib.mixins.listctrl as listmix
import wx.lib.scrolledpanel as SP
from wx.lib.stattext import GenStaticText
from wx.lib.wordwrap import wordwrap

if wxPythonPhoenix:
    import wx.adv
    from wx.adv import OwnerDrawnComboBox
else:
    import wx.combo
    from wx.combo import OwnerDrawnComboBox
try:
    import wx.lib.agw.flatnotebook as FN
except ImportError:
    import wx.lib.flatnotebook as FN
try:
    from wx.lib.buttons import ThemedGenBitmapTextButton as BitmapTextButton
except ImportError:  # not sure about TGBTButton version
    from wx.lib.buttons import GenBitmapTextButton as BitmapTextButton

if wxPythonPhoenix:
    from wx import Validator
else:
    from wx import PyValidator as Validator

from grass.script import core as grass

from grass.pydispatch.signal import Signal

from core import globalvar
from core.gcmd import GMessage, GError
from core.debug import Debug
from gui_core.wrap import (
    Button,
    SearchCtrl,
    Slider,
    StaticText,
    StaticBox,
    TextCtrl,
    Menu,
    Rect,
    EmptyBitmap,
    ListCtrl,
    NewId,
    CheckListCtrlMixin,
)


class NotebookController:
    """Provides handling of notebook page names.

    Translates page names to page indices.
    Class is aggregated in notebook subclasses.
    Notebook subclasses must delegate methods to controller.
    Methods inherited from notebook class must be delegated explicitly
    and other methods can be delegated by @c __getattr__.
    """

    def __init__(self, classObject, widget):
        """
        :param classObject: notebook class name (object, i.e. FlatNotebook)
        :param widget: notebook instance
        """
        self.notebookPages = {}
        self.classObject = classObject
        self.widget = widget
        self.highlightedTextEnd = _(" (...)")
        self.BindPageChanged()

    def BindPageChanged(self):
        """Binds page changed event."""
        self.widget.Bind(wx.EVT_NOTEBOOK_PAGE_CHANGED, self.OnRemoveHighlight)

    def AddPage(self, *args, **kwargs):
        """Add a new page

        :param str name: use this param if notebooks has ability to
                         change position and then you must use page name
                         param arg to correctly delete notebook page.
                         If you do not use this parameter, make sure that
                         the notebooks does not have the ability to change
                         position, because in that case the deletion of
                         the page based on the position index would not
                         work correctly.
        """
        if "name" in kwargs:
            self.notebookPages[kwargs["name"]] = kwargs["page"]
            del kwargs["name"]

        self.classObject.AddPage(self.widget, *args, **kwargs)

    def InsertPage(self, *args, **kwargs):
        """Insert a new page

        :param str name: use this param if notebooks has ability to
                         change position and then you must use page name
                         param arg to correctly delete notebook page.
                         If you do not use this parameter, make sure that
                         the notebooks does not have the ability to change
                         position, because in that case the deletion of
                         the page based on the position index would not
                         work correctly.
        """
        if "name" in kwargs:
            self.notebookPages[kwargs["name"]] = kwargs["page"]
            del kwargs["name"]

        try:
            self.classObject.InsertPage(self.widget, *args, **kwargs)
        except (
            TypeError
        ):  # documentation says 'index', but certain versions of wx require 'n'
            kwargs["n"] = kwargs["index"]
            del kwargs["index"]
            self.classObject.InsertPage(self.widget, *args, **kwargs)

    def DeletePage(self, page):
        """Delete page

        :param str|int page: page name or page index position

        :return bool: True if page was deleted, False if not exists
        """
        delPageIndex = self.GetPageIndexByName(page)
        if delPageIndex != -1:
            ret = self.classObject.DeletePage(self.widget, delPageIndex)
            if ret:
                del self.notebookPages[page]
            return ret
        return False

    def RemovePage(self, page):
        """Delete page without deleting the associated window.

        :param page: name
        :return: True if page was deleted, False if not exists
        """
        delPageIndex = self.GetPageIndexByName(page)
        if delPageIndex != -1:
            ret = self.classObject.RemovePage(self.widget, delPageIndex)
            if ret:
                del self.notebookPages[page]
            return ret
        return False

    def SetSelectionByName(self, page):
        """Set active notebook page.

        :param page: name, eg. 'layers', 'output', 'search', 'pyshell', 'nviz'
                     (depends on concrete notebook instance)
        """
        idx = self.GetPageIndexByName(page)
        if self.classObject.GetSelection(self.widget) != idx:
            self.classObject.SetSelection(self.widget, idx)

            self.RemoveHighlight(idx)

    def OnRemoveHighlight(self, event):
        """Highlighted tab name should be removed."""
        page = event.GetSelection()
        self.RemoveHighlight(page)
        event.Skip()

    def RemoveHighlight(self, page):
        """Removes highlight string from notebook tab name if necessary.

        :param page: index
        """
        text = self.classObject.GetPageText(self.widget, page)
        if text.endswith(self.highlightedTextEnd):
            text = text.replace(self.highlightedTextEnd, "")
            self.classObject.SetPageText(self.widget, page, text)

    def GetPageIndexByName(self, page):
        """Get notebook page index

        :param str|int page: page name or page index position

        :return int: page index
        """
        if not self.notebookPages:
            return page
        if page not in self.notebookPages:
            return -1
        for pageIndex in range(self.classObject.GetPageCount(self.widget)):
            if self.notebookPages[page] == self.classObject.GetPage(
                self.widget, pageIndex
            ):
                break
        return pageIndex

    def HighlightPageByName(self, page):
        pageIndex = self.GetPageIndexByName(page)
        self.HighlightPage(pageIndex)

    def HighlightPage(self, index):
        if self.classObject.GetSelection(self.widget) != index:
            text = self.classObject.GetPageText(self.widget, index)
            if not text.endswith(self.highlightedTextEnd):
                text += self.highlightedTextEnd
            self.classObject.SetPageText(self.widget, index, text)

    def SetPageImage(self, page, index):
        """Sets image index for page

        :param page: page name
        :param index: image index (in wx.ImageList)
        """
        pageIndex = self.GetPageIndexByName(page)
        self.classObject.SetPageImage(self.widget, pageIndex, index)


class FlatNotebookController(NotebookController):
    """Controller specialized for FN.FlatNotebook subclasses"""

    def __init__(self, classObject, widget):
        NotebookController.__init__(self, classObject, widget)

    def BindPageChanged(self):
        self.widget.Bind(FN.EVT_FLATNOTEBOOK_PAGE_CHANGED, self.OnRemoveHighlight)

    def GetPageIndexByName(self, page):
        """Get notebook page index

        :param str|int page: page name or page index position

        :return int: page index
        """
        if not self.notebookPages:
            return page
        if page not in self.notebookPages:
            return -1

        return self.classObject.GetPageIndex(self.widget, self.notebookPages[page])

    def InsertPage(self, *args, **kwargs):
        """Insert a new page"""
        if "name" in kwargs:
            self.notebookPages[kwargs["name"]] = kwargs["page"]
            del kwargs["name"]

        kwargs["indx"] = kwargs["index"]
        del kwargs["index"]
        self.classObject.InsertPage(self.widget, *args, **kwargs)


class GNotebook(FN.FlatNotebook):
    """Generic notebook widget.

    Enables advanced style settings.
    Problems with hidden tabs. Uses system colours for active tabs.
    """

    def __init__(self, parent, style, **kwargs):
        if globalvar.hasAgw:
            FN.FlatNotebook.__init__(
                self, parent, id=wx.ID_ANY, agwStyle=style, **kwargs
            )
        else:
            FN.FlatNotebook.__init__(self, parent, id=wx.ID_ANY, style=style, **kwargs)

        self.controller = FlatNotebookController(
            classObject=FN.FlatNotebook, widget=self
        )
        self.SetActiveTabColour(wx.SystemSettings.GetColour(wx.SYS_COLOUR_WINDOW))
        self.SetActiveTabTextColour(
            wx.SystemSettings.GetColour(wx.SYS_COLOUR_WINDOWTEXT)
        )

    def AddPage(self, *args, **kwargs):
        """@copydoc NotebookController::AddPage()"""
        self.controller.AddPage(*args, **kwargs)

    def InsertNBPage(self, *args, **kwargs):
        """@copydoc NotebookController::InsertPage()"""
        self.controller.InsertPage(*args, **kwargs)

    def DeleteNBPage(self, page):
        """@copydoc NotebookController::DeletePage()"""
        return self.controller.DeletePage(page)

    def RemoveNBPage(self, page):
        """@copydoc NotebookController::RemovePage()"""
        return self.controller.RemovePage(page)

    def SetPageImage(self, page, index):
        """Does nothing because we don't want images for this style"""

    def __getattr__(self, name):
        return getattr(self.controller, name)


class FormNotebook(wx.Notebook):
    """Notebook widget.

    Respects native look.
    """

    def __init__(self, parent, style):
        wx.Notebook.__init__(self, parent, id=wx.ID_ANY, style=style)
        self.controller = NotebookController(classObject=wx.Notebook, widget=self)

    def AddPage(self, *args, **kwargs):
        """@copydoc NotebookController::AddPage()"""
        self.controller.AddPage(*args, **kwargs)

    def InsertNBPage(self, *args, **kwargs):
        """@copydoc NotebookController::InsertPage()"""
        self.controller.InsertPage(*args, **kwargs)

    def DeleteNBPage(self, page):
        """@copydoc NotebookController::DeletePage()"""
        return self.controller.DeletePage(page)

    def RemoveNBPage(self, page):
        """@copydoc NotebookController::RemovePage()"""
        return self.controller.RemovePage(page)

    def SetPageImage(self, page, index):
        """@copydoc NotebookController::SetPageImage()"""
        return self.controller.SetPageImage(page, index)

    def __getattr__(self, name):
        return getattr(self.controller, name)


class FormListbook(wx.Listbook):
    """Notebook widget.

    Respects native look.
    """

    def __init__(self, parent, style):
        wx.Listbook.__init__(self, parent, id=wx.ID_ANY, style=style)
        self.controller = NotebookController(classObject=wx.Listbook, widget=self)

    def AddPage(self, *args, **kwargs):
        """@copydoc NotebookController::AddPage()"""
        self.controller.AddPage(*args, **kwargs)

    def InsertPage_(self, *args, **kwargs):
        """@copydoc NotebookController::InsertPage()"""
        self.controller.InsertPage(*args, **kwargs)

    def DeletePage(self, page):
        """@copydoc NotebookController::DeletePage()"""
        return self.controller.DeletePage(page)

    def RemovePage(self, page):
        """@copydoc NotebookController::RemovePage()"""
        return self.controller.RemovePage(page)

    def SetPageImage(self, page, index):
        """@copydoc NotebookController::SetPageImage()"""
        return self.controller.SetPageImage(page, index)

    def __getattr__(self, name):
        return getattr(self.controller, name)


class ScrolledPanel(SP.ScrolledPanel):
    """Custom ScrolledPanel to avoid strange behaviour concerning focus"""

    def __init__(self, parent, style=wx.TAB_TRAVERSAL):
        SP.ScrolledPanel.__init__(self, parent=parent, id=wx.ID_ANY, style=style)

    def OnChildFocus(self, event):
        pass


class NumTextCtrl(TextCtrl):
    """Class derived from wx.TextCtrl for numerical values only"""

    def __init__(self, parent, **kwargs):
        TextCtrl.__init__(
            self, parent=parent, validator=NTCValidator(flag="DIGIT_ONLY"), **kwargs
        )

    def SetValue(self, value):
        super().SetValue(str(value))

    def GetValue(self):
        val = super().GetValue()
        if val == "":
            val = "0"
        try:
            return float(val)
        except ValueError:
            val = "".join("".join(val.split("-")).split("."))
            return float(val)

    def SetRange(self, min, max):
        pass


class FloatSlider(Slider):
    """Class derived from wx.Slider for floats"""

    def __init__(self, **kwargs):
        Debug.msg(1, "FloatSlider.__init__()")
        Slider.__init__(self, **kwargs)
        self.coef = 1.0
        # init range
        self.minValueOrig = 0
        self.maxValueOrig = 1

    def SetValue(self, value):
        value *= self.coef
        if abs(value) < 1 and value != 0:
            while abs(value) < 1:
                value *= 100
                self.coef *= 100
            super().SetRange(
                self.minValueOrig * self.coef, self.maxValueOrig * self.coef
            )
        super().SetValue(value)

        Debug.msg(4, "FloatSlider.SetValue(): value = %f" % value)

    def SetRange(self, minValue, maxValue):
        self.coef = 1.0
        self.minValueOrig = minValue
        self.maxValueOrig = maxValue
        if abs(minValue) < 1 or abs(maxValue) < 1:
            while (abs(minValue) < 1 and minValue != 0) or (
                abs(maxValue) < 1 and maxValue != 0
            ):
                minValue *= 100
                maxValue *= 100
                self.coef *= 100
            super().SetValue(super().GetValue() * self.coef)
        super().SetRange(minValue, maxValue)
        Debug.msg(
            4,
            "FloatSlider.SetRange(): minValue = %f, maxValue = %f"
            % (minValue, maxValue),
        )

    def GetValue(self):
        val = super().GetValue()
        Debug.msg(4, "FloatSlider.GetValue(): value = %f" % (val / self.coef))
        return val / self.coef


class SymbolButton(BitmapTextButton):
    """Button with symbol and label."""

    def __init__(self, parent, usage, label, **kwargs):
        """Constructor

        :param parent: parent (usually wx.Panel)
        :param usage: determines usage and picture
        :param label: displayed label
        """
        size = (15, 15)
        buffer = EmptyBitmap(*size)
        BitmapTextButton.__init__(
            self, parent=parent, label=" " + label, bitmap=buffer, **kwargs
        )

        dc = wx.MemoryDC()
        dc.SelectObject(buffer)
        maskColor = wx.Colour(255, 255, 255)
        dc.SetBrush(wx.Brush(maskColor))
        dc.Clear()

        if usage == "record":
            self.DrawRecord(dc, size)
        elif usage == "stop":
            self.DrawStop(dc, size)
        elif usage == "play":
            self.DrawPlay(dc, size)
        elif usage == "pause":
            self.DrawPause(dc, size)

        if sys.platform not in {"win32", "darwin"}:
            buffer.SetMaskColour(maskColor)
        self.SetBitmapLabel(buffer)
        dc.SelectObject(wx.NullBitmap)

    def DrawRecord(self, dc, size):
        """Draw record symbol"""
        dc.SetBrush(wx.Brush(wx.Colour(255, 0, 0)))
        dc.DrawCircle(size[0] // 2, size[1] // 2, size[0] // 2)

    def DrawStop(self, dc, size):
        """Draw stop symbol"""
        dc.SetBrush(wx.Brush(wx.Colour(50, 50, 50)))
        dc.DrawRectangle(0, 0, size[0], size[1])

    def DrawPlay(self, dc, size):
        """Draw play symbol"""
        dc.SetBrush(wx.Brush(wx.Colour(0, 255, 0)))
        points = (wx.Point(0, 0), wx.Point(0, size[1]), wx.Point(size[0], size[1] // 2))
        dc.DrawPolygon(points)

    def DrawPause(self, dc, size):
        """Draw pause symbol"""
        dc.SetBrush(wx.Brush(wx.Colour(50, 50, 50)))
        dc.DrawRectangle(0, 0, 2 * size[0] // 5, size[1])
        dc.DrawRectangle(3 * size[0] // 5, 0, 2 * size[0] // 5, size[1])


class StaticWrapText(GenStaticText):
    """A Static Text widget that wraps its text to fit parents width,
    enlarging its height if necessary."""

    def __init__(self, parent, id=wx.ID_ANY, label="", margin=0, *args, **kwds):
        self._margin = margin
        self._initialLabel = label
        self.init = False
        GenStaticText.__init__(self, parent, id, label, *args, **kwds)
        self.Bind(wx.EVT_SIZE, self.OnSize)

    def DoGetBestSize(self):
        """Overridden method which reports widget's best size."""
        if not self.init:
            self.init = True
            self._updateLabel()

        parent = self.GetParent()
        newExtent = wx.ClientDC(parent).GetMultiLineTextExtent(self.GetLabel())
        # when starting, width is very small and height is big which creates
        # very high windows
        if newExtent[0] < newExtent[1]:
            return (0, 0)
        return newExtent[:2]

    def OnSize(self, event):
        self._updateLabel()
        event.Skip()

    def _updateLabel(self):
        """Calculates size of wrapped label"""
        parent = self.GetParent()
        newLabel = wordwrap(
            text=self._initialLabel,
            width=parent.GetSize()[0],
            dc=wx.ClientDC(parent),
            breakLongWords=True,
            margin=self._margin,
        )
        GenStaticText.SetLabel(self, newLabel)

    def SetLabel(self, label):
        self._initialLabel = label
        self._updateLabel()


class BaseValidator(Validator):
    def __init__(self):
        Validator.__init__(self)

        self.Bind(wx.EVT_TEXT, self.OnText)

    def OnText(self, event):
        """Do validation"""
        self._validate(win=event.GetEventObject())

        event.Skip()

    def Validate(self, parent):
        """Is called upon closing wx.Dialog"""
        win = self.GetWindow()
        return self._validate(win)

    def _validate(self, win):
        """Validate input"""
        text = win.GetValue()

        if text:
            try:
                self.type(text)
            except ValueError:
                self._notvalid()
                return False

        self._valid()
        return True

    def _notvalid(self):
        textCtrl = self.GetWindow()

        textCtrl.SetBackgroundColour("grey")
        textCtrl.Refresh()

    def _valid(self):
        textCtrl = self.GetWindow()

        sysColor = wx.SystemSettings.GetColour(wx.SYS_COLOUR_WINDOW)
        textCtrl.SetBackgroundColour(sysColor)

        textCtrl.Refresh()
        return True

    def TransferToWindow(self):
        return True  # Prevent wxDialog from complaining.

    def TransferFromWindow(self):
        return True  # Prevent wxDialog from complaining.


class CoordinatesValidator(BaseValidator):
    """Validator for coordinates input (list of floats separated by comma)"""

    def __init__(self):
        BaseValidator.__init__(self)

    def _validate(self, win):
        """Validate input"""
        text = win.GetValue()
        if text:
            try:
                text = text.split(",")

                for t in text:
                    float(t)

                if len(text) % 2 != 0:
                    return False

            except ValueError:
                self._notvalid()
                return False

        self._valid()
        return True

    def Clone(self):
        """Clone validator"""
        return CoordinatesValidator()


class IntegerValidator(BaseValidator):
    """Validator for floating-point input"""

    def __init__(self):
        BaseValidator.__init__(self)
        self.type = int

    def Clone(self):
        """Clone validator"""
        return IntegerValidator()


class FloatValidator(BaseValidator):
    """Validator for floating-point input"""

    def __init__(self):
        BaseValidator.__init__(self)
        self.type = float

    def Clone(self):
        """Clone validator"""
        return FloatValidator()


class EmailValidator(BaseValidator):
    """Validator for email input"""

    def __init__(self):
        BaseValidator.__init__(self)

    def _validate(self, win):
        """Validate input"""
        text = win.GetValue()
        if text:
            if re.match(r"\b[\w.-]+@[\w.-]+.\w{2,4}\b", text) is None:
                self._notvalid()
                return False

        self._valid()
        return True

    def Clone(self):
        """Clone validator"""
        return EmailValidator()


class TimeISOValidator(BaseValidator):
    """Validator for time ISO format (YYYY-MM-DD) input"""

    def __init__(self):
        BaseValidator.__init__(self)

    def _validate(self, win):
        """Validate input"""
        text = win.GetValue()
        if text:
            try:
                datetime.strptime(text, "%Y-%m-%d")
<<<<<<< HEAD
            except (TypeError, ValueError):
=======
            except ValueError:
>>>>>>> 362bee3a
                self._notvalid()
                return False

        self._valid()
        return True

    def Clone(self):
        """Clone validator"""
        return TimeISOValidator()


class NTCValidator(Validator):
    """validates input in textctrls, taken from wxpython demo"""

    def __init__(self, flag=None):
        Validator.__init__(self)
        self.flag = flag
        self.Bind(wx.EVT_CHAR, self.OnChar)

    def Clone(self):
        return NTCValidator(self.flag)

    def OnChar(self, event):
        key = event.GetKeyCode()
        if key < wx.WXK_SPACE or key == wx.WXK_DELETE or key > 255:
            event.Skip()
            return
        if self.flag == "DIGIT_ONLY" and chr(key) in string.digits + ".-":
            event.Skip()
            return
        if not wx.Validator_IsSilent():
            wx.Bell()
        # Returning without calling even.Skip eats the event before it
        # gets to the text control
        return


class SimpleValidator(Validator):
    """This validator is used to ensure that the user has entered something
    into the text object editor dialog's text field.
    """

    def __init__(self, callback):
        """Standard constructor."""
        Validator.__init__(self)
        self.callback = callback

    def Clone(self):
        """Standard cloner.

        Note that every validator must implement the Clone() method.
        """
        return SimpleValidator(self.callback)

    def Validate(self, win):
        """Validate the contents of the given text control."""
        ctrl = self.GetWindow()
        text = ctrl.GetValue()
        if len(text) == 0:
            self.callback(ctrl)
            return False
        return True

    def TransferToWindow(self):
        """Transfer data from validator to window.

        The default implementation returns False, indicating that an
        error occurred.  We simply return True, as we don't do any data
        transfer.
        """
        return True  # Prevent wxDialog from complaining.

    def TransferFromWindow(self):
        """Transfer data from window to validator.

        The default implementation returns False, indicating that an
        error occurred.  We simply return True, as we don't do any data
        transfer.
        """
        return True  # Prevent wxDialog from complaining.


class GenericValidator(Validator):
    """This validator checks condition and calls callback
    in case the condition is not fulfilled.
    """

    def __init__(self, condition, callback):
        """Standard constructor.

        :param condition: function which accepts string value and returns T/F
        :param callback: function which is called when condition is not fulfilled
        """
        Validator.__init__(self)
        self._condition = condition
        self._callback = callback

    def Clone(self):
        """Standard cloner.

        Note that every validator must implement the Clone() method.
        """
        return GenericValidator(self._condition, self._callback)

    def Validate(self, win):
        """Validate the contents of the given text control."""
        ctrl = self.GetWindow()
        text = ctrl.GetValue()
        if not self._condition(text):
            self._callback(ctrl)
            return False
        return True

    def TransferToWindow(self):
        """Transfer data from validator to window."""
        return True  # Prevent wxDialog from complaining.

    def TransferFromWindow(self):
        """Transfer data from window to validator."""
        return True  # Prevent wxDialog from complaining.


class MapValidator(GenericValidator):
    """Validator for map name input

    See G_legal_filename()
    """

    def __init__(self):
        def _mapNameValidationFailed(ctrl):
            message = _(
                "Name <%(name)s> is not a valid name for GRASS map. "
                "Please use only ASCII characters excluding %(chars)s "
                "and space."
            ) % {"name": ctrl.GetValue(), "chars": "/\"'@,=*~"}
            GError(message, caption=_("Invalid name"))

        GenericValidator.__init__(self, grass.legal_name, _mapNameValidationFailed)


class GenericMultiValidator(Validator):
    """This validator checks conditions and calls callbacks
    in case the condition is not fulfilled.
    """

    def __init__(self, checks):
        """Standard constructor.

        :param checks: list of tuples consisting of conditions (list of
        functions which accepts string value and returns T/F) and callbacks (
        list of functions which is called when condition is not fulfilled)
        """
        Validator.__init__(self)
        self._checks = checks

    def Clone(self):
        """Standard cloner.

        Note that every validator must implement the Clone() method.
        """
        return GenericMultiValidator(self._checks)

    def Validate(self, win):
        """Validate the contents of the given text control."""
        ctrl = self.GetWindow()
        text = ctrl.GetValue()
        for condition, callback in self._checks:
            if not condition(text):
                callback(ctrl)
                return False
        return True

    def TransferToWindow(self):
        """Transfer data from validator to window."""
        return True  # Prevent wxDialog from complaining.

    def TransferFromWindow(self):
        """Transfer data from window to validator."""
        return True  # Prevent wxDialog from complaining.


class SingleSymbolPanel(wx.Panel):
    """Panel for displaying one symbol.

    Changes background when selected. Assumes that parent will catch
    events emitted on mouse click. Used in gui_core::dialog::SymbolDialog.
    """

    def __init__(self, parent, symbolPath):
        """Panel constructor

        Signal symbolSelectionChanged - symbol selected
                                      - attribute 'name' (symbol name)
                                      - attribute 'doubleClick' (underlying cause)

        :param parent: parent (gui_core::dialog::SymbolDialog)
        :param symbolPath: absolute path to symbol
        """
        self.symbolSelectionChanged = Signal("SingleSymbolPanel.symbolSelectionChanged")

        wx.Panel.__init__(self, parent, id=wx.ID_ANY, style=wx.BORDER_RAISED)
        self.SetName(os.path.splitext(os.path.basename(symbolPath))[0])
        self.sBmp = wx.StaticBitmap(self, wx.ID_ANY, wx.Bitmap(symbolPath))

        self.selected = False
        self.selectColor = wx.SystemSettings.GetColour(wx.SYS_COLOUR_HIGHLIGHT)
        self.deselectColor = wx.SystemSettings.GetColour(wx.SYS_COLOUR_WINDOW)

        sizer = wx.BoxSizer()
        sizer.Add(self.sBmp, proportion=0, flag=wx.ALL | wx.ALIGN_CENTER, border=5)
        self.SetBackgroundColour(self.deselectColor)
        self.SetMinSize(self.GetBestSize())
        self.SetSizerAndFit(sizer)

        # binding to both (staticBitmap, Panel) necessary
        self.sBmp.Bind(wx.EVT_LEFT_DOWN, self.OnLeftDown)
        self.Bind(wx.EVT_LEFT_DOWN, self.OnLeftDown)
        self.Bind(wx.EVT_LEFT_DCLICK, self.OnDoubleClick)
        self.sBmp.Bind(wx.EVT_LEFT_DCLICK, self.OnDoubleClick)

    def OnLeftDown(self, event):
        """Panel selected, background changes"""
        self.selected = True
        self.SetBackgroundColour(self.selectColor)
        self.Refresh()
        event.Skip()

        self.symbolSelectionChanged.emit(name=self.GetName(), doubleClick=False)

    def OnDoubleClick(self, event):
        self.symbolSelectionChanged.emit(name=self.GetName(), doubleClick=True)

    def Deselect(self):
        """Panel deselected, background changes back to default"""
        self.selected = False
        self.SetBackgroundColour(self.deselectColor)
        self.Refresh()

    def Select(self):
        """Select panel, no event emitted"""
        self.selected = True
        self.SetBackgroundColour(self.selectColor)
        self.Refresh()


class LayersListValidator(GenericValidator):
    """This validator check output map existence"""

    def __init__(self, condition, callback):
        """Standard constructor.

        :param condition: function which accepts string value and returns T/F
        :param callback: function which is called when condition is not fulfilled
        """
        GenericValidator.__init__(self, condition, callback)

    def Clone(self):
        """Standard cloner.

        Note that every validator must implement the Clone() method.
        """
        return LayersListValidator(self._condition, self._callback)

    def Validate(self, win, validate_all=False):
        """Validate output map existence"""
        mapset = grass.gisenv()["MAPSET"]
        maps = grass.list_grouped(type=self._condition)[mapset]

        # Check all selected layers
        if validate_all:
            outputs = []
            data = win.GetLayers()

            if data is None:
                return False

            for layer, output, list_id in data:
                if output in maps:
                    outputs.append(output)

            if outputs:
                win.output_map = outputs
                self._callback(layers_list=win)
                return False
        else:
            output_map = win.GetItemText(win.col, win.row)
            if output_map in maps:
                win.output_map = output_map
                self._callback(layers_list=win)
                return False
        return True


class PlacementValidator(BaseValidator):
    """Validator for placement input (list of floats separated by comma)"""

    def __init__(self, num_of_params):
        self._num_of_params = num_of_params
        super().__init__()

    def _enableDisableBtn(self, enable):
        """Enable/Disable buttomn

        :param bool enable: Enable/Disable btn
        """
        win = self.GetWindow().GetTopLevelParent()
        for btn_id in (wx.ID_OK, wx.ID_APPLY):
            btn = win.FindWindow(id=btn_id)
            if btn:
                btn.Enable(enable)

    def _valid(self):
        super()._valid()
        self._enableDisableBtn(enable=True)

    def _notvalid(self):
        super()._notvalid()
        self._enableDisableBtn(enable=False)

    def _validate(self, win):
        """Validate input"""
        text = win.GetValue()
        if text:
            try:
                text = text.split(",")

                for t in text:
                    float(t)

                if len(text) % self._num_of_params != 0:
                    self._notvalid()
                    return False

            except ValueError:
                self._notvalid()
                return False

        self._valid()
        return True

    def Clone(self):
        """Clone validator"""
        return PlacementValidator(num_of_params=self._num_of_params)


class GListCtrl(ListCtrl, listmix.ListCtrlAutoWidthMixin, CheckListCtrlMixin):
    """Generic ListCtrl with popup menu to select/deselect all
    items"""

    def __init__(self, parent):
        self.parent = parent

        ListCtrl.__init__(self, parent, id=wx.ID_ANY, style=wx.LC_REPORT)
        CheckListCtrlMixin.__init__(self)

        # setup mixins
        listmix.ListCtrlAutoWidthMixin.__init__(self)

        self.Bind(wx.EVT_COMMAND_RIGHT_CLICK, self.OnPopupMenu)  # wxMSW
        self.Bind(wx.EVT_RIGHT_UP, self.OnPopupMenu)  # wxGTK

    def OnPopupMenu(self, event):
        """Show popup menu"""
        if self.GetItemCount() < 1:
            return

        if not hasattr(self, "popupDataID1"):
            self.popupDataID1 = NewId()
            self.popupDataID2 = NewId()

            self.Bind(wx.EVT_MENU, self.OnSelectAll, id=self.popupDataID1)
            self.Bind(wx.EVT_MENU, self.OnSelectNone, id=self.popupDataID2)

        # generate popup-menu
        menu = Menu()
        menu.Append(self.popupDataID1, _("Select all"))
        menu.Append(self.popupDataID2, _("Deselect all"))

        self.PopupMenu(menu)
        menu.Destroy()

    def SelectAll(self, select=True):
        """Check or uncheck all items"""
        item = -1
        while True:
            item = self.GetNextItem(item)
            if item == -1:
                break
            self.CheckItem(item, select)

    def OnSelectAll(self, event):
        """Check all items"""
        self.SelectAll(select=True)

        event.Skip()

    def OnSelectNone(self, event):
        """Uncheck items"""
        self.SelectAll(select=False)

        event.Skip()

    def GetData(self, checked=None):
        """Get list data"""
        data = []
        checkedList = []

        item = -1
        while True:
            row = []
            item = self.GetNextItem(item)
            if item == -1:
                break

            isChecked = self.IsItemChecked(item)
            if checked is not None and checked != isChecked:
                continue

            checkedList.append(isChecked)

            for i in range(self.GetColumnCount()):
                row.append(self.GetItem(item, i).GetText())

            row.append(item)
            data.append(tuple(row))

        if checked is not None:
            return tuple(data)
        return (tuple(data), tuple(checkedList))

    def LoadData(self, data=None, selectOne=True):
        """Load data into list"""
        self.DeleteAllItems()
        if data is None:
            return

        idx = 0
        for item in data:
            index = self.InsertItem(idx, str(item[0]))
            for i in range(1, self.GetColumnCount()):
                self.SetItem(index, i, item[i])
            idx += 1

        # check by default only on one item
        if len(data) == 1 and selectOne:
            self.CheckItem(index, True)


class SearchModuleWidget(wx.Panel):
    """Search module widget (used e.g. in SearchModuleWindow)

    Signals:
        moduleSelected - attribute 'name' is module name
        showSearchResult - attribute 'result' is a node (representing module)
        showNotification - attribute 'message'
    """

    def __init__(self, parent, model, showChoice=True, showTip=False, **kwargs):
        self._showTip = showTip
        self._showChoice = showChoice
        self._model = model
        self._results = []  # list of found nodes
        self._resultIndex = -1
        self._searchKeys = ["description", "keywords", "command"]
        self._oldValue = ""

        self.moduleSelected = Signal("SearchModuleWidget.moduleSelected")
        self.showSearchResult = Signal("SearchModuleWidget.showSearchResult")
        self.showNotification = Signal("SearchModuleWidget.showNotification")

        wx.Panel.__init__(self, parent=parent, id=wx.ID_ANY, **kwargs)

        #        self._box = wx.StaticBox(parent = self, id = wx.ID_ANY,
        # label = " %s " % _("Find tool - (press Enter for next match)"))

        if sys.platform == "win32":
            self._search = TextCtrl(
                parent=self, id=wx.ID_ANY, size=(-1, 25), style=wx.TE_PROCESS_ENTER
            )
        else:
            self._search = SearchCtrl(
                parent=self, id=wx.ID_ANY, size=(-1, 25), style=wx.TE_PROCESS_ENTER
            )
            self._search.SetDescriptiveText(_("Fulltext search"))
            self._search.SetToolTip(
                _("Type to search in all tools. Press Enter for next match.")
            )

        self._search.Bind(wx.EVT_TEXT, self.OnSearchModule)
        self._search.Bind(wx.EVT_TEXT_ENTER, self.OnEnter)

        if self._showTip:
            self._searchTip = StaticWrapText(
                parent=self, id=wx.ID_ANY, label="Choose a tool", size=(-1, 40)
            )

        if self._showChoice:
            self._searchChoice = wx.Choice(parent=self, id=wx.ID_ANY)
            self._searchChoice.SetItems(self._searchModule(keys=["command"], value=""))
            self._searchChoice.Bind(wx.EVT_CHOICE, self.OnSelectModule)

        self._layout()

    def _layout(self):
        """Do layout"""
        sizer = wx.BoxSizer(wx.HORIZONTAL)
        boxSizer = wx.BoxSizer(wx.VERTICAL)

        boxSizer.Add(self._search, flag=wx.EXPAND | wx.BOTTOM, border=5)
        if self._showChoice:
            hSizer = wx.BoxSizer(wx.HORIZONTAL)
            hSizer.Add(self._searchChoice, flag=wx.EXPAND | wx.BOTTOM, border=5)
            hSizer.AddStretchSpacer()
            boxSizer.Add(hSizer, flag=wx.EXPAND)
        if self._showTip:
            boxSizer.Add(self._searchTip, flag=wx.EXPAND)

        sizer.Add(boxSizer, proportion=1)

        self.SetSizer(sizer)
        sizer.Fit(self)

    def OnEnter(self, event):
        """Process EVT_TEXT_ENTER to show search results"""
        self._showSearchResult()
        event.Skip()

    def _showSearchResult(self):
        if self._results:
            self._resultIndex += 1
            if self._resultIndex == len(self._results):
                self._resultIndex = 0
            self.showSearchResult.emit(result=self._results[self._resultIndex])

    def OnSearchModule(self, event):
        """Search module by keywords or description"""
        value = self._search.GetValue()
        if value == self._oldValue:
            event.Skip()
            return
        self._oldValue = value

        if len(value) <= 2:
            if len(value) == 0:  # reset
                commands = self._searchModule(keys=["command"], value="")
            else:
                self.showNotification.emit(
                    message=_("Searching, please type more characters.")
                )
                return
        else:
            commands = self._searchModule(keys=self._searchKeys, value=value)
        if self._showChoice:
            self._searchChoice.SetItems(commands)
            if commands:
                self._searchChoice.SetSelection(0)
                self.OnSelectModule()

        label = _("{} tools matched").format(len(commands))
        if self._showTip:
            self._searchTip.SetLabel(self._searchTip.GetLabel() + " [{}]".format(label))

        self.showNotification.emit(message=label)

        event.Skip()

    def _searchModule(self, keys, value):
        """Search modules by keys

        :param keys: list of keys
        :param value: patter to match
        """
        nodes = set()
        for key in keys:
            nodes.update(self._model.SearchNodes(key=key, value=value))

        nodes = list(nodes)
        nodes.sort(key=lambda node: self._model.GetIndexOfNode(node))
        self._results = nodes
        self._resultIndex = -1
        return sorted([node.data["command"] for node in nodes if node.data["command"]])

    def OnSelectModule(self, event=None):
        """Module selected from choice, update command prompt"""
        cmd = self._searchChoice.GetStringSelection()
        self.moduleSelected.emit(name=cmd)

        if self._showTip:
            for module in self._results:
                if cmd == module.data["command"]:
                    self._searchTip.SetLabel(module.data["description"])
                    break

    def Reset(self):
        """Reset widget"""
        self._search.SetValue("")
        if self._showTip:
            self._searchTip.SetLabel("Choose a tool")


class ManageSettingsWidget(wx.Panel):
    """Widget which allows loading and saving settings into file."""

    def __init__(self, parent, settingsFile):
        """
        Signals:
            settingsChanged - called when users changes setting
                            - attribute 'data' with chosen setting data
            settingsSaving - called when settings are saving
                           - attribute 'name' with chosen settings name
            settingsLoaded - called when settings are loaded
                           - attribute 'settings' is dict with loaded settings
                             {nameofsetting : settingdata, ....}

        :param settingsFile: path to file, where settings will be saved and loaded from
        """
        self.settingsFile = settingsFile

        self.settingsChanged = Signal("ManageSettingsWidget.settingsChanged")
        self.settingsSaving = Signal("ManageSettingsWidget.settingsSaving")
        self.settingsLoaded = Signal("ManageSettingsWidget.settingsLoaded")

        wx.Panel.__init__(self, parent=parent, id=wx.ID_ANY)

        self.settingsBox = StaticBox(
            parent=self, id=wx.ID_ANY, label=" %s " % _("Profiles")
        )

        self.settingsChoice = wx.Choice(parent=self, id=wx.ID_ANY)
        self.settingsChoice.Bind(wx.EVT_CHOICE, self.OnSettingsChanged)
        self.btnSettingsSave = Button(parent=self, id=wx.ID_SAVE)
        self.btnSettingsSave.Bind(wx.EVT_BUTTON, self.OnSettingsSave)
        self.btnSettingsSave.SetToolTip(_("Save current settings"))
        self.btnSettingsDel = Button(parent=self, id=wx.ID_REMOVE)
        self.btnSettingsDel.Bind(wx.EVT_BUTTON, self.OnSettingsDelete)
        self.btnSettingsSave.SetToolTip(_("Delete currently selected settings"))

        # escaping with '$' character - index in self.esc_chars
        self.e_char_i = 0
        self.esc_chars = ["$", ";"]

        self._settings = self._loadSettings()  # -> self.settingsChoice.SetItems()
        self.settingsLoaded.emit(settings=self._settings)

        self.data_to_save = []

        self._layout()

        self.SetSizer(self.settingsSizer)
        self.settingsSizer.Fit(self)

    def _layout(self):
        self.settingsSizer = wx.StaticBoxSizer(self.settingsBox, wx.HORIZONTAL)
        self.settingsSizer.Add(
            StaticText(parent=self, id=wx.ID_ANY, label=_("Load:")),
            flag=wx.ALIGN_CENTER_VERTICAL | wx.RIGHT | wx.LEFT,
            border=5,
        )
        self.settingsSizer.Add(
            self.settingsChoice, proportion=1, flag=wx.EXPAND | wx.BOTTOM, border=3
        )
        self.settingsSizer.Add(
            self.btnSettingsSave, flag=wx.LEFT | wx.RIGHT | wx.BOTTOM, border=3
        )
        self.settingsSizer.Add(self.btnSettingsDel, flag=wx.RIGHT | wx.BOTTOM, border=3)

    def OnSettingsChanged(self, event):
        """Load named settings"""
        name = event.GetString()
        if name not in self._settings:
            GError(parent=self, message=_("Settings <%s> not found") % name)
            return

        data = self._settings[name]
        self.settingsChanged.emit(data=data)

    def GetSettings(self):
        """Load named settings"""
        return self._settings.copy()

    def OnSettingsSave(self, event):
        """Save settings"""
        dlg = wx.TextEntryDialog(
            parent=self, message=_("Name:"), caption=_("Save settings")
        )
        if dlg.ShowModal() == wx.ID_OK:
            name = dlg.GetValue()
            if not name:
                GMessage(
                    parent=self, message=_("Name not given, settings is not saved.")
                )
            else:
                self.settingsSaving.emit(name=name)

            dlg.Destroy()

    def SaveSettings(self, name):
        # check if settings item already exists
        if name in self._settings:
            dlgOwt = wx.MessageDialog(
                self,
                message=_(
                    "Settings <%s> already exists. "
                    "Do you want to overwrite the settings?"
                )
                % name,
                caption=_("Save settings"),
                style=wx.YES_NO | wx.YES_DEFAULT | wx.ICON_QUESTION,
            )
            if dlgOwt.ShowModal() != wx.ID_YES:
                dlgOwt.Destroy()
                return

        if self.data_to_save:
            self._settings[name] = self.data_to_save

        self._saveSettings()
        self.settingsChoice.SetStringSelection(name)

        self.data_to_save = []

    def _saveSettings(self):
        """Save settings and reload if successful"""
        if self._writeSettings() == 0:
            self._settings = self._loadSettings()

    def SetDataToSave(self, data):
        """Set data for setting, which will be saved.

        :param data: - list of strings, which will be saved
        """
        self.data_to_save = data

    def SetSettings(self, settings):
        """Set settings

        :param settings: - dict with all settings {nameofsetting : settingdata, ....}
        """
        self._settings = settings
        self._saveSettings()

    def AddSettings(self, settings):
        """Add settings

        :param settings: - dict with all settings {nameofsetting : settingdata, ....}
        """
        self._settings.update(settings)
        self._saveSettings()

    def OnSettingsDelete(self, event):
        """Save settings"""
        name = self.settingsChoice.GetStringSelection()
        if not name:
            GMessage(
                parent=self, message=_("No settings is defined. Operation canceled.")
            )
            return

        self._settings.pop(name)
        if self._writeSettings() == 0:
            self._settings = self._loadSettings()

    def _writeSettings(self):
        """Save settings into the file

        :return: 0 on success
        :return: -1 on failure
        """
        try:
            fd = open(self.settingsFile, "w")
            fd.write("format_version=2.0\n")
            for key, values in self._settings.items():
                first = True
                for v in values:
                    # escaping characters
                    for e_ch in self.esc_chars:
                        v = v.replace(e_ch, self.esc_chars[self.e_char_i] + e_ch)
                    if first:
                        # escaping characters
                        for e_ch in self.esc_chars:
                            key = key.replace(
                                e_ch, self.esc_chars[self.e_char_i] + e_ch
                            )
                        fd.write("%s;%s;" % (key, v))
                        first = False
                    else:
                        fd.write("%s;" % (v))
                fd.write("\n")

        except OSError:
            GError(parent=self, message=_("Unable to save settings"))
            return -1
        fd.close()

        return 0

    def _loadSettings(self):
        """Load settings from the file

        The file is defined by self.SettingsFile.

        :return: parsed dict
        :return: empty dict on error
        """

        data = {}
        if not os.path.exists(self.settingsFile):
            return data

        try:
            fd = open(self.settingsFile)
        except OSError:
            return data

        fd_lines = fd.readlines()

        if not fd_lines:
            fd.close()
            return data

        if fd_lines[0].strip() == "format_version=2.0":
            data = self._loadSettings_v2(fd_lines)
        else:
            data = self._loadSettings_v1(fd_lines)

        self.settingsChoice.SetItems(sorted(data.keys()))
        fd.close()

        self.settingsLoaded.emit(settings=data)

        return data

    def _loadSettings_v2(self, fd_lines):
        """Load settings from the file in format version 2.0

        The file is defined by self.SettingsFile.

        :return: parsed dict
        :return: empty dict on error
        """
        data = {}

        for line in fd_lines[1:]:
            try:
                lineData = []
                line = line.rstrip("\n")
                i_last_found = i_last = 0
                key = ""
                while True:
                    idx = line.find(";", i_last)
                    if idx < 0:
                        break
                    elif idx != 0:
                        # find out whether it is separator
                        # $$$$; - it is separator
                        # $$$$$; - it is not separator
                        i_esc_chars = 0
                        while True:
                            if (
                                line[idx - (i_esc_chars + 1)]
                                == self.esc_chars[self.e_char_i]
                            ):
                                i_esc_chars += 1
                            else:
                                break
                        if i_esc_chars % 2 != 0:
                            i_last = idx + 1
                            continue

                    lineItem = line[i_last_found:idx]
                    # unescape characters
                    for e_ch in self.esc_chars:
                        lineItem = lineItem.replace(
                            self.esc_chars[self.e_char_i] + e_ch, e_ch
                        )
                    if i_last_found == 0:
                        key = lineItem
                    else:
                        lineData.append(lineItem)
                    i_last_found = i_last = idx + 1
                if key and lineData:
                    data[key] = lineData
            except ValueError:
                pass

        return data

    def _loadSettings_v1(self, fd_lines):
        """Load settings from the file in format version 1.0 (backward compatibility)

        The file is defined by self.SettingsFile.

        :return: parsed dict
        :return: empty dict on error
        """
        data = {}

        for line in fd_lines:
            try:
                lineData = line.rstrip("\n").split(";")
                if len(lineData) > 4:
                    # type, dsn, format, options
                    data[lineData[0]] = (
                        lineData[1],
                        lineData[2],
                        lineData[3],
                        lineData[4],
                    )
                else:
                    data[lineData[0]] = (lineData[1], lineData[2], lineData[3], "")
            except ValueError:
                pass

        return data


class PictureComboBox(OwnerDrawnComboBox):
    """Abstract class of ComboBox with pictures.

    Derived class has to specify has to specify _getPath method.
    """

    def OnDrawItem(self, dc, rect, item, flags):
        """Overridden from OwnerDrawnComboBox.

        Called to draw each item in the list.
        """
        if item == wx.NOT_FOUND:
            # painting the control, but there is no valid item selected yet
            return

        r = Rect(*rect)  # make a copy
        r.Deflate(3, 5)

        # for painting the items in the popup
        bitmap = self.GetPictureBitmap(self.GetString(item))
        if bitmap:
            dc.DrawBitmap(bitmap, r.x, r.y + (r.height - bitmap.GetHeight()) // 2)
            width = bitmap.GetWidth() + 10
        else:
            width = 0
        dc.DrawText(
            self.GetString(item),
            r.x + width,
            (r.y + 0) + (r.height - dc.GetCharHeight()) // 2,
        )

    def OnMeasureItem(self, item):
        """Overridden from OwnerDrawnComboBox, should return the height.

        Needed to display an item in the popup, or -1 for default.
        """
        return 24

    def GetPictureBitmap(self, name):
        """Returns bitmap for given picture name.

        :param str colorTable: name of color table
        """
        if not hasattr(self, "bitmaps"):
            self.bitmaps = {}

        if name in self.bitmaps:
            return self.bitmaps[name]

        path = self._getPath(name)
        if os.path.exists(path):
            bitmap = wx.Bitmap(path)
            self.bitmaps[name] = bitmap
            return bitmap
        return None


class ColorTablesComboBox(PictureComboBox):
    """ComboBox with drawn color tables (created by thumbnails.py).

    Used in r(3).colors dialog."""

    def _getPath(self, name):
        return os.path.join(
            os.getenv("GISBASE"), "docs", "html", "colortables", "%s.png" % name
        )


class BarscalesComboBox(PictureComboBox):
    """ComboBox with barscales for d.barscale."""

    def _getPath(self, name):
        return os.path.join(
            os.getenv("GISBASE"), "docs", "html", "barscales", name + ".png"
        )


class NArrowsComboBox(PictureComboBox):
    """ComboBox with north arrows for d.barscale."""

    def _getPath(self, name):
        return os.path.join(
            os.getenv("GISBASE"), "docs", "html", "northarrows", "%s.png" % name
        )


class LayersList(GListCtrl, listmix.TextEditMixin):
    """List of layers to be imported (dxf, shp...)"""

    def __init__(self, parent, columns, log=None):
        GListCtrl.__init__(self, parent)

        self.log = log
        self.row = None
        self.col = None
        self.output_map = None
        self.validate = True

        # setup mixins
        listmix.TextEditMixin.__init__(self)

        for i in range(len(columns)):
            self.InsertColumn(i, columns[i])

        width = []
        if len(columns) == 3:
            width = (65, 200)
        elif len(columns) == 4:
            width = (65, 200, 90)
        elif len(columns) == 5:
            width = (65, 180, 90, 70)

        for i in range(len(width)):
            self.SetColumnWidth(col=i, width=width[i])

    def OnLeftDown(self, event):
        """Allow editing only output name

        Code taken from TextEditMixin class.
        """
        x, y = event.GetPosition()

        colLocs = [0]
        loc = 0
        for n in range(self.GetColumnCount()):
            loc += self.GetColumnWidth(n)
            colLocs.append(loc)

        col = bisect(colLocs, x + self.GetScrollPos(wx.HORIZONTAL)) - 1

        if col == self.GetColumnCount() - 1:
            listmix.TextEditMixin.OnLeftDown(self, event)
        else:
            event.Skip()

    def GetLayers(self):
        """Get list of layers (layer name, output name, list id)"""
        layers = []

        data = self.GetData(checked=True)

        for itm in data:
            layer = itm[1]
            ftype = itm[2]
            if "/" in ftype:
                layer += "|%s" % ftype.split("/", 1)[0]
            output = itm[self.GetColumnCount() - 1]
            layers.append((layer, output, itm[-1]))

        return layers

    def ValidateOutputMapName(self):
        """Validate output map name"""
        wx.CallAfter(self.GetValidator().Validate, self)

    def OpenEditor(self, row, col):
        """Open editor"""
        self.col = col
        self.row = row
        super().OpenEditor(row, col)

    def CloseEditor(self, event=None):
        """Close editor"""
        if event:
            if event.IsCommandEvent():
                listmix.TextEditMixin.CloseEditor(self, event)
                if self.validate:
                    self.ValidateOutputMapName()
            event.Skip()<|MERGE_RESOLUTION|>--- conflicted
+++ resolved
@@ -750,11 +750,7 @@
         if text:
             try:
                 datetime.strptime(text, "%Y-%m-%d")
-<<<<<<< HEAD
             except (TypeError, ValueError):
-=======
-            except ValueError:
->>>>>>> 362bee3a
                 self._notvalid()
                 return False
 
