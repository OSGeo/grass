--- conflicted
+++ resolved
@@ -59,13 +59,6 @@
 import grass.script as grass
 from grass.script import task as gtask
 from grass.exceptions import CalledModuleError
-from grass.lib.imagery import (
-    I_SIGFILE_TYPE_SIG,
-    I_SIGFILE_TYPE_SIGSET,
-    I_signatures_list_by_type,
-    I_free_signatures_list,
-)
-from grass.pygrass.utils import decode
 
 from gui_core.widgets import ManageSettingsWidget, CoordinatesValidator
 
@@ -2010,12 +2003,8 @@
         if sourceType == "db":
             self.dbWidgets["format"].SetItems(list(self.dbFormats.values()))
             if self.dbFormats:
-<<<<<<< HEAD
-                if "PostgreSQL" in self.dbFormats.values():
-=======
                 db_formats = self.dbFormats.values()
                 if "PostgreSQL" in db_formats:
->>>>>>> 8422103f
                     self.dbWidgets["format"].SetStringSelection("PostgreSQL")
                 elif "PostgreSQL/PostGIS" in db_formats:
                     self.dbWidgets["format"].SetStringSelection("PostgreSQL/PostGIS")
@@ -3110,9 +3099,6 @@
     ):
         super(SignatureSelect, self).__init__(parent, id, size=size, **kwargs)
 
-<<<<<<< HEAD
-        sig_type = None
-=======
         items = []
         if mapsets:
             for mapset in mapsets:
@@ -3135,23 +3121,11 @@
                 _("Unable to import C imagery library functions: %s\n") % e
             )
             return
->>>>>>> 8422103f
         # Extend here if a new signature type is introduced
         if element == "signatures/sig":
             sig_type = I_SIGFILE_TYPE_SIG
         elif element == "signatures/sigset":
             sig_type = I_SIGFILE_TYPE_SIGSET
-<<<<<<< HEAD
-        items = []
-        if sig_type is not None:
-            if mapsets:
-                for mapset in mapsets:
-                    self._append_mapset_signatures(mapset, sig_type, items)
-            else:
-                self._append_mapset_signatures(None, sig_type, items)
-        self.SetItems(items)
-        self.SetValue("")
-=======
         else:
             return
         list_ptr = ctypes.POINTER(ctypes.c_char_p)
@@ -3160,15 +3134,6 @@
         for n in range(count):
             items.append(grass.decode(sig_list[n]))
         I_free_signatures_list(count, ctypes.byref(sig_list))
->>>>>>> 8422103f
-
-    def _append_mapset_signatures(self, mapset, sig_type, items):
-        list_ptr = ctypes.POINTER(ctypes.c_char_p)
-        sig_list = list_ptr()
-        count = I_signatures_list_by_type(sig_type, mapset, ctypes.byref(sig_list))
-        for n in range(count):
-            items.append(decode(sig_list[n]))
-        I_free_signatures_list(count, sig_list)
 
 
 class SeparatorSelect(wx.ComboBox):
