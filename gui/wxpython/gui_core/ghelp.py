"""
@package gui_core.ghelp

@brief Help/about window, menu tree, search module tree

Classes:
 - ghelp::AboutWindow
 - ghelp::HelpFrame
 - ghelp::HelpWindow
 - ghelp::HelpPanel

(C) 2008-2019 by the GRASS Development Team

This program is free software under the GNU General Public License
(>=v2). Read the file COPYING that comes with GRASS for details.

@author Martin Landa <landa.martin gmail.com>
"""

import os
import codecs
import platform
import re
import textwrap
import sys
import wx
from wx.html import HtmlWindow
from operator import itemgetter

try:
    from wx.lib.agw.hyperlink import HyperLinkCtrl
except ImportError:
    from wx.lib.hyperlink import HyperLinkCtrl
try:
    from wx.adv import AboutDialogInfo
    from wx.adv import AboutBox
except ImportError:
    from wx import AboutDialogInfo
    from wx import AboutBox

import grass.script as gs
from grass.exceptions import CalledModuleError

# needed just for testing
if __name__ == "__main__":
    from grass.script.setup import set_gui_path

    set_gui_path()

from core import globalvar
from core.gcmd import GError, DecodeString
from core.settings import UserSettings
from gui_core.widgets import FormNotebook, ScrolledPanel
from gui_core.wrap import Button, StaticText, TextCtrl
from core.debug import Debug


class AboutWindow(wx.Frame):
    """Create custom About Window"""

    def __init__(self, parent, size=(770, 460), title=_("About GRASS GIS"), **kwargs):
        wx.Frame.__init__(
            self, parent=parent, id=wx.ID_ANY, title=title, size=size, **kwargs
        )

        self.panel = wx.Panel(parent=self, id=wx.ID_ANY)

        # icon
        self.SetIcon(
            wx.Icon(os.path.join(globalvar.ICONDIR, "grass.ico"), wx.BITMAP_TYPE_ICO)
        )

        # notebook
        self.aboutNotebook = FormNotebook(self.panel, style=wx.BK_LEFT)

        for title, win in (
            (_("Info"), self._pageInfo()),
            (_("Copyright"), self._pageCopyright()),
            (_("License"), self._pageLicense()),
            (_("Citation"), self._pageCitation()),
            (_("Authors"), self._pageCredit()),
            (_("Contributors"), self._pageContributors()),
            (_("Extra contributors"), self._pageContributors(extra=True)),
            (_("Translators"), self._pageTranslators()),
            (_("Translation status"), self._pageStats()),
        ):
            self.aboutNotebook.AddPage(page=win, text=title)
        wx.CallAfter(self.aboutNotebook.SetSelection, 0)
        wx.CallAfter(self.aboutNotebook.Refresh)

        # buttons
        self.btnClose = Button(parent=self.panel, id=wx.ID_CLOSE)
        self.btnClose.Bind(wx.EVT_BUTTON, self.OnCloseWindow)

        self._doLayout()

    def _doLayout(self):
        btnSizer = wx.BoxSizer(wx.HORIZONTAL)
        btnSizer.Add(self.btnClose, proportion=0, flag=wx.ALL, border=5)

        sizer = wx.BoxSizer(wx.VERTICAL)
        sizer.Add(self.aboutNotebook, proportion=1, flag=wx.EXPAND | wx.ALL, border=1)
        sizer.Add(btnSizer, proportion=0, flag=wx.ALL | wx.ALIGN_RIGHT, border=1)

        self.SetMinSize((400, 400))

        self.panel.SetSizer(sizer)
        sizer.Fit(self.panel)

        self.Layout()

    def _pageInfo(self):
        """Info page"""
        # get version and web site
        vInfo = gs.version()
        if not vInfo:
            sys.stderr.write(_("Unable to get GRASS version\n"))

        infoTxt = ScrolledPanel(self.aboutNotebook)
        infoTxt.SetupScrolling()
        infoSizer = wx.BoxSizer(wx.VERTICAL)
        infoGridSizer = wx.GridBagSizer(vgap=5, hgap=5)
        logo = os.path.join(globalvar.ICONDIR, "grass-64x64.png")
        logoBitmap = wx.StaticBitmap(
            infoTxt, wx.ID_ANY, wx.Bitmap(name=logo, type=wx.BITMAP_TYPE_PNG)
        )
        infoSizer.Add(
            logoBitmap, proportion=0, flag=wx.ALL | wx.ALIGN_CENTER, border=20
        )

        infoLabel = "GRASS GIS %s" % vInfo.get("version", _("unknown version"))
        if "x86_64" in vInfo.get("build_platform", ""):
            infoLabel += " (64bit)"
        info = StaticText(parent=infoTxt, id=wx.ID_ANY, label=infoLabel + os.linesep)
        info.SetFont(wx.Font(13, wx.DEFAULT, wx.NORMAL, wx.BOLD, 0, ""))
        info.SetForegroundColour(wx.Colour(35, 142, 35))
        infoSizer.Add(info, proportion=0, flag=wx.BOTTOM | wx.ALIGN_CENTER, border=1)

        team = StaticText(parent=infoTxt, label=_grassDevTeam(1999) + "\n")
        infoSizer.Add(team, proportion=0, flag=wx.BOTTOM | wx.ALIGN_CENTER, border=1)

        row = 0
        infoGridSizer.Add(
            StaticText(parent=infoTxt, id=wx.ID_ANY, label=_("Official GRASS site:")),
            pos=(row, 0),
            flag=wx.ALIGN_RIGHT,
        )

        infoGridSizer.Add(
            HyperLinkCtrl(
                parent=infoTxt, id=wx.ID_ANY, label="https://grass.osgeo.org"
            ),
            pos=(row, 1),
            flag=wx.ALIGN_LEFT,
        )

        row += 2
        infoGridSizer.Add(
            StaticText(parent=infoTxt, id=wx.ID_ANY, label="%s:" % _("Code Revision")),
            pos=(row, 0),
            flag=wx.ALIGN_RIGHT,
        )

        infoGridSizer.Add(
            HyperLinkCtrl(
                parent=infoTxt,
                id=wx.ID_ANY,
                label=vInfo.get("revision", "?"),
                URL="https://github.com/OSGeo/grass.git",
            ),
            pos=(row, 1),
            flag=wx.ALIGN_LEFT,
        )

        row += 1
        infoGridSizer.Add(
            StaticText(parent=infoTxt, id=wx.ID_ANY, label="%s:" % _("Build Date")),
            pos=(row, 0),
            flag=wx.ALIGN_RIGHT,
        )

        infoGridSizer.Add(
            StaticText(
                parent=infoTxt, id=wx.ID_ANY, label=vInfo.get("build_date", "?")
            ),
            pos=(row, 1),
            flag=wx.ALIGN_LEFT,
        )

        # show only basic info
        # row += 1
        # infoGridSizer.Add(
        #     item=wx.StaticText(
        #         parent=infoTxt, id=wx.ID_ANY, label="%s:" % _("GIS Library Revision")
        #     ),
        #     pos=(row, 0),
        #     flag=wx.ALIGN_RIGHT,
        # )
        #
        # infoGridSizer.Add(
        #     item=wx.StaticText(
        #         parent=infoTxt,
        #         id=wx.ID_ANY,
        #         label=vInfo["libgis_revision"]
        #         + " ("
        #         + vInfo["libgis_date"].split(" ")[0]
        #         + ")",
        #     ),
        #     pos=(row, 1),
        #     flag=wx.ALIGN_LEFT,
        # )

        row += 2
        infoGridSizer.Add(
            StaticText(parent=infoTxt, id=wx.ID_ANY, label="Python:"),
            pos=(row, 0),
            flag=wx.ALIGN_RIGHT,
        )

        infoGridSizer.Add(
            StaticText(parent=infoTxt, id=wx.ID_ANY, label=platform.python_version()),
            pos=(row, 1),
            flag=wx.ALIGN_LEFT,
        )

        row += 1
        infoGridSizer.Add(
            StaticText(parent=infoTxt, id=wx.ID_ANY, label="wxPython:"),
            pos=(row, 0),
            flag=wx.ALIGN_RIGHT,
        )

        infoGridSizer.Add(
            StaticText(parent=infoTxt, id=wx.ID_ANY, label=wx.__version__),
            pos=(row, 1),
            flag=wx.ALIGN_LEFT,
        )

        infoGridSizer.AddGrowableCol(0)
        infoGridSizer.AddGrowableCol(1)
        infoSizer.Add(infoGridSizer, proportion=1, flag=wx.EXPAND)

        row += 2
        infoGridSizer.Add(
            StaticText(parent=infoTxt, id=wx.ID_ANY, label="%s:" % _("Language")),
            pos=(row, 0),
            flag=wx.ALIGN_RIGHT,
        )
        self.langUsed = gs.gisenv().get("LANG", None)
        if not self.langUsed:
            import locale

            try:
                # Python >= 3.11
                loc = locale.getlocale()
            except AttributeError:
                loc = locale.getdefaultlocale()
            if loc == (None, None):
                self.langUsed = _("unknown")
            else:
                self.langUsed = "%s.%s" % (loc[0], loc[1])
        infoGridSizer.Add(
            StaticText(parent=infoTxt, id=wx.ID_ANY, label=self.langUsed),
            pos=(row, 1),
            flag=wx.ALIGN_LEFT,
        )

        infoTxt.SetSizer(infoSizer)
        infoSizer.Fit(infoTxt)

        return infoTxt

    def _pageCopyright(self):
        """Copyright information"""
        copyfile = os.path.join(os.getenv("GISBASE"), "COPYING")
        if os.path.exists(copyfile):
            copyrightFile = open(copyfile)
            copytext = copyrightFile.read()
            copyrightFile.close()
        else:
            copytext = _("%s file missing") % "COPYING"

        # put text into a scrolling panel
        copyrightwin = ScrolledPanel(self.aboutNotebook)
        copyrighttxt = TextCtrl(
            copyrightwin,
            id=wx.ID_ANY,
            value=copytext,
            style=wx.TE_MULTILINE | wx.TE_READONLY,
        )
        copyrightwin.SetAutoLayout(True)
        copyrightwin.sizer = wx.BoxSizer(wx.VERTICAL)
        copyrightwin.sizer.Add(
            copyrighttxt, proportion=1, flag=wx.EXPAND | wx.ALL, border=3
        )
        copyrightwin.SetSizer(copyrightwin.sizer)
        copyrightwin.Layout()
        copyrightwin.SetupScrolling()

        return copyrightwin

    def _pageLicense(self):
        """Licence about"""
        licfile = os.path.join(os.getenv("GISBASE"), "GPL.TXT")
        if os.path.exists(licfile):
            licenceFile = open(licfile)
            license = "".join(licenceFile.readlines())
            licenceFile.close()
        else:
            license = _("%s file missing") % "GPL.TXT"
        # put text into a scrolling panel
        licensewin = ScrolledPanel(self.aboutNotebook)
        licensetxt = TextCtrl(
            licensewin,
            id=wx.ID_ANY,
            value=license,
            style=wx.TE_MULTILINE | wx.TE_READONLY,
        )
        licensewin.SetAutoLayout(True)
        licensewin.sizer = wx.BoxSizer(wx.VERTICAL)
        licensewin.sizer.Add(
            licensetxt, proportion=1, flag=wx.EXPAND | wx.ALL, border=3
        )
        licensewin.SetSizer(licensewin.sizer)
        licensewin.Layout()
        licensewin.SetupScrolling()

        return licensewin

    def _pageCitation(self):
        """Citation information"""
        try:
            text = gs.read_command("g.version", flags="x")
        except CalledModuleError as error:
            text = _(
                "Unable to provide citation suggestion,"
                " see GRASS GIS website instead."
                " The error was: {0}"
            ).format(error)

        # put text into a scrolling panel
        window = ScrolledPanel(self.aboutNotebook)
        stat_text = TextCtrl(
            window, id=wx.ID_ANY, value=text, style=wx.TE_MULTILINE | wx.TE_READONLY
        )
        window.SetAutoLayout(True)
        window.sizer = wx.BoxSizer(wx.VERTICAL)
        window.sizer.Add(stat_text, proportion=1, flag=wx.EXPAND | wx.ALL, border=3)
        window.SetSizer(window.sizer)
        window.Layout()
        window.SetupScrolling()

        return window

    def _pageCredit(self):
        """Credit about"""
        # credits
        authfile = os.path.join(os.getenv("GISBASE"), "AUTHORS")
        if os.path.exists(authfile):
            with codecs.open(authfile, encoding="utf-8", mode="r") as authorsFile:
                authors = "".join(authorsFile.readlines())
        else:
            authors = _("%s file missing") % "AUTHORS"
        authorwin = ScrolledPanel(self.aboutNotebook)
        authortxt = TextCtrl(
            authorwin,
            id=wx.ID_ANY,
            value=authors,
            style=wx.TE_MULTILINE | wx.TE_READONLY,
        )
        authorwin.SetAutoLayout(True)
        authorwin.SetupScrolling()
        authorwin.sizer = wx.BoxSizer(wx.VERTICAL)
        authorwin.sizer.Add(authortxt, proportion=1, flag=wx.EXPAND | wx.ALL, border=3)
        authorwin.SetSizer(authorwin.sizer)
        authorwin.Layout()

        return authorwin

    def _pageContributors(self, extra=False):
        """Contributors info"""
        if extra:
            contribfile = os.path.join(os.getenv("GISBASE"), "contributors_extra.csv")
        else:
            contribfile = os.path.join(os.getenv("GISBASE"), "contributors.csv")
        if os.path.exists(contribfile):
            contribFile = codecs.open(contribfile, encoding="utf-8", mode="r")
            contribs = []
            errLines = []
            for line in contribFile.readlines()[1:]:
                line = line.rstrip("\n")
                try:
                    if extra:
                        name, email, country, rfc2_agreed = line.split(",")
                    else:
                        (
                            cvs_id,
                            name,
                            email,
                            country,
                            osgeo_id,
                            rfc2_agreed,
                            orcid,
                        ) = line.split(",")
                except ValueError:
                    errLines.append(line)
                    continue
                if extra:
                    contribs.append((name, email, country))
                else:
                    contribs.append((name, email, country, osgeo_id, orcid))

            contribFile.close()

            if errLines:
                GError(
                    parent=self,
                    message=_("Error when reading file '%s'.") % contribfile
                    + "\n\n"
                    + _("Lines:")
                    + " %s" % os.linesep.join(map(DecodeString, errLines)),
                )
        else:
            contribs = None

        contribwin = ScrolledPanel(self.aboutNotebook)
        contribwin.SetAutoLayout(True)
        contribwin.SetupScrolling()
        contribwin.sizer = wx.BoxSizer(wx.VERTICAL)

        if not contribs:
            contribtxt = StaticText(
                contribwin, id=wx.ID_ANY, label=_("%s file missing") % contribfile
            )
            contribwin.sizer.Add(
                contribtxt, proportion=1, flag=wx.EXPAND | wx.ALL, border=3
            )
        else:
            if extra:
                items = (_("Name"), _("E-mail"), _("Country"))
            else:
                items = (
                    _("Name"),
                    _("E-mail"),
                    _("Country"),
                    _("OSGeo_ID"),
                    _("ORCID"),
                )
            contribBox = wx.FlexGridSizer(cols=len(items), vgap=5, hgap=5)
            for item in items:
                text = StaticText(parent=contribwin, id=wx.ID_ANY, label=item)
                text.SetFont(wx.Font(10, wx.DEFAULT, wx.NORMAL, wx.BOLD, 0, ""))
                contribBox.Add(text)
            for vals in sorted(contribs, key=itemgetter(0)):
                for item in vals:
                    contribBox.Add(
                        StaticText(parent=contribwin, id=wx.ID_ANY, label=item)
                    )
            contribwin.sizer.Add(
                contribBox, proportion=1, flag=wx.EXPAND | wx.ALL, border=3
            )

        contribwin.SetSizer(contribwin.sizer)
        contribwin.Layout()

        return contribwin

    def _pageTranslators(self):
        """Translators info"""
        translatorsfile = os.path.join(os.getenv("GISBASE"), "translators.csv")
        if os.path.exists(translatorsfile):
            translatorsFile = codecs.open(translatorsfile, encoding="utf-8", mode="r")
            translators = {}
            errLines = []
            for line in translatorsFile.readlines()[1:]:
                line = line.rstrip("\n")
                try:
                    name, email, languages = line.split(",")
                except ValueError:
                    errLines.append(line)
                    continue
                for language in languages.split(" "):
                    if language not in translators:
                        translators[language] = []
                    translators[language].append((name, email))
            translatorsFile.close()

            if errLines:
                GError(
                    parent=self,
                    message=_("Error when reading file '%s'.") % translatorsfile
                    + "\n\n"
                    + _("Lines:")
                    + " %s" % os.linesep.join(map(DecodeString, errLines)),
                )
        else:
            translators = None

        translatorswin = ScrolledPanel(self.aboutNotebook)
        translatorswin.SetAutoLayout(True)
        translatorswin.SetupScrolling()
        translatorswin.sizer = wx.BoxSizer(wx.VERTICAL)

        if not translators:
            translatorstxt = StaticText(
                translatorswin,
                id=wx.ID_ANY,
                label=_("%s file missing") % "translators.csv",
            )
            translatorswin.sizer.Add(
                translatorstxt, proportion=1, flag=wx.EXPAND | wx.ALL, border=3
            )
        else:
            translatorsBox = wx.FlexGridSizer(cols=4, vgap=5, hgap=5)
            languages = sorted(translators.keys())
            tname = StaticText(parent=translatorswin, id=wx.ID_ANY, label=_("Name"))
            tname.SetFont(wx.Font(10, wx.DEFAULT, wx.NORMAL, wx.BOLD, 0, ""))
            translatorsBox.Add(tname)
            temail = StaticText(parent=translatorswin, id=wx.ID_ANY, label=_("E-mail"))
            temail.SetFont(wx.Font(10, wx.DEFAULT, wx.NORMAL, wx.BOLD, 0, ""))
            translatorsBox.Add(temail)
            tlang = StaticText(parent=translatorswin, id=wx.ID_ANY, label=_("Language"))
            tlang.SetFont(wx.Font(10, wx.DEFAULT, wx.NORMAL, wx.BOLD, 0, ""))
            translatorsBox.Add(tlang)
            tnat = StaticText(parent=translatorswin, id=wx.ID_ANY, label=_("Nation"))
            tnat.SetFont(wx.Font(10, wx.DEFAULT, wx.NORMAL, wx.BOLD, 0, ""))
            translatorsBox.Add(tnat)
            for lang in languages:
                for translator in translators[lang]:
                    name, email = translator
                    translatorsBox.Add(
                        StaticText(parent=translatorswin, id=wx.ID_ANY, label=name)
                    )
                    translatorsBox.Add(
                        StaticText(parent=translatorswin, id=wx.ID_ANY, label=email)
                    )
                    translatorsBox.Add(
                        StaticText(parent=translatorswin, id=wx.ID_ANY, label=lang)
                    )
                    flag = os.path.join(
                        globalvar.ICONDIR, "flags", "%s.png" % lang.lower()
                    )
                    if os.path.exists(flag):
                        flagBitmap = wx.StaticBitmap(
                            translatorswin,
                            wx.ID_ANY,
                            wx.Bitmap(name=flag, type=wx.BITMAP_TYPE_PNG),
                        )
                        translatorsBox.Add(flagBitmap)
                    else:
                        translatorsBox.Add(
                            StaticText(parent=translatorswin, id=wx.ID_ANY, label=lang)
                        )

            translatorswin.sizer.Add(
                translatorsBox, proportion=1, flag=wx.EXPAND | wx.ALL, border=3
            )

        translatorswin.SetSizer(translatorswin.sizer)
        translatorswin.Layout()

        return translatorswin

    def _langString(self, k, v):
        """Return string for the status of translation"""
        allStr = "%s :" % k.upper()
        try:
<<<<<<< HEAD
            allStr += _("   %d translated" % v["good"])
        except (KeyError, TypeError):
            pass
        try:
            allStr += _("   %d fuzzy" % v["fuzzy"])
        except (KeyError, TypeError):
            pass
        try:
            allStr += _("   %d untranslated" % v["bad"])
        except (KeyError, TypeError):
=======
            allStr += _("   %d translated") % v["good"]
        except KeyError:
            pass
        try:
            allStr += _("   %d fuzzy") % v["fuzzy"]
        except KeyError:
            pass
        try:
            allStr += _("   %d untranslated") % v["bad"]
        except KeyError:
>>>>>>> 362bee3a
            pass
        return allStr

    def _langBox(self, par, k, v):
        """Return box"""
        langBox = wx.FlexGridSizer(cols=4, vgap=5, hgap=5)
        tkey = StaticText(parent=par, id=wx.ID_ANY, label=k.upper())
        langBox.Add(tkey)
        try:
            tgood = StaticText(
                parent=par, id=wx.ID_ANY, label=_("%d translated") % v["good"]
            )
            tgood.SetForegroundColour(wx.Colour(35, 142, 35))
            langBox.Add(tgood)
<<<<<<< HEAD
        except Exception:
=======
        except KeyError:
>>>>>>> 362bee3a
            tgood = StaticText(parent=par, id=wx.ID_ANY, label="")
            langBox.Add(tgood)
        try:
            tfuzzy = StaticText(
                parent=par, id=wx.ID_ANY, label=_("   %d fuzzy") % v["fuzzy"]
            )
            tfuzzy.SetForegroundColour(wx.Colour(255, 142, 0))
            langBox.Add(tfuzzy)
<<<<<<< HEAD
        except Exception:
=======
        except KeyError:
>>>>>>> 362bee3a
            tfuzzy = StaticText(parent=par, id=wx.ID_ANY, label="")
            langBox.Add(tfuzzy)
        try:
            tbad = StaticText(
                parent=par, id=wx.ID_ANY, label=_("   %d untranslated") % v["bad"]
            )
            tbad.SetForegroundColour(wx.Colour(255, 0, 0))
            langBox.Add(tbad)
<<<<<<< HEAD
        except Exception:
=======
        except KeyError:
>>>>>>> 362bee3a
            tbad = StaticText(parent=par, id=wx.ID_ANY, label="")
            langBox.Add(tbad)
        return langBox

    def _langPanel(self, lang, js):
        """Create panel for each languages"""
        text = self._langString(lang, js["total"])
        panel = wx.CollapsiblePane(
            self.statswin,
            -1,
            label=text,
            style=wx.CP_DEFAULT_STYLE | wx.CP_NO_TLW_RESIZE,
        )
        panel.Bind(wx.EVT_COLLAPSIBLEPANE_CHANGED, self.OnPaneChanged)
        win = panel.GetPane()
        # TODO IT DOESN'T WORK
        # TO ADD ONLY WHEN TAB IS OPENED
        # if lang == self.langUsed.split('_')[0]:
        # panel.Collapse(False)
        # else:
        # panel.Collapse(True)
        pageSizer = wx.BoxSizer(wx.VERTICAL)
        for k, v in js.items():
            if k not in {"total", "name"}:
                box = self._langBox(win, k, v)
                pageSizer.Add(box, proportion=1, flag=wx.EXPAND | wx.ALL, border=3)

        win.SetSizer(pageSizer)
        pageSizer.SetSizeHints(win)

        return panel

    def OnPaneChanged(self, evt):
        """Redo the layout"""
        # TODO better to test on Windows
        self.statswin.SetupScrolling(scrollToTop=False)

    def _pageStats(self):
        """Translation statistics info"""
        fname = "translation_status.json"
        statsfile = os.path.join(os.getenv("GISBASE"), fname)
        if os.path.exists(statsfile):
            statsFile = open(statsfile)
            import json

            jsStats = json.load(statsFile)
        else:
            jsStats = None
        self.statswin = ScrolledPanel(self.aboutNotebook)
        self.statswin.SetAutoLayout(True)

        if not jsStats:
            Debug.msg(5, _("File <%s> not found") % fname)
            statsSizer = wx.BoxSizer(wx.VERTICAL)
            statstext = StaticText(
                self.statswin, id=wx.ID_ANY, label=_("%s file missing") % fname
            )
            statsSizer.Add(statstext, proportion=1, flag=wx.EXPAND | wx.ALL, border=3)
        else:
            languages = sorted(jsStats["langs"].keys())

            statsSizer = wx.BoxSizer(wx.VERTICAL)
            for lang in languages:
                v = jsStats["langs"][lang]
                panel = self._langPanel(lang, v)
                statsSizer.Add(panel)

        self.statswin.SetSizer(statsSizer)
        self.statswin.SetupScrolling(scroll_x=False, scroll_y=True)
        self.statswin.Layout()
        self.statswin.Fit()
        return self.statswin

    def OnCloseWindow(self, event):
        """Close window"""
        self.Close()


class HelpFrame(wx.Dialog):
    """GRASS Quickstart help window

    As a base class wx.Dialog is used, because of not working
    close button with wx.Frame when dialog is called from wizard.
    If parent is None, application TopLevelWindow is used (wxPython
    standard behaviour).

    Currently not used (was in location wizard before)
    due to unsolved problems - window sometimes does not respond.
    """

    def __init__(self, parent, id, title, size, file):
        wx.Dialog.__init__(
            self,
            parent=parent,
            id=id,
            title=title,
            size=size,
            style=wx.DEFAULT_DIALOG_STYLE | wx.RESIZE_BORDER | wx.MINIMIZE_BOX,
        )

        sizer = wx.BoxSizer(wx.VERTICAL)

        # text
        content = HelpPanel(parent=self)
        content.LoadPage(file)

        sizer.Add(content, proportion=1, flag=wx.EXPAND)

        self.SetAutoLayout(True)
        self.SetSizer(sizer)
        self.Layout()


class HelpWindow(HtmlWindow):
    """This panel holds the text from GRASS docs.

    GISBASE must be set in the environment to find the html docs dir.
    The SYNOPSIS section is skipped, since this Panel is supposed to
    be integrated into the cmdPanel and options are obvious there.
    """

    def __init__(self, parent, command, text, skipDescription, **kwargs):
        """If command is given, the corresponding HTML help
        file will be presented, with all links pointing to absolute
        paths of local files.

        If 'skipDescription' is True, the HTML corresponding to
        SYNOPSIS will be skipped, thus only presenting the help file
        from the DESCRIPTION section onwards.

        If 'text' is given, it must be the HTML text to be presented
        in the Panel.
        """
        self.parent = parent
        HtmlWindow.__init__(self, parent=parent, **kwargs)

        self.loaded = False
        self.history = []
        self.historyIdx = 0
        self.fspath = os.path.join(os.getenv("GISBASE"), "docs", "html")

        self._setFont()
        self.SetBorders(10)

        if text is None:
            if skipDescription:
                url = os.path.join(self.fspath, command + ".html")
                self.fillContentsFromFile(url, skipDescription=skipDescription)
                self.history.append(url)
                self.loaded = True
            else:
                # FIXME: calling LoadPage() is strangely time-consuming
                #        (only first call)
                # self.LoadPage(self.fspath + command + ".html")
                self.loaded = False
        else:
            self.SetPage(text)
            self.loaded = True

    def _setFont(self):
        """Set font size/face"""
        font_face_name = UserSettings.Get(
            group="appearance",
            key="manualPageFont",
            subkey="faceName",
        )
        font_size = UserSettings.Get(
            group="appearance",
            key="manualPageFont",
            subkey="pointSize",
        )
        if font_size:
            self.SetStandardFonts(
                size=font_size,
                normal_face=font_face_name,
                fixed_face=font_face_name,
            )

    def OnLinkClicked(self, linkinfo):
        url = linkinfo.GetHref()
        if url[:4] != "http":
            url = os.path.join(self.fspath, url)
        self.history.append(url)
        self.historyIdx += 1
        self.parent.OnHistory()

        super().OnLinkClicked(linkinfo)

    def LoadPage(self, path):
        super().LoadPage(path)
        self.loaded = True

    def fillContentsFromFile(self, htmlFile, skipDescription=True):
        """Load content from file.

        Currently not used.
        """
        aLink = re.compile(r'(<a href="?)(.+\.html?["\s]*>)', re.IGNORECASE)
        imgLink = re.compile(r'(<img src="?)(.+\.[png|gif])', re.IGNORECASE)
        try:
            contents = []
            skip = False
            for line in open(htmlFile, "rb"):
                if "DESCRIPTION" in line:
                    skip = False
                if not skip:
                    # do skip the options description if requested
                    if "SYNOPSIS" in line:
                        skip = skipDescription
                    else:
                        # FIXME: find only first item
                        findALink = aLink.search(line)
                        if findALink is not None:
                            contents.append(
                                aLink.sub(
                                    findALink.group(1)
                                    + self.fspath
                                    + findALink.group(2),
                                    line,
                                )
                            )
                        findImgLink = imgLink.search(line)
                        if findImgLink is not None:
                            contents.append(
                                imgLink.sub(
                                    findImgLink.group(1)
                                    + self.fspath
                                    + findImgLink.group(2),
                                    line,
                                )
                            )

                        if findALink is None and findImgLink is None:
                            contents.append(line)
            self.SetPage("".join(contents))
            self.loaded = True
        except Exception:  # The Manual file was not found
            self.loaded = False


class HelpPanel(wx.Panel):
    def __init__(
        self, parent, command="index", text=None, skipDescription=False, **kwargs
    ):
        self.command = command
        wx.Panel.__init__(self, parent=parent, id=wx.ID_ANY)

        self.content = HelpWindow(self, command, text, skipDescription)

        self.btnNext = Button(parent=self, id=wx.ID_ANY, label=_("&Next"))
        self.btnNext.Enable(False)
        self.btnPrev = Button(parent=self, id=wx.ID_ANY, label=_("&Previous"))
        self.btnPrev.Enable(False)

        self.btnNext.Bind(wx.EVT_BUTTON, self.OnNext)
        self.btnPrev.Bind(wx.EVT_BUTTON, self.OnPrev)

        self._layout()

    def _layout(self):
        """Do layout"""
        sizer = wx.BoxSizer(wx.VERTICAL)
        btnSizer = wx.BoxSizer(wx.HORIZONTAL)

        btnSizer.Add(self.btnPrev, proportion=0, flag=wx.ALL, border=5)
        btnSizer.Add(wx.Size(1, 1), proportion=1)
        btnSizer.Add(self.btnNext, proportion=0, flag=wx.ALL, border=5)

        sizer.Add(self.content, proportion=1, flag=wx.EXPAND)
        sizer.Add(btnSizer, proportion=0, flag=wx.EXPAND)

        self.SetSizer(sizer)
        sizer.Fit(self)

    def LoadPage(self, path=None):
        """Load page"""
        if not path:
            path = self.GetFile()
        self.content.history.append(path)
        self.content.LoadPage(path)

    def GetFile(self):
        """Get HTML file"""
        fMan = os.path.join(self.content.fspath, self.command + ".html")
        if os.path.isfile(fMan):
            return fMan

        # check also addons
        faMan = os.path.join(
            os.getenv("GRASS_ADDON_BASE"), "docs", "html", self.command + ".html"
        )
        if os.getenv("GRASS_ADDON_BASE") and os.path.isfile(faMan):
            return faMan

        return None

    def IsLoaded(self):
        return self.content.loaded

    def OnHistory(self):
        """Update buttons"""
        nH = len(self.content.history)
        iH = self.content.historyIdx
        if iH == nH - 1:
            self.btnNext.Enable(False)
        elif iH > -1:
            self.btnNext.Enable(True)
        if iH < 1:
            self.btnPrev.Enable(False)
        else:
            self.btnPrev.Enable(True)

    def OnNext(self, event):
        """Load next page"""
        self.content.historyIdx += 1
        idx = self.content.historyIdx
        path = self.content.history[idx]
        self.content.LoadPage(path)
        self.OnHistory()

        event.Skip()

    def OnPrev(self, event):
        """Load previous page"""
        self.content.historyIdx -= 1
        idx = self.content.historyIdx
        path = self.content.history[idx]
        self.content.LoadPage(path)
        self.OnHistory()

        event.Skip()


def ShowAboutDialog(prgName, startYear):
    """Displays About window.

    :param prgName: name of the program
    :param startYear: the first year of existence of the program
    """
    info = AboutDialogInfo()

    info.SetIcon(
        wx.Icon(os.path.join(globalvar.ICONDIR, "grass.ico"), wx.BITMAP_TYPE_ICO)
    )
    info.SetName(prgName)
    info.SetWebSite("https://grass.osgeo.org")
    info.SetDescription(
        _grassDevTeam(startYear)
        + "\n\n"
        + "\n".join(
            textwrap.wrap(
                "This program is free software under the GNU General Public License"
                "(>=v2). Read the file COPYING that comes with GRASS for details.",
                75,
            )
        )
    )

    AboutBox(info)


def _grassDevTeam(start):
    try:
        end = gs.version()["date"]
    except KeyError:
        sys.stderr.write(_("Unable to get GRASS version\n"))

        from datetime import date

        end = date.today().year

    return "%(c)s %(start)s-%(end)s by the GRASS Development Team" % {
        "c": chr(169),
        "start": start,
        "end": end,
    }


def main():
    """Test application (potentially useful as g.gui.gmanual)"""
    app = wx.App()
    frame = HelpFrame(
        parent=None,
        id=wx.ID_ANY,
        title="Test help application",
        size=(600, 800),
        file=sys.argv[1],
    )
    frame.Show()
    app.MainLoop()


if __name__ == "__main__":
    main()<|MERGE_RESOLUTION|>--- conflicted
+++ resolved
@@ -565,29 +565,16 @@
         """Return string for the status of translation"""
         allStr = "%s :" % k.upper()
         try:
-<<<<<<< HEAD
-            allStr += _("   %d translated" % v["good"])
+            allStr += _("   %d translated") % v["good"]
         except (KeyError, TypeError):
             pass
         try:
-            allStr += _("   %d fuzzy" % v["fuzzy"])
+            allStr += _("   %d fuzzy") % v["fuzzy"]
         except (KeyError, TypeError):
             pass
         try:
-            allStr += _("   %d untranslated" % v["bad"])
+            allStr += _("   %d untranslated") % v["bad"]
         except (KeyError, TypeError):
-=======
-            allStr += _("   %d translated") % v["good"]
-        except KeyError:
-            pass
-        try:
-            allStr += _("   %d fuzzy") % v["fuzzy"]
-        except KeyError:
-            pass
-        try:
-            allStr += _("   %d untranslated") % v["bad"]
-        except KeyError:
->>>>>>> 362bee3a
             pass
         return allStr
 
@@ -602,11 +589,7 @@
             )
             tgood.SetForegroundColour(wx.Colour(35, 142, 35))
             langBox.Add(tgood)
-<<<<<<< HEAD
-        except Exception:
-=======
         except KeyError:
->>>>>>> 362bee3a
             tgood = StaticText(parent=par, id=wx.ID_ANY, label="")
             langBox.Add(tgood)
         try:
@@ -615,11 +598,7 @@
             )
             tfuzzy.SetForegroundColour(wx.Colour(255, 142, 0))
             langBox.Add(tfuzzy)
-<<<<<<< HEAD
-        except Exception:
-=======
         except KeyError:
->>>>>>> 362bee3a
             tfuzzy = StaticText(parent=par, id=wx.ID_ANY, label="")
             langBox.Add(tfuzzy)
         try:
@@ -628,11 +607,7 @@
             )
             tbad.SetForegroundColour(wx.Colour(255, 0, 0))
             langBox.Add(tbad)
-<<<<<<< HEAD
-        except Exception:
-=======
         except KeyError:
->>>>>>> 362bee3a
             tbad = StaticText(parent=par, id=wx.ID_ANY, label="")
             langBox.Add(tbad)
         return langBox
