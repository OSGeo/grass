"""
@package gui_core.forms

@brief Construct simple wxPython GUI from a GRASS command interface
description.

Classes:
 - forms::UpdateThread
 - forms::UpdateQThread
 - forms::TaskFrame
 - forms::CmdPanel
 - forms::GUI
 - forms::GrassGUIApp

This program is just a coarse approach to automatically build a GUI
from a xml-based GRASS user interface description.

You need to have Python 2.4, wxPython 2.8 and python-xml.

The XML stream is read from executing the command given in the
command line, thus you may call it for instance this way:

python <this file.py> r.basins.fill

Or you set an alias or wrap the call up in a nice shell script, GUI
environment ... please contribute your idea.

Updated to wxPython 2.8 syntax and contrib widgets.  Methods added to
make it callable by gui.  Method added to automatically re-run with
pythonw on a Mac.

.. todo::
    verify option value types

Copyright(C) 2000-2015 by the GRASS Development Team

This program is free software under the GPL(>=v2) Read the file
COPYING coming with GRASS for details.

@author Jan-Oliver Wagner <jan@intevation.de>
@author Bernhard Reiter <bernhard@intevation.de>
@author Michael Barton, Arizona State University
@author Daniel Calvelo <dca.gis@gmail.com>
@author Martin Landa <landa.martin@gmail.com>
@author Luca Delucchi <lucadeluge@gmail.com>
@author Stepan Turek <stepan.turek seznam.cz> (CoordinatesSelect)
"""

from __future__ import annotations

import sys
import textwrap
import os
import copy
import locale
import queue as Queue

import codecs

from threading import Thread
from pathlib import Path

import wx

import wx.lib.colourselect as csel
import wx.lib.filebrowsebutton as filebrowse
from wx.lib.newevent import NewEvent

import xml.etree.ElementTree as ET

# needed when started from command line and for testing
if __name__ == "__main__":
    if os.getenv("GISBASE") is None:
        # intentionally not translatable
        sys.exit(
            "Failed to start. GRASS GIS is not running"
            " or the installation is broken."
        )
    from grass.script.setup import set_gui_path

    set_gui_path()

from grass.pydispatch.signal import Signal

from grass.script import core as grass
from grass.script import task as gtask

from core import globalvar
from gui_core.widgets import (
    StaticWrapText,
    ScrolledPanel,
    ColorTablesComboBox,
    BarscalesComboBox,
    NArrowsComboBox,
)
from gui_core.ghelp import HelpPanel
from gui_core import gselect
from core import gcmd
from core import utils
from core.settings import UserSettings
from gui_core.widgets import (
    FloatValidator,
    FormListbook,
    FormNotebook,
    PlacementValidator,
)
from core.giface import Notification, StandaloneGrassInterface
from gui_core.widgets import LayersList
from gui_core.wrap import (
    BitmapFromImage,
    Button,
    CloseButton,
    StaticText,
    StaticBox,
    SpinCtrl,
    CheckBox,
    BitmapButton,
    TextCtrl,
    NewId,
)
from core.debug import Debug

wxUpdateDialog, EVT_DIALOG_UPDATE = NewEvent()


"""Hide some options in the GUI"""
# _blackList = { 'enabled' : False,
#               'items'   : { 'r.buffer' : {'params' : ['input', 'output'],
#                                           'flags' : ['z', 'overwrite']}}}
_blackList = {"enabled": False, "items": {}}


def text_beautify(someString, width=70):
    """Make really long texts shorter, clean up whitespace and remove
    trailing punctuation.
    """
    if width > 0:
        return escape_ampersand(
            os.linesep.join(
                textwrap.wrap(utils.normalize_whitespace(someString), width)
            ).strip(".,;:")
        )
    return escape_ampersand(utils.normalize_whitespace(someString).strip(".,;:"))


def escape_ampersand(text):
    """Escapes ampersands with additional ampersand for GUI"""
    return text.replace("&", "&&")


class UpdateThread(Thread):
    """Update dialog widgets in the thread"""

    def __init__(self, parent, event, eventId, task):
        Thread.__init__(self)

        self.parent = parent
        self.event = event
        self.eventId = eventId
        self.task = task
        self.daemon = True

        # list of functions which updates the dialog
        self.data = {}

    def run(self):
        # get widget id
        if not self.eventId:
            for p in self.task.params:
                if p.get("gisprompt", False) is False:
                    continue
                prompt = p.get("element", "")
                if prompt == "vector":
                    name = p.get("name", "")
                    if name in {"map", "input"}:
                        self.eventId = p["wxId"][0]
            if self.eventId is None:
                return

        p = self.task.get_param(self.eventId, element="wxId", raiseError=False)
        if not p or "wxId-bind" not in p:
            return

        # is this check necessary?
        # get widget prompt
        # pType = p.get('prompt', '')
        # if not pType:
        #     return

        # check for map/input parameter
        pMap = self.task.get_param("map", raiseError=False)

        if not pMap:
            pMap = self.task.get_param("input", raiseError=False)

        if pMap:
            map = pMap.get("value", "")
        else:
            map = None

        # avoid running db.describe several times
        cparams = {}
        cparams[map] = {
            "dbInfo": None,
            "layers": None,
        }

        # update reference widgets
        for uid in p["wxId-bind"]:
            win = self.parent.FindWindowById(uid)
            if not win:
                continue

            name = win.GetName()

            # @todo: replace name by isinstance() and signals

            pBind = self.task.get_param(uid, element="wxId", raiseError=False)
            if pBind:
                pBind["value"] = ""

            # set appropriate types in t.* modules and g.list/remove element
            # selections
            if name == "Select":
                type_param = self.task.get_param(
                    "type", element="name", raiseError=False
                )

                if "all" in type_param.get("value"):
                    etype = type_param.get("values")[:]
                    if "all" in etype:
                        etype.remove("all")
                    etype = ",".join(etype)
                else:
                    etype = type_param.get("value")

                if globalvar.CheckWxVersion([3]):
                    self.data[win.SetElementList] = {"type": etype}
                else:
                    self.data[win.GetParent().SetElementList] = {"type": etype}

                # t.(un)register has one type for 'input', 'maps'
                maps_param = self.task.get_param(
                    "maps", element="name", raiseError=False
                )
                if self.task.get_name().startswith("t") and maps_param is not None:
                    if maps_param["wxId"][0] != uid:
                        element_dict = {
                            "raster": "strds",
                            "vector": "stvds",
                            "raster_3d": "str3ds",
                        }
                        self.data[win.GetParent().SetType] = {
                            "etype": element_dict[type_param.get("value")]
                        }

            map = layer = None
            driver = db = None
            if name in {"LayerSelect", "ColumnSelect", "SqlWhereSelect"}:
                if p.get("element", "") == "vector":  # -> vector
                    # get map name
                    map = p.get("value", "")

                    # get layer
                    for bid in p["wxId-bind"]:
                        p = self.task.get_param(bid, element="wxId", raiseError=False)
                        if not p:
                            continue

                        if p.get("element", "") in {"layer", "layer_all"}:
                            layer = p.get("value", "")
                            if layer != "":
                                layer = p.get("value", "")
                            else:
                                layer = p.get("default", "")
                            break

                elif p.get("element", "") in {"layer", "layer_all"}:  # -> layer
                    # get layer
                    layer = p.get("value", "")
                    if layer != "":
                        layer = p.get("value", "")
                    else:
                        layer = p.get("default", "")

                    # get map name
                    pMapL = self.task.get_param(
                        p["wxId"][0], element="wxId-bind", raiseError=False
                    )
                    if pMapL:
                        gui_deps = pMapL.get("guidependency", None)
                        if gui_deps:
                            gui_deps = gui_deps.split(",")
                        if not gui_deps or (gui_deps and p.get("name", "") in gui_deps):
                            map = pMapL.get("value", "")

            if name == "TableSelect" or (name == "ColumnSelect" and not map):
                pDriver = self.task.get_param(
                    "dbdriver", element="prompt", raiseError=False
                )
                if pDriver:
                    driver = pDriver.get("value", "")
                pDb = self.task.get_param("dbname", element="prompt", raiseError=False)
                if pDb:
                    db = pDb.get("value", "")
                if name == "ColumnSelect":
                    pTable = self.task.get_param(
                        "dbtable", element="element", raiseError=False
                    )

            if name == "LayerSelect":
                # determine format
                native = True

                if pMap:
                    for id in pMap["wxId"]:
                        winVec = self.parent.FindWindowById(id)
                        if (
                            winVec.GetName() == "VectorFormat"
                            and winVec.GetSelection() != 0
                        ):
                            native = False
                            break
                # TODO: update only if needed
                if map:
                    self.data[win.InsertLayers] = (
                        {"vector": map} if native else {"dsn": map.rstrip("@OGR")}
                    )
                else:
                    self.data[win.InsertLayers] = {}

            elif name == "TableSelect":
                self.data[win.InsertTables] = {"driver": driver, "database": db}

            elif name == "ColumnSelect":
                if map:
                    if map not in cparams:
                        cparams[map] = {
                            "dbInfo": None,
                            "layers": None,
                        }

                    if not cparams[map]["dbInfo"]:
                        cparams[map]["dbInfo"] = gselect.VectorDBInfo(map)
                    self.data[win.GetParent().InsertColumns] = {
                        "vector": map,
                        "layer": layer,
                        "dbInfo": cparams[map]["dbInfo"],
                    }
                # table
                elif driver and db:
                    self.data[win.GetParent().InsertTableColumns] = {
                        "table": pTable.get("value"),
                        "driver": driver,
                        "database": db,
                    }
                elif pTable:
                    self.data[win.GetParent().InsertTableColumns] = {
                        "table": pTable.get("value")
                    }

            elif name == "SubGroupSelect":
                self.data[win.Insert] = {"group": p.get("value", "")}

            elif name == "LocationSelect":
                pDbase = self.task.get_param(
                    "dbase", element="element", raiseError=False
                )
                if pDbase:
                    self.data[win.UpdateItems] = {"dbase": pDbase.get("value", "")}

            elif name == "MapsetSelect":
                pDbase = self.task.get_param(
                    "dbase", element="element", raiseError=False
                )
                pLocation = self.task.get_param(
                    "location", element="element", raiseError=False
                )
                if pDbase and pLocation:
                    self.data[win.UpdateItems] = {
                        "dbase": pDbase.get("value", ""),
                        "location": pLocation.get("value", ""),
                    }

            elif name == "ProjSelect":
                pDbase = self.task.get_param(
                    "dbase", element="element", raiseError=False
                )
                pLocation = self.task.get_param(
                    "location", element="element", raiseError=False
                )
                pMapset = self.task.get_param(
                    "mapset", element="element", raiseError=False
                )
                if pDbase and pLocation and pMapset:
                    self.data[win.UpdateItems] = {
                        "dbase": pDbase.get("value", ""),
                        "location": pLocation.get("value", ""),
                        "mapset": pMapset.get("value", ""),
                    }

            elif name == "SqlWhereSelect":
                if map:
                    self.data[win.GetParent().SetData] = {"vector": map, "layer": layer}
                # TODO: table?
            elif name == "SignatureSelect":
                sigtype = self.task.get_param(
                    "sigtype", element="element", raiseError=False
                )
                value = sigtype.get("value", "")
                if value:
                    value = f"signatures/{value}"
                self.data[win.UpdateItems] = {"element": value}


def UpdateDialog(parent, event, eventId, task):
    return UpdateThread(parent, event, eventId, task)


class UpdateQThread(Thread):
    """Update dialog widgets in the thread"""

    requestId = 0

    def __init__(self, parent, requestQ, resultQ, **kwds):
        Thread.__init__(self, **kwds)

        self.parent = parent  # cmdPanel
        self.daemon = True

        self.requestQ = requestQ
        self.resultQ = resultQ

        self.start()

    def Update(self, callable, *args, **kwds):
        UpdateQThread.requestId += 1

        self.request = None
        self.requestQ.put((UpdateQThread.requestId, callable, args, kwds))

        return UpdateQThread.requestId

    def run(self):
        while True:
            requestId, callable, args, kwds = self.requestQ.get()

            self.request = callable(*args, **kwds)

            self.resultQ.put((requestId, self.request.run()))

            if self.request:
                event = wxUpdateDialog(data=self.request.data)
                wx.PostEvent(self.parent, event)


class TaskFrame(wx.Frame):
    """This is the Frame containing the dialog for options input.

    The dialog is organized in a notebook according to the guisections
    defined by each GRASS command.

    If run with a parent, it may Apply, Ok or Cancel; the latter two
    close the dialog.  The former two trigger a callback.

    If run standalone, it will allow execution of the command.

    The command is checked and sent to the clipboard when clicking
    'Copy'.
    """

    def __init__(
        self,
        parent,
        giface,
        task_description,
        id=wx.ID_ANY,
        get_dcmd=None,
        layer=None,
        title=None,
        style=wx.DEFAULT_FRAME_STYLE | wx.TAB_TRAVERSAL,
        **kwargs,
    ):
        self.get_dcmd = get_dcmd
        self.layer = layer
        self.task = task_description
        self.parent = parent  # LayerTree | Modeler | None | ...
        self._giface = giface

        self.dialogClosing = Signal("TaskFrame.dialogClosing")

        # Module name as title by default
        if not title:
            title = self.task.get_name()

        wx.Frame.__init__(
            self,
            parent=parent,
            id=id,
            title=title,
            name="MainFrame",
            style=style,
            **kwargs,
        )

        self.locale = wx.Locale(language=wx.LANGUAGE_DEFAULT)

        self.panel = wx.Panel(parent=self, id=wx.ID_ANY)

        # statusbar
        self.CreateStatusBar()

        # icon
        self.SetIcon(
            wx.Icon(
                os.path.join(globalvar.ICONDIR, "grass_dialog.ico"), wx.BITMAP_TYPE_ICO
            )
        )

        guisizer = wx.BoxSizer(wx.VERTICAL)

        # set appropriate output window
        if self.parent:
            self.standalone = False
        else:
            self.standalone = True

        # logo + description
        topsizer = wx.BoxSizer(wx.HORIZONTAL)

        # GRASS logo
        self.logo = wx.StaticBitmap(
            self.panel,
            -1,
            wx.Bitmap(
                name=os.path.join(globalvar.IMGDIR, "grass_form.png"),
                type=wx.BITMAP_TYPE_PNG,
            ),
        )
        topsizer.Add(
            self.logo, proportion=0, border=3, flag=wx.ALL | wx.ALIGN_CENTER_VERTICAL
        )

        # add module description
        if self.task.label:
            module_desc = self.task.label + " " + self.task.description
        else:
            module_desc = self.task.description

        self.description = StaticWrapText(parent=self.panel, label=module_desc)
        topsizer.Add(self.description, proportion=1, border=5, flag=wx.ALL | wx.EXPAND)

        guisizer.Add(topsizer, proportion=0, flag=wx.EXPAND)

        self.panel.SetSizerAndFit(guisizer)
        self.Layout()

        # notebooks
        self.notebookpanel = CmdPanel(
            parent=self.panel, giface=self._giface, task=self.task, frame=self
        )
        self._gconsole = self.notebookpanel._gconsole
        if self._gconsole:
            self._gconsole.mapCreated.connect(self.OnMapCreated)
        self.goutput = self.notebookpanel.goutput
        if self.goutput:
            self.goutput.showNotification.connect(
                lambda message: self.SetStatusText(message)
            )

        self.notebookpanel.OnUpdateValues = self.updateValuesHook
        guisizer.Add(self.notebookpanel, proportion=1, flag=wx.EXPAND)

        # status bar
        status_text = _("Enter parameters for '") + self.task.name + "'"
        try:
            self.task.get_cmd()
            self.updateValuesHook()
        except ValueError:
            self.SetStatusText(status_text)

        # buttons
        btnsizer = wx.BoxSizer(orient=wx.HORIZONTAL)
        # cancel
        self.btn_cancel = CloseButton(parent=self.panel)
        self.btn_cancel.SetToolTip(
            _("Close this window without executing the command (Ctrl+Q)")
        )
        btnsizer.Add(
            self.btn_cancel, proportion=0, flag=wx.ALL | wx.ALIGN_CENTER, border=10
        )
        self.btn_cancel.Bind(wx.EVT_BUTTON, self.OnCancel)
        # bind closing to ESC and CTRL+Q
        self.Bind(wx.EVT_MENU, self.OnCancel, id=wx.ID_CANCEL)
        accelTableList = [(wx.ACCEL_NORMAL, wx.WXK_ESCAPE, wx.ID_CANCEL)]
        accelTableList.append((wx.ACCEL_CTRL, ord("Q"), wx.ID_CANCEL))
        # TODO: bind Ctrl-t for tile windows here (trac #2004)

        if self.get_dcmd is not None:  # A callback has been set up
            btn_apply = Button(parent=self.panel, id=wx.ID_APPLY)
            btn_ok = Button(parent=self.panel, id=wx.ID_OK)
            btn_ok.SetDefault()

            btnsizer.Add(
                btn_apply, proportion=0, flag=wx.ALL | wx.ALIGN_CENTER, border=10
            )
            btnsizer.Add(btn_ok, proportion=0, flag=wx.ALL | wx.ALIGN_CENTER, border=10)

            btn_apply.Bind(wx.EVT_BUTTON, self.OnApply)
            btn_ok.Bind(wx.EVT_BUTTON, self.OnOK)
        else:  # We're standalone
            # run
            self.btn_run = Button(parent=self.panel, id=wx.ID_OK, label=_("&Run"))
            self.btn_run.SetToolTip(_("Run the command (Ctrl+R)"))
            self.btn_run.SetDefault()

            btnsizer.Add(
                self.btn_run, proportion=0, flag=wx.ALL | wx.ALIGN_CENTER, border=10
            )

            self.btn_run.Bind(wx.EVT_BUTTON, self.OnRun)
            self.Bind(wx.EVT_MENU, self.OnRun, id=wx.ID_OK)
            accelTableList.append((wx.ACCEL_CTRL, ord("R"), wx.ID_OK))

        # copy
        self.btn_clipboard = Button(parent=self.panel, id=wx.ID_ANY, label=_("Copy"))
        self.btn_clipboard.SetToolTip(
            _("Copy the current command string to the clipboard")
        )
        btnsizer.Add(
            self.btn_clipboard, proportion=0, flag=wx.ALL | wx.ALIGN_CENTER, border=10
        )
        self.btn_clipboard.Bind(wx.EVT_BUTTON, self.OnCopyCommand)

        # help
        self.btn_help = Button(parent=self.panel, id=wx.ID_HELP)
        self.btn_help.SetToolTip(_("Show manual page of the command (Ctrl+H)"))
        self.btn_help.Bind(wx.EVT_BUTTON, self.OnHelp)
        self.Bind(wx.EVT_MENU, self.OnHelp, id=wx.ID_HELP)
        accelTableList.append((wx.ACCEL_CTRL, ord("H"), wx.ID_HELP))

        if self.notebookpanel.notebook.GetPageIndexByName("manual") < 0:
            self.btn_help.Hide()

        # add help button
        btnsizer.Add(
            self.btn_help, proportion=0, flag=wx.ALL | wx.ALIGN_CENTER, border=10
        )

        guisizer.Add(
            btnsizer, proportion=0, flag=wx.ALIGN_CENTER | wx.LEFT | wx.RIGHT, border=30
        )
        # abort key bindings
        abortId = NewId()
        self.Bind(wx.EVT_MENU, self.OnAbort, id=abortId)
        accelTableList.append((wx.ACCEL_CTRL, ord("S"), abortId))
        # set accelerator table
        accelTable = wx.AcceleratorTable(accelTableList)
        self.SetAcceleratorTable(accelTable)

        if self._giface and self._giface.GetLayerTree():
            addLayer = False
            for p in self.task.params:
                if p.get("age", "old") == "new" and p.get("prompt", "") in {
                    "raster",
                    "vector",
                    "raster_3d",
                }:
                    addLayer = True

            if addLayer:
                # add newly created map into layer tree
                self.addbox = wx.CheckBox(
                    parent=self.panel,
                    label=_("Add created map(s) into layer tree"),
                    style=wx.NO_BORDER,
                )
                self.addbox.SetValue(
                    UserSettings.Get(group="cmd", key="addNewLayer", subkey="enabled")
                )
                guisizer.Add(
                    self.addbox,
                    proportion=0,
                    flag=wx.EXPAND | wx.LEFT | wx.RIGHT | wx.BOTTOM,
                    border=5,
                )

        hasNew = False
        for p in self.task.params:
            if p.get("age", "old") == "new":
                hasNew = True
                break

        if self.get_dcmd is None and hasNew:
            # close dialog when command is terminated
            self.closebox = CheckBox(
                parent=self.panel, label=_("Close dialog on finish"), style=wx.NO_BORDER
            )
            self.closebox.SetValue(
                UserSettings.Get(group="cmd", key="closeDlg", subkey="enabled")
            )
            self.closebox.SetToolTip(
                _(
                    "Close dialog when command is successfully finished. "
                    "Change this settings in Preferences dialog ('Command' tab)."
                )
            )
            guisizer.Add(
                self.closebox,
                proportion=0,
                flag=wx.EXPAND | wx.LEFT | wx.RIGHT | wx.BOTTOM,
                border=5,
            )
        # bindings
        self.Bind(wx.EVT_CLOSE, self.OnCancel)

        # do layout
        # called automatically by SetSizer()
        self.panel.SetAutoLayout(True)
        self.panel.SetSizerAndFit(guisizer)

        sizeFrame = self.GetBestSize()
        self.SetMinSize(sizeFrame)

        if hasattr(self, "closebox"):
            scale = 0.33
        else:
            scale = 0.50
        self.SetSize(
            wx.Size(
                round(sizeFrame[0]),
                round(
                    sizeFrame[1]
                    + scale
                    * max(
                        self.notebookpanel.panelMinHeight,
                        self.notebookpanel.constrained_size[1],
                    )
                ),
            )
        )

        # thread to update dialog
        # create queues
        self.requestQ = Queue.Queue()
        self.resultQ = Queue.Queue()
        self.updateThread = UpdateQThread(
            self.notebookpanel, self.requestQ, self.resultQ
        )

        self.Layout()

        # keep initial window size limited for small screens
        width, height = self.GetSize()
        self.SetSize(wx.Size(min(width, 650), min(height, 500)))

        # fix goutput's pane size (required for Mac OSX)
        if self.goutput:
            self.goutput.SetSashPosition(int(self.GetSize()[1] * 0.75))

    def MakeModal(self, modal=True):
        if globalvar.wxPythonPhoenix:
            if modal and not hasattr(self, "_disabler"):
                self._disabler = wx.WindowDisabler(self)
            if not modal and hasattr(self, "_disabler"):
                del self._disabler
        else:
            super().MakeModal(modal)

    def updateValuesHook(self, event=None):
        """Update status bar data"""
        self.SetStatusText(
            " ".join(
                [
                    gcmd.DecodeString(each) if isinstance(each, str) else each
                    for each in self.notebookpanel.createCmd(ignoreErrors=True)
                ]
            )
        )
        if event:
            event.Skip()

    def OnDone(self, event):
        """This function is launched from OnRun() when command is
        finished
        """
        if hasattr(self, "btn_cancel"):
            self.btn_cancel.Enable(True)

        if hasattr(self, "btn_clipboard"):
            self.btn_clipboard.Enable(True)

        if hasattr(self, "btn_help"):
            self.btn_help.Enable(True)

        if hasattr(self, "btn_run"):
            self.btn_run.Enable(True)

        if (
            hasattr(self, "get_dcmd")
            and self.get_dcmd is None
            and hasattr(self, "closebox")
            and self.closebox.IsChecked()
            and (event.returncode == 0)
        ):
            # was closed also when aborted but better is leave it open
            wx.CallLater(2000, self.Close)

    def OnMapCreated(self, name, ltype, add: bool | None = None):
        """Map created or changed

        :param name: map name
        :param ltype: layer type (prompt value)
        :param add: whether to display layer or not
        """
        if hasattr(self, "addbox") and self.addbox.IsChecked():
            add = True
        else:
            add = False

        if self._giface:
            self._giface.mapCreated.emit(name=name, ltype=ltype, add=add)

    def OnOK(self, event):
        """OK button pressed"""
        cmd = self.OnApply(event)
        if cmd is not None and self.get_dcmd is not None:
            self.OnCancel(event)

    def OnApply(self, event):
        """Apply the command"""
        if self._giface and hasattr(self._giface, "_model"):
            cmd = self.createCmd(ignoreErrors=True, ignoreRequired=True)
        else:
            cmd = self.createCmd()

        if cmd is not None and self.get_dcmd is not None:
            # return d.* command to layer tree for rendering
            self.get_dcmd(
                cmd,
                self.layer,
                {"params": self.task.params, "flags": self.task.flags},
                self,
            )
            # echo d.* command to output console
            # self.parent.writeDCommand(cmd)

        return cmd

    def OnRun(self, event):
        """Run the command"""
        cmd = self.createCmd()

        if not cmd or len(cmd) < 1:
            return

        ret = 0
        if self.standalone or cmd[0][0:2] != "d.":
            # Send any non-display command to parent window (probably wxgui.py)
            # put to parents switch to 'Command output'
            self.notebookpanel.notebook.SetSelectionByName("output")

            try:
                if self.task.path:
                    cmd[0] = self.task.path  # full path

                ret = self._gconsole.RunCmd(cmd, onDone=self.OnDone)
            except AttributeError as e:
                print(
                    "%s: Probably not running in wxgui.py session?" % (e),
                    file=sys.stderr,
                )
                print("parent window is: %s" % (str(self.parent)), file=sys.stderr)
        else:
            gcmd.Command(cmd, rerr=sys.stderr, stderr=sys.stderr)

        if ret != 0:
            self.notebookpanel.notebook.SetSelection(0)
            return

        # update buttons status
        for btn in (self.btn_run, self.btn_cancel, self.btn_clipboard, self.btn_help):
            btn.Enable(False)

    def OnAbort(self, event):
        """Abort running command"""
        from core.gconsole import wxCmdAbort

        event = wxCmdAbort(aborted=True)
        wx.PostEvent(self._gconsole, event)

    def OnCopyCommand(self, event):
        """Copy the command"""
        cmddata = wx.TextDataObject()
        # list -> string
        cmdlist = self.createCmd(ignoreErrors=True)
        # TODO: better protect whitespace with quotes
        for i in range(1, len(cmdlist)):
            if " " in cmdlist[i]:
                optname, val = cmdlist[i].split("=", 1)
                cmdlist[i] = '%s="%s"' % (optname, val)
        cmdstring = " ".join(cmdlist)
        cmddata.SetText(cmdstring)
        if wx.TheClipboard.Open():
            #            wx.TheClipboard.UsePrimarySelection(True)
            wx.TheClipboard.SetData(cmddata)
            wx.TheClipboard.Close()
            self.SetStatusText(_("'%s' copied to clipboard") % (cmdstring))

    def OnCancel(self, event):
        """Cancel button pressed"""
        self.MakeModal(False)
        self.dialogClosing.emit()
        if (
            self.get_dcmd
            and self.parent
            and self.parent.GetName() in {"LayerTree", "MapWindow"}
        ):
            Debug.msg(1, "TaskFrame.OnCancel(): known parent")
            # display decorations and
            # pressing OK or cancel after setting layer properties
            if (
                self.task.name
                in {
                    "d.barscale",
                    "d.legend",
                    "d.northarrow",
                    "d.histogram",
                    "d.text",
                    "d.legend.vect",
                }
                or len(self.parent.GetLayerInfo(self.layer, key="cmd")) >= 1
            ):
                # TODO: do this through policy
                self.Hide()
            # canceled layer with nothing set
            elif len(self.parent.GetLayerInfo(self.layer, key="cmd")) < 1:
                # TODO: do this through callback or signal
                try:
                    self.parent.Delete(self.layer)
                except ValueError:
                    # happens when closing dialog of a new layer which was
                    # removed from tree
                    pass
                self._Destroy()
        else:
            Debug.msg(1, "TaskFrame.OnCancel(): no parent")
            # cancel for non-display commands
            self._Destroy()

    def OnHelp(self, event):
        """Show manual page (switch to the 'Manual' notebook page)"""
        if self.notebookpanel.notebook.GetPageIndexByName("manual") > -1:
            self.notebookpanel.notebook.SetSelectionByName("manual")
            self.notebookpanel.OnPageChange(None)

        if event:
            event.Skip()

    def createCmd(self, ignoreErrors=False, ignoreRequired=False):
        """Create command string (python list)"""
        return self.notebookpanel.createCmd(
            ignoreErrors=ignoreErrors, ignoreRequired=ignoreRequired
        )

    def _Destroy(self):
        """Destroy Frame"""
        self.notebookpanel.notebook.Unbind(wx.EVT_NOTEBOOK_PAGE_CHANGED)
        self.notebookpanel.notebook.widget.Unbind(wx.EVT_NOTEBOOK_PAGE_CHANGED)
        self.Destroy()


class CmdPanel(wx.Panel):
    """A panel containing a notebook dividing in tabs the different
    guisections of the GRASS cmd.
    """

    def __init__(self, parent, giface, task, id=wx.ID_ANY, frame=None, *args, **kwargs):
        if frame:
            self.parent = frame
        else:
            self.parent = parent
        self.task = task
        self._giface = giface

        wx.Panel.__init__(self, parent, id=id, *args, **kwargs)

        self.mapCreated = Signal
        self.updateMap = Signal

        # Determine tab layout
        sections = []
        is_section = {}
        not_hidden = [
            p
            for p in self.task.params + self.task.flags
            if p.get("hidden", False) is not True
        ]

        self.label_id = []  # wrap titles on resize

        self.Bind(wx.EVT_SIZE, self.OnSize)

        for task in not_hidden:
            if task.get("required", False) and not task.get("guisection", ""):
                # All required go into Main, even if they had defined another
                # guisection
                task["guisection"] = _("Required")
            if task.get("guisection", "") == "":
                # Undefined guisections end up into Options
                task["guisection"] = _("Optional")
            if task["guisection"] not in is_section:
                # We do it like this to keep the original order, except for
                # Main which goes first
                is_section[task["guisection"]] = 1
                sections.append(task["guisection"])
            else:
                is_section[task["guisection"]] += 1
        del is_section

        # 'Required' tab goes first, 'Optional' as the last one
        for newidx, content in [
            (0, _("Required")),
            (len(sections) - 1, _("Optional")),
        ]:
            if content in sections:
                idx = sections.index(content)
                sections[idx : idx + 1] = []
                sections[newidx:newidx] = [content]

        panelsizer = wx.BoxSizer(orient=wx.VERTICAL)

        # build notebook
        style = UserSettings.Get(
            group="appearance", key="commandNotebook", subkey="selection"
        )
        if style == 0:  # basic top
            self.notebook = FormNotebook(self, style=wx.BK_TOP)
            self.notebook.Bind(wx.EVT_NOTEBOOK_PAGE_CHANGED, self.OnPageChange)
        elif style == 1:  # basic left
            self.notebook = FormNotebook(self, style=wx.BK_LEFT)
            self.notebook.Bind(wx.EVT_NOTEBOOK_PAGE_CHANGED, self.OnPageChange)
        elif style == 2:  # list left
            self.notebook = FormListbook(self, style=wx.BK_LEFT)
            self.notebook.Bind(wx.EVT_LISTBOOK_PAGE_CHANGED, self.OnPageChange)
        self.notebook.Refresh()

        tab = {}
        tabsizer = {}
        for section in sections:
            tab[section] = ScrolledPanel(parent=self.notebook)
            tab[section].SetScrollRate(10, 10)
            tabsizer[section] = wx.BoxSizer(orient=wx.VERTICAL)

        #
        # flags
        #
        visible_flags = [
            f for f in self.task.flags if f.get("hidden", False) is not True
        ]
        for f in visible_flags:
            # we don't want another help (checkbox appeared in r58783)
            if f["name"] == "help":
                continue
            which_sizer = tabsizer[f["guisection"]]
            which_panel = tab[f["guisection"]]
            # if label is given: description -> tooltip
            if f.get("label", "") != "":
                title = text_beautify(f["label"])
                tooltip = text_beautify(f["description"], width=-1)
            else:
                title = text_beautify(f["description"])
                tooltip = None
            title_sizer = wx.BoxSizer(wx.HORIZONTAL)
            rtitle_txt = StaticText(parent=which_panel, label="(" + f["name"] + ")")
            chk = CheckBox(parent=which_panel, label=title, style=wx.NO_BORDER)
            self.label_id.append(chk.GetId())
            if tooltip:
                chk.SetToolTip(tooltip)
            chk.SetValue(f.get("value", False))
            title_sizer.Add(chk, proportion=1, flag=wx.EXPAND)
            title_sizer.Add(rtitle_txt, proportion=0, flag=wx.ALIGN_CENTER_VERTICAL)
            which_sizer.Add(
                title_sizer,
                proportion=0,
                flag=wx.EXPAND | wx.TOP | wx.LEFT | wx.RIGHT,
                border=5,
            )
            f["wxId"] = [
                chk.GetId(),
            ]
            chk.Bind(wx.EVT_CHECKBOX, self.OnSetValue)

            if self.parent.GetName() == "MainFrame" and (
                self._giface and hasattr(self._giface, "_model")
            ):
                parChk = wx.CheckBox(
                    parent=which_panel, id=wx.ID_ANY, label=_("Parameterized in model")
                )
                parChk.SetName("ModelParam")
                parChk.SetValue(f.get("parameterized", False))
                if "wxId" in f:
                    f["wxId"].append(parChk.GetId())
                else:
                    f["wxId"] = [parChk.GetId()]
                parChk.Bind(wx.EVT_CHECKBOX, self.OnSetValue)
                which_sizer.Add(parChk, proportion=0, flag=wx.LEFT, border=20)

            if f["name"] in {"verbose", "quiet"}:
                chk.Bind(wx.EVT_CHECKBOX, self.OnVerbosity)
                vq = UserSettings.Get(group="cmd", key="verbosity", subkey="selection")
                if f["name"] == vq:
                    chk.SetValue(True)
                    f["value"] = True

            if f["name"] == "overwrite":
                value = UserSettings.Get(group="cmd", key="overwrite", subkey="enabled")
                if value:  # override only when enabled
                    f["value"] = value
                    chk.SetValue(f["value"])

        #
        # parameters
        #
        visible_params = [
            p for p in self.task.params if p.get("hidden", False) is not True
        ]

        try:
            first_param = visible_params[0]
        except IndexError:
            first_param = None

        for p in visible_params:
            which_sizer = tabsizer[p["guisection"]]
            which_panel = tab[p["guisection"]]
            # if label is given -> label and description -> tooltip
            # otherwise description -> lavel
            if p.get("label", "") != "":
                title = text_beautify(p["label"])
                tooltip = text_beautify(p["description"], width=-1)
            else:
                title = text_beautify(p["description"])
                tooltip = None

            prompt = p.get("prompt", "")

            # title sizer (description, name, type)
            if (
                (len(p.get("values", [])) > 0)
                and p.get("multiple", False)
                and p.get("gisprompt", False) is False
                and p.get("type", "") == "string"
            ):
                title_txt = StaticBox(parent=which_panel, id=wx.ID_ANY)
            else:
                title_sizer = wx.BoxSizer(wx.HORIZONTAL)
                title_txt = StaticText(parent=which_panel)
                if p["key_desc"]:
                    ltype = ",".join(p["key_desc"])
                else:
                    ltype = p["type"]
                # red star for required options
                if p.get("required", False):
                    required_txt = StaticText(parent=which_panel, label="*")
                    required_txt.SetForegroundColour(wx.RED)
                    required_txt.SetToolTip(_("This option is required"))
                else:
                    required_txt = StaticText(parent=which_panel, label="")
                rtitle_txt = StaticText(
                    parent=which_panel, label="(" + p["name"] + "=" + ltype + ")"
                )
                title_sizer.Add(
                    title_txt, proportion=0, flag=wx.LEFT | wx.TOP | wx.EXPAND, border=5
                )
                title_sizer.Add(required_txt, proportion=1, flag=wx.EXPAND, border=0)
                title_sizer.Add(
                    rtitle_txt, proportion=0, flag=wx.RIGHT | wx.TOP, border=5
                )
                which_sizer.Add(title_sizer, proportion=0, flag=wx.EXPAND)
            self.label_id.append(title_txt.GetId())

            # title expansion
            if p.get("multiple", False) and len(p.get("values", "")) == 0:
                title = _("[multiple]") + " " + title
                if p.get("value", "") == "":
                    p["value"] = p.get("default", "")

            if len(p.get("values", [])) > 0:
                valuelist = list(map(str, p.get("values", [])))
                valuelist_desc = list(map(str, p.get("values_desc", [])))
                required_text = "*" if p.get("required", False) else ""
                if (
                    p.get("multiple", False)
                    and p.get("gisprompt", False) is False
                    and p.get("type", "") == "string"
                ):
                    title_txt.SetLabel(
                        " %s:%s  (%s=%s) "
                        % (title, required_text, p["name"], p["type"])
                    )
                    stSizer = wx.StaticBoxSizer(box=title_txt, orient=wx.VERTICAL)
                    if valuelist_desc:
                        hSizer = wx.FlexGridSizer(cols=1, vgap=1, hgap=1)
                    else:
                        hSizer = wx.FlexGridSizer(cols=6, vgap=1, hgap=1)
                    isEnabled = {}
                    # copy default values
                    if p["value"] == "":
                        p["value"] = p.get("default", "")

                    for defval in p.get("value", "").split(","):
                        isEnabled[defval] = "yes"
                        # for multi checkboxes, this is an array of all wx IDs
                        # for each individual checkbox
                        p["wxId"] = []
                    idx = 0
                    for val in valuelist:
                        try:
                            label = valuelist_desc[idx]
                        except IndexError:
                            label = val

                        chkbox = wx.CheckBox(
                            parent=which_panel, label=text_beautify(label)
                        )
                        p["wxId"].append(chkbox.GetId())
                        if val in isEnabled:
                            chkbox.SetValue(True)
                        hSizer.Add(chkbox, proportion=0)
                        chkbox.Bind(wx.EVT_CHECKBOX, self.OnUpdateSelection)
                        chkbox.Bind(wx.EVT_CHECKBOX, self.OnCheckBoxMulti)
                        idx += 1

                    stSizer.Add(
                        hSizer, proportion=0, flag=wx.ADJUST_MINSIZE | wx.ALL, border=1
                    )
                    which_sizer.Add(
                        stSizer,
                        proportion=0,
                        flag=wx.EXPAND | wx.TOP | wx.RIGHT | wx.LEFT,
                        border=5,
                    )
                elif p.get("gisprompt", False) is False:
                    if len(valuelist) == 1:  # -> textctrl
                        title_txt.SetLabel(
                            "%s (%s %s):" % (title, _("valid range"), str(valuelist[0]))
                        )
                        if p.get("type", "") == "integer" and not p.get(
                            "multiple", False
                        ):
                            # for multiple integers use textctrl instead of
                            # spinsctrl
                            try:
                                minValue, maxValue = list(
                                    map(int, valuelist[0].rsplit("-", 1))
                                )
                            except ValueError:
                                minValue = -1e6
                                maxValue = 1e6
                            txt2 = SpinCtrl(
                                parent=which_panel,
                                id=wx.ID_ANY,
                                min=minValue,
                                max=maxValue,
                            )
                            style = wx.BOTTOM | wx.LEFT
                        else:
                            if p["name"] in ("at"):
                                txt2 = TextCtrl(
                                    parent=which_panel,
                                    value=p.get("default", ""),
                                    validator=PlacementValidator(
                                        num_of_params=len(p["key_desc"])
                                    ),
                                )
                            else:
                                txt2 = TextCtrl(
                                    parent=which_panel, value=p.get("default", "")
                                )
                            style = wx.EXPAND | wx.BOTTOM | wx.LEFT

                        value = self._getValue(p)
                        # parameter previously set
                        if value:
                            if isinstance(txt2, SpinCtrl):
                                txt2.SetValue(int(value))
                            else:
                                txt2.SetValue(value)

                        which_sizer.Add(txt2, proportion=0, flag=style, border=5)

                        p["wxId"] = [
                            txt2.GetId(),
                        ]
                        txt2.Bind(wx.EVT_TEXT, self.OnSetValue)
                    else:
                        title_txt.SetLabel(title + ":")
                        value = self._getValue(p)

                        if p["name"] in {"icon", "icon_area", "icon_line"}:  # symbols
                            bitmap = wx.Bitmap(
                                os.path.join(globalvar.SYMBDIR, value) + ".png"
                            )
                            bb = BitmapButton(
                                parent=which_panel, id=wx.ID_ANY, bitmap=bitmap
                            )
                            iconLabel = StaticText(parent=which_panel, id=wx.ID_ANY)
                            iconLabel.SetLabel(value)
                            p["value"] = value
                            p["wxId"] = [bb.GetId(), iconLabel.GetId()]
                            bb.Bind(wx.EVT_BUTTON, self.OnSetSymbol)
                            this_sizer = wx.BoxSizer(wx.HORIZONTAL)
                            this_sizer.Add(
                                bb,
                                proportion=0,
                                flag=wx.ADJUST_MINSIZE | wx.BOTTOM | wx.LEFT,
                                border=5,
                            )
                            this_sizer.Add(
                                iconLabel,
                                proportion=0,
                                flag=wx.ADJUST_MINSIZE
                                | wx.BOTTOM
                                | wx.LEFT
                                | wx.ALIGN_CENTER_VERTICAL,
                                border=5,
                            )
                            which_sizer.Add(
                                this_sizer,
                                proportion=0,
                                flag=wx.ADJUST_MINSIZE,
                                border=0,
                            )
                        else:
                            # list of values (combo)
                            cb = wx.ComboBox(
                                parent=which_panel,
                                id=wx.ID_ANY,
                                value=p.get("default", ""),
                                size=globalvar.DIALOG_COMBOBOX_SIZE,
                                choices=valuelist,
                                style=wx.CB_DROPDOWN,
                            )
                            if value:
                                cb.SetValue(value)  # parameter previously set
                            which_sizer.Add(
                                cb,
                                proportion=0,
                                flag=wx.ADJUST_MINSIZE | wx.BOTTOM | wx.LEFT,
                                border=5,
                            )
                            p["wxId"] = [
                                cb.GetId(),
                            ]
                            cb.Bind(wx.EVT_COMBOBOX, self.OnSetValue)
                            cb.Bind(wx.EVT_TEXT, self.OnSetValue)
                            if p.get("guidependency", ""):
                                cb.Bind(wx.EVT_COMBOBOX, self.OnUpdateSelection)

            # text entry
            if (
                p.get("type", "string") in {"string", "integer", "float"}
                and len(p.get("values", [])) == 0
                and p.get("gisprompt", False) is False
                and p.get("prompt", "") != "color"
            ):
                title_txt.SetLabel(title + ":")
                p["wxId"] = []
                if (
                    p.get("multiple", False)
                    or p.get("type", "string") == "string"
                    or len(p.get("key_desc", [])) > 1
                ):
                    if p["name"] in ("at"):
                        win = TextCtrl(
                            parent=which_panel,
                            value=p.get("default", ""),
                            validator=PlacementValidator(
                                num_of_params=len(p["key_desc"])
                            ),
                        )
                    else:
                        win = TextCtrl(parent=which_panel, value=p.get("default", ""))

                    value = self._getValue(p)
                    if value:
                        # parameter previously set
                        win.SetValue(
                            value if p.get("type", "string") == "string" else str(value)
                        )

                    win.Bind(wx.EVT_TEXT, self.OnSetValue)
                    style = wx.EXPAND | wx.BOTTOM | wx.LEFT | wx.RIGHT
                    if p.get("name", "") == "font":
                        font_btn = Button(parent=which_panel, label=_("Select font"))
                        font_btn.Bind(wx.EVT_BUTTON, self.OnSelectFont)
                        font_sizer = wx.BoxSizer(wx.HORIZONTAL)
                        font_sizer.Add(win, proportion=1, flag=style, border=5)
                        font_sizer.Add(font_btn, proportion=0, flag=style, border=5)

                        which_sizer.Add(font_sizer, proportion=0, flag=style, border=5)
                        p["wxId"].append(font_btn.GetId())
                    else:
                        which_sizer.Add(win, proportion=0, flag=style, border=5)

                elif p.get("type", "") == "integer":
                    minValue = int(-1e9)
                    maxValue = int(1e9)
                    value = self._getValue(p)

                    win = SpinCtrl(
                        parent=which_panel,
                        value=p.get("default", ""),
                        min=minValue,
                        max=maxValue,
                    )
                    if value:
                        win.SetValue(int(value))  # parameter previously set
                        win.Bind(wx.EVT_SPINCTRL, self.OnSetValue)

                    style = wx.BOTTOM | wx.LEFT | wx.RIGHT
                    which_sizer.Add(win, proportion=0, flag=style, border=5)
                else:  # float
                    win = TextCtrl(
                        parent=which_panel,
                        value=p.get("default", ""),
                        validator=FloatValidator(),
                    )
                    style = wx.EXPAND | wx.BOTTOM | wx.LEFT | wx.RIGHT
                    which_sizer.Add(win, proportion=0, flag=style, border=5)

                    value = self._getValue(p)
                    if value:
                        win.SetValue(str(value))  # parameter previously set

                win.Bind(wx.EVT_TEXT, self.OnSetValue)
                p["wxId"].append(win.GetId())

            #
            # element selection tree combobox (maps, icons, regions, etc.)
            #
            if p.get("gisprompt", False):
                title_txt.SetLabel(title + ":")
                # GIS element entry
                if p.get("prompt", "") not in {
                    "color",
                    "cat",
                    "cats",
                    "subgroup",
                    "sigfile",
                    "sigtype",
                    "separator",
                    "dbdriver",
                    "dbname",
                    "dbtable",
                    "dbcolumn",
                    "layer",
                    "location",
                    "mapset",
                    "dbase",
                    "coords",
                    "file",
                    "dir",
                    "colortable",
                    "barscale",
                    "northarrow",
                    "datasource",
                    "datasource_layer",
                    "sql_query",
                }:
                    multiple = p.get("multiple", False)
                    if p.get("age", "") == "new":
                        mapsets = [
                            grass.gisenv()["MAPSET"],
                        ]
                    else:
                        mapsets = None
                    if (
                        self.task.name in {"r.proj", "v.proj"}
                        and p.get("name", "") == "input"
                    ):
                        selection = gselect.ProjSelect(
                            parent=which_panel, isRaster=self.task.name == "r.proj"
                        )
                        p["wxId"] = [
                            selection.GetId(),
                        ]
                        selection.Bind(wx.EVT_COMBOBOX, self.OnSetValue)
                        selection.Bind(wx.EVT_TEXT, self.OnUpdateSelection)
                    else:
                        elem = p.get("element", None)
                        # hack for t.* modules
                        if elem in {"stds", "map"}:
                            orig_elem = elem
                            type_param = self.task.get_param(
                                "type", element="name", raiseError=False
                            )
                            if type_param:
                                elem = type_param.get("default", None)
                                # for t.(un)register:
                                maps_param = self.task.get_param(
                                    "maps", element="name", raiseError=False
                                )
                                if maps_param and orig_elem == "stds":
                                    element_dict = {
                                        "raster": "strds",
                                        "vector": "stvds",
                                        "raster_3d": "str3ds",
                                    }
                                    elem = element_dict[type_param.get("default")]

                        extraItems = None
                        if self._giface:
                            if hasattr(self._giface, "_model"):
                                extraItems = {
                                    _("Graphical Modeler"): self._giface.GetLayerList(
                                        p.get("prompt")
                                    )
                                }
                            else:
                                layers = self._giface.GetLayerList()
                                if len(layers) > 0:
                                    mapList = []
                                    extraItems = {_("Map Display"): mapList}
                                    for layer in layers:
                                        if layer.type != p.get("prompt"):
                                            continue
                                        if str(layer):
                                            mapList.append(str(layer))
                        selection = gselect.Select(
                            parent=which_panel,
                            id=wx.ID_ANY,
                            size=globalvar.DIALOG_GSELECT_SIZE,
                            type=elem,
                            multiple=multiple,
                            nmaps=len(p.get("key_desc", [])),
                            mapsets=mapsets,
                            fullyQualified=p.get("age", "old") == "old",
                            extraItems=extraItems,
                        )

                        value = self._getValue(p)
                        if value:
                            selection.SetValue(value)

                        # A gselect.Select is a combobox with two children: a textctl
                        # and a popupwindow; we target the textctl here
                        textWin = selection.GetTextCtrl()
                        if globalvar.CheckWxVersion([3]):
                            p["wxId"] = [
                                selection.GetId(),
                            ]
                        else:
                            p["wxId"] = [
                                textWin.GetId(),
                            ]
                        if prompt != "vector":
                            self.FindWindowById(p["wxId"][0]).Bind(
                                wx.EVT_TEXT, self.OnSetValue
                            )

                    if prompt == "vector":
                        win = self.FindWindowById(p["wxId"][0])
                        # handlers should be bound in this order
                        # OnUpdateSelection depends on calling OnSetValue first
                        # which is bad
                        win.Bind(wx.EVT_TEXT, self.OnUpdateSelection)
                        win.Bind(wx.EVT_TEXT, self.OnSetValue)

                        # if formatSelector and p.get("age", "old") == "old":
                        #     # OGR supported (read-only)
                        #     self.hsizer = wx.BoxSizer(wx.HORIZONTAL)
                        #
                        #     self.hsizer.Add(
                        #         item=selection,
                        #         flag=wx.ADJUST_MINSIZE
                        #         | wx.BOTTOM
                        #         | wx.LEFT
                        #         | wx.RIGHT
                        #         | wx.TOP
                        #         | wx.ALIGN_TOP,
                        #         border=5,
                        #     )
                        #
                        #     # format (native / ogr)
                        #     rbox = wx.RadioBox(
                        #         parent=which_panel,
                        #         id=wx.ID_ANY,
                        #         label=" %s " % _("Format"),
                        #         style=wx.RA_SPECIFY_ROWS,
                        #         choices=[_("Native / Linked OGR"), _("Direct OGR")],
                        #     )
                        #     if p.get("value", "").lower().rfind("@ogr") > -1:
                        #         rbox.SetSelection(1)
                        #     rbox.SetName("VectorFormat")
                        #     rbox.Bind(wx.EVT_RADIOBOX, self.OnVectorFormat)
                        #
                        #     self.hsizer.Add(
                        #         item=rbox,
                        #         flag=wx.ADJUST_MINSIZE
                        #         | wx.BOTTOM
                        #         | wx.LEFT
                        #         | wx.RIGHT
                        #         | wx.ALIGN_TOP,
                        #         border=5,
                        #     )
                        #
                        #     ogrSelection = gselect.GdalSelect(
                        #         parent=self,
                        #         panel=which_panel,
                        #         ogr=True,
                        #         default="dir",
                        #         exclude=["file"],
                        #     )
                        #     self.Bind(gselect.EVT_GDALSELECT, self.OnUpdateSelection)
                        #     self.Bind(gselect.EVT_GDALSELECT, self.OnSetValue)

                        #     ogrSelection.SetName("OgrSelect")
                        #     ogrSelection.Hide()

                        #     which_sizer.Add(item = self.hsizer, proportion = 0)

                        #     p["wxId"].append(rbox.GetId())
                        #     p["wxId"].append(ogrSelection.GetId())
                        #     for win in ogrSelection.GetDsnWin():
                        #         p["wxId"].append(win.GetId())
                        # else:
                        which_sizer.Add(
                            selection,
                            proportion=0,
                            flag=wx.ADJUST_MINSIZE
                            | wx.BOTTOM
                            | wx.LEFT
                            | wx.RIGHT
                            | wx.TOP,
                            border=5,
                        )
                    elif prompt == "group":
                        win = self.FindWindowById(p["wxId"][0])
                        win.Bind(wx.EVT_TEXT, self.OnUpdateSelection)
                        win.Bind(wx.EVT_TEXT, self.OnSetValue)
                        which_sizer.Add(
                            selection,
                            proportion=0,
                            flag=wx.ADJUST_MINSIZE
                            | wx.BOTTOM
                            | wx.LEFT
                            | wx.RIGHT
                            | wx.TOP,
                            border=5,
                        )
                    else:
                        if prompt in {"stds", "strds", "stvds", "str3ds"}:
                            showButton = True
                            try:
                                # if matplotlib is there
                                from timeline import frame

                                showButton = True
                            except ImportError:
                                showButton = False
                        else:
                            showButton = False
                        if showButton:
                            iconTheme = UserSettings.Get(
                                group="appearance", key="iconTheme", subkey="type"
                            )
                            bitmap = wx.Bitmap(
                                os.path.join(
                                    globalvar.ICONDIR, iconTheme, "map-info.png"
                                )
                            )
                            bb = BitmapButton(parent=which_panel, bitmap=bitmap)
                            bb.Bind(wx.EVT_BUTTON, self.OnTimelineTool)
                            bb.SetToolTip(
                                _(
                                    "Show graphical representation of temporal extent "
                                    "of dataset(s)."
                                )
                            )
                            p["wxId"].append(bb.GetId())

                            hSizer = wx.BoxSizer(wx.HORIZONTAL)
                            hSizer.Add(
                                selection,
                                proportion=0,
                                flag=wx.ADJUST_MINSIZE
                                | wx.BOTTOM
                                | wx.LEFT
                                | wx.RIGHT
                                | wx.TOP,
                                border=5,
                            )
                            hSizer.Add(
                                bb,
                                proportion=0,
                                flag=wx.EXPAND | wx.BOTTOM | wx.RIGHT | wx.TOP,
                                border=5,
                            )
                            which_sizer.Add(hSizer)
                        else:
                            which_sizer.Add(
                                selection,
                                proportion=0,
                                flag=wx.ADJUST_MINSIZE
                                | wx.BOTTOM
                                | wx.LEFT
                                | wx.RIGHT
                                | wx.TOP,
                                border=5,
                            )

                # subgroup
                elif prompt == "subgroup":
                    selection = gselect.SubGroupSelect(parent=which_panel)
                    p["wxId"] = [selection.GetId()]
                    selection.Bind(wx.EVT_TEXT, self.OnUpdateSelection)
                    selection.Bind(wx.EVT_TEXT, self.OnSetValue)
                    which_sizer.Add(
                        selection,
                        proportion=0,
                        flag=wx.ADJUST_MINSIZE
                        | wx.BOTTOM
                        | wx.LEFT
                        | wx.RIGHT
                        | wx.TOP,
                        border=5,
                    )

                # sigrature file
                elif prompt == "sigfile":
                    if p.get("age", "") == "new":
                        mapsets = [
                            grass.gisenv()["MAPSET"],
                        ]
                    else:
                        mapsets = None
                    selection = gselect.SignatureSelect(
                        parent=which_panel,
                        element=p.get("element", "sig"),
                        mapsets=mapsets,
                    )
                    p["wxId"] = [selection.GetId()]
                    selection.Bind(wx.EVT_TEXT, self.OnSetValue)
                    selection.Bind(wx.EVT_COMBOBOX, self.OnSetValue)
                    which_sizer.Add(
                        selection,
                        proportion=0,
                        flag=wx.ADJUST_MINSIZE
                        | wx.BOTTOM
                        | wx.LEFT
                        | wx.RIGHT
                        | wx.TOP,
                        border=5,
                    )
                # signature type
                elif prompt == "sigtype":
                    win = gselect.SignatureTypeSelect(parent=which_panel)
                    value = self._getValue(p)
                    win.SetValue(value)
                    p["wxId"] = [win.GetId()]
                    if p.get("guidependency", ""):
                        win.Bind(wx.EVT_TEXT, self.OnUpdateSelection)
                        win.Bind(wx.EVT_COMBOBOX, self.OnUpdateSelection)
                    win.Bind(wx.EVT_TEXT, self.OnSetValue)
                    win.Bind(wx.EVT_COMBOBOX, self.OnSetValue)
                    which_sizer.Add(
                        win,
                        proportion=0,
                        flag=wx.ADJUST_MINSIZE
                        | wx.BOTTOM
                        | wx.LEFT
                        | wx.RIGHT
                        | wx.TOP,
                        border=5,
                    )

                # separator
                elif prompt == "separator":
                    win = gselect.SeparatorSelect(parent=which_panel)
                    value = self._getValue(p)
                    win.SetValue(value)
                    p["wxId"] = [win.GetId()]
                    win.Bind(wx.EVT_TEXT, self.OnSetValue)
                    win.Bind(wx.EVT_COMBOBOX, self.OnSetValue)
                    which_sizer.Add(
                        win,
                        proportion=0,
                        flag=wx.ADJUST_MINSIZE
                        | wx.BOTTOM
                        | wx.LEFT
                        | wx.RIGHT
                        | wx.TOP,
                        border=5,
                    )

                # layer, dbdriver, dbname, dbcolumn, dbtable entry
                elif prompt in {
                    "dbdriver",
                    "dbname",
                    "dbtable",
                    "dbcolumn",
                    "layer",
                    "location",
                    "mapset",
                    "dbase",
                }:
                    if p.get("multiple", "no") == "yes":
                        win = TextCtrl(
                            parent=which_panel,
                            value=p.get("default", ""),
                            size=globalvar.DIALOG_TEXTCTRL_SIZE,
                        )
                        win.Bind(wx.EVT_TEXT, self.OnSetValue)
                    else:
                        value = self._getValue(p)

                        if prompt == "layer":
                            if p.get("element", "layer") == "layer_all":
                                all = True
                            else:
                                all = False
                            if p.get("age", "old") == "old":
                                win = gselect.LayerSelect(
                                    parent=which_panel, all=all, default=p["default"]
                                )
                                win.Bind(wx.EVT_TEXT, self.OnUpdateSelection)
                                win.Bind(wx.EVT_TEXT, self.OnSetValue)
                                win.SetValue(
                                    str(value)
                                )  # default or previously set value
                            else:
                                win = SpinCtrl(
                                    parent=which_panel,
                                    id=wx.ID_ANY,
                                    min=1,
                                    max=100,
                                    initial=int(p["default"]),
                                )
                                win.Bind(wx.EVT_SPINCTRL, self.OnSetValue)
                                win.SetValue(
                                    int(value)
                                )  # default or previously set value

                            p["wxId"] = [win.GetId()]

                        elif prompt == "dbdriver":
                            win = gselect.DriverSelect(
                                parent=which_panel,
                                choices=p.get("values", []),
                                value=value,
                            )
                            win.Bind(wx.EVT_COMBOBOX, self.OnUpdateSelection)
                            win.Bind(wx.EVT_COMBOBOX, self.OnSetValue)
                        elif prompt == "dbname":
                            win = gselect.DatabaseSelect(
                                parent=which_panel, value=value
                            )
                            win.Bind(wx.EVT_TEXT, self.OnUpdateSelection)
                            win.Bind(wx.EVT_TEXT, self.OnSetValue)
                        elif prompt == "dbtable":
                            if p.get("age", "old") == "old":
                                win = gselect.TableSelect(parent=which_panel)
                                win.Bind(wx.EVT_COMBOBOX, self.OnUpdateSelection)
                                win.Bind(wx.EVT_COMBOBOX, self.OnSetValue)
                            else:
                                win = TextCtrl(
                                    parent=which_panel,
                                    value=p.get("default", ""),
                                    size=globalvar.DIALOG_TEXTCTRL_SIZE,
                                )
                                win.Bind(wx.EVT_TEXT, self.OnSetValue)
                        elif prompt == "dbcolumn":
                            win = gselect.ColumnSelect(
                                parent=which_panel,
                                value=value,
                                param=p,
                                multiple=p.get("multiple", False),
                            )

                            # A gselect.ColumnSelect is a combobox
                            # with two children: a textctl and a
                            # popupwindow; we target the textctl here
                            textWin = win.GetTextCtrl()
                            p["wxId"] = [
                                textWin.GetId(),
                            ]

                            textWin.Bind(wx.EVT_TEXT, self.OnSetValue)
                            win.Bind(wx.EVT_TEXT, self.OnUpdateSelection)

                        elif prompt == "location":
                            win = gselect.LocationSelect(
                                parent=which_panel, value=value
                            )
                            win.Bind(wx.EVT_TEXT, self.OnUpdateSelection)
                            win.Bind(wx.EVT_COMBOBOX, self.OnUpdateSelection)
                            win.Bind(wx.EVT_TEXT, self.OnSetValue)
                            win.Bind(wx.EVT_COMBOBOX, self.OnSetValue)

                        elif prompt == "mapset":
                            if p.get("age", "old") == "old":
                                new = False
                            else:
                                new = True

                            win = gselect.MapsetSelect(
                                parent=which_panel,
                                value=value,
                                new=new,
                                multiple=p.get("multiple", False),
                            )
                            win.Bind(wx.EVT_TEXT, self.OnUpdateSelection)
                            win.Bind(wx.EVT_COMBOBOX, self.OnUpdateSelection)
                            win.Bind(wx.EVT_TEXT, self.OnSetValue)
                            win.Bind(wx.EVT_COMBOBOX, self.OnSetValue)

                        elif prompt == "dbase":
                            win = gselect.DbaseSelect(
                                parent=which_panel, changeCallback=self.OnSetValue
                            )
                            win.Bind(wx.EVT_TEXT, self.OnUpdateSelection)
                            p["wxId"] = [win.GetChildren()[1].GetId()]

                    if "wxId" not in p:
                        try:
                            p["wxId"] = [
                                win.GetId(),
                            ]
                        except AttributeError:
                            pass

                    flags = wx.BOTTOM | wx.LEFT | wx.RIGHT
                    if prompt == "dbname":
                        flags |= wx.EXPAND
                    which_sizer.Add(win, proportion=0, flag=flags, border=5)
                # color entry
                elif prompt == "color":
                    default_color = (200, 200, 200)
                    label_color = _("Select Color")
                    if p.get("default", "") != "":
                        default_color, label_color = utils.color_resolve(p["default"])
                    if (
                        p.get("value", "") != "" and p.get("value", "") != "none"
                    ):  # parameter previously set
                        if not p.get("multiple", False):
                            default_color, label_color = utils.color_resolve(p["value"])
                    if p.get("element", "") == "color_none" or p.get("multiple", False):
                        this_sizer = wx.BoxSizer(orient=wx.HORIZONTAL)
                    else:
                        this_sizer = which_sizer
                    colorSize = 150
                    # For color selectors, this is a three-member array, holding the
                    # IDs of the color picker,  the text control for multiple colors
                    # (or None), and either a "transparent" checkbox or None
                    p["wxId"] = [None] * 3
                    if p.get("multiple", False):
                        txt = TextCtrl(parent=which_panel, id=wx.ID_ANY)
                        this_sizer.Add(
                            txt,
                            proportion=1,
                            flag=wx.ADJUST_MINSIZE | wx.LEFT | wx.TOP,
                            border=5,
                        )
                        txt.Bind(wx.EVT_TEXT, self.OnSetValue)
                        if p.get("value", ""):
                            txt.SetValue(p["value"])
                        colorSize = 40
                        label_color = ""
                        p["wxId"][1] = txt.GetId()
                        which_sizer.Add(this_sizer, flag=wx.EXPAND | wx.RIGHT, border=5)

                    btn_colour = csel.ColourSelect(
                        parent=which_panel,
                        id=wx.ID_ANY,
                        label=label_color,
                        colour=default_color,
                        pos=wx.DefaultPosition,
                        size=(colorSize, 32),
                    )
                    this_sizer.Add(
                        btn_colour,
                        proportion=0,
                        flag=wx.ADJUST_MINSIZE | wx.BOTTOM | wx.LEFT,
                        border=5,
                    )
                    btn_colour.Bind(csel.EVT_COLOURSELECT, self.OnColorChange)
                    p["wxId"][0] = btn_colour.GetId()

                    if p.get("element", "") == "color_none":
                        none_check = wx.CheckBox(
                            which_panel, wx.ID_ANY, _("Transparent")
                        )
                        if p.get("value", "") == "none":
                            none_check.SetValue(True)
                        else:
                            none_check.SetValue(False)
                        this_sizer.Add(
                            none_check,
                            proportion=0,
                            flag=wx.ADJUST_MINSIZE | wx.LEFT | wx.RIGHT | wx.TOP,
                            border=5,
                        )
                        which_sizer.Add(this_sizer)
                        none_check.Bind(wx.EVT_CHECKBOX, self.OnColorChange)
                        p["wxId"][2] = none_check.GetId()

                # file selector
                elif p.get("prompt", "") != "color" and p.get("prompt", "") == "file":
                    if p.get("age", "new") == "new":
                        fmode = wx.FD_SAVE
                    else:
                        fmode = wx.FD_OPEN
                    # check wildcard
                    try:
                        fExt = os.path.splitext(p.get("key_desc", ["*.*"])[0])[1]
<<<<<<< HEAD
                    except (TypeError, IndexError):
=======
                    except IndexError:
>>>>>>> 362bee3a
                        fExt = None
                    if not fExt:
                        fMask = "*"
                    else:
                        fMask = "%s files (*%s)|*%s|Files (*)|*" % (
                            fExt[1:].upper(),
                            fExt,
                            fExt,
                        )
                    fbb = filebrowse.FileBrowseButton(
                        parent=which_panel,
                        id=wx.ID_ANY,
                        fileMask=fMask,
                        size=globalvar.DIALOG_GSELECT_SIZE,
                        labelText="",
                        dialogTitle=_("Choose %s")
                        % p.get("description", _("file")).lower(),
                        buttonText=_("Browse"),
                        startDirectory=str(Path.cwd()),
                        fileMode=fmode,
                        changeCallback=self.OnSetValue,
                    )
                    value = self._getValue(p)
                    if value:
                        fbb.SetValue(value)  # parameter previously set
                    which_sizer.Add(
                        fbb, proportion=0, flag=wx.EXPAND | wx.RIGHT, border=5
                    )

                    # A file browse button is a combobox with two children:
                    # a textctl and a button;
                    # we have to target the button here
                    p["wxId"] = [fbb.GetChildren()[1].GetId()]
                    if (
                        p.get("age", "new") == "old"
                        and p.get("prompt", "") == "file"
                        and p.get("element", "") == "file"
                        and UserSettings.Get(
                            group="cmd", key="interactiveInput", subkey="enabled"
                        )
                    ):
                        # widget for interactive input
                        ifbb = TextCtrl(
                            parent=which_panel,
                            id=wx.ID_ANY,
                            style=wx.TE_MULTILINE,
                            size=(-1, 75),
                        )
                        if p.get("value", "") and os.path.isfile(p["value"]):
                            ifbb.Clear()
                            try:
                                # Python >= 3.11
                                enc = locale.getencoding()
                            except AttributeError:
                                enc = locale.getdefaultlocale()[1]
                            with codecs.open(
                                p["value"], encoding=enc, errors="ignore"
                            ) as f:
                                nonascii = bytearray(range(0x80, 0x100))
                                for line in f.readlines():
                                    try:
                                        ifbb.AppendText(line)
                                    except UnicodeDecodeError:
                                        # remove non-ascii characters on encoding
                                        # mismatch (file vs OS)
                                        ifbb.AppendText(line.translate(None, nonascii))
                                ifbb.SetInsertionPoint(0)

                        ifbb.Bind(wx.EVT_TEXT, self.OnFileText)

                        btnLoad = Button(
                            parent=which_panel, id=wx.ID_ANY, label=_("&Load")
                        )
                        btnLoad.SetToolTip(_("Load and edit content of a file"))
                        btnLoad.Bind(wx.EVT_BUTTON, self.OnFileLoad)
                        btnSave = Button(
                            parent=which_panel, id=wx.ID_ANY, label=_("&Save as")
                        )
                        btnSave.SetToolTip(_("Save content to a file for further use"))
                        btnSave.Bind(wx.EVT_BUTTON, self.OnFileSave)

                        fileContentLabel = StaticText(
                            parent=which_panel,
                            id=wx.ID_ANY,
                            label=_("or enter values directly:"),
                        )
                        fileContentLabel.SetToolTip(
                            _(
                                "Enter file content directly instead of specifying"
                                " a file."
                                " Temporary file will be automatically created."
                            )
                        )
                        which_sizer.Add(
                            fileContentLabel,
                            proportion=0,
                            flag=wx.EXPAND | wx.RIGHT | wx.LEFT | wx.BOTTOM,
                            border=5,
                        )
                        which_sizer.Add(
                            ifbb,
                            proportion=1,
                            flag=wx.EXPAND | wx.RIGHT | wx.LEFT,
                            border=5,
                        )
                        btnSizer = wx.BoxSizer(wx.HORIZONTAL)
                        btnSizer.Add(btnLoad, proportion=0, flag=wx.RIGHT, border=10)
                        btnSizer.Add(btnSave, proportion=0)
                        which_sizer.Add(
                            btnSizer,
                            proportion=0,
                            flag=wx.ALIGN_RIGHT | wx.RIGHT | wx.TOP,
                            border=5,
                        )

                        p["wxId"].append(ifbb.GetId())
                        p["wxId"].append(btnLoad.GetId())
                        p["wxId"].append(btnSave.GetId())

                # directory selector
                elif p.get("prompt", "") != "color" and p.get("prompt", "") == "dir":
                    fbb = filebrowse.DirBrowseButton(
                        parent=which_panel,
                        id=wx.ID_ANY,
                        size=globalvar.DIALOG_GSELECT_SIZE,
                        labelText="",
                        dialogTitle=_("Choose %s")
                        % p.get("description", _("Directory")),
                        buttonText=_("Browse"),
                        startDirectory=str(Path.cwd()),
                        newDirectory=True,
                        changeCallback=self.OnSetValue,
                    )
                    value = self._getValue(p)
                    if value:
                        fbb.SetValue(value)  # parameter previously set
                    which_sizer.Add(
                        fbb, proportion=0, flag=wx.EXPAND | wx.RIGHT, border=5
                    )

                    # A file browse button is a combobox with two children:
                    # a textctl and a button;
                    # we have to target the button here
                    p["wxId"] = [fbb.GetChildren()[1].GetId()]

                # interactive inserting of coordinates from map window
                elif prompt == "coords":
                    # interactive inserting if layer manager is accessible
                    if self._giface:
                        win = gselect.CoordinatesSelect(
                            parent=which_panel,
                            giface=self._giface,
                            multiple=p.get("multiple", False),
                            param=p,
                        )
                        p["wxId"] = [win.GetTextWin().GetId()]
                        win.GetTextWin().Bind(wx.EVT_TEXT, self.OnSetValue)
                        # bind closing event because destructor is not working
                        # properly
                        if hasattr(self.parent, "dialogClosing"):
                            self.parent.dialogClosing.connect(win.OnClose)

                    # normal text field
                    else:
                        win = TextCtrl(parent=which_panel)
                        p["wxId"] = [win.GetId()]
                        win.Bind(wx.EVT_TEXT, self.OnSetValue)

                    which_sizer.Add(
                        win,
                        proportion=0,
                        flag=wx.EXPAND | wx.BOTTOM | wx.LEFT | wx.RIGHT,
                        border=5,
                    )

                elif prompt in {"cat", "cats"}:
                    # interactive selection of vector categories if layer
                    # manager is accessible
                    if self._giface:
                        win = gselect.VectorCategorySelect(
                            parent=which_panel, giface=self._giface, task=self.task
                        )

                        p["wxId"] = [win.GetTextWin().GetId()]
                        win.GetTextWin().Bind(wx.EVT_TEXT, self.OnSetValue)
                        # bind closing event because destructor is not working
                        # properly
                        if hasattr(self.parent, "dialogClosing"):
                            self.parent.dialogClosing.connect(win.OnClose)
                    # normal text field
                    else:
                        win = TextCtrl(parent=which_panel)
                        value = self._getValue(p)
                        win.SetValue(value)
                        p["wxId"] = [win.GetId()]
                        win.Bind(wx.EVT_TEXT, self.OnSetValue)

                    which_sizer.Add(
                        win,
                        proportion=0,
                        flag=wx.EXPAND | wx.BOTTOM | wx.LEFT | wx.RIGHT,
                        border=5,
                    )

                elif prompt in {"colortable", "barscale", "northarrow"}:
                    if prompt == "colortable":
                        cb = ColorTablesComboBox(
                            parent=which_panel,
                            value=p.get("default", ""),
                            size=globalvar.DIALOG_COMBOBOX_SIZE,
                            choices=valuelist,
                        )
                    elif prompt == "barscale":
                        cb = BarscalesComboBox(
                            parent=which_panel,
                            value=p.get("default", ""),
                            size=globalvar.DIALOG_COMBOBOX_SIZE,
                            choices=valuelist,
                        )
                    elif prompt == "northarrow":
                        cb = NArrowsComboBox(
                            parent=which_panel,
                            value=p.get("default", ""),
                            size=globalvar.DIALOG_COMBOBOX_SIZE,
                            choices=valuelist,
                        )

                    value = self._getValue(p)
                    if value:
                        cb.SetValue(value)  # parameter previously set
                    which_sizer.Add(
                        cb,
                        proportion=0,
                        flag=wx.ADJUST_MINSIZE | wx.BOTTOM | wx.LEFT,
                        border=5,
                    )
                    p["wxId"] = [cb.GetId(), cb.GetTextCtrl().GetId()]
                    cb.Bind(wx.EVT_COMBOBOX, self.OnSetValue)
                    cb.GetTextCtrl().Bind(wx.EVT_TEXT, self.OnSetValue)
                    if p.get("guidependency", ""):
                        cb.Bind(wx.EVT_COMBOBOX, self.OnUpdateSelection)

                elif prompt == "datasource":
                    win = gselect.GdalSelect(parent=parent, panel=which_panel, ogr=True)
                    win.Bind(wx.EVT_TEXT, self.OnSetValue)
                    win.Bind(wx.EVT_CHOICE, self.OnSetValue)
                    p["wxId"] = [
                        win.GetId(),
                        win.fileWidgets["browse"].GetChildren()[1].GetId(),
                        win.dirWidgets["browse"].GetChildren()[1].GetId(),
                        win.dbWidgets["choice"].GetId(),
                    ]
                    value = self._getValue(p)
                    if value:
                        win.fileWidgets["browse"].GetChildren()[1].SetValue(
                            value
                        )  # parameter previously set
                    which_sizer.Add(win, proportion=0, flag=wx.EXPAND)

                elif prompt == "datasource_layer":
                    self.win1 = LayersList(
                        parent=which_panel,
                        columns=[
                            _("Layer id"),
                            _("Layer name"),
                            _("Feature type"),
                            _("Projection match"),
                        ],
                    )
                    which_sizer.Add(
                        self.win1, proportion=0, flag=wx.EXPAND | wx.ALL, border=3
                    )
                    porf = self.task.get_param(
                        "input", element="name", raiseError=False
                    )
                    if porf and "wxId" in porf:
                        winDataSource = self.FindWindowById(porf["wxId"][0])
                        winDataSource.reloadDataRequired.connect(
                            lambda listData: self.win1.LoadData(listData, False)
                        )
                        p["wxId"] = [self.win1.GetId()]

                        def OnCheckItem(index=None, flag=None, event=None):
                            layers = []
                            geometry = None
                            for layer, match, listId in self.win1.GetLayers():
                                if "|" in layer:
                                    layer, geometry = layer.split("|", 1)
                                layers.append(layer)
                            porf = self.task.get_param(
                                "layer", element="name", raiseError=False
                            )
                            porf["value"] = ",".join(layers)
                            # geometry is currently discarded
                            # TODO: v.import has no geometry option
                            self.OnUpdateValues()  # TODO: replace by signal

                        from core.globalvar import CheckWxVersion

                        if CheckWxVersion([4, 1, 0]):
                            self.win1.Bind(wx.EVT_LIST_ITEM_CHECKED, OnCheckItem)
                            self.win1.Bind(wx.EVT_LIST_ITEM_UNCHECKED, OnCheckItem)
                        else:
                            self.win1.OnCheckItem = OnCheckItem

                elif prompt == "sql_query":
                    win = gselect.SqlWhereSelect(parent=which_panel, param=p)
                    p["wxId"] = [win.GetTextWin().GetId()]
                    win.GetTextWin().Bind(wx.EVT_TEXT, self.OnSetValue)
                    which_sizer.Add(
                        win,
                        proportion=0,
                        flag=wx.EXPAND | wx.BOTTOM | wx.LEFT | wx.RIGHT,
                        border=5,
                    )

            if self.parent.GetName() == "MainFrame" and (
                self._giface and hasattr(self._giface, "_model")
            ):
                parChk = wx.CheckBox(
                    parent=which_panel, id=wx.ID_ANY, label=_("Parameterized in model")
                )
                parChk.SetName("ModelParam")
                parChk.SetValue(p.get("parameterized", False))
                if "wxId" in p:
                    p["wxId"].append(parChk.GetId())
                else:
                    p["wxId"] = [parChk.GetId()]
                parChk.Bind(wx.EVT_CHECKBOX, self.OnSetValue)
                which_sizer.Add(parChk, proportion=0, flag=wx.LEFT, border=20)

            if title_txt is not None:
                # create tooltip if given
                if len(p["values_desc"]) > 0:
                    if tooltip:
                        tooltip += 2 * os.linesep
                    else:
                        tooltip = ""
                    if len(p["values"]) == len(p["values_desc"]):
                        for i in range(len(p["values"])):
                            tooltip += (
                                p["values"][i] + ": " + p["values_desc"][i] + os.linesep
                            )
                    tooltip.strip(os.linesep)
                if tooltip:
                    title_txt.SetToolTip(tooltip)

            if p == first_param:
                if "wxId" in p and len(p["wxId"]) > 0:
                    win = self.FindWindowById(p["wxId"][0])
                    win.SetFocus()

        #
        # set widget relations for OnUpdateSelection
        #
        pMap = None
        pLayer = []
        pDriver = None
        pDatabase = None
        pTable = None
        pColumn = []
        pGroup = None
        pSubGroup = None
        pDbase = None
        pLocation = None
        pMapset = None
        pSqlWhere = []
        for p in self.task.params:
            if (
                self.task.blackList["enabled"]
                and self.task.get_name() in self.task.blackList["items"]
                and p.get("name", "")
                in self.task.blackList["items"][self.task.get_name()]["params"]
            ):
                continue
            guidep = p.get("guidependency", "")

            if guidep:
                # fixed options dependency defined
                options = guidep.split(",")
                for opt in options:
                    pOpt = self.task.get_param(opt, element="name", raiseError=False)
                    if pOpt and id:
                        if "wxId-bind" not in p:
                            p["wxId-bind"] = []
                        p["wxId-bind"] += pOpt["wxId"]
                continue
            if p.get("gisprompt", False) is False:
                continue

            prompt = p.get("prompt", "")
            if prompt in {"raster", "vector"}:
                name = p.get("name", "")
                if name in {"map", "input"}:
                    pMap = p
            elif prompt == "layer":
                pLayer.append(p)
            elif prompt == "dbcolumn":
                pColumn.append(p)
            elif prompt == "dbdriver":
                pDriver = p
            elif prompt == "dbname":
                pDatabase = p
            elif prompt == "dbtable":
                pTable = p
            elif prompt == "group":
                pGroup = p
            elif prompt == "subgroup":
                pSubGroup = p
            elif prompt == "dbase":
                pDbase = p
            elif prompt == "location":
                pLocation = p
            elif prompt == "mapset":
                pMapset = p
            elif prompt == "sql_query":
                pSqlWhere.append(p)

        # collect ids
        pColumnIds = []
        for p in pColumn:
            pColumnIds += p["wxId"]
        pLayerIds = []
        for p in pLayer:
            pLayerIds += p["wxId"]
        pSqlWhereIds = []
        for p in pSqlWhere:
            pSqlWhereIds += p["wxId"]

        # set wxId-bindings
        if pMap:
            pMap["wxId-bind"] = []
            if pLayer:
                pMap["wxId-bind"] += pLayerIds
            pMap["wxId-bind"] += copy.copy(pColumnIds)
            pMap["wxId-bind"] += copy.copy(pSqlWhereIds)
        if pLayer:
            for p in pLayer:
                p["wxId-bind"] = copy.copy(pColumnIds)
                p["wxId-bind"] += copy.copy(pSqlWhereIds)

        if pDriver and pTable:
            pDriver["wxId-bind"] = pTable["wxId"]

        if pDatabase and pTable:
            pDatabase["wxId-bind"] = pTable["wxId"]

        if pTable and pColumnIds:
            pTable["wxId-bind"] = pColumnIds

        if pGroup and pSubGroup:
            pGroup["wxId-bind"] = pSubGroup["wxId"]

        if pDbase and pLocation:
            pDbase["wxId-bind"] = pLocation["wxId"]

        if pLocation and pMapset:
            pLocation["wxId-bind"] = pMapset["wxId"]

        if pLocation and pMapset and pMap:
            # pLocation['wxId-bind'] +=  pMap['wxId']
            pMapset["wxId-bind"] = pMap["wxId"]

        #
        # determine panel size
        #
        maxsizes = (0, 0)
        for section in sections:
            tab[section].SetSizer(tabsizer[section])
            tab[section].SetupScrolling(True, True, 10, 10)
            tab[section].Layout()
            minsecsizes = tabsizer[section].GetSize()
            maxsizes = [max(maxsizes[x], minsecsizes[x]) for x in (0, 1)]

        # TODO: be less arbitrary with these 600
        self.panelMinHeight = 100
        self.constrained_size = (min(600, maxsizes[0]) + 25, min(400, maxsizes[1]) + 25)
        for section in sections:
            tab[section].SetMinSize((self.constrained_size[0], self.panelMinHeight))

        # add pages to notebook
        imageList = wx.ImageList(16, 16)
        self.notebook.AssignImageList(imageList)

        for section in sections:
            self.notebook.AddPage(page=tab[section], text=section, name=section)
            index = self.AddBitmapToImageList(section, imageList)
            if index >= 0:
                self.notebook.SetPageImage(section, index)

        # are we running from command line?
        # add 'command output' tab regardless standalone dialog
        if self.parent.GetName() == "MainFrame" and self.parent.get_dcmd is None:
            from core.gconsole import GConsole, EVT_CMD_RUN, EVT_CMD_DONE
            from gui_core.goutput import GConsoleWindow

            self._gconsole = GConsole(guiparent=self.notebook, giface=self._giface)
            self.goutput = GConsoleWindow(
                parent=self.notebook,
                giface=self._giface,
                gconsole=self._gconsole,
                margin=False,
            )
            self._gconsole.Bind(
                EVT_CMD_RUN,
                lambda event: self._switchPageHandler(
                    event=event, notification=Notification.MAKE_VISIBLE
                ),
            )
            self._gconsole.Bind(
                EVT_CMD_DONE,
                lambda event: self._switchPageHandler(
                    event=event, notification=Notification.RAISE_WINDOW
                ),
            )
            self.outpage = self.notebook.AddPage(
                page=self.goutput, text=_("Command output"), name="output"
            )
        else:
            self.goutput = None
            self._gconsole = None

        self.manualTab = HelpPanel(parent=self.notebook, command=self.task.get_name())
        if not self.manualTab.GetFile():
            self.manualTab.Hide()
        else:
            self.notebook.AddPage(page=self.manualTab, text=_("Manual"), name="manual")
            index = self.AddBitmapToImageList(section="manual", imageList=imageList)
            if index >= 0:
                self.notebook.SetPageImage("manual", index)

        if self.manualTab.IsLoaded():
            self.manualTab.SetMinSize((self.constrained_size[0], self.panelMinHeight))

        self.notebook.SetSelection(0)

        panelsizer.Add(self.notebook, proportion=1, flag=wx.EXPAND)
        self.SetSizer(panelsizer)
        panelsizer.Fit(self.notebook)

        self.Bind(EVT_DIALOG_UPDATE, self.OnUpdateDialog)

    def _getValue(self, p):
        """Get value or default value of given parameter

        :param p: parameter directory
        """
        if p.get("value", "") != "":
            return p["value"]
        return p.get("default", "")

    def OnFileLoad(self, event):
        """Load file to interactive input"""
        me = event.GetId()
        win = {}
        for p in self.task.params:
            if "wxId" in p and me in p["wxId"]:
                win["file"] = self.FindWindowById(p["wxId"][0])
                win["text"] = self.FindWindowById(p["wxId"][1])
                break

        if not win:
            return

        path = win["file"].GetValue()
        if not path:
            gcmd.GMessage(parent=self, message=_("Nothing to load."))
            return

        data = ""
        try:
            f = open(path)
        except OSError as e:
            gcmd.GError(
                parent=self,
                showTraceback=False,
                message=_("Unable to load file.\n\nReason: %s") % e,
            )
            return

        try:
            data = f.read()
        finally:
            f.close()

        win["text"].SetValue(data)

    def OnFileSave(self, event):
        """Save interactive input to the file"""
        wId = event.GetId()
        win = {}
        for p in self.task.params:
            if wId in p.get("wxId", []):
                win["file"] = self.FindWindowById(p["wxId"][0])
                win["text"] = self.FindWindowById(p["wxId"][1])
                break

        if not win:
            return

        text = win["text"].GetValue()
        if not text:
            gcmd.GMessage(parent=self, message=_("Nothing to save."))
            return

        dlg = wx.FileDialog(
            parent=self,
            message=_("Save input as..."),
            defaultDir=str(Path.cwd()),
            style=wx.FD_SAVE | wx.FD_OVERWRITE_PROMPT,
        )

        if dlg.ShowModal() == wx.ID_OK:
            path = dlg.GetPath()
            try:
                # Python >= 3.11
                enc = locale.getencoding()
            except AttributeError:
                enc = locale.getdefaultlocale()[1]
            f = codecs.open(path, encoding=enc, mode="w", errors="replace")
            try:
                f.write(text + os.linesep)
            finally:
                f.close()

            win["file"].SetValue(path)

        dlg.Destroy()

    def OnFileText(self, event):
        """File input interactively entered"""
        text = event.GetString()
        p = self.task.get_param(value=event.GetId(), element="wxId", raiseError=False)
        if not p:
            return  # should not happen
        win = self.FindWindowById(p["wxId"][0])
        if text:
            filename = win.GetValue()
            if not filename or filename == p["default"]:  # m.proj has - as default
                filename = grass.tempfile()
                win.SetValue(filename)

            try:
                # Python >= 3.11
                enc = locale.getencoding()
            except AttributeError:
                enc = locale.getdefaultlocale()[1]
            f = codecs.open(filename, encoding=enc, mode="w", errors="replace")
            try:
                f.write(text)
                if text[-1] != os.linesep:
                    f.write(os.linesep)
            finally:
                f.close()
        else:
            win.SetValue("")

    def OnVectorFormat(self, event):
        """Change vector format (native / ogr).

        Currently unused.
        """
        sel = event.GetSelection()
        idEvent = event.GetId()
        p = self.task.get_param(value=idEvent, element="wxId", raiseError=False)
        if not p:
            return  # should not happen

        # detect windows
        winNative = None
        winOgr = None
        for id in p["wxId"]:
            if id == idEvent:
                continue
            name = self.FindWindowById(id).GetName()
            if name == "Select":
                # fix the mystery (also in nviz_tools.py)
                winNative = self.FindWindowById(id + 1)
            elif name == "OgrSelect":
                winOgr = self.FindWindowById(id)

        # enable / disable widgets & update values
        rbox = self.FindWindowByName("VectorFormat")
        self.hsizer.Remove(rbox)
        if sel == 0:  # -> native
            winOgr.Hide()
            self.hsizer.Remove(winOgr)

            self.hsizer.Add(
                winNative,
                flag=wx.ADJUST_MINSIZE
                | wx.BOTTOM
                | wx.LEFT
                | wx.RIGHT
                | wx.TOP
                | wx.ALIGN_TOP,
                border=5,
            )
            winNative.Show()
            p["value"] = winNative.GetValue()

        elif sel == 1:  # -> OGR
            sizer = wx.BoxSizer(wx.VERTICAL)

            winNative.Hide()
            self.hsizer.Remove(winNative)

            sizer.Add(winOgr)
            winOgr.Show()
            p["value"] = winOgr.GetDsn()

            self.hsizer.Add(
                sizer,
                flag=wx.ADJUST_MINSIZE
                | wx.BOTTOM
                | wx.LEFT
                | wx.RIGHT
                | wx.TOP
                | wx.ALIGN_TOP,
                border=5,
            )

        self.hsizer.Add(
            rbox,
            flag=wx.ADJUST_MINSIZE | wx.BOTTOM | wx.LEFT | wx.RIGHT | wx.ALIGN_TOP,
            border=5,
        )

        self.hsizer.Layout()
        self.Layout()
        self.OnUpdateValues()
        self.OnUpdateSelection(event)

    def OnUpdateDialog(self, event):
        for fn, kwargs in event.data.items():
            fn(**kwargs)

        self.parent.updateValuesHook()

    def OnVerbosity(self, event):
        """Verbosity level changed"""
        verbose = self.FindWindowById(self.task.get_flag("verbose")["wxId"][0])
        quiet = self.FindWindowById(self.task.get_flag("quiet")["wxId"][0])
        if event.IsChecked():
            if event.GetId() == verbose.GetId() and quiet.IsChecked():
                quiet.SetValue(False)
                self.task.get_flag("quiet")["value"] = False
            elif event.GetId() == quiet.GetId() and verbose.IsChecked():
                verbose.SetValue(False)
                self.task.get_flag("verbose")["value"] = False

        event.Skip()

    def OnPageChange(self, event):
        if not event:
            sel = self.notebook.GetSelection()
        else:
            sel = event.GetSelection()

        idx = self.notebook.GetPageIndexByName("manual")
        if idx > -1 and sel == idx:
            # calling LoadPage() is strangely time-consuming (only first call)
            # FIXME: move to helpPage.__init__()
            if not self.manualTab.IsLoaded():
                wx.GetApp().Yield()
                self.manualTab.LoadPage()

        self.Layout()

        if event:
            # skip is needed for wx.Notebook on Windows
            event.Skip()
            # this is needed for dialogs launched from layer manager
            # event is somehow propagated?
            event.StopPropagation()

    def _switchPageHandler(self, event, notification):
        self._switchPage(notification=notification)
        event.Skip()

    def _switchPage(self, notification):
        """Manages @c 'output' notebook page according to event notification."""
        if notification == Notification.HIGHLIGHT:
            self.notebook.HighlightPageByName("output")
        if notification == Notification.MAKE_VISIBLE:
            self.notebook.SetSelectionByName("output")
        if notification == Notification.RAISE_WINDOW:
            self.notebook.SetSelectionByName("output")
            self.SetFocus()
            self.Raise()

    def OnColorChange(self, event):
        myId = event.GetId()
        for p in self.task.params:
            if "wxId" in p and myId in p["wxId"]:
                multiple = p["wxId"][1] is not None  # multiple colors
                hasTansp = p["wxId"][2] is not None
                if multiple:
                    # selected color is added at the end of textCtrl
                    colorchooser = wx.FindWindowById(p["wxId"][0])
                    new_color = colorchooser.GetValue()[:]
                    new_label = utils.rgb2str.get(
                        new_color, ":".join(list(map(str, new_color)))
                    )
                    textCtrl = wx.FindWindowById(p["wxId"][1])
                    val = textCtrl.GetValue()
                    sep = ","
                    if val and val[-1] != sep:
                        val += sep
                    val += new_label
                    textCtrl.SetValue(val)
                    p["value"] = val
                elif hasTansp and wx.FindWindowById(p["wxId"][2]).GetValue():
                    p["value"] = "none"
                else:
                    colorchooser = wx.FindWindowById(p["wxId"][0])
                    new_color = colorchooser.GetValue()[:]
                    # This is weird: new_color is a 4-tuple and new_color[:] is
                    # a 3-tuple under wx2.8.1
                    new_label = utils.rgb2str.get(
                        new_color, ":".join(list(map(str, new_color)))
                    )
                    colorchooser.SetLabel(new_label)
                    colorchooser.SetColour(new_color)
                    colorchooser.Refresh()
                    p["value"] = colorchooser.GetLabel()
        self.OnUpdateValues()

    def OnUpdateValues(self, event=None):
        """If we were part of a richer interface, report back the
        current command being built.

        This method should be set by the parent of this panel if
        needed. It's a hook, actually.  Beware of what is 'self' in
        the method def, though. It will be called with no arguments.
        """

    def OnCheckBoxMulti(self, event):
        """Fill the values as a ','-separated string according to
        current status of the checkboxes.
        """
        me = event.GetId()
        theParam = None
        for p in self.task.params:
            if "wxId" in p and me in p["wxId"]:
                theParam = p
                myIndex = p["wxId"].index(me)

        # Unpack current value list
        currentValues = {}
        for isThere in theParam.get("value", "").split(","):
            currentValues[isThere] = 1
        theValue = theParam["values"][myIndex]

        if event.IsChecked():
            currentValues[theValue] = 1
        else:
            del currentValues[theValue]

        # Keep the original order, so that some defaults may be recovered
        currentValueList = []
        for v in theParam["values"]:
            if v in currentValues:
                currentValueList.append(v)

        # Pack it back
        theParam["value"] = ",".join(currentValueList)

        self.OnUpdateValues()
        event.Skip()

    def OnSetValue(self, event):
        """Retrieve the widget value and set the task value field
        accordingly.

        Use for widgets that have a proper GetValue() method, i.e. not
        for selectors.
        """
        myId = event.GetId()
        me = wx.FindWindowById(myId)
        name = me.GetName()

        found = False
        for porf in self.task.params + self.task.flags:
            if "wxId" not in porf:
                continue

            if myId in porf["wxId"]:
                found = True
                break

        if not found:
            return

        if name == "GdalSelect":
            porf["value"] = event.dsn
        elif name == "ModelParam":
            porf["parameterized"] = me.IsChecked()
        elif name == "GdalSelectDataSource":
            win = self.FindWindowById(porf["wxId"][0])
            porf["value"] = win.GetDsn()
            pLayer = self.task.get_param("layer", element="name", raiseError=False)
            if pLayer:
                pLayer["value"] = ""
        elif isinstance(me, SpinCtrl):
            porf["value"] = str(me.GetValue())
        elif isinstance(me, wx.ComboBox):
            porf["value"] = me.GetValue()
        elif isinstance(me, wx.Choice):
            porf["value"] = me.GetStringSelection()
        else:
            porf["value"] = me.GetValue()

        self.OnUpdateValues(event)

        event.Skip()

    def OnSetSymbol(self, event):
        """Shows dialog for symbol selection"""
        myId = event.GetId()

        for p in self.task.params:
            if "wxId" in p and myId in p["wxId"]:
                from gui_core.dialogs import SymbolDialog

                dlg = SymbolDialog(
                    self, symbolPath=globalvar.SYMBDIR, currentSymbol=p["value"]
                )
                if dlg.ShowModal() == wx.ID_OK:
                    img = dlg.GetSelectedSymbolPath()
                    p["value"] = dlg.GetSelectedSymbolName()

                    bitmapButton = wx.FindWindowById(p["wxId"][0])
                    label = wx.FindWindowById(p["wxId"][1])

                    bitmapButton.SetBitmapLabel(wx.Bitmap(img + ".png"))
                    label.SetLabel(p["value"])

                    self.OnUpdateValues(event)

                dlg.Destroy()

    def OnTimelineTool(self, event):
        """Show Timeline Tool with dataset(s) from gselect.

        .. todo::
            update from gselect automatically
        """
        myId = event.GetId()

        for p in self.task.params:
            if "wxId" in p and myId in p["wxId"]:
                select = self.FindWindowById(p["wxId"][0])
                if not select.GetValue():
                    gcmd.GMessage(parent=self, message=_("No dataset given."))
                    return
                datasets = select.GetValue().split(",")
                from timeline import frame

                frame.run(parent=self, datasets=datasets)

    def OnSelectFont(self, event):
        """Select font using font dialog"""
        myId = event.GetId()
        for p in self.task.params:
            if "wxId" in p and myId in p["wxId"]:
                from gui_core.dialogs import DefaultFontDialog

                dlg = DefaultFontDialog(
                    parent=self,
                    title=_("Select font"),
                    style=wx.DEFAULT_DIALOG_STYLE,
                    type="font",
                )
                if dlg.ShowModal() == wx.ID_OK:
                    if dlg.font:
                        p["value"] = dlg.font
                        self.FindWindowById(p["wxId"][1]).SetValue(dlg.font)
                        self.OnUpdateValues(event)
                dlg.Destroy()

    def OnUpdateSelection(self, event):
        """Update dialog (layers, tables, columns, etc.)"""
        if not hasattr(self.parent, "updateThread"):
            if event:
                event.Skip()
            return
        if event:
            self.parent.updateThread.Update(
                UpdateDialog, self, event, event.GetId(), self.task
            )
        else:
            self.parent.updateThread.Update(UpdateDialog, self, None, None, self.task)

    def createCmd(self, ignoreErrors=False, ignoreRequired=False):
        """Produce a command line string (list) or feeding into GRASS.

        :param ignoreErrors: True then it will return whatever has been
                             built so far, even though it would not be
                             a correct command for GRASS
        """
        try:
            cmd = self.task.get_cmd(
                ignoreErrors=ignoreErrors, ignoreRequired=ignoreRequired
            )
        except ValueError as err:
            dlg = wx.MessageDialog(
                parent=self,
                message=gcmd.DecodeString(str(err)),
                caption=_("Error in %s") % self.task.name,
                style=wx.OK | wx.ICON_ERROR | wx.CENTRE,
            )
            dlg.ShowModal()
            dlg.Destroy()
            cmd = None

        return cmd

    def OnSize(self, event):
        width = event.GetSize()[0]
        fontsize = self.GetFont().GetPointSize()
        text_width = max(width / (fontsize - 3), 70)

        for id in self.label_id:
            win = self.FindWindowById(id)
            label = win.GetLabel()
            label_new = "\n".join(textwrap.wrap(label, text_width))
            win.SetLabel(label_new)

        event.Skip()

    def AddBitmapToImageList(self, section, imageList):
        iconTheme = UserSettings.Get(group="appearance", key="iconTheme", subkey="type")
        iconSectionDict = {
            "manual": os.path.join(globalvar.ICONDIR, iconTheme, "help.png")
        }
        if section in iconSectionDict.keys():
            image = wx.Image(iconSectionDict[section]).Scale(
                16, 16, wx.IMAGE_QUALITY_HIGH
            )
            return imageList.Add(BitmapFromImage(image))

        return -1


class GUI:
    def __init__(
        self,
        parent=None,
        giface=None,
        show=True,
        modal=False,
        centreOnParent=False,
        checkError=False,
    ):
        """Parses GRASS commands when module is imported and used from
        Layer Manager.
        """
        self.parent = parent
        self.show = show
        self.modal = modal
        self._giface = giface
        self.centreOnParent = centreOnParent
        self.checkError = checkError

        self.grass_task = None
        self.cmd = []

        global _blackList
        if self.parent:
            _blackList["enabled"] = True
        else:
            _blackList["enabled"] = False

    def GetCmd(self):
        """Get validated command"""
        return self.cmd

    def ParseCommand(self, cmd, completed=None):
        """Parse command

        Note: cmd is given as list

        If command is given with options, return validated cmd list:
         - add key name for first parameter if not given
         - change mapname to mapname@mapset
        """
        dcmd_params = {}
        if completed is None:
            get_dcmd = None
            layer = None
            dcmd_params = None
        else:
            get_dcmd = completed[0]
            layer = completed[1]
            if completed[2]:
                dcmd_params.update(completed[2])

        # parse the interface description
        try:
            global _blackList
            self.grass_task = gtask.parse_interface(cmd[0], blackList=_blackList)
        except (grass.ScriptError, ValueError) as e:
            raise gcmd.GException(e.value)

        # if layer parameters previously set, re-insert them into dialog
        if completed is not None:
            if "params" in dcmd_params:
                self.grass_task.params = dcmd_params["params"]
            if "flags" in dcmd_params:
                self.grass_task.flags = dcmd_params["flags"]

        err = []
        # update parameters if needed && validate command
        if len(cmd) > 1:
            i = 0
            cmd_validated = [cmd[0]]
            for option in cmd[1:]:
                if option[0] == "-":  # flag
                    if len(option) == 1:  # catch typo like 'g.proj - w'
                        raise gcmd.GException(
                            _("Unable to parse command '%s'") % " ".join(cmd)
                        )
                    if option[1] == "-":
                        self.grass_task.set_flag(option[2:], True)
                    else:
                        self.grass_task.set_flag(option[1], True)
                    cmd_validated.append(option)
                else:  # parameter
                    try:
                        key, value = option.split("=", 1)
                    except ValueError:
                        if self.grass_task.firstParam:
                            if i == 0:  # add key name of first parameter if not given
                                key = self.grass_task.firstParam
                                value = option
                            else:
                                raise gcmd.GException(
                                    _("Unable to parse command '%s'") % " ".join(cmd)
                                )
                        else:
                            continue

                    task = self.grass_task.get_param(key, raiseError=False)
                    if not task:
                        err.append(
                            _("%(cmd)s: parameter '%(key)s' not available")
                            % {"cmd": cmd[0], "key": key}
                        )
                        continue

                    self.grass_task.set_param(key, value)
                    cmd_validated.append(key + "=" + value)
                    i += 1

            # update original command list
            cmd = cmd_validated

        if self.show is not None:
            self.mf = TaskFrame(
                parent=self.parent,
                giface=self._giface,
                task_description=self.grass_task,
                get_dcmd=get_dcmd,
                layer=layer,
            )
        else:
            self.mf = None

        if get_dcmd is not None:
            # update only propwin reference
            get_dcmd(dcmd=None, layer=layer, params=None, propwin=self.mf)

        if self.show is not None:
            self.mf.notebookpanel.OnUpdateSelection(None)
            if self.show is True:
                if self.parent and self.centreOnParent:
                    self.mf.CentreOnParent()
                else:
                    self.mf.CenterOnScreen()
                self.mf.Show(self.show)
                self.mf.MakeModal(self.modal)
            else:
                self.mf.OnApply(None)

        self.cmd = cmd

        if self.checkError:
            return self.grass_task, err
        return self.grass_task

    def GetCommandInputMapParamKey(self, cmd):
        """Get parameter key for input raster/vector map

        :param cmd: module name

        :return: parameter key
        :return: None on failure
        """
        # parse the interface description
        if not self.grass_task:
            tree = ET.fromstring(gtask.get_interface_description(cmd))
            self.grass_task = gtask.processTask(tree).get_task()

            for p in self.grass_task.params:
                if p.get("name", "") in {"input", "map"}:
                    age = p.get("age", "")
                    prompt = p.get("prompt", "")
                    element = p.get("element", "")
                    if (
                        age == "old"
                        and element in {"cell", "grid3", "vector"}
                        and prompt in {"raster", "raster_3d", "vector"}
                    ):
                        return p.get("name", None)
        return None


class GrassGUIApp(wx.App):
    """Stand-alone GRASS command GUI"""

    def __init__(self, grass_task):
        self.grass_task = grass_task
        wx.App.__init__(self, False)

    def OnInit(self):
        msg = self.grass_task.get_error_msg()
        if msg:
            gcmd.GError(
                msg
                + "\n\n"
                + _("Try to set up GRASS_ADDON_PATH or GRASS_ADDON_BASE variable.")
            )
            return True

        self.mf = TaskFrame(
            parent=None,
            giface=StandaloneGrassInterface(),
            task_description=self.grass_task,
        )
        self.mf.CentreOnScreen()
        self.mf.Show(True)
        self.SetTopWindow(self.mf)

        return True


USAGE_MESSAGE = """Usage:
    {name} <grass module>
    {name} <full path to file>
    python {name} <grass module>
Test:
    python {name} test
    python {name} g.region
    python {name} "g.region -p"
    python {name} temporal/t.list/t.list.py"""


if __name__ == "__main__":
    if len(sys.argv) == 1:
        sys.exit(_(USAGE_MESSAGE).format(name=sys.argv[0]))

    if sys.argv[1] != "test":
        q = wx.LogNull()
        Debug.msg(1, "forms.py called using command: %s" % sys.argv[1])
        cmd = utils.split(sys.argv[1])
        task = gtask.grassTask(cmd[0])
        task.set_options(cmd[1:])
        Debug.msg(
            1,
            "forms.py opening form for: %s"
            % task.get_cmd(ignoreErrors=True, ignoreRequired=True),
        )
        app = GrassGUIApp(task)
        app.MainLoop()
    else:  # Test
        # Test grassTask from within a GRASS session
        if os.getenv("GISBASE") is not None:
            task = gtask.grassTask("d.vect")
            task.get_param("map")["value"] = "map_name"
            task.get_flag("i")["value"] = True
            task.get_param("layer")["value"] = 1
            task.get_param("label_bcolor")["value"] = "red"
            # the default parameter display is added automatically
            assert (
                " ".join(task.get_cmd())
                == "d.vect -i map=map_name layer=1 display=shape label_bcolor=red"
            )
            print("Creation of task successful")
        # Test interface building with handmade grassTask,
        # possibly outside of a GRASS session.
        print("Now creating a module dialog (task frame)")
        task = gtask.grassTask()
        task.name = "TestTask"
        task.description = (
            "This is an artificial grassTask() object intended for testing purposes."
        )
        task.keywords = ["grass", "test", "task"]
        task.params = [
            {
                "name": "text",
                "description": "Descriptions go into tooltips if labels are present, "
                "like this one",
                "label": "Enter some text",
                "key_desc": ["value"],
                "values_desc": [],
            },
            {
                "name": "hidden_text",
                "description": "This text should not appear in the form",
                "hidden": True,
                "key_desc": ["value"],
                "values_desc": [],
            },
            {
                "name": "text_default",
                "description": "Enter text to override the default",
                "default": "default text",
                "key_desc": ["value"],
                "values_desc": [],
            },
            {
                "name": "text_prefilled",
                "description": "You should see a friendly welcome message here",
                "value": "hello, world",
                "key_desc": ["value"],
                "values_desc": [],
            },
            {
                "name": "plain_color",
                "description": "This is a plain color, and it is a compulsory "
                "parameter",
                "required": False,
                "gisprompt": True,
                "prompt": "color",
                "key_desc": ["value"],
                "values_desc": [],
            },
            {
                "name": "transparent_color",
                "description": "This color becomes transparent when set to none",
                "guisection": "tab",
                "gisprompt": True,
                "prompt": "color",
                "key_desc": ["value"],
                "values_desc": [],
            },
            {
                "name": "multi",
                "description": "A multiple selection",
                "default": "red,green,blue",
                "gisprompt": False,
                "guisection": "tab",
                "multiple": "yes",
                "type": "string",
                "value": "",
                "values": ["red", "green", "yellow", "blue", "purple", "other"],
                "key_desc": ["value"],
                "values_desc": [],
            },
            {
                "name": "single",
                "description": "A single multiple-choice selection",
                "values": ["red", "green", "yellow", "blue", "purple", "other"],
                "guisection": "tab",
                "key_desc": ["value"],
                "values_desc": [],
            },
            {
                "name": "large_multi",
                "description": "A large multiple selection",
                "gisprompt": False,
                "multiple": "yes",
                # values must be an array of strings
                "values": utils.str2rgb.keys() + list(map(str, utils.str2rgb.values())),
                "key_desc": ["value"],
                "values_desc": [],
            },
            {
                "name": "a_file",
                "description": "A file selector",
                "gisprompt": True,
                "element": "file",
                "key_desc": ["value"],
                "values_desc": [],
            },
        ]
        task.flags = [
            {
                "name": "a",
                "description": "Some flag, will appear in Main since it is required",
                "required": True,
                "value": False,
                "suppress_required": False,
            },
            {
                "name": "b",
                "description": "pre-filled flag, will appear in options since it is "
                "not required",
                "value": True,
                "suppress_required": False,
            },
            {
                "name": "hidden_flag",
                "description": "hidden flag, should not be changeable",
                "hidden": "yes",
                "value": True,
                "suppress_required": False,
            },
        ]
        q = wx.LogNull()
        GrassGUIApp(task).MainLoop()<|MERGE_RESOLUTION|>--- conflicted
+++ resolved
@@ -2015,11 +2015,7 @@
                     # check wildcard
                     try:
                         fExt = os.path.splitext(p.get("key_desc", ["*.*"])[0])[1]
-<<<<<<< HEAD
                     except (TypeError, IndexError):
-=======
-                    except IndexError:
->>>>>>> 362bee3a
                         fExt = None
                     if not fExt:
                         fMask = "*"
