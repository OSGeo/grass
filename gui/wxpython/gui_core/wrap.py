"""
@package gui_core.wrap

@brief Core wrapped wxpython widgets

Classes:
 - wrap::GSpinCtrl


(C) 2016 by the GRASS Development Team

This program is free software under the GNU General Public License
(>=v2). Read the file COPYING that comes with GRASS for details.

@author Anna Petrasova <kratochanna gmail.com>
"""

import sys
import wx
import wx.lib.agw.floatspin as fs
import wx.lib.colourselect as csel
import wx.lib.filebrowsebutton as filebrowse
import wx.lib.scrolledpanel as scrolled
from wx.lib import expando
from wx.lib import buttons

try:
    import wx.lib.agw.customtreectrl as CT
except ImportError:
    import wx.lib.customtreectrl as CT

from core.globalvar import CheckWxVersion, gtk3, wxPythonPhoenix

if wxPythonPhoenix:
    import wx.adv
    from wx.adv import OwnerDrawnComboBox as OwnerDrawnComboBox_
    from wx.adv import ODCB_PAINTING_CONTROL, ODCB_PAINTING_SELECTED
    from wx.adv import BitmapComboBox as BitmapComboBox_
    from wx.adv import HyperlinkCtrl as HyperlinkCtrl_
    from wx.adv import HL_ALIGN_LEFT, HL_CONTEXTMENU

    ComboPopup = wx.ComboPopup
    wxComboCtrl = wx.ComboCtrl
else:
    import wx.combo
    from wx.combo import OwnerDrawnComboBox as OwnerDrawnComboBox_
    from wx.combo import ODCB_PAINTING_CONTROL, ODCB_PAINTING_SELECTED
    from wx.combo import BitmapComboBox as BitmapComboBox_
    from wx import HyperlinkCtrl as HyperlinkCtrl_
    from wx import HL_ALIGN_LEFT, HL_CONTEXTMENU

    ComboPopup = wx.combo.ComboPopup
    wxComboCtrl = wx.combo.ComboCtrl

if wxPythonPhoenix and CheckWxVersion([4, 0, 3, 0]):
    from wx import NewIdRef as NewId
else:
    from wx import NewId  # noqa: F401


class ConvertParamArgToInt:
    """Mixin class for conversion args, kwargs float value to int"""

    def convertToInt(self, argsOrKwargs, roundVal=False):
        """Convert args, kwargs float value to int

        :param tuple/list/dict argsOrKwargs: args or kwargs
        :param bool roundVal: True if you want round float value

        return tuple or dict
        """
        result = {} if isinstance(argsOrKwargs, dict) else []
        j = None
        for i in argsOrKwargs:
            if isinstance(result, dict):
                i, j = argsOrKwargs[i], i
            if isinstance(i, float):
                if roundVal:
                    i = round(i)
                i = int(i)
            result.update({j: i}) if j else result.append(i)
        return result


def IsDark():
    """Detects if used theme is dark.
    Wraps wx method for different versions."""

    def luminance(c):
        return (0.299 * c.Red() + 0.587 * c.Green() + 0.114 * c.Blue()) / 255

    if hasattr(wx.SystemSettings, "GetAppearance"):
        return wx.SystemSettings.GetAppearance().IsDark()

    # for older wx
    bg = wx.SystemSettings.GetColour(wx.SYS_COLOUR_WINDOW)
    fg = wx.SystemSettings.GetColour(wx.SYS_COLOUR_WINDOWTEXT)
    return luminance(fg) - luminance(bg) > 0.2


def BitmapFromImage(image, depth=-1):
    if wxPythonPhoenix:
        return wx.Bitmap(img=image, depth=depth)
    else:
        return wx.BitmapFromImage(image, depth=depth)


def ImageFromBitmap(bitmap):
    if wxPythonPhoenix:
        return bitmap.ConvertToImage()
    else:
        return wx.ImageFromBitmap(bitmap)


def EmptyBitmap(width, height, depth=-1):
    if wxPythonPhoenix:
        return wx.Bitmap(width=width, height=height, depth=depth)
    else:
        return wx.EmptyBitmap(width=width, height=height, depth=depth)


def EmptyImage(width, height, clear=True):
    if wxPythonPhoenix:
        return wx.Image(width=width, height=height, clear=clear)
    else:
        return wx.EmptyImage(width=width, height=height, clear=clear)


def StockCursor(cursorId):
    if wxPythonPhoenix:
        return wx.Cursor(cursorId=cursorId)
    else:
        return wx.StockCursor(cursorId)


class Window(wx.Window):
    """Wrapper around wx.Window to have more control
    over the widget on different platforms/wxpython versions"""

    def __init__(self, *args, **kwargs):
        wx.Window.__init__(self, *args, **kwargs)

    def SetToolTip(self, tip):
        if wxPythonPhoenix:
            if tip is None:
                wx.Window.UnsetToolTip(self)
            else:
                wx.Window.SetToolTip(self, tipString=tip)
        else:
            if tip is None:
                wx.Window.SetToolTip(self, tip)
            else:
                wx.Window.SetToolTipString(self, tip)


class Panel(wx.Panel):
    """Wrapper around wx.Panel to have more control
    over the widget on different platforms/wxpython versions"""

    def __init__(self, *args, **kwargs):
        wx.Panel.__init__(self, *args, **kwargs)

    def SetToolTip(self, tip):
        if wxPythonPhoenix:
            wx.Panel.SetToolTip(self, tipString=tip)
        else:
            wx.Panel.SetToolTipString(self, tip)


<<<<<<< HEAD
class Slider(wx.Slider):
    """Wrapper around wx.Slider to have more control
    over the widget on different platforms/wxpython versions"""
    def __init__(self, *args, **kwargs):
        for param in ["value", "minValue", "maxValue"]:
            if param in kwargs:
                kwargs[param] = int(kwargs[param])

        wx.Slider.__init__(self, *args, **kwargs)

    def SetRange(self, minValue, maxValue):
        wx.Slider.SetRange(self, int(minValue), int(maxValue))

    def SetValue(self, value):
        wx.Slider.SetValue(self, int(value))


class SpinCtrl(wx.SpinCtrl):
=======
class SpinCtrl(wx.SpinCtrl, ConvertParamArgToInt):
>>>>>>> 46bdaf70
    """Wrapper around wx.SpinCtrl to have more control
    over the widget on different platforms"""

    gtk3MinSize = 130

    def __init__(self, *args, **kwargs):
        args = self.convertToInt(argsOrKwargs=args)
        kwargs = self.convertToInt(argsOrKwargs=kwargs)
        if gtk3:
            if "size" in kwargs:
                kwargs["size"] = wx.Size(
                    max(self.gtk3MinSize, kwargs["size"][0]), kwargs["size"][1]
                )
            else:
                kwargs["size"] = wx.Size(self.gtk3MinSize, -1)

        if "min" in kwargs:
            kwargs["min"] = int(kwargs["min"])
        if "max" in kwargs:
            kwargs["max"] = int(kwargs["max"])
        wx.SpinCtrl.__init__(self, *args, **kwargs)

    def SetToolTip(self, tip):
        if wxPythonPhoenix:
            wx.SpinCtrl.SetToolTip(self, tipString=tip)
        else:
            wx.SpinCtrl.SetToolTipString(self, tip)


class FloatSpin(fs.FloatSpin):
    """Wrapper around fs.FloatSpin to have more control
    over the widget on different platforms"""

    gtk3MinSize = 130

    def __init__(self, *args, **kwargs):
        if gtk3:
            if "size" in kwargs:
                kwargs["size"] = wx.Size(
                    max(self.gtk3MinSize, kwargs["size"][0]), kwargs["size"][1]
                )
            else:
                kwargs["size"] = wx.Size(self.gtk3MinSize, -1)

        fs.FloatSpin.__init__(self, *args, **kwargs)

    def SetToolTip(self, tip):
        if wxPythonPhoenix:
            fs.FloatSpin.SetToolTip(self, tipString=tip)
        else:
            fs.FloatSpin.SetToolTipString(self, tip)


class Button(wx.Button):
    """Wrapper around wx.Button to have more control
    over the widget on different platforms/wxpython versions"""

    def __init__(self, *args, **kwargs):
        wx.Button.__init__(self, *args, **kwargs)

    def SetToolTip(self, tip):
        if wxPythonPhoenix:
            wx.Button.SetToolTip(self, tipString=tip)
        else:
            wx.Button.SetToolTipString(self, tip)


class ClearButton(Button):
    """Wrapper around a Button with stock id wx.ID_CLEAR,
    to disable default key binding on certain platforms"""

    def __init__(self, *args, **kwargs):
        Button.__init__(self, *args, **kwargs)
        self.SetId(wx.ID_CLEAR)
        if sys.platform == "darwin":
            self.SetLabel(_("Clear"))
        else:
            self.SetLabel(_("&Clear"))


class CancelButton(Button):
    """Wrapper around a Button with stock id wx.ID_CANCEL, to disable
    default key binding on certain platforms/wxpython versions"""

    def __init__(self, *args, **kwargs):
        Button.__init__(self, *args, **kwargs)
        self.SetId(wx.ID_CANCEL)
        if sys.platform == "darwin" and not CheckWxVersion([4, 1, 0]):
            self.SetLabel(_("Cancel"))
        else:
            self.SetLabel(_("&Cancel"))


class CloseButton(Button):
    """Wrapper around a Close labeled Button with stock id wx.ID_CANCEL
    to disable default key binding on certain platforms/wxpython versions"""

    def __init__(self, *args, **kwargs):
        Button.__init__(self, *args, **kwargs)
        self.SetId(wx.ID_CANCEL)
        if sys.platform == "darwin" and not CheckWxVersion([4, 1, 0]):
            self.SetLabel(_("Close"))
        else:
            self.SetLabel(_("&Close"))


class ApplyButton(Button):
    """Wrapper around a Button with stock id wx.ID_APPLY,
    to disable default key binding on certain platforms"""

    def __init__(self, *args, **kwargs):
        Button.__init__(self, *args, **kwargs)
        self.SetId(wx.ID_APPLY)
        if sys.platform == "darwin":
            self.SetLabel(_("Apply"))
        else:
            self.SetLabel(_("&Apply"))


class RadioButton(wx.RadioButton):
    """Wrapper around wx.RadioButton to have more control
    over the widget on different platforms/wxpython versions"""

    def __init__(self, *args, **kwargs):
        wx.RadioButton.__init__(self, *args, **kwargs)

    def SetToolTip(self, tip):
        if wxPythonPhoenix:
            wx.RadioButton.SetToolTip(self, tipString=tip)
        else:
            wx.RadioButton.SetToolTipString(self, tip)


class BitmapButton(wx.BitmapButton):
    """Wrapper around wx.BitmapButton to have more control
    over the widget on different platforms/wxpython versions"""

    def __init__(self, *args, **kwargs):
        wx.BitmapButton.__init__(self, *args, **kwargs)

    def SetToolTip(self, tip):
        if wxPythonPhoenix:
            wx.BitmapButton.SetToolTip(self, tipString=tip)
        else:
            wx.BitmapButton.SetToolTipString(self, tip)


class GenBitmapButton(buttons.GenBitmapButton):
    """Wrapper around GenBitmapButton to have more control
    over the widget on different platforms/wxpython versions"""

    def __init__(self, *args, **kwargs):
        buttons.GenBitmapButton.__init__(self, *args, **kwargs)

    def SetToolTip(self, tip):
        if wxPythonPhoenix:
            buttons.GenBitmapButton.SetToolTip(self, tipString=tip)
        else:
            buttons.GenBitmapButton.SetToolTipString(self, tip)


class ToggleButton(wx.ToggleButton):
    """Wrapper around wx.ToggleButton to have more control
    over the widget on different platforms/wxpython versions"""

    def __init__(self, *args, **kwargs):
        wx.ToggleButton.__init__(self, *args, **kwargs)

    def SetToolTip(self, tip):
        if wxPythonPhoenix:
            wx.ToggleButton.SetToolTip(self, tipString=tip)
        else:
            wx.ToggleButton.SetToolTipString(self, tip)


class StaticText(wx.StaticText):
    """Wrapper around wx.StaticText to have more control
    over the widget on different platforms/wxpython versions"""

    def __init__(self, *args, **kwargs):
        wx.StaticText.__init__(self, *args, **kwargs)

    def SetToolTip(self, tip):
        if wxPythonPhoenix:
            wx.StaticText.SetToolTip(self, tip)
        else:
            wx.StaticText.SetToolTipString(self, tip)


class StaticBox(wx.StaticBox):
    """Wrapper around wx.StaticBox to have more control
    over the widget on different platforms/wxpython versions"""

    def __init__(self, *args, **kwargs):
        wx.StaticBox.__init__(self, *args, **kwargs)

    def SetToolTip(self, tip):
        if wxPythonPhoenix:
            wx.StaticBox.SetToolTip(self, tipString=tip)
        else:
            wx.StaticBox.SetToolTipString(self, tip)


class CheckListBox(wx.CheckListBox):
    """Wrapper around wx.CheckListBox to have more control
    over the widget on different platforms/wxpython versions"""

    def __init__(self, *args, **kwargs):
        wx.CheckListBox.__init__(self, *args, **kwargs)

    def SetToolTip(self, tip):
        if wxPythonPhoenix:
            wx.CheckListBox.SetToolTip(self, tipString=tip)
        else:
            wx.CheckListBox.SetToolTipString(self, tip)


class TextCtrl(wx.TextCtrl):
    """Wrapper around wx.TextCtrl to have more control
    over the widget on different platforms/wxpython versions"""

    def __init__(self, *args, **kwargs):
        wx.TextCtrl.__init__(self, *args, **kwargs)

    def SetToolTip(self, tip):
        if wxPythonPhoenix:
            wx.TextCtrl.SetToolTip(self, tipString=tip)
        else:
            wx.TextCtrl.SetToolTipString(self, tip)


class SearchCtrl(wx.SearchCtrl):
    """Wrapper around wx.SearchCtrl to have more control
    over the widget on different platforms/wxpython versions"""

    def __init__(self, *args, **kwargs):
        wx.SearchCtrl.__init__(self, *args, **kwargs)

    def SetToolTip(self, tip):
        if wxPythonPhoenix:
            wx.SearchCtrl.SetToolTip(self, tipString=tip)
        else:
            wx.SearchCtrl.SetToolTipString(self, tip)


class ListCtrl(wx.ListCtrl):
    """Wrapper around wx.ListCtrl to have more control
    over the widget on different platforms/wxpython versions"""

    def __init__(self, *args, **kwargs):
        wx.ListCtrl.__init__(self, *args, **kwargs)

    def InsertItem(self, index, label, imageIndex=-1):
        if wxPythonPhoenix:
            return wx.ListCtrl.InsertItem(
                self, index=index, label=label, imageIndex=imageIndex
            )
        else:
            return wx.ListCtrl.InsertStringItem(
                self, index=index, label=label, imageIndex=imageIndex
            )

    def SetItem(self, index, column, label, imageId=-1):
        if wxPythonPhoenix:
            return wx.ListCtrl.SetItem(
                self, index=index, column=column, label=label, imageId=imageId
            )
        else:
            return wx.ListCtrl.SetStringItem(
                self, index=index, col=column, label=label, imageId=imageId
            )

    def CheckItem(self, item, check=True):
        """Uses either deprecated listmix.CheckListCtrlMixin
        or new checkbox implementation in wx.ListCtrl since 4.1.0"""
        if hasattr(self, "HasCheckBoxes"):
            wx.ListCtrl.CheckItem(self, item, check)
        else:
            super(ListCtrl, self).CheckItem(item, check)

    def IsItemChecked(self, item):
        if hasattr(self, "HasCheckBoxes"):
            return wx.ListCtrl.IsItemChecked(self, item)
        else:
            return super(ListCtrl, self).IsChecked(item)


if CheckWxVersion([4, 1, 0]):

    class CheckListCtrlMixin:
        """This class pretends to be deprecated CheckListCtrlMixin mixin and
        only enables checkboxes in new versions of ListCtrl"""

        def __init__(self):
            self.EnableCheckBoxes(True)
            self.AssignImageList(wx.ImageList(16, 16), wx.IMAGE_LIST_SMALL)


else:
    import wx.lib.mixins.listctrl as listmix

    class CheckListCtrlMixin(listmix.CheckListCtrlMixin):
        """Wrapper for deprecated mixin"""

        def __init__(self):
            listmix.CheckListCtrlMixin.__init__(self)


class TreeCtrl(wx.TreeCtrl):
    """Wrapper around wx.TreeCtrl to have more control
    over the widget on different platforms/wxpython versions"""

    def __init__(self, *args, **kwargs):
        wx.TreeCtrl.__init__(self, *args, **kwargs)

    def AppendItem(self, parent, text, image=-1, selImage=-1, data=None):
        if wxPythonPhoenix:
            return wx.TreeCtrl.AppendItem(self, parent, text, image, selImage, data)
        else:
            return wx.TreeCtrl.AppendItem(
                self, parent, text, image, selImage, wx.TreeItemData(data)
            )

    def GetItemData(self, item):
        if wxPythonPhoenix:
            return wx.TreeCtrl.GetItemData(self, item)
        else:
            return wx.TreeCtrl.GetPyData(self, item)


class CustomTreeCtrl(CT.CustomTreeCtrl):
    """Wrapper around wx.lib.agw.customtreectrl to have more control
    over the widget on different platforms/wxpython versions"""

    def __init__(self, *args, **kwargs):
        CT.CustomTreeCtrl.__init__(self, *args, **kwargs)

    def SetToolTip(self, tip):
        if wxPythonPhoenix:
            CT.CustomTreeCtrl.SetToolTip(self, tipString=tip)
        else:
            CT.CustomTreeCtrl.SetToolTipString(self, tip)


class ToolBar(wx.ToolBar):
    """Wrapper around wx.ToolBar to have more control
    over the widget on different platforms/wxpython versions"""

    def __init__(self, *args, **kwargs):
        wx.ToolBar.__init__(self, *args, **kwargs)

    def AddLabelTool(
        self,
        toolId,
        label,
        bitmap,
        bmpDisabled=wx.NullBitmap,
        kind=0,
        shortHelpString="",
        longHelpString="",
        clientData=None,
    ):
        if wxPythonPhoenix:
            return wx.ToolBar.AddTool(
                self,
                toolId=toolId,
                label=label,
                bitmap=bitmap,
                bmpDisabled=bmpDisabled,
                kind=kind,
                shortHelp=shortHelpString,
                longHelp=longHelpString,
                clientData=clientData,
            )
        else:
            return wx.ToolBar.AddLabelTool(
                self,
                toolId,
                label,
                bitmap,
                bmpDisabled,
                kind,
                shortHelpString,
                longHelpString,
                clientData,
            )

    def InsertLabelTool(
        self,
        pos,
        toolId,
        label,
        bitmap,
        bmpDisabled=wx.NullBitmap,
        kind=0,
        shortHelpString="",
        longHelpString="",
        clientData=None,
    ):
        if wxPythonPhoenix:
            return wx.ToolBar.InsertTool(
                self,
                pos,
                toolId=toolId,
                label=label,
                bitmap=bitmap,
                bmpDisabled=bmpDisabled,
                kind=kind,
                shortHelp=shortHelpString,
                longHelp=longHelpString,
                clientData=clientData,
            )
        else:
            return wx.ToolBar.InsertLabelTool(
                self,
                pos,
                toolId,
                label,
                bitmap,
                bmpDisabled,
                kind,
                shortHelpString,
                longHelpString,
                clientData,
            )


class Menu(wx.Menu):
    """Wrapper around wx.Menu to have more control
    over the widget on different platforms/wxpython versions"""

    def __init__(self, *args, **kwargs):
        wx.Menu.__init__(self, *args, **kwargs)

    def AppendItem(self, menuItem):
        if wxPythonPhoenix:
            wx.Menu.Append(self, menuItem=menuItem)
        else:
            wx.Menu.AppendItem(self, menuItem)

    def AppendMenu(self, id, text, submenu, help=""):
        if wxPythonPhoenix:
            wx.Menu.Append(self, id=id, item=text, subMenu=submenu, helpString=help)
        else:
            wx.Menu.AppendMenu(self, id=id, text=text, submenu=submenu, help=help)


class DragImage(wx.GenericDragImage if wxPythonPhoenix else wx.DragImage):
    """Wrapper around wx.DragImage to have more control
    over the widget on different platforms/wxpython versions"""

    def __init__(self, *args, **kwargs):
        super(DragImage, self).__init__(*args, **kwargs)


class PseudoDC(
    wx.adv.PseudoDC if wxPythonPhoenix else wx.PseudoDC,
    ConvertParamArgToInt,
):
    """Wrapper around wx.PseudoDC to have more control
    over the widget on different platforms/wxpython versions"""

    def __init__(self, *args, **kwargs):
        super(PseudoDC, self).__init__(*args, **kwargs)

    def DrawLinePoint(self, pt1, pt2):
        if wxPythonPhoenix:
            super(PseudoDC, self).DrawLine(pt1, pt2)
        else:
            super(PseudoDC, self).DrawLinePoint(pt1, pt2)

    def DrawRectangleRect(self, rect):
        if wxPythonPhoenix:
            super(PseudoDC, self).DrawRectangle(rect=rect)
        else:
            super(PseudoDC, self).DrawRectangleRect(rect)

    def BeginDrawing(self):
        if not wxPythonPhoenix:
            super(PseudoDC, self).BeginDrawing()

    def EndDrawing(self):
        if not wxPythonPhoenix:
            super(PseudoDC, self).EndDrawing()

    def DrawRectangle(self, *args, **kwargs):
        args = self.convertToInt(argsOrKwargs=args, roundVal=True)
        kwargs = self.convertToInt(argsOrKwargs=kwargs, roundVal=True)
        super(PseudoDC, self).DrawRectangle(*args, **kwargs)

    def DrawBitmap(self, *args, **kwargs):
        args = self.convertToInt(argsOrKwargs=args, roundVal=True)
        kwargs = self.convertToInt(argsOrKwargs=kwargs, roundVal=True)
        super(PseudoDC, self).DrawBitmap(*args, **kwargs)


class ClientDC(wx.ClientDC):
    """Wrapper around wx.ClientDC to have more control
    over the widget on different platforms/wxpython versions"""

    def __init__(self, *args, **kwargs):
        super(ClientDC, self).__init__(*args, **kwargs)

    def GetFullMultiLineTextExtent(self, string, font=None):
        if wxPythonPhoenix:
            return super(ClientDC, self).GetFullMultiLineTextExtent(string, font)
        else:
            return super(ClientDC, self).GetMultiLineTextExtent(string, font)


class Rect(wx.Rect, ConvertParamArgToInt):
    """Wrapper around wx.Rect to have more control
    over the widget on different platforms/wxpython versions"""

    def __init__(self, *args, **kwargs):
        args = self.convertToInt(argsOrKwargs=args)
        kwargs = self.convertToInt(argsOrKwargs=kwargs)
        wx.Rect.__init__(self, *args, **kwargs)

    def ContainsXY(self, x, y):
        if wxPythonPhoenix:
            return wx.Rect.Contains(self, x=int(x), y=int(y))
        else:
            return wx.Rect.ContainsXY(self, int(x), int(y))

    def ContainsRect(self, rect):
        if wxPythonPhoenix:
            return wx.Rect.Contains(self, rect=rect)
        else:
            return wx.Rect.ContainsRect(self, rect)

    def OffsetXY(self, dx, dy):
        if wxPythonPhoenix:
            return wx.Rect.Offset(self, int(dx), int(dy))
        else:
            return wx.Rect.OffsetXY(self, int(dx), int(dy))


class CheckBox(wx.CheckBox):
    """Wrapper around wx.CheckBox to have more control
    over the widget on different platforms/wxpython versions"""

    def __init__(self, *args, **kwargs):
        wx.CheckBox.__init__(self, *args, **kwargs)

    def SetToolTip(self, tip):
        if wxPythonPhoenix:
            wx.CheckBox.SetToolTip(self, tipString=tip)
        else:
            wx.CheckBox.SetToolTipString(self, tip)


class Choice(wx.Choice):
    """Wrapper around wx.Choice to have more control
    over the widget on different platforms/wxpython versions"""

    def __init__(self, *args, **kwargs):
        wx.Choice.__init__(self, *args, **kwargs)

    def SetToolTip(self, tip):
        if wxPythonPhoenix:
            wx.Choice.SetToolTip(self, tipString=tip)
        else:
            wx.Choice.SetToolTipString(self, tip)


class TextEntryDialog(wx.TextEntryDialog):
    """Wrapper around wx.TextEntryDialog to have more control
    over the widget on different platforms/wxpython versions"""

    def __init__(
        self,
        parent,
        message,
        caption="Please enter text",
        value="",
        style=wx.OK | wx.CANCEL | wx.CENTRE,
        pos=wx.DefaultPosition,
    ):
        if wxPythonPhoenix:
            super(TextEntryDialog, self).__init__(
                parent=parent,
                message=message,
                caption=caption,
                value=value,
                style=style,
                pos=pos,
            )
        else:
            super(TextEntryDialog, self).__init__(
                parent=parent,
                message=message,
                caption=caption,
                defaultValue=value,
                style=style,
                pos=pos,
            )


class ColourSelect(csel.ColourSelect):
    """Wrapper around wx.lib.colourselect.ColourSelect to have more control
    over the widget on different platforms/wxpython versions"""

    def __init__(self, *args, **kwargs):
        csel.ColourSelect.__init__(self, *args, **kwargs)

    def SetToolTip(self, tip):
        if wxPythonPhoenix:
            csel.ColourSelect.SetToolTip(self, tipString=tip)
        else:
            csel.ColourSelect.SetToolTipString(self, tip)


class ComboCtrl(wxComboCtrl):
    def __init__(self, *args, **kwargs):
        wxComboCtrl.__init__(self, *args, **kwargs)

    def SetToolTip(self, tip):
        if wxPythonPhoenix:
            wxComboCtrl.SetToolTip(self, tipString=tip)
        else:
            wxComboCtrl.SetToolTipString(self, tip)


class Dialog(wx.Dialog):
    """Wrapper around wx.Dialog to have more control
    over the widget on different platforms/wxpython versions"""

    def __init__(self, *args, **kwargs):
        wx.Dialog.__init__(self, *args, **kwargs)


class Notebook(wx.Notebook):
    """Wrapper around NoteBook to have more control
    over the widget on different platforms/wxpython versions"""

    def __init__(self, *args, **kwargs):
        wx.Notebook.__init__(self, *args, **kwargs)


class OwnerDrawnComboBox(OwnerDrawnComboBox_):
    """Wrapper around OwnerDrawnComboBox to have more control
    over the widget on different platforms/wxpython versions"""

    ODCB_PAINTING_CONTROL = ODCB_PAINTING_CONTROL
    ODCB_PAINTING_SELECTED = ODCB_PAINTING_SELECTED

    def __init__(self, *args, **kwargs):
        OwnerDrawnComboBox_.__init__(self, *args, **kwargs)

    def SetToolTip(self, tip):
        if wxPythonPhoenix:
            OwnerDrawnComboBox_.SetToolTip(self, tipString=tip)
        else:
            OwnerDrawnComboBox_.SetToolTipString(self, tip)


class BitmapComboBox(BitmapComboBox_):
    """Wrapper around BitmapComboBox to have more control
    over the widget on different platforms/wxpython versions"""

    def __init__(self, *args, **kwargs):
        BitmapComboBox_.__init__(self, *args, **kwargs)

    def SetToolTip(self, tip):
        if wxPythonPhoenix:
            BitmapComboBox_.SetToolTip(self, tipString=tip)
        else:
            BitmapComboBox_.SetToolTipString(self, tip)


class ScrolledPanel(scrolled.ScrolledPanel):
    """Wrapper around scrolled.ScrolledPanel to have more control
    over the widget on different platforms/wxpython versions"""

    def __init__(self, *args, **kwargs):
        scrolled.ScrolledPanel.__init__(self, *args, **kwargs)

    def SetToolTip(self, tip):
        if wxPythonPhoenix:
            scrolled.ScrolledPanel.SetToolTip(self, tipString=tip)
        else:
            scrolled.ScrolledPanel.SetToolTipString(self, tip)


class FileBrowseButton(filebrowse.FileBrowseButton):
    """Wrapper around filebrowse.FileBrowseButton to have more control
    over the widget on different platforms/wxpython versions"""

    def __init__(self, *args, **kwargs):
        filebrowse.FileBrowseButton.__init__(self, *args, **kwargs)


class DirBrowseButton(filebrowse.DirBrowseButton):
    """Wrapper around filebrowse.DirBrowseButton to have more control
    over the widget on different platforms/wxpython versions"""

    def __init__(self, *args, **kwargs):
        filebrowse.DirBrowseButton.__init__(self, *args, **kwargs)


class ExpandoTextCtrl(expando.ExpandoTextCtrl):
    """Wrapper around expando.ExpandoTextCtrl to have more control
    over the widget on different platforms/wxpython versions"""

    EVT_ETC_LAYOUT_NEEDED = expando.EVT_ETC_LAYOUT_NEEDED

    def __init__(self, *args, **kwargs):
        expando.ExpandoTextCtrl.__init__(self, *args, **kwargs)


class ColourPickerCtrl(wx.ColourPickerCtrl):
    """Wrapper around wx.ColourPickerCtrl to have more control
    over the widget on different platforms/wxpython versions"""

    def __init__(self, *args, **kwargs):
        wx.ColourPickerCtrl.__init__(self, *args, **kwargs)


class ListBox(wx.ListBox):
    """Wrapper around wx.ListBox to have more control
    over the widget on different platforms/wxpython versions"""

    def __init__(self, *args, **kwargs):
        wx.ListBox.__init__(self, *args, **kwargs)

    def SetToolTip(self, tip):
        if wxPythonPhoenix:
            wx.ListBox.SetToolTip(self, tipString=tip)
        else:
            wx.ListBox.SetToolTipString(self, tip)


class HyperlinkCtrl(HyperlinkCtrl_):
    """Wrapper around HyperlinkCtrl to have more control
    over the widget on different platforms/wxpython versions"""

    HL_ALIGN_LEFT = HL_ALIGN_LEFT
    HL_CONTEXTMENU = HL_CONTEXTMENU

    def __init__(self, *args, **kwargs):
        HyperlinkCtrl_.__init__(self, *args, **kwargs)

    def SetToolTip(self, tip):
        if wxPythonPhoenix:
            HyperlinkCtrl_.SetToolTip(self, tipString=tip)
        else:
            HyperlinkCtrl_.SetToolTipString(self, tip)


class ComboBox(wx.ComboBox):
    """Wrapper around wx.ComboBox to have more control
    over the widget on different platforms/wxpython versions"""

    def __init__(self, *args, **kwargs):
        wx.ComboBox.__init__(self, *args, **kwargs)

    def SetToolTip(self, tip):
        if wxPythonPhoenix:
            wx.ComboBox.SetToolTip(self, tipString=tip)
        else:
            wx.ComboBox.SetToolTipString(self, tip)<|MERGE_RESOLUTION|>--- conflicted
+++ resolved
@@ -58,28 +58,25 @@
     from wx import NewId  # noqa: F401
 
 
-class ConvertParamArgToInt:
-    """Mixin class for conversion args, kwargs float value to int"""
-
-    def convertToInt(self, argsOrKwargs, roundVal=False):
-        """Convert args, kwargs float value to int
-
-        :param tuple/list/dict argsOrKwargs: args or kwargs
-        :param bool roundVal: True if you want round float value
-
-        return tuple or dict
-        """
-        result = {} if isinstance(argsOrKwargs, dict) else []
-        j = None
-        for i in argsOrKwargs:
-            if isinstance(result, dict):
-                i, j = argsOrKwargs[i], i
-            if isinstance(i, float):
-                if roundVal:
-                    i = round(i)
-                i = int(i)
-            result.update({j: i}) if j else result.append(i)
-        return result
+def convertToInt(argsOrKwargs, roundVal=False):
+    """Convert args, kwargs float value to int
+
+    :param tuple/list/dict argsOrKwargs: args or kwargs
+    :param bool roundVal: True if you want round float value
+
+    return list or dict
+    """
+    result = {} if isinstance(argsOrKwargs, dict) else []
+    j = None
+    for i in argsOrKwargs:
+        if isinstance(result, dict):
+            i, j = argsOrKwargs[i], i
+        if isinstance(i, float):
+            if roundVal:
+                i = round(i)
+            i = int(i)
+        result.update({j: i}) if j else result.append(i)
+    return result
 
 
 def IsDark():
@@ -167,14 +164,12 @@
             wx.Panel.SetToolTipString(self, tip)
 
 
-<<<<<<< HEAD
 class Slider(wx.Slider):
     """Wrapper around wx.Slider to have more control
     over the widget on different platforms/wxpython versions"""
     def __init__(self, *args, **kwargs):
-        for param in ["value", "minValue", "maxValue"]:
-            if param in kwargs:
-                kwargs[param] = int(kwargs[param])
+        args = convertToInt(argsOrKwargs=args)
+        kwargs = convertToInt(argsOrKwargs=kwargs)
 
         wx.Slider.__init__(self, *args, **kwargs)
 
@@ -186,17 +181,14 @@
 
 
 class SpinCtrl(wx.SpinCtrl):
-=======
-class SpinCtrl(wx.SpinCtrl, ConvertParamArgToInt):
->>>>>>> 46bdaf70
     """Wrapper around wx.SpinCtrl to have more control
     over the widget on different platforms"""
 
     gtk3MinSize = 130
 
     def __init__(self, *args, **kwargs):
-        args = self.convertToInt(argsOrKwargs=args)
-        kwargs = self.convertToInt(argsOrKwargs=kwargs)
+        args = convertToInt(argsOrKwargs=args)
+        kwargs = convertToInt(argsOrKwargs=kwargs)
         if gtk3:
             if "size" in kwargs:
                 kwargs["size"] = wx.Size(
@@ -205,10 +197,6 @@
             else:
                 kwargs["size"] = wx.Size(self.gtk3MinSize, -1)
 
-        if "min" in kwargs:
-            kwargs["min"] = int(kwargs["min"])
-        if "max" in kwargs:
-            kwargs["max"] = int(kwargs["max"])
         wx.SpinCtrl.__init__(self, *args, **kwargs)
 
     def SetToolTip(self, tip):
@@ -644,10 +632,7 @@
         super(DragImage, self).__init__(*args, **kwargs)
 
 
-class PseudoDC(
-    wx.adv.PseudoDC if wxPythonPhoenix else wx.PseudoDC,
-    ConvertParamArgToInt,
-):
+class PseudoDC(wx.adv.PseudoDC if wxPythonPhoenix else wx.PseudoDC):
     """Wrapper around wx.PseudoDC to have more control
     over the widget on different platforms/wxpython versions"""
 
@@ -675,13 +660,13 @@
             super(PseudoDC, self).EndDrawing()
 
     def DrawRectangle(self, *args, **kwargs):
-        args = self.convertToInt(argsOrKwargs=args, roundVal=True)
-        kwargs = self.convertToInt(argsOrKwargs=kwargs, roundVal=True)
+        args = convertToInt(argsOrKwargs=args, roundVal=True)
+        kwargs = convertToInt(argsOrKwargs=kwargs, roundVal=True)
         super(PseudoDC, self).DrawRectangle(*args, **kwargs)
 
     def DrawBitmap(self, *args, **kwargs):
-        args = self.convertToInt(argsOrKwargs=args, roundVal=True)
-        kwargs = self.convertToInt(argsOrKwargs=kwargs, roundVal=True)
+        args = convertToInt(argsOrKwargs=args, roundVal=True)
+        kwargs = convertToInt(argsOrKwargs=kwargs, roundVal=True)
         super(PseudoDC, self).DrawBitmap(*args, **kwargs)
 
 
@@ -699,13 +684,13 @@
             return super(ClientDC, self).GetMultiLineTextExtent(string, font)
 
 
-class Rect(wx.Rect, ConvertParamArgToInt):
+class Rect(wx.Rect):
     """Wrapper around wx.Rect to have more control
     over the widget on different platforms/wxpython versions"""
 
     def __init__(self, *args, **kwargs):
-        args = self.convertToInt(argsOrKwargs=args)
-        kwargs = self.convertToInt(argsOrKwargs=kwargs)
+        args = convertToInt(argsOrKwargs=args)
+        kwargs = convertToInt(argsOrKwargs=kwargs)
         wx.Rect.__init__(self, *args, **kwargs)
 
     def ContainsXY(self, x, y):
