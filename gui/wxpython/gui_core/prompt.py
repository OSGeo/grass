--- conflicted
+++ resolved
@@ -70,41 +70,6 @@
             giface.currentMapsetChanged.connect(self._reloadListOfMaps)
             giface.grassdbChanged.connect(self._reloadListOfMaps)
 
-<<<<<<< HEAD
-    def _readHistory(self):
-        """Get list of commands from history file"""
-        hist = list()
-        env = grass.gisenv()
-        try:
-            fileHistory = codecs.open(
-                os.path.join(
-                    env["GISDBASE"],
-                    env["LOCATION_NAME"],
-                    env["MAPSET"],
-                    ".wxgui_history",
-                ),
-                encoding="utf-8",
-                mode="r",
-                errors="replace",
-            )
-        except OSError:
-            return hist
-
-        try:
-            for line in fileHistory.readlines():
-                hist.append(line.replace("\n", ""))
-        finally:
-            fileHistory.close()
-
-        return hist
-
-    def _loadHistory(self):
-        """Load history from a history file to data structures"""
-        self.cmdbuffer = self._readHistory()
-        self.cmdindex = len(self.cmdbuffer)
-
-=======
->>>>>>> c8af2ea9
     def _getListOfMaps(self):
         """Get list of maps"""
         result = dict()
@@ -136,30 +101,6 @@
         self.CmdErase()
         self.ShowStatusText("")
 
-<<<<<<< HEAD
-    def CopyHistory(self, targetFile):
-        """Copy history file to the target location.
-        Returns True if file is successfully copied."""
-        env = grass.gisenv()
-        historyFile = os.path.join(
-            env["GISDBASE"],
-            env["LOCATION_NAME"],
-            env["MAPSET"],
-            ".wxgui_history",
-        )
-        try:
-            shutil.copyfile(historyFile, targetFile)
-        except OSError as e:
-            GError(
-                _("Unable to copy file {} to {}'.\n\nDetails: {}").format(
-                    historyFile, targetFile, e
-                )
-            )
-            return False
-        return True
-
-=======
->>>>>>> c8af2ea9
     def GetCommands(self):
         """Get list of launched commands"""
         return self.commands
