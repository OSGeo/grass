"""
@package gui_core.mapdisp

@brief Base classes for Map display window

Classes:
 - mapdisp::MapPanelBase
 - mapdisp::SingleMapPanel
 - mapdisp::DoubleMapPanel

(C) 2009-2014 by the GRASS Development Team

This program is free software under the GNU General Public License
(>=v2). Read the file COPYING that comes with GRASS for details.

@author Martin Landa <landa.martin gmail.com>
@author Michael Barton <michael.barton@asu.edu>
@author Vaclav Petras <wenzeslaus gmail.com>
@author Anna Kratochvilova <kratochanna gmail.com>
"""

import sys
import six

import wx

from core.debug import Debug
from gui_core.toolbars import ToolSwitcher
from gui_core.wrap import NewId
from mapdisp import statusbar as sb
<<<<<<< HEAD
=======
from mapwin.base import MapWindowProperties
>>>>>>> 8422103f

from grass.script import core as grass


class MapPanelBase(wx.Panel):
    """Base class for map display window

    Derived class must use (create and initialize) \c statusbarManager
    or override
    GetProperty(), SetProperty() and HasProperty() methods.

    Several methods has to be overridden or
    \c NotImplementedError("MethodName") will be raised.

    If derived class enables and disables auto-rendering,
    it should override IsAutoRendered method.

    It is expected that derived class will call _setUpMapWindow().

    Derived class can has one or more map windows (and map renders)
    but implementation of MapPanelBase expects that one window and
    one map will be current.
    Current instances of map window and map renderer should be returned
    by methods GetWindow() and GetMap() respectively.

    AUI manager is stored in \c self._mgr.
    """

    def __init__(
        self,
        parent=None,
        id=wx.ID_ANY,
        title="",
        auimgr=None,
        name="",
        **kwargs,
    ):
        """

        .. warning::
            Use \a auimgr parameter only if you know what you are doing.

        :param parent: gui parent
        :param id: wx id
        :param title: window title
        :param toolbars: array of activated toolbars, e.g. ['map', 'digit']
        :param auimgr: AUI manager (if \c None, wx.aui.AuiManager is used)
        :param name: panel name
        :param kwargs: arguments passed to \c wx.Panel
        """

        self.parent = parent

        wx.Panel.__init__(self, parent, id, name=name, **kwargs)

        # toolbars
        self.toolbars = {}
        self.iconsize = (16, 16)

        # properties are shared in other objects, so defining here
        self.mapWindowProperties = MapWindowProperties()
        self.mapWindowProperties.setValuesFromUserSettings()
        # update statusbar when user-defined projection changed
        self.mapWindowProperties.useDefinedProjectionChanged.connect(
            self.StatusbarUpdate
        )

        #
        # Fancy gui
        #
        if auimgr is None:
            from wx.aui import AuiManager

            self._mgr = AuiManager(self)
        else:
            self._mgr = auimgr

        # handles switching between tools in different toolbars
        self._toolSwitcher = ToolSwitcher()
        self._toolSwitcher.toggleToolChanged.connect(self._onToggleTool)

        # set accelerator table
        self.shortcuts_table = [
            (self.OnCloseWindow, wx.ACCEL_CTRL, ord("W")),
            (self.OnRender, wx.ACCEL_CTRL, ord("R")),
            (self.OnRender, wx.ACCEL_NORMAL, wx.WXK_F5),
        ]

        self._initShortcuts()

    def _initShortcuts(self):
        """init shortcuts to acceleration table"""
        accelTable = []
        for handler, entry, kdb in self.shortcuts_table:
            wxId = NewId()
            self.Bind(wx.EVT_MENU, handler, id=wxId)
            accelTable.append((entry, kdb, wxId))
        self.SetAcceleratorTable(wx.AcceleratorTable(accelTable))

    def _initMap(self, Map):
        """Initialize map display, set dimensions and map region"""
        if not grass.find_program("g.region", "--help"):
            sys.exit(
                _("GRASS module '%s' not found. Unable to start map " "display window.")
                % "g.region"
            )

        Debug.msg(2, "MapPanel._initMap():")
        Map.ChangeMapSize(self.GetClientSize())
        Map.region = Map.GetRegion()  # g.region -upgc
        # self.Map.SetRegion() # adjust region to match display window

    def _resize(self):
        Debug.msg(1, "MapPanel_resize():")
        wm, hw = self.MapWindow.GetClientSize()
        wf, hf = self.GetSize()
        dw = wf - wm
        dh = hf - hw
        self.SetSize((wf + dw, hf + dh))

    def _onToggleTool(self, id):
        if self._toolSwitcher.IsToolInGroup(id, "mouseUse"):
            self.GetWindow().UnregisterAllHandlers()

    def OnSize(self, event):
        """Adjust statusbar on changing size"""
        # reposition checkbox in statusbar
        self.StatusbarReposition()

        # update statusbar
        self.StatusbarUpdate()

<<<<<<< HEAD
    def OnFullScreen(self, event):
        """!Switch fullscreen mode, hides also toolbars"""
        for toolbar in self.toolbars:
            self._mgr.GetPane(self.toolbars[toolbar]).Show(self.IsFullScreen())
        self._mgr.Update()
        self.ShowFullScreen(not self.IsFullScreen())
        event.Skip()

=======
>>>>>>> 8422103f
    def OnCloseWindow(self, event):
        self.Destroy()

    def GetToolSwitcher(self):
        return self._toolSwitcher

    def SetProperty(self, name, value):
        """Sets property"""
        if hasattr(self.mapWindowProperties, name):
            setattr(self.mapWindowProperties, name, value)
        else:
            self.statusbarManager.SetProperty(name, value)

    def GetProperty(self, name):
        """Returns property"""
        if hasattr(self.mapWindowProperties, name):
            return getattr(self.mapWindowProperties, name)
        else:
            return self.statusbarManager.GetProperty(name)

    def HasProperty(self, name):
        """Checks whether object has property"""
        return self.statusbarManager.HasProperty(name)

    def GetPPM(self):
        """Get pixel per meter

        .. todo::
            now computed every time, is it necessary?

        .. todo::
            enable user to specify ppm (and store it in UserSettings)
        """
        # TODO: need to be fixed...
        # screen X region problem
        # user should specify ppm
        dc = wx.ScreenDC()
        dpSizePx = wx.DisplaySize()  # display size in pixels
        dpSizeMM = wx.DisplaySizeMM()  # display size in mm (system)
        dpSizeIn = (dpSizeMM[0] / 25.4, dpSizeMM[1] / 25.4)  # inches
        sysPpi = dc.GetPPI()
        comPpi = (dpSizePx[0] / dpSizeIn[0], dpSizePx[1] / dpSizeIn[1])

        ppi = comPpi  # pixel per inch
        ppm = ((ppi[0] / 2.54) * 100, (ppi[1] / 2.54) * 100)  # pixel per meter

        Debug.msg(
            4,
            "MapPanelBase.GetPPM(): size: px=%d,%d mm=%f,%f "
            "in=%f,%f ppi: sys=%d,%d com=%d,%d; ppm=%f,%f"
            % (
                dpSizePx[0],
                dpSizePx[1],
                dpSizeMM[0],
                dpSizeMM[1],
                dpSizeIn[0],
                dpSizeIn[1],
                sysPpi[0],
                sysPpi[1],
                comPpi[0],
                comPpi[1],
                ppm[0],
                ppm[1],
            ),
        )

        return ppm

    def SetMapScale(self, value, map=None):
        """Set current map scale

        :param value: scale value (n if scale is 1:n)
        :param map: Map instance (if none self.Map is used)
        """
        if not map:
            map = self.Map

        region = self.Map.region
        dEW = value * (region["cols"] / self.GetPPM()[0])
        dNS = value * (region["rows"] / self.GetPPM()[1])
        region["n"] = region["center_northing"] + dNS / 2.0
        region["s"] = region["center_northing"] - dNS / 2.0
        region["w"] = region["center_easting"] - dEW / 2.0
        region["e"] = region["center_easting"] + dEW / 2.0

        # add to zoom history
        self.GetWindow().ZoomHistory(region["n"], region["s"], region["e"], region["w"])

    def GetMapScale(self, map=None):
        """Get current map scale

        :param map: Map instance (if none self.Map is used)
        """
        if not map:
            map = self.GetMap()

        region = map.region
        ppm = self.GetPPM()

        heightCm = region["rows"] / ppm[1] * 100
        widthCm = region["cols"] / ppm[0] * 100

        Debug.msg(
            4, "MapPanel.GetMapScale(): width_cm=%f, height_cm=%f" % (widthCm, heightCm)
        )

        xscale = (region["e"] - region["w"]) / (region["cols"] / ppm[0])
        yscale = (region["n"] - region["s"]) / (region["rows"] / ppm[1])
        scale = (xscale + yscale) / 2.0

        Debug.msg(
            3,
            "MapPanel.GetMapScale(): xscale=%f, yscale=%f -> scale=%f"
            % (xscale, yscale, scale),
        )

        return scale

    def GetProgressBar(self):
        """Returns progress bar

        Progress bar can be used by other classes.
        """
        return self.statusbarManager.GetProgressBar()

    def GetMap(self):
        """Returns current map (renderer) instance"""
        raise NotImplementedError("GetMap")

    def GetWindow(self):
        """Returns current map window"""
        raise NotImplementedError("GetWindow")

    def GetWindows(self):
        """Returns list of map windows"""
        raise NotImplementedError("GetWindows")

    def GetMapToolbar(self):
        """Returns toolbar with zooming tools"""
        raise NotImplementedError("GetMapToolbar")

    def GetToolbar(self, name):
        """Returns toolbar if exists and is active, else None."""
        if name in self.toolbars and self.toolbars[name].IsShown():
            return self.toolbars[name]

        return None

    def StatusbarUpdate(self):
        """Update statusbar content"""
        if self.statusbarManager:
            Debug.msg(5, "MapPanelBase.StatusbarUpdate()")
            self.statusbarManager.Update()

    def IsAutoRendered(self):
        """Check if auto-rendering is enabled"""
        # TODO: this is now not the right place to access this attribute
        # TODO: add mapWindowProperties to init parameters
        # and pass the right object in the init of derived class?
        # or do not use this method at all, let mapwindow decide
        return self.mapWindowProperties.autoRender

    def CoordinatesChanged(self):
        """Shows current coordinates on statusbar."""
        # assuming that the first mode is coordinates
        # probably shold not be here but good solution is not available now
        if self.statusbarManager:
            if self.statusbarManager.GetMode() == 0:
                self.statusbarManager.ShowItem("coordinates")

    def CreateStatusbar(self, statusbarItems):
        """Create statusbar (default items)."""
        # create statusbar and its manager
        statusbar = wx.StatusBar(self, id=wx.ID_ANY)
        statusbar.SetMinHeight(24)
<<<<<<< HEAD
        statusbar.SetFieldsCount(4)
        statusbar.SetStatusWidths([-5, -2, -1, -1])
=======
        statusbar.SetFieldsCount(3)
        statusbar.SetStatusWidths([-6, -2, -1])
>>>>>>> 8422103f
        self.statusbarManager = sb.SbManager(mapframe=self, statusbar=statusbar)

        # fill statusbar manager
        self.statusbarManager.AddStatusbarItemsByClass(
            statusbarItems, mapframe=self, statusbar=statusbar
        )
        self.statusbarManager.AddStatusbarItem(
<<<<<<< HEAD
            sb.SbMask(self, statusbar=statusbar, position=2)
        )
        self.statusbarManager.AddStatusbarItem(
            sb.SbRender(self, statusbar=statusbar, position=3)
        )
        self.statusbarManager.Update()
=======
            sb.SbRender(self, statusbar=statusbar, position=2)
        )
>>>>>>> 8422103f
        return statusbar

    def AddStatusbarPane(self):
        """Add statusbar as a pane"""
        self._mgr.AddPane(
            self.statusbar,
            wx.aui.AuiPaneInfo()
            .Bottom()
            .MinSize(30, 30)
            .Fixed()
            .Name("statusbar")
            .CloseButton(False)
            .DestroyOnClose(True)
            .ToolbarPane()
            .Dockable(False)
            .PaneBorder(False)
            .Gripper(False),
        )

    def SetStatusText(self, *args):
        """Overide wx.StatusBar method"""
        self.statusbar.SetStatusText(*args)

    def ShowStatusbar(self, show):
        """Show/hide statusbar and associated pane"""
        self._mgr.GetPane("statusbar").Show(show)
        self._mgr.Update()

    def IsStatusbarShown(self):
        """Check if statusbar is shown"""
        return self._mgr.GetPane("statusbar").IsShown()

    def StatusbarReposition(self):
        """Reposition items in statusbar"""
        if self.statusbarManager:
            self.statusbarManager.Reposition()

    def StatusbarEnableLongHelp(self, enable=True):
        """Enable/disable toolbars long help"""
        for toolbar in six.itervalues(self.toolbars):
            if toolbar:
                toolbar.EnableLongHelp(enable)

    def ShowAllToolbars(self, show=True):
        if not show:  # hide
            action = self.RemoveToolbar
        else:
            action = self.AddToolbar
        for toolbar in self.GetToolbarNames():
            action(toolbar)

    def AreAllToolbarsShown(self):
        return self.GetMapToolbar().IsShown()

<<<<<<< HEAD
    def ShowAllToolbars(self, show=True):
        if not show:  # hide
            action = self.RemoveToolbar
        else:
            action = self.AddToolbar
        for toolbar in self.GetToolbarNames():
            action(toolbar)

    def AreAllToolbarsShown(self):
        return self.GetMapToolbar().IsShown()

=======
>>>>>>> 8422103f
    def GetToolbarNames(self):
        """Return toolbar names"""
        return list(self.toolbars.keys())

    def AddToolbar(self):
        """Add defined toolbar to the window"""
        raise NotImplementedError("AddToolbar")

    def RemoveToolbar(self, name, destroy=False):
        """Removes defined toolbar from the window

        :param name toolbar to remove
        :param destroy True to destroy otherwise toolbar is only hidden
        """
        self._mgr.DetachPane(self.toolbars[name])
        if destroy:
            self._toolSwitcher.RemoveToolbarFromGroup("mouseUse", self.toolbars[name])
            self.toolbars[name].Destroy()
            self.toolbars.pop(name)
        else:
            self.toolbars[name].Hide()

        self._mgr.Update()

    def IsPaneShown(self, name):
        """Check if pane (toolbar, mapWindow ...) of given name is currently shown"""
        if self._mgr.GetPane(name).IsOk():
            return self._mgr.GetPane(name).IsShown()
        return False

    def OnRender(self, event):
        """Re-render map composition (each map layer)"""
        raise NotImplementedError("OnRender")

    def OnDraw(self, event):
        """Re-display current map composition"""
        self.MapWindow.UpdateMap(render=False)

    def OnErase(self, event):
        """Erase the canvas"""
        self.MapWindow.EraseMap()

    def OnZoomIn(self, event):
        """Zoom in the map."""
        self.MapWindow.SetModeZoomIn()

    def OnZoomOut(self, event):
        """Zoom out the map."""
        self.MapWindow.SetModeZoomOut()

    def _setUpMapWindow(self, mapWindow):
        """Binds map windows' zoom history signals to map toolbar."""
        # enable or disable zoom history tool
        if self.GetMapToolbar():
            mapWindow.zoomHistoryAvailable.connect(
                lambda: self.GetMapToolbar().Enable("zoomBack", enable=True)
            )
            mapWindow.zoomHistoryUnavailable.connect(
                lambda: self.GetMapToolbar().Enable("zoomBack", enable=False)
            )
        mapWindow.mouseMoving.connect(self.CoordinatesChanged)

    def OnPointer(self, event):
        """Sets mouse mode to pointer."""
        self.MapWindow.SetModePointer()

    def OnPan(self, event):
        """Panning, set mouse to drag"""
        self.MapWindow.SetModePan()

    def OnZoomBack(self, event):
        """Zoom last (previously stored position)"""
        self.MapWindow.ZoomBack()

    def OnZoomToMap(self, event):
        """
        Set display extents to match selected raster (including NULLs)
        or vector map.
        """
        self.MapWindow.ZoomToMap(layers=self.Map.GetListOfLayers())

    def OnZoomToWind(self, event):
        """Set display geometry to match computational region
        settings (set with g.region)
        """
        self.MapWindow.ZoomToWind()

    def OnZoomToDefault(self, event):
        """Set display geometry to match default region settings"""
        self.MapWindow.ZoomToDefault()

    def OnMapDisplayProperties(self, event):
        """Show Map Display Properties dialog"""
        from mapdisp.properties import MapDisplayPropertiesDialog

        dlg = MapDisplayPropertiesDialog(
            parent=self,
            mapframe=self,
            properties=self.mapWindowProperties,
            sbmanager=self.statusbarManager,
        )
        dlg.CenterOnParent()
        dlg.Show()


class SingleMapPanel(MapPanelBase):
    """Panel with one map window.

    It is base class for panels which needs only one map.

    Derived class should have \c self.MapWindow or
    it has to override GetWindow() methods.

    @note To access maps use getters only
    (when using class or when writing class itself).
    """

    def __init__(
        self,
        parent=None,
        giface=None,
        id=wx.ID_ANY,
        title="",
        Map=None,
        auimgr=None,
        name="",
        **kwargs,
    ):
        """

        :param parent: gui parent
        :param id: wx id
        :param title: window title
        :param map: instance of render.Map
        :param name: panel name
        :param kwargs: arguments passed to MapPanelBase
        """

        MapPanelBase.__init__(
            self,
            parent=parent,
            id=id,
            title=title,
            auimgr=auimgr,
            name=name,
            **kwargs,
        )

        self.Map = Map  # instance of render.Map

        #
        # initialize region values
        #
        if self.Map:
            self._initMap(Map=self.Map)

    def GetMap(self):
        """Returns map (renderer) instance"""
        return self.Map

    def GetWindow(self):
        """Returns map window"""
        return self.MapWindow

    def GetWindows(self):
        """Returns list of map windows"""
        return [self.MapWindow]

    def OnRender(self, event):
        """Re-render map composition (each map layer)"""
        self.GetWindow().UpdateMap(render=True, renderVector=True)

        # update statusbar
        self.StatusbarUpdate()


class DoubleMapPanel(MapPanelBase):
    """Panel with two map windows.

    It is base class for panels which needs two maps.
    There is no primary and secondary map. Both maps are equal.
    However, one map is current.

    It is expected that derived class will call _bindWindowsActivation()
    when both map windows will be initialized.

    Drived class should have method GetMapToolbar() returns toolbar
    which has methods SetActiveMap() and Enable().

    @note To access maps use getters only
    (when using class or when writing class itself).

    .. todo:
        Use it in GCP manager (probably changes to both DoubleMapPanel
        and GCP MapPanel will be necessary).
    """

    def __init__(
        self,
        parent=None,
        id=wx.ID_ANY,
        title=None,
        firstMap=None,
        secondMap=None,
        auimgr=None,
        name=None,
        **kwargs,
    ):
        """

        \a firstMap is set as active (by assign it to \c self.Map).
        Derived class should assging to \c self.MapWindow to make one
        map window current by dafault.

        :param parent: gui parent
        :param id: wx id
        :param title: window title
        :param name: panel name
        :param kwargs: arguments passed to MapPanelBase
        """

        MapPanelBase.__init__(
            self,
            parent=parent,
            id=id,
            title=title,
            auimgr=auimgr,
            name=name,
            **kwargs,
        )

        self.firstMap = firstMap
        self.secondMap = secondMap
        self.Map = firstMap

        #
        # initialize region values
        #
        self._initMap(Map=self.firstMap)
        self._initMap(Map=self.secondMap)
        self._bindRegions = False

    def _bindWindowsActivation(self):
        self.GetFirstWindow().Bind(wx.EVT_ENTER_WINDOW, self.ActivateFirstMap)
        self.GetSecondWindow().Bind(wx.EVT_ENTER_WINDOW, self.ActivateSecondMap)

    def _onToggleTool(self, id):
        if self._toolSwitcher.IsToolInGroup(id, "mouseUse"):
            self.GetFirstWindow().UnregisterAllHandlers()
            self.GetSecondWindow().UnregisterAllHandlers()

    def GetFirstMap(self):
        """Returns first Map instance"""
        return self.firstMap

    def GetSecondMap(self):
        """Returns second Map instance"""
        return self.secondMap

    def GetFirstWindow(self):
        """Get first map window"""
        return self.firstMapWindow

    def GetSecondWindow(self):
        """Get second map window"""
        return self.secondMapWindow

    def GetMap(self):
        """Returns current map (renderer) instance

        @note Use this method to access current map renderer.
        (It is not guarented that current map will be stored in
        \c self.Map in future versions.)
        """
        return self.Map

    def GetWindow(self):
        """Returns current map window

        :func:`GetMap()`
        """
        return self.MapWindow

    def GetWindows(self):
        """Return list of all windows"""
        return [self.firstMapWindow, self.secondMapWindow]

    def ActivateFirstMap(self, event=None):
        """Make first Map and MapWindow active and (un)bind regions of the two Maps."""
        if self.MapWindow == self.firstMapWindow:
            return

        self.Map = self.firstMap
        self.MapWindow = self.firstMapWindow
        self.GetMapToolbar().SetActiveMap(0)

        # bind/unbind regions
        if self._bindRegions:
            self.firstMapWindow.zoomChanged.connect(self.OnZoomChangedFirstMap)
            self.secondMapWindow.zoomChanged.disconnect(self.OnZoomChangedSecondMap)

    def ActivateSecondMap(self, event=None):
        """Make second Map and MapWindow active and (un)bind regions of the two Maps."""
        if self.MapWindow == self.secondMapWindow:
            return

        self.Map = self.secondMap
        self.MapWindow = self.secondMapWindow
        self.GetMapToolbar().SetActiveMap(1)

        if self._bindRegions:
            self.secondMapWindow.zoomChanged.connect(self.OnZoomChangedSecondMap)
            self.firstMapWindow.zoomChanged.disconnect(self.OnZoomChangedFirstMap)

    def SetBindRegions(self, on):
        """Set or unset binding display regions."""
        self._bindRegions = on
        if on:
            if self.MapWindow == self.firstMapWindow:
                self.firstMapWindow.zoomChanged.connect(self.OnZoomChangedFirstMap)
            else:
                self.secondMapWindow.zoomChanged.connect(self.OnZoomChangedSecondMap)
        else:
            if self.MapWindow == self.firstMapWindow:
                self.firstMapWindow.zoomChanged.disconnect(self.OnZoomChangedFirstMap)
            else:
                self.secondMapWindow.zoomChanged.disconnect(self.OnZoomChangedSecondMap)

    def OnZoomChangedFirstMap(self):
        """Display region of the first window (Map) changed.

        Synchronize the region of the second map and re-render it.
        This is the default implementation which can be overridden.
        """
        region = self.GetFirstMap().GetCurrentRegion()
        self.GetSecondMap().region.update(region)
        self.Render(mapToRender=self.GetSecondWindow())

    def OnZoomChangedSecondMap(self):
        """Display region of the second window (Map) changed.

        Synchronize the region of the second map and re-render it.
        This is the default implementation which can be overridden.
        """
        region = self.GetSecondMap().GetCurrentRegion()
        self.GetFirstMap().region.update(region)
        self.Render(mapToRender=self.GetFirstWindow())

    def OnZoomIn(self, event):
        """Zoom in the map."""
        self.GetFirstWindow().SetModeZoomIn()
        self.GetSecondWindow().SetModeZoomIn()

    def OnZoomOut(self, event):
        """Zoom out the map."""
        self.GetFirstWindow().SetModeZoomOut()
        self.GetSecondWindow().SetModeZoomOut()

    def OnPan(self, event):
        """Panning, set mouse to pan"""
        self.GetFirstWindow().SetModePan()
        self.GetSecondWindow().SetModePan()

    def OnPointer(self, event):
        """Set pointer mode (dragging overlays)"""
        self.GetFirstWindow().SetModePointer()
        self.GetSecondWindow().SetModePointer()

    def OnQuery(self, event):
        """Set query mode"""
        self.GetFirstWindow().SetModeQuery()
        self.GetSecondWindow().SetModeQuery()

    def OnRender(self, event):
        """Re-render map composition (each map layer)"""
        self.Render(mapToRender=self.GetFirstWindow())
        self.Render(mapToRender=self.GetSecondWindow())

    def Render(self, mapToRender):
        """Re-render map composition"""
        mapToRender.UpdateMap(
            render=True, renderVector=mapToRender == self.GetFirstWindow()
        )

        # update statusbar
        self.StatusbarUpdate()

    def OnErase(self, event):
        """Erase the canvas"""
        self.Erase(mapToErase=self.GetFirstWindow())
        self.Erase(mapToErase=self.GetSecondWindow())

    def Erase(self, mapToErase):
        """Erase the canvas"""
        mapToErase.EraseMap()

    def OnDraw(self, event):
        """Re-display current map composition"""
        self.Draw(mapToDraw=self.GetFirstWindow())
        self.Draw(mapToDraw=self.GetSecondWindow())

    def Draw(self, mapToDraw):
        """Re-display current map composition"""
        mapToDraw.UpdateMap(render=False)


class FrameMixin:
    """Mixin class for wx.Panel that provides methods standardly
    used on wx.Frame widget"""

    def Show(self):
        self.GetParent().Show()

    def SetTitle(self, name):
        self.GetParent().SetTitle(name)

    def Raise(self):
        self.GetParent().Raise()

    def SetFocus(self):
        self.GetParent().SetFocus()

    def CenterOnScreen(self):
        self.GetParent().CenterOnScreen()

    def CentreOnScreen(self):
        self.GetParent().CentreOnScreen()

    def IsFullScreen(self):
        return self.GetParent().IsFullScreen()

    def IsIconized(self):
        self.GetParent().IsIconized()

    def Maximize(self):
        self.GetParent().Maximize()

    def ShowFullScreen(self, show):
        for toolbar in self.toolbars.keys():
            self._mgr.GetPane(self.toolbars[toolbar]).Show(self.IsFullScreen())
        if self.statusbar:
            self._mgr.GetPane("statusbar").Show(self.IsFullScreen())
        self._mgr.Update()

        self.GetParent().ShowFullScreen(show)

    def OnFullScreen(self, event):
        """!Switches frame to fullscreen mode, hides toolbars and statusbar"""
        self.ShowFullScreen(not self.IsFullScreen())
        event.Skip()

    def BindToFrame(self, *args):
        self.GetParent().Bind(*args)

    def Destroy(self):
        self.GetParent().Destroy()

    def GetPosition(self):
        return self.GetParent().GetPosition()

    def SetPosition(self, pt):
        self.GetParent().SetPosition(pt)

    def GetSize(self):
        return self.GetParent().GetSize()

    def SetSize(self, *args):
        self.GetParent().SetSize(*args)<|MERGE_RESOLUTION|>--- conflicted
+++ resolved
@@ -28,10 +28,7 @@
 from gui_core.toolbars import ToolSwitcher
 from gui_core.wrap import NewId
 from mapdisp import statusbar as sb
-<<<<<<< HEAD
-=======
 from mapwin.base import MapWindowProperties
->>>>>>> 8422103f
 
 from grass.script import core as grass
 
@@ -164,17 +161,6 @@
         # update statusbar
         self.StatusbarUpdate()
 
-<<<<<<< HEAD
-    def OnFullScreen(self, event):
-        """!Switch fullscreen mode, hides also toolbars"""
-        for toolbar in self.toolbars:
-            self._mgr.GetPane(self.toolbars[toolbar]).Show(self.IsFullScreen())
-        self._mgr.Update()
-        self.ShowFullScreen(not self.IsFullScreen())
-        event.Skip()
-
-=======
->>>>>>> 8422103f
     def OnCloseWindow(self, event):
         self.Destroy()
 
@@ -350,13 +336,8 @@
         # create statusbar and its manager
         statusbar = wx.StatusBar(self, id=wx.ID_ANY)
         statusbar.SetMinHeight(24)
-<<<<<<< HEAD
-        statusbar.SetFieldsCount(4)
-        statusbar.SetStatusWidths([-5, -2, -1, -1])
-=======
         statusbar.SetFieldsCount(3)
         statusbar.SetStatusWidths([-6, -2, -1])
->>>>>>> 8422103f
         self.statusbarManager = sb.SbManager(mapframe=self, statusbar=statusbar)
 
         # fill statusbar manager
@@ -364,17 +345,8 @@
             statusbarItems, mapframe=self, statusbar=statusbar
         )
         self.statusbarManager.AddStatusbarItem(
-<<<<<<< HEAD
-            sb.SbMask(self, statusbar=statusbar, position=2)
-        )
-        self.statusbarManager.AddStatusbarItem(
-            sb.SbRender(self, statusbar=statusbar, position=3)
-        )
-        self.statusbarManager.Update()
-=======
             sb.SbRender(self, statusbar=statusbar, position=2)
         )
->>>>>>> 8422103f
         return statusbar
 
     def AddStatusbarPane(self):
@@ -429,20 +401,6 @@
     def AreAllToolbarsShown(self):
         return self.GetMapToolbar().IsShown()
 
-<<<<<<< HEAD
-    def ShowAllToolbars(self, show=True):
-        if not show:  # hide
-            action = self.RemoveToolbar
-        else:
-            action = self.AddToolbar
-        for toolbar in self.GetToolbarNames():
-            action(toolbar)
-
-    def AreAllToolbarsShown(self):
-        return self.GetMapToolbar().IsShown()
-
-=======
->>>>>>> 8422103f
     def GetToolbarNames(self):
         """Return toolbar names"""
         return list(self.toolbars.keys())
