--- conflicted
+++ resolved
@@ -690,13 +690,8 @@
     def _onLeftDown(self, event):
         """Left mouse button donw - vector digitizer various actions"""
         try:
-<<<<<<< HEAD
-            mapLayer = self.toolbar.GetLayer().GetName()
+            self.toolbar.GetLayer().GetName()
         except Exception:
-=======
-            self.toolbar.GetLayer().GetName()
-        except:
->>>>>>> 306d5963
             GMessage(parent=self, message=_("No vector map selected for editing."))
             event.Skip()
             return
