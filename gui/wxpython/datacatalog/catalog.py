"""
@package datacatalog::catalog

@brief Data catalog

Classes:
 - datacatalog::DataCatalog

(C) 2014-2018 by Tereza Fiedlerova, and the GRASS Development Team

This program is free software under the GNU General Public
License (>=v2). Read the file COPYING that comes with GRASS
for details.

@author Tereza Fiedlerova
@author Linda Kladivova l.kladivova@seznam.cz
"""

import wx
import os

from core.debug import Debug
from datacatalog.tree import DataCatalogTree
from datacatalog.toolbars import DataCatalogToolbar
from gui_core.infobar import InfoBar
from datacatalog.infomanager import DataCatalogInfoManager
from gui_core.wrap import Menu
from gui_core.forms import GUI
<<<<<<< HEAD
from core.settings import UserSettings

from grass.pydispatch.signal import Signal

from grass.grassdb.checks import is_current_mapset_in_demolocation
from grass.script.utils import clock
=======
from grass.script import gisenv

from grass.pydispatch.signal import Signal

from grass.grassdb.manage import split_mapset_path
from grass.grassdb.checks import (
    get_reason_id_mapset_not_usable,
    is_fallback_session,
    is_first_time_user,
)
>>>>>>> 2312a5da


class DataCatalog(wx.Panel):
    """Data catalog panel"""

    def __init__(
        self,
        parent,
        giface=None,
        id=wx.ID_ANY,
        title=_("Data catalog"),
        name="catalog",
        **kwargs,
    ):
        """Panel constructor  """
        self.showNotification = Signal("DataCatalog.showNotification")
        self.parent = parent
        self.baseTitle = title
        self.giface = giface
        self._startLoadingTime = 0
        wx.Panel.__init__(self, parent=parent, id=id, **kwargs)
        self.SetName("DataCatalog")

        Debug.msg(1, "DataCatalog.__init__()")

        # toolbar
        self.toolbar = DataCatalogToolbar(parent=self)

        # tree with layers
        self.tree = DataCatalogTree(self, giface=giface)
        self.tree.showNotification.connect(self.showNotification)

        # infobar for data catalog
        delay = 2000
        self.infoBar = InfoBar(self)
        self.giface.currentMapsetChanged.connect(self.dismissInfobar)

        # infobar manager for data catalog
        self.infoManager = DataCatalogInfoManager(
            infobar=self.infoBar, giface=self.giface
        )
        self.tree.showImportDataInfo.connect(self.showImportDataInfo)
        self.tree.loadingDone.connect(self._loadingDone)

        # some layout
        self._layout()

        # show infobar for first-time user if applicable
        if is_first_time_user():
            # show data structure infobar for first-time user
            wx.CallLater(delay, self.showDataStructureInfo)

        # show infobar if last used mapset is not usable
        if is_fallback_session():
            # get reason why last used mapset is not usable
            last_mapset_path = gisenv()["LAST_MAPSET_PATH"]
            self.reason_id = get_reason_id_mapset_not_usable(last_mapset_path)
            if self.reason_id in ("non-existent", "invalid", "different-owner"):
                # show non-standard situation info
                wx.CallLater(delay, self.showFallbackSessionInfo)
            elif self.reason_id == "locked":
                # show info allowing to switch to locked mapset
                wx.CallLater(delay, self.showLockedMapsetInfo)

    def _layout(self):
        """Do layout"""
        sizer = wx.BoxSizer(wx.VERTICAL)
        sizer.Add(self.toolbar, proportion=0, flag=wx.EXPAND)
        sizer.Add(self.infoBar, proportion=0, flag=wx.EXPAND)
        sizer.Add(self.tree.GetControl(), proportion=1, flag=wx.EXPAND)

        self.SetAutoLayout(True)
        self.SetSizer(sizer)
        self.Fit()

        self.Layout()

    def showDataStructureInfo(self):
        self.infoManager.ShowDataStructureInfo(self.OnCreateLocation)

    def showLockedMapsetInfo(self):
        self.infoManager.ShowLockedMapsetInfo(self.OnSwitchToLastUsedMapset)

    def showFallbackSessionInfo(self):
        self.infoManager.ShowFallbackSessionInfo(self.reason_id)

    def showImportDataInfo(self):
        self.infoManager.ShowImportDataInfo(
            self.OnImportOgrLayers, self.OnImportGdalLayers
        )

    def LoadItems(self):
        """Reload tree - full or lazy - based on user settings"""
        self._startLoadingTime = clock()
        self.tree.ReloadTreeItems(full=False)

    def _loadingDone(self):
        """If loading took more time, suggest lazy loading"""
        if clock() - self._startLoadingTime > 5 and not self.tree._useLazyLoading():
            asked = UserSettings.Get(
                group="datacatalog", key="lazyLoading", subkey="asked"
            )
            if not asked:
                wx.CallAfter(
                    self.infoManager.ShowLazyLoadingOn,
                    setLazyLoadingOnHandler=self._saveLazyLoadingOnSettings,
                    doNotAskHandler=self._saveDontAskLazyLoadingSettings,
                )

    def _saveLazyLoadingOnSettings(self, event):
        """Turn on lazy loading in settings"""
        UserSettings.Set(
            group="datacatalog", key="lazyLoading", subkey="enabled", value=True
        )
        UserSettings.Set(
            group="datacatalog", key="lazyLoading", subkey="asked", value=True
        )
        self._saveLazyLoadingSettings()
        event.Skip()

    def _saveDontAskLazyLoadingSettings(self, event):
        """Save in settings that decision on lazy loading was done to not ask again"""
        UserSettings.Set(
            group="datacatalog", key="lazyLoading", subkey="asked", value=True
        )
        self._saveLazyLoadingSettings()
        event.Skip()

    def _saveLazyLoadingSettings(self):
        dcSettings = {}
        UserSettings.ReadSettingsFile(settings=dcSettings)
        if "datacatalog" not in dcSettings:
            dcSettings["datacatalog"] = UserSettings.Get(group="datacatalog")
        dcSettings["datacatalog"]["lazyLoading"] = UserSettings.Get(
            group="datacatalog", key="lazyLoading"
        )
        UserSettings.SaveToFile(dcSettings)

    def dismissInfobar(self):
        if self.infoBar.IsShown():
            self.infoBar.Dismiss()

    def OnReloadTree(self, event):
        """Reload whole tree"""
        self.tree.ReloadTreeItems(full=True)

    def OnReloadCurrentMapset(self, event):
        """Reload current mapset tree only"""
        self.tree.ReloadCurrentMapset()

    def OnAddGrassDB(self, event):
        """Add grass database"""
        dlg = wx.DirDialog(
            self, _("Choose GRASS data directory:"), os.getcwd(), wx.DD_DEFAULT_STYLE
        )
        if dlg.ShowModal() == wx.ID_OK:
            grassdatabase = dlg.GetPath()
            grassdb_node = self.tree.InsertGrassDb(name=grassdatabase)

            # Offer to create a new location
            if grassdb_node and not os.listdir(grassdatabase):
                message = _("Do you want to create a location?")
                dlg2 = wx.MessageDialog(
                    self,
                    message=message,
                    caption=_("Create location?"),
                    style=wx.YES_NO | wx.YES_DEFAULT | wx.ICON_QUESTION,
                )
                if dlg2.ShowModal() == wx.ID_YES:
                    self.tree.CreateLocation(grassdb_node)
                dlg2.Destroy()
        dlg.Destroy()

    def OnCreateMapset(self, event):
        """Create new mapset in current location"""
        db_node, loc_node, mapset_node = self.tree.GetCurrentDbLocationMapsetNode()
        self.tree.CreateMapset(db_node, loc_node)

    def OnCreateLocation(self, event):
        """Create new location"""
        db_node, loc_node, mapset_node = self.tree.GetCurrentDbLocationMapsetNode()
        self.tree.CreateLocation(db_node)

    def OnDownloadLocation(self, event):
        """Download location to current grass database"""
        db_node, loc_node, mapset_node = self.tree.GetCurrentDbLocationMapsetNode()
        self.tree.DownloadLocation(db_node)

    def OnSwitchToLastUsedMapset(self, event):
        """Switch to last used mapset"""
        last_mapset_path = gisenv()["LAST_MAPSET_PATH"]
        grassdb, location, mapset = split_mapset_path(last_mapset_path)
        self.tree.SwitchMapset(grassdb, location, mapset)

    def OnImportGdalLayers(self, event):
        """Convert multiple GDAL layers to GRASS raster map layers"""
        from modules.import_export import GdalImportDialog

        dlg = GdalImportDialog(parent=self, giface=self.giface)
        dlg.CentreOnScreen()
        dlg.Show()

    def OnImportOgrLayers(self, event):
        """Convert multiple OGR layers to GRASS vector map layers"""
        from modules.import_export import OgrImportDialog

        dlg = OgrImportDialog(parent=self, giface=self.giface)
        dlg.CentreOnScreen()
        dlg.Show()

    def OnLinkGdalLayers(self, event):
        """Link multiple GDAL layers to GRASS raster map layers"""
        from modules.import_export import GdalImportDialog

        dlg = GdalImportDialog(parent=self, giface=self.giface, link=True)
        dlg.CentreOnScreen()
        dlg.Show()

    def OnLinkOgrLayers(self, event):
        """Links multiple OGR layers to GRASS vector map layers"""
        from modules.import_export import OgrImportDialog

        dlg = OgrImportDialog(parent=self, giface=self.giface, link=True)
        dlg.CentreOnScreen()
        dlg.Show()

    def OnRasterOutputFormat(self, event):
        """Set raster output format handler"""
        from modules.import_export import GdalOutputDialog

        dlg = GdalOutputDialog(parent=self, ogr=False)
        dlg.CentreOnScreen()
        dlg.Show()

    def OnVectorOutputFormat(self, event):
        """Set vector output format handler"""
        from modules.import_export import GdalOutputDialog

        dlg = GdalOutputDialog(parent=self, ogr=True)
        dlg.CentreOnScreen()
        dlg.Show()

    def GuiParseCommand(self, cmd):
        """Generic handler"""
        GUI(parent=self, giface=self.giface).ParseCommand(cmd=[cmd])

    def OnMoreOptions(self, event):
        self.giface.Help(entry="topic_import")

    def SetRestriction(self, restrict):
        """Allow editing other mapsets or restrict editing to current mapset"""
        self.tree.SetRestriction(restrict)

    def Filter(self, text, element=None):
        self.tree.Filter(text=text, element=element)

    def OnImportMenu(self, event):
        """Create popup menu for other import options"""
        # create submenu
        subMenu = Menu()

        subitem = wx.MenuItem(
            subMenu, wx.ID_ANY, _("Link external raster data  [r.external]")
        )
        subMenu.AppendItem(subitem)
        self.Bind(wx.EVT_MENU, self.OnLinkGdalLayers, subitem)

        subitem = wx.MenuItem(
            subMenu, wx.ID_ANY, _("Link external vector data  [v.external]")
        )
        subMenu.AppendItem(subitem)
        self.Bind(wx.EVT_MENU, self.OnLinkOgrLayers, subitem)

        subMenu.AppendSeparator()

        subitem = wx.MenuItem(
            subMenu, wx.ID_ANY, _("Set raster output format  [r.external.out]")
        )
        subMenu.AppendItem(subitem)
        self.Bind(wx.EVT_MENU, self.OnRasterOutputFormat, subitem)

        subitem = wx.MenuItem(
            subMenu, wx.ID_ANY, _("Set vector output format  [v.external.out]")
        )
        subMenu.AppendItem(subitem)
        self.Bind(wx.EVT_MENU, self.OnVectorOutputFormat, subitem)

        # create menu
        menu = Menu()

        item = wx.MenuItem(menu, wx.ID_ANY, _("Unpack GRASS raster map  [r.unpack]"))
        menu.AppendItem(item)
        self.Bind(wx.EVT_MENU, lambda evt: self.GuiParseCommand("r.unpack"), item)

        item = wx.MenuItem(menu, wx.ID_ANY, _("Unpack GRASS vector map  [v.unpack]"))
        menu.AppendItem(item)
        self.Bind(wx.EVT_MENU, lambda evt: self.GuiParseCommand("v.unpack"), item)

        menu.AppendSeparator()

        item = wx.MenuItem(
            menu, wx.ID_ANY, _("Create raster map from x,y,z data  [r.in.xyz]")
        )
        menu.AppendItem(item)
        self.Bind(wx.EVT_MENU, lambda evt: self.GuiParseCommand("r.in.xyz"), item)

        item = wx.MenuItem(
            menu, wx.ID_ANY, _("Create vector map from x,y,z data  [v.in.ascii]")
        )
        menu.AppendItem(item)
        self.Bind(wx.EVT_MENU, lambda evt: self.GuiParseCommand("v.in.ascii"), item)

        menu.AppendSeparator()
        menu.AppendMenu(wx.ID_ANY, _("Link external data"), subMenu)

        menu.AppendSeparator()
        item = wx.MenuItem(menu, wx.ID_ANY, _("More options..."))
        menu.AppendItem(item)
        self.Bind(wx.EVT_MENU, self.OnMoreOptions, item)

        self.PopupMenu(menu)
        menu.Destroy()<|MERGE_RESOLUTION|>--- conflicted
+++ resolved
@@ -26,17 +26,11 @@
 from datacatalog.infomanager import DataCatalogInfoManager
 from gui_core.wrap import Menu
 from gui_core.forms import GUI
-<<<<<<< HEAD
 from core.settings import UserSettings
 
 from grass.pydispatch.signal import Signal
-
-from grass.grassdb.checks import is_current_mapset_in_demolocation
 from grass.script.utils import clock
-=======
 from grass.script import gisenv
-
-from grass.pydispatch.signal import Signal
 
 from grass.grassdb.manage import split_mapset_path
 from grass.grassdb.checks import (
@@ -44,7 +38,6 @@
     is_fallback_session,
     is_first_time_user,
 )
->>>>>>> 2312a5da
 
 
 class DataCatalog(wx.Panel):
