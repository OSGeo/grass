"""
@package datacatalog.infomanager

@brief Class for managing info messages
in Data Catalog

Classes:
- infomanager::DataCatalogInfoManager

(C) 2020 by the GRASS Development Team

This program is free software under the GNU General Public License
(>=v2). Read the file COPYING that comes with GRASS for details.

@author Linda Kladivova
@author Anna Petrasova <kratochanna gmail.com>
@author Vaclav Petras <wenzeslaus gmail.com>
"""

import wx

from grass.script import gisenv
from grass.grassdb.checks import get_mapset_owner


class DataCatalogInfoManager:
    """Manager for all things related to info bar in Data Catalog"""

    def __init__(self, infobar, giface):
        self.infoBar = infobar
        self._giface = giface

    def ShowDataStructureInfo(self, onCreateLocationHandler):
        """Show info about the data hierarchy focused on the first-time user"""
        buttons = [
<<<<<<< HEAD
            ("Create new Location", onCreateLocationHandler),
            ("Learn More", self._onLearnMore),
=======
            (_("Create new Location"), onCreateLocationHandler),
            (_("Learn more"), self._onLearnMore),
>>>>>>> 2312a5da
        ]
        message = _(
            "GRASS GIS helps you organize your data using Locations (projects) "
            "which contain Mapsets (subprojects). All data in one Location is "
            "in the same coordinate reference system (CRS).\n\n"
            "You are currently in Mapset PERMANENT in default Location {loc} "
            "which uses WGS 84 (EPSG:4326). "
            "Consider creating a new Location with a CRS "
            "specific to your area. You can do it now or anytime later from "
            "the toolbar above."
        ).format(loc=gisenv()["LOCATION_NAME"])
        self.infoBar.ShowMessage(message, wx.ICON_INFORMATION, buttons)

    def ShowImportDataInfo(self, OnImportOgrLayersHandler, OnImportGdalLayersHandler):
        """Show info about the data import focused on the first-time user"""
        buttons = [
<<<<<<< HEAD
            ("Import vector data", OnImportOgrLayersHandler),
            ("Import raster data", OnImportGdalLayersHandler),
=======
            (_("Import vector data"), OnImportOgrLayersHandler),
            (_("Import raster data"), OnImportGdalLayersHandler),
>>>>>>> 2312a5da
        ]
        message = _(
            "You have successfully created a new Location {loc}. "
            "Currently you are in its PERMANENT Mapset which is used for "
            "storing your base maps to make them readily available in other "
            "Mapsets. You can create new Mapsets for different tasks by right "
            "clicking on the Location name.\n\n"
            "To import data, go to the toolbar above or use the buttons below."
        ).format(loc=gisenv()["LOCATION_NAME"])
<<<<<<< HEAD
        self.infoBar.ShowMessage(message, wx.ICON_INFORMATION, buttons)

    def ShowLazyLoadingOn(self, setLazyLoadingOnHandler, doNotAskHandler):
        """Show info about lazy loading"""
        message = _(
            "Loading of Data catalog content took rather long. "
            "To prevent delay, you can enable loading of current mapset only. "
            "You can change that later in GUI Settings, General tab."
        )
        buttons = [
            (_("Enable loading current mapset only"), setLazyLoadingOnHandler),
            (_("No change, don't ask me again"), doNotAskHandler),
        ]
=======
>>>>>>> 2312a5da
        self.infoBar.ShowMessage(message, wx.ICON_INFORMATION, buttons)

    def ShowFallbackSessionInfo(self, reason_id):
        """Show info when last used mapset is not usable"""
        string = self._text_from_reason_id(reason_id)
        message = _(
            "{string} GRASS GIS has started in a temporary Location. "
            "To continue, use Data Catalog below to switch to a different Location."
        ).format(
            string=string,
        )
        self.infoBar.ShowMessage(message, wx.ICON_INFORMATION)

    def ShowLockedMapsetInfo(self, OnSwitchMapsetHandler):
        """Show info when last used mapset is locked"""
        last_used_mapset_path = gisenv()["LAST_MAPSET_PATH"]
        buttons = [(_("Switch to last used mapset"), OnSwitchMapsetHandler)]
        message = _(
            "Last used mapset in path '{mapsetpath}' is currently in use. "
            "GRASS GIS has started in a temporary Location. "
            "To continue, use Data Catalog below to switch to a different Location "
            "or remove lock file and switch to the last used mapset."
        ).format(mapsetpath=last_used_mapset_path)
        self.infoBar.ShowMessage(message, wx.ICON_INFORMATION, buttons)

    def _text_from_reason_id(self, reason_id):
        """ Get string for infobar message based on the reason."""
        last_used_mapset_path = gisenv()["LAST_MAPSET_PATH"]
        reason = None
        if reason_id == "non-existent":
            reason = _(
                "Last used mapset in path '{mapsetpath}' does not exist."
            ).format(mapsetpath=last_used_mapset_path)
        elif reason_id == "invalid":
            reason = _("Last used mapset in path '{mapsetpath}' is invalid.").format(
                mapsetpath=last_used_mapset_path
            )
        elif reason_id == "different-owner":
            owner = get_mapset_owner(last_used_mapset_path)
            reason = _(
                "Last used mapset in path '{mapsetpath}' has different owner {owner}."
            ).format(owner=owner, mapsetpath=last_used_mapset_path)
        return reason

    def _onLearnMore(self, event):
        self._giface.Help(entry="grass_database")<|MERGE_RESOLUTION|>--- conflicted
+++ resolved
@@ -33,13 +33,8 @@
     def ShowDataStructureInfo(self, onCreateLocationHandler):
         """Show info about the data hierarchy focused on the first-time user"""
         buttons = [
-<<<<<<< HEAD
-            ("Create new Location", onCreateLocationHandler),
-            ("Learn More", self._onLearnMore),
-=======
             (_("Create new Location"), onCreateLocationHandler),
             (_("Learn more"), self._onLearnMore),
->>>>>>> 2312a5da
         ]
         message = _(
             "GRASS GIS helps you organize your data using Locations (projects) "
@@ -56,13 +51,8 @@
     def ShowImportDataInfo(self, OnImportOgrLayersHandler, OnImportGdalLayersHandler):
         """Show info about the data import focused on the first-time user"""
         buttons = [
-<<<<<<< HEAD
-            ("Import vector data", OnImportOgrLayersHandler),
-            ("Import raster data", OnImportGdalLayersHandler),
-=======
             (_("Import vector data"), OnImportOgrLayersHandler),
             (_("Import raster data"), OnImportGdalLayersHandler),
->>>>>>> 2312a5da
         ]
         message = _(
             "You have successfully created a new Location {loc}. "
@@ -72,7 +62,6 @@
             "clicking on the Location name.\n\n"
             "To import data, go to the toolbar above or use the buttons below."
         ).format(loc=gisenv()["LOCATION_NAME"])
-<<<<<<< HEAD
         self.infoBar.ShowMessage(message, wx.ICON_INFORMATION, buttons)
 
     def ShowLazyLoadingOn(self, setLazyLoadingOnHandler, doNotAskHandler):
@@ -86,8 +75,6 @@
             (_("Enable loading current mapset only"), setLazyLoadingOnHandler),
             (_("No change, don't ask me again"), doNotAskHandler),
         ]
-=======
->>>>>>> 2312a5da
         self.infoBar.ShowMessage(message, wx.ICON_INFORMATION, buttons)
 
     def ShowFallbackSessionInfo(self, reason_id):
