"""
@package datacatalog::tree

@brief Data catalog tree classes

Classes:
 - datacatalog::NameEntryDialog
 - datacatalog::DataCatalogNode
 - datacatalog::DataCatalogTree

(C) 2014-2018 by Tereza Fiedlerova, and the GRASS Development Team

This program is free software under the GNU General Public
License (>=v2). Read the file COPYING that comes with GRASS
for details.

@author Tereza Fiedlerova
@author Anna Petrasova (kratochanna gmail com)
@author Linda Kladivova (l.kladivova@seznam.cz)
"""

import os
import re
import copy
from multiprocessing import Process, Queue, cpu_count
import subprocess

import wx

from core.gcmd import RunCommand, GError, GMessage
from core.utils import GetListOfLocations
from core.debug import Debug
from core.gthread import gThread
from core.watchdog import (
    EVT_UPDATE_MAPSET,
    EVT_CURRENT_MAPSET_CHANGED,
    MapsetWatchdog,
    watchdog_used,
)
from gui_core.dialogs import TextEntryDialog
from core.giface import StandaloneGrassInterface
from core.treemodel import TreeModel, DictFilterNode
from gui_core.treeview import TreeView
from gui_core.wrap import Menu
from datacatalog.dialogs import CatalogReprojectionDialog
from icons.icon import MetaIcon
from core.settings import UserSettings
from startup.guiutils import (
    create_mapset_interactively,
    create_location_interactively,
    rename_mapset_interactively,
    rename_location_interactively,
    delete_mapsets_interactively,
    delete_locations_interactively,
    download_location_interactively,
    delete_grassdb_interactively,
    can_switch_mapset_interactive,
    switch_mapset_interactively,
    get_reason_mapset_not_removable,
    get_reasons_location_not_removable,
    get_mapset_name_invalid_reason,
    get_location_name_invalid_reason,
)
from grass.grassdb.manage import rename_mapset, rename_location

from grass.pydispatch.signal import Signal

import grass.script as gs
from grass.script import gisenv
from grass.grassdb.data import map_exists
from grass.grassdb.checks import (
    get_mapset_owner,
    is_mapset_locked,
    is_different_mapset_owner,
    is_first_time_user,
)
from grass.exceptions import CalledModuleError


def getLocationTree(gisdbase, location, queue, mapsets=None, lazy=False):
    """Creates dictionary with mapsets, elements, layers for given location.
    Returns tuple with the dictionary and error (or None)"""
    tmp_gisrc_file, env = gs.create_environment(gisdbase, location, "PERMANENT")
    env["GRASS_SKIP_MAPSET_OWNER_CHECK"] = "1"

    maps_dict = {}
    elements = ["raster", "raster_3d", "vector"]
    try:
        if not mapsets:
            mapsets = gs.read_command(
                "g.mapsets", flags="l", separator="comma", quiet=True, env=env
            ).strip()
    except CalledModuleError:
        queue.put(
            (
                maps_dict,
                _("Failed to read mapsets from project <{l}>.").format(l=location),
            )
        )
        gs.try_remove(tmp_gisrc_file)
        return
    else:
        mapsets = mapsets.split(",")
        Debug.msg(4, "Project <{0}>: {1} mapsets found".format(location, len(mapsets)))
        for each in mapsets:
            maps_dict[each] = []
    if lazy:
        queue.put((maps_dict, None))
        return
    try:
        maplist = gs.read_command(
            "g.list",
            flags="mt",
            type=elements,
            mapset=",".join(mapsets),
            quiet=True,
            env=env,
        ).strip()
    except CalledModuleError:
        queue.put(
            (
                maps_dict,
                _("Failed to read maps from project <{l}>.").format(l=location),
            )
        )
        gs.try_remove(tmp_gisrc_file)
        return
    else:
        # fill dictionary
        listOfMaps = maplist.splitlines()
        Debug.msg(4, "Project <{0}>: {1} maps found".format(location, len(listOfMaps)))
        for each in listOfMaps:
<<<<<<< HEAD
            ltype, wholename = each.split('/')
            name, mapset = wholename.split('@')
            if ltype == 'vector':
                p = gscript.pipe_command(
                    'v.info', flags='t', map=wholename, layer=1,
                    stdout=subprocess.PIPE, stderr=subprocess.PIPE, env=env)
                stdout, stderr = p.communicate()
                stdout = gscript.decode(stdout)
                stderr = gscript.decode(stderr)

                if not stderr:
                    map_info = dict(
                        [
                            (kv.split('=')) for kv in stdout.split('\n')
                            if kv
                        ]
                    )
                    if map_info and int(map_info['map3d']):
                        maps_dict[mapset].append(
                            {'name': name, 'type': 'vector_3d'},
                        )
                    elif map_info:
                        maps_dict[mapset].append(
                            {'name': name, 'type': 'vector'},
                        )
                # Vector map layer is stored in the db
                elif 'Connection refused' in stderr:
                    maps_dict[mapset].append(
                        {'name': name, 'type': 'vector_db_disconnect'},
                    )
                # Link external vector map layer
                elif 'Unable to open OGR data source' in stderr:
                    maps_dict[mapset].append(
                        {'name': name, 'type': 'vector_link_without_src'},
                    )
                else:
                    maps_dict[mapset].append({'name': name, 'type': ltype})
            else:
                maps_dict[mapset].append({'name': name, 'type': ltype})
=======
            ltype, wholename = each.split("/")
            name, mapset = wholename.split("@", maxsplit=1)
            maps_dict[mapset].append({"name": name, "type": ltype})
>>>>>>> 362bee3a

    queue.put((maps_dict, None))
    gs.try_remove(tmp_gisrc_file)


class NameEntryDialog(TextEntryDialog):
    def __init__(self, element, mapset, env, **kwargs):
        TextEntryDialog.__init__(self, **kwargs)
        self._element = element
        self._mapset = mapset
        self._env = env
        id_OK = self.GetAffirmativeId()
        self.Bind(wx.EVT_BUTTON, self.OnOK, self.FindWindowById(id_OK))

    def OnOK(self, event):
        new = self.GetValue()
        if not new:
            return
        if map_exists(new, self._element, env=self._env, mapset=self._mapset):
            dlg = wx.MessageDialog(
                self,
                message=_(
                    "Map of type {elem} <{name}> already exists in mapset <{mapset}>. "
                    "Do you want to overwrite it?"
                ).format(elem=self._element, name=new, mapset=self._mapset),
                caption=_("Overwrite?"),
                style=wx.YES_NO,
            )
            if dlg.ShowModal() == wx.ID_YES:
                dlg.Destroy()
                self._env["GRASS_OVERWRITE"] = "1"
                self.EndModal(wx.ID_OK)
            else:
                dlg.Destroy()
                return
        else:
            self.EndModal(wx.ID_OK)


class DataCatalogNode(DictFilterNode):
    """Node representing item in datacatalog."""

    def __init__(self, data=None):
        super().__init__(data=data)

    @property
    def label(self):
        data = self.data
        if data["type"] == "mapset":
            owner = data["owner"] or _("name unknown")
            if data["current"]:
                return _("{name}  (current)").format(**data)
            if data["is_different_owner"] and data["lock"]:
                return _("{name}  (in use, owner: {owner})").format(
                    name=data["name"], owner=owner
                )
            if data["lock"]:
                return _("{name}  (in use)").format(**data)
            if data["is_different_owner"]:
                return _("{name}  (owner: {owner})").format(
                    name=data["name"], owner=owner
                )

        return _("{name}").format(**data)


class DataCatalogTree(TreeView):
    """Tree structure visualizing and managing grass database.
    Uses virtual tree and model defined in core/treemodel.py.

    When changes to data are initiated from inside, the model
    and the tree are not changed directly, rather a grassdbChanged
    signal needs to be emitted and the handler of the signal
    takes care of the refresh. At the same time, watchdog (if installed)
    monitors changes in current mapset and refreshes the tree.
    """

    def __init__(
        self,
        parent,
        model=None,
        giface=None,
        style=wx.TR_HIDE_ROOT
        | wx.TR_EDIT_LABELS
        | wx.TR_LINES_AT_ROOT
        | wx.TR_HAS_BUTTONS
        | wx.TR_FULL_ROW_HIGHLIGHT
        | wx.TR_MULTIPLE,
    ):
        """Location Map Tree constructor."""
        self._model = TreeModel(DataCatalogNode)
        self._orig_model = self._model
        super().__init__(parent=parent, model=self._model, id=wx.ID_ANY, style=style)

        self._giface = giface
        self._restricted = True
        self.vector = [
            'vector', 'vector_3d', 'vector_db_disconnect',
            'vector_link_without_src',
        ]

        self.showNotification = Signal("Tree.showNotification")
        self.showImportDataInfo = Signal("Tree.showImportDataInfo")
        self.loadingDone = Signal("Tree.loadingDone")
        self.parent = parent
        self.contextMenu.connect(self.OnRightClick)
        self.itemActivated.connect(self.OnDoubleClick)
<<<<<<< HEAD
        self._iconTypes = ['grassdb', 'location', 'mapset', 'raster',
                           'raster_3d', *self.vector]
=======
        self._giface.currentMapsetChanged.connect(self.UpdateAfterMapsetChanged)
        self._giface.grassdbChanged.connect(self._updateAfterGrassdbChanged)
        self._iconTypes = [
            "grassdb",
            "location",
            "mapset",
            "raster",
            "vector",
            "raster_3d",
        ]
>>>>>>> 362bee3a
        self._initImages()
        self.thread = gThread()

        self._resetSelectVariables()
        self._resetCopyVariables()
        self.current_grassdb_node = None
        self.current_location_node = None
        self.current_mapset_node = None
        self.UpdateCurrentDbLocationMapsetNode()
        self._lastWatchdogUpdate = gs.clock()
        self._updateMapsetWhenIdle = None

        #  mapset watchdog
        self._mapset_watchdog = MapsetWatchdog(
            elements_dirs=(
                ("raster", "cell"),
                ("vector", "vector"),
                ("raster_3d", "grid3"),
            ),
            evt_handler=self,
            giface=self._giface,
        )
        # Get databases from settings
        # add current to settings if it's not included
        self.grassdatabases = self._getValidSavedGrassDBs()
        currentDB = gisenv()["GISDBASE"]
        if currentDB not in self.grassdatabases:
            self.grassdatabases.append(currentDB)
            self._saveGrassDBs()

        self.beginDrag = Signal("DataCatalogTree.beginDrag")
        self.endDrag = Signal("DataCatalogTree.endDrag")
        self.startEdit = Signal("DataCatalogTree.startEdit")
        self.endEdit = Signal("DataCatalogTree.endEdit")

        self.Bind(
            wx.EVT_TREE_BEGIN_DRAG,
            lambda evt: self._emitSignal(evt.GetItem(), self.beginDrag, event=evt),
        )
        self.Bind(
            wx.EVT_TREE_END_DRAG,
            lambda evt: self._emitSignal(evt.GetItem(), self.endDrag, event=evt),
        )
        self.beginDrag.connect(self.OnBeginDrag)
        self.endDrag.connect(self.OnEndDrag)

        self.Bind(
            wx.EVT_TREE_BEGIN_LABEL_EDIT,
            lambda evt: self._emitSignal(evt.GetItem(), self.startEdit, event=evt),
        )
        self.Bind(
            wx.EVT_TREE_END_LABEL_EDIT,
            lambda evt: self._emitSignal(evt.GetItem(), self.endEdit, event=evt),
        )
        self.startEdit.connect(self.OnStartEditLabel)
        self.endEdit.connect(self.OnEditLabel)
        self.Bind(
            EVT_UPDATE_MAPSET, lambda evt: self._onWatchdogMapsetReload(evt.src_path)
        )
        self.Bind(wx.EVT_IDLE, self._onUpdateMapsetWhenIdle)
        self.Bind(
            EVT_CURRENT_MAPSET_CHANGED, lambda evt: self._updateAfterMapsetChanged()
        )

    def _resetSelectVariables(self):
        """Reset variables related to item selection."""
        self.selected_grassdb = []
        self.selected_layer = []
        self.selected_mapset = []
        self.selected_location = []
        self.mixed = False

    def _resetCopyVariables(self):
        """Reset copy related variables."""
        self.copy_mode = False
        self.copy_layer = None
        self.copy_mapset = None
        self.copy_location = None
        self.copy_grassdb = None

    def _useLazyLoading(self):
        settings = UserSettings.Get(group="datacatalog")
        # workaround defining new settings in datacatalog group
        # force writing new settings in the wx.json file during start
        # can be removed later on
        if "lazyLoading" not in settings:
            lazySettings = UserSettings.Get(
                group="datacatalog", key="lazyLoading", settings_type="default"
            )
            # update local settings
            for subkey, value in lazySettings.items():
                UserSettings.Append(
                    UserSettings.userSettings,
                    group="datacatalog",
                    key="lazyLoading",
                    subkey=subkey,
                    value=value,
                    overwrite=False,
                )
            # update settings file
            jsonSettings = {}
            UserSettings.ReadSettingsFile(settings=jsonSettings)
            jsonSettings["datacatalog"]["lazyLoading"] = lazySettings
            UserSettings.SaveToFile(jsonSettings)
        return UserSettings.Get(
            group="datacatalog", key="lazyLoading", subkey="enabled"
        )

    def _getValidSavedGrassDBs(self):
        """Returns list of GRASS databases from settings.
        Returns only existing directories."""
        dbs = UserSettings.Get(
            group="datacatalog", key="grassdbs", subkey="listAsString"
        )
        return [db for db in dbs.split(",") if os.path.isdir(db)]

    def _saveGrassDBs(self):
        """Save current grass dbs in tree to settings"""
        UserSettings.Set(
            group="datacatalog",
            key="grassdbs",
            subkey="listAsString",
            value=",".join(self.grassdatabases),
        )
        grassdbSettings = {}
        UserSettings.ReadSettingsFile(settings=grassdbSettings)
        if "datacatalog" not in grassdbSettings:
            grassdbSettings["datacatalog"] = UserSettings.Get(group="datacatalog")
        # update only dbs
        grassdbSettings["datacatalog"]["grassdbs"] = UserSettings.Get(
            group="datacatalog", key="grassdbs"
        )
        UserSettings.SaveToFile(grassdbSettings)

    def _reloadMapsetNode(self, mapset_node):
        """Recursively reload the model of a specific mapset node"""
        if mapset_node.children:
            del mapset_node.children[:]

        q = Queue()
        p = Process(
            target=getLocationTree,
            args=(
                mapset_node.parent.parent.data["name"],
                mapset_node.parent.data["name"],
                q,
                mapset_node.data["name"],
            ),
        )
        p.start()
        maps, error = q.get()
        self._populateMapsetItem(mapset_node, maps[mapset_node.data["name"]])
        self._orig_model = copy.deepcopy(self._model)
        return error

    def _reloadLocationNode(self, location_node):
        """Recursively reload the model of a specific location node"""
        if location_node.children:
            del location_node.children[:]

        q = Queue()
        p = Process(
            target=getLocationTree,
            args=(
                location_node.parent.data["name"],
                location_node.data["name"],
                q,
                None,
            ),
        )
        p.start()
        maps, error = q.get()

        for mapset in maps:
            mapset_path = os.path.join(
                location_node.parent.data["name"], location_node.data["name"], mapset
            )

            mapset_node = self._model.AppendNode(
                parent=location_node,
                data={
                    "type": "mapset",
                    "name": mapset,
                    "current": False,
                    "lock": is_mapset_locked(mapset_path),
                    "is_different_owner": is_different_mapset_owner(mapset_path),
                    "owner": get_mapset_owner(mapset_path),
                },
            )
            self._populateMapsetItem(mapset_node, maps[mapset])
        self._model.SortChildren(location_node)
        self._orig_model = copy.deepcopy(self._model)
        return error

    def _lazyReloadGrassDBNode(self, grassdb_node):
        genv = gisenv()
        if grassdb_node.children:
            del grassdb_node.children[:]
        all_location_nodes = []
        errors = []
        current_mapset_node = None
        locations = GetListOfLocations(grassdb_node.data["name"])
        for location in locations:
            loc_node = self._model.AppendNode(
                parent=grassdb_node, data={"type": "location", "name": location}
            )
            all_location_nodes.append(loc_node)
            q = Queue()
            getLocationTree(grassdb_node.data["name"], location, q, lazy=True)
            maps, error = q.get()
            if error:
                errors.append(error)
            for key in sorted(maps.keys()):
                mapset_path = os.path.join(
                    loc_node.parent.data["name"], loc_node.data["name"], key
                )
                mapset_node = self._model.AppendNode(
                    parent=loc_node,
                    data={
                        "type": "mapset",
                        "name": key,
                        "lock": is_mapset_locked(mapset_path),
                        "current": False,
                        "is_different_owner": is_different_mapset_owner(mapset_path),
                        "owner": get_mapset_owner(mapset_path),
                    },
                )
                if (
                    grassdb_node.data["name"] == genv["GISDBASE"]
                    and location == genv["LOCATION_NAME"]
                    and key == genv["MAPSET"]
                ):
                    current_mapset_node = mapset_node
        if current_mapset_node:
            self._reloadMapsetNode(current_mapset_node)
        for node in all_location_nodes:
            self._model.SortChildren(node)
        self._model.SortChildren(grassdb_node)
        self._orig_model = copy.deepcopy(self._model)
        return errors

    def _reloadGrassDBNode(self, grassdb_node):
        """Recursively reload the model of a specific grassdb node.
        Runs reloading locations in parallel."""
        if grassdb_node.children:
            del grassdb_node.children[:]
        locations = GetListOfLocations(grassdb_node.data["name"])

        loc_count = proc_count = 0
        queue_list = []
        proc_list = []
        loc_list = []
        try:
            nprocs = max(1, cpu_count() - 1)
        except NotImplementedError:
            nprocs = 1

        results = {}
        errors = []
        location_nodes = []
        all_location_nodes = []
        nlocations = len(locations)
        for location in locations:
            results[location] = {}
            varloc = self._model.AppendNode(
                parent=grassdb_node, data={"type": "location", "name": location}
            )
            location_nodes.append(varloc)
            all_location_nodes.append(varloc)
            loc_count += 1

            Debug.msg(
                3,
                "Scanning project <{0}> ({1}/{2})".format(
                    location, loc_count, nlocations
                ),
            )

            q = Queue()
            p = Process(
                target=getLocationTree, args=(grassdb_node.data["name"], location, q)
            )
            p.start()

            queue_list.append(q)
            proc_list.append(p)
            loc_list.append(location)

            proc_count += 1
            # Wait for all running processes
            if proc_count == nprocs or loc_count == nlocations:
                Debug.msg(4, "Process subresults")
                for i in range(len(loc_list)):
                    maps, error = queue_list[i].get()
                    proc_list[i].join()
                    if error:
                        errors.append(error)

                    for key in sorted(maps.keys()):
                        mapset_path = os.path.join(
                            location_nodes[i].parent.data["name"],
                            location_nodes[i].data["name"],
                            key,
                        )
                        mapset_node = self._model.AppendNode(
                            parent=location_nodes[i],
                            data={
                                "type": "mapset",
                                "name": key,
                                "lock": is_mapset_locked(mapset_path),
                                "current": False,
                                "is_different_owner": is_different_mapset_owner(
                                    mapset_path
                                ),
                                "owner": get_mapset_owner(mapset_path),
                            },
                        )
                        self._populateMapsetItem(mapset_node, maps[key])

                proc_count = 0
                proc_list = []
                queue_list = []
                loc_list = []
                location_nodes = []

        for node in all_location_nodes:
            self._model.SortChildren(node)
        self._model.SortChildren(grassdb_node)
        self._orig_model = copy.deepcopy(self._model)
        return errors

    def _reloadTreeItems(self, full=False):
        """Updates grass databases, locations, mapsets and layers in the tree.

        It runs in thread, so it should not directly interact with GUI.
        In case of any errors it returns the errors as a list of strings, otherwise
        None.

        Option full=True forces full reload, full=False will behave based on user
        settings.
        """
        errors = []
        for grassdatabase in self.grassdatabases:
            grassdb_nodes = self._model.SearchNodes(name=grassdatabase, type="grassdb")
            if not grassdb_nodes:
                grassdb_node = self._model.AppendNode(
                    parent=self._model.root,
                    data={"type": "grassdb", "name": grassdatabase},
                )
            else:
                grassdb_node = grassdb_nodes[0]
            if full or not self._useLazyLoading():
                error = self._reloadGrassDBNode(grassdb_node)
            else:
                error = self._lazyReloadGrassDBNode(grassdb_node)
            if error:
                errors += error

        if errors:
            return errors
        return None

    def _onUpdateMapsetWhenIdle(self, event):
        """When idle, check if current mapset should be reloaded
        because there are skipped update events."""
        if self._updateMapsetWhenIdle:
            self._lastWatchdogUpdate = 0
            self._onWatchdogMapsetReload(self._updateMapsetWhenIdle)
            self._updateMapsetWhenIdle = None

    def _onWatchdogMapsetReload(self, event_path):
        """Reload mapset node associated with watchdog event.
        Check if events come to quickly and skip them."""
        time = gs.clock()
        time_diff = time - self._lastWatchdogUpdate
        self._lastWatchdogUpdate = time
        if (time_diff) < 0.5:
            self._updateMapsetWhenIdle = event_path
            return
        mapset_path = os.path.dirname(os.path.dirname(os.path.abspath(event_path)))
        location_path = os.path.dirname(os.path.abspath(mapset_path))
        db = os.path.dirname(os.path.abspath(location_path))
        node = self.GetDbNode(
            grassdb=db,
            location=os.path.basename(location_path),
            mapset=os.path.basename(mapset_path),
        )
        if node:
            self._reloadMapsetNode(node)
            self.RefreshNode(node, recursive=True)

    def UpdateAfterMapsetChanged(self):
        """Wrapper around updating function called
        after mapset was changed, as a handler of signal.
        If watchdog is active, updating is skipped here
        to avoid double updating.
        """
        if not watchdog_used:
            self._updateAfterMapsetChanged()

    def GetDbNode(self, grassdb, location=None, mapset=None, map=None, map_type=None):
        """Returns node representing db/location/mapset/map or None if not found."""
        grassdb_nodes = self._model.SearchNodes(name=grassdb, type="grassdb")
        if grassdb_nodes:
            if not location:
                return grassdb_nodes[0]
            location_nodes = self._model.SearchNodes(
                parent=grassdb_nodes[0], name=location, type="location"
            )
            if location_nodes:
                if not mapset:
                    return location_nodes[0]
                mapset_nodes = self._model.SearchNodes(
                    parent=location_nodes[0], name=mapset, type="mapset"
                )
                if mapset_nodes:
                    if not map:
                        return mapset_nodes[0]
                    map_nodes = self._model.SearchNodes(
                        parent=mapset_nodes[0], name=map, type=map_type
                    )
                    if map_nodes:
                        return map_nodes[0]
        return None

    def _renameNode(self, node, name):
        """Rename node (map, mapset, location), sort and refresh.
        Should be called after actual renaming of a map, mapset, location."""
        node.data["name"] = name
        self._model.SortChildren(node.parent)
        self.RefreshNode(node.parent, recursive=True)

    def UpdateCurrentDbLocationMapsetNode(self):
        """Update variables storing current mapset/location/grassdb node.
        Updates associated mapset node data ('lock' and 'current').
        """

        def is_current_mapset_node_locked():
            mapset_path = os.path.join(
                self.current_grassdb_node.data["name"],
                self.current_location_node.data["name"],
                self.current_mapset_node.data["name"],
            )
            return is_mapset_locked(mapset_path)

        if self.current_mapset_node:
            self.current_mapset_node.data["current"] = False
            self.current_mapset_node.data["lock"] = is_current_mapset_node_locked()

        (
            self.current_grassdb_node,
            self.current_location_node,
            self.current_mapset_node,
        ) = self.GetCurrentDbLocationMapsetNode()

        if self.current_mapset_node:
            self.current_mapset_node.data["current"] = True
            self.current_mapset_node.data["lock"] = is_current_mapset_node_locked()

    def ReloadTreeItems(self, full=False):
        """Reload dbs, locations, mapsets and layers in the tree."""
        self.busy = wx.BusyCursor()
        if full or not self._useLazyLoading():
            self._quickLoading()
        self.thread.Run(
            callable=self._reloadTreeItems, full=full, ondone=self._loadItemsDone
        )

    def _quickLoading(self):
        """Quick loading of locations to show
        something when loading for the first time"""
        if self._model.root.children:
            return
        gisenv = gs.gisenv()
        for grassdatabase in self.grassdatabases:
            grassdb_node = self._model.AppendNode(
                parent=self._model.root, data={"type": "grassdb", "name": grassdatabase}
            )
            for location in GetListOfLocations(grassdatabase):
                self._model.AppendNode(
                    parent=grassdb_node, data={"type": "location", "name": location}
                )
            self.RefreshItems()
            if grassdatabase == gisenv["GISDBASE"]:
                self.ExpandNode(grassdb_node, recursive=False)

    def _loadItemsDone(self, event):
        Debug.msg(1, "Tree filled")
        del self.busy
        if event.ret is not None:
            self._giface.WriteWarning("\n".join(event.ret))
        self.UpdateCurrentDbLocationMapsetNode()
        self._mapset_watchdog.ScheduleWatchCurrentMapset()
        self.RefreshItems()
        self.ExpandCurrentMapset()
        self.loadingDone.emit()

    def ReloadCurrentMapset(self):
        """Reload current mapset tree only."""
        self.UpdateCurrentDbLocationMapsetNode()
        if (
            not self.current_grassdb_node
            or not self.current_location_node
            or not self.current_mapset_node
        ):
            return

        self._reloadMapsetNode(self.current_mapset_node)
        self.RefreshNode(self.current_mapset_node, recursive=True)

    def _populateMapsetItem(self, mapset_node, data):
        for item in data:
            self._model.AppendNode(parent=mapset_node, data=dict(**item))
        self._model.SortChildren(mapset_node)

    def _initImages(self):
        bmpsize = (16, 16)
        icons = {
<<<<<<< HEAD
            'grassdb': MetaIcon(img='grassdb').GetBitmap(bmpsize),
            'location': MetaIcon(img='location').GetBitmap(bmpsize),
            'mapset': MetaIcon(img='mapset').GetBitmap(bmpsize),
            'raster': MetaIcon(img='raster').GetBitmap(bmpsize),
            'vector': MetaIcon(img='vector').GetBitmap(bmpsize),
            'raster_3d': MetaIcon(img='raster3d').GetBitmap(bmpsize),
            'vector_3d': MetaIcon(img='vector3d').GetBitmap(bmpsize),
            'vector_db_disconnect': MetaIcon(
                img='vector_db_disconnect').GetBitmap(bmpsize),
            'vector_link_without_src': MetaIcon(
                img='vector_link_without_src').GetBitmap(bmpsize),
=======
            "grassdb": MetaIcon(img="grassdb").GetBitmap(bmpsize),
            "location": MetaIcon(img="location").GetBitmap(bmpsize),
            "mapset": MetaIcon(img="mapset").GetBitmap(bmpsize),
            "raster": MetaIcon(img="raster").GetBitmap(bmpsize),
            "vector": MetaIcon(img="vector").GetBitmap(bmpsize),
            "raster_3d": MetaIcon(img="raster3d").GetBitmap(bmpsize),
>>>>>>> 362bee3a
        }
        il = wx.ImageList(bmpsize[0], bmpsize[1], mask=False)
        for each in self._iconTypes:
            il.Add(icons[each])
        self.AssignImageList(il)

    def GetControl(self):
        """Returns control itself."""
        return self

    def DefineItems(self, selected):
        """Set selected items."""
        self._resetSelectVariables()
        mixed = []
        for item in selected:
<<<<<<< HEAD
            type = item.data['type']
            if type in ('raster', 'raster_3d', *self.vector):
=======
            type = item.data["type"]
            if type in {"raster", "raster_3d", "vector"}:
>>>>>>> 362bee3a
                self.selected_layer.append(item)
                self.selected_mapset.append(item.parent)
                self.selected_location.append(item.parent.parent)
                self.selected_grassdb.append(item.parent.parent.parent)
                mixed.append("layer")
            elif type == "mapset":
                self.selected_layer.append(None)
                self.selected_mapset.append(item)
                self.selected_location.append(item.parent)
                self.selected_grassdb.append(item.parent.parent)
                mixed.append("mapset")
            elif type == "location":
                self.selected_layer.append(None)
                self.selected_mapset.append(None)
                self.selected_location.append(item)
                self.selected_grassdb.append(item.parent)
                mixed.append("location")
            elif type == "grassdb":
                self.selected_layer.append(None)
                self.selected_mapset.append(None)
                self.selected_location.append(None)
                self.selected_grassdb.append(item)
                mixed.append("grassdb")
        self.mixed = False
        if len(set(mixed)) > 1:
            self.mixed = True

    def OnSelChanged(self, event):
        self.selected_layer = None

    def OnRightClick(self, node):
        """Display popup menu."""
        self.DefineItems(self.GetSelected())
        if self.mixed:
            self._popupMenuEmpty()
            return

        if not self.selected_layer:
            self._popupMenuEmpty()
        elif self.selected_layer[0]:
            self._popupMenuLayer()
        elif self.selected_mapset[0] and len(self.selected_mapset) == 1:
            self._popupMenuMapset()
        elif (
            self.selected_location[0]
            and not self.selected_mapset[0]
            and len(self.selected_location) == 1
        ):
            self._popupMenuLocation()
        elif (
            self.selected_grassdb[0]
            and not self.selected_location[0]
            and len(self.selected_grassdb) == 1
        ):
            self._popupMenuGrassDb()
        elif len(self.selected_grassdb) > 1 and not self.selected_location[0]:
            self._popupMenuEmpty()
        elif len(self.selected_location) > 1 and not self.selected_mapset[0]:
            self._popupMenuMultipleLocations()
        elif len(self.selected_mapset) > 1:
            self._popupMenuMultipleMapsets()
        else:
            self._popupMenuEmpty()

    def OnDoubleClick(self, node):
        """Double click on item/node.

        Display selected layer if node is a map layer otherwise
        expand/collapse node.
        """
        if not isinstance(self._giface, StandaloneGrassInterface):
            self.DefineItems([node])
            selected_layer = self.selected_layer[0]
            selected_mapset = self.selected_mapset[0]
            selected_loc = self.selected_location[0]
            selected_db = self.selected_grassdb[0]

            if selected_layer is not None:
                genv = gisenv()

                # Check if the layer is in different location
                if selected_loc.data["name"] != genv["LOCATION_NAME"]:
                    dlg = wx.MessageDialog(
                        parent=self,
                        message=_(
                            "Map <{map_name}@{map_mapset}> is not in the current "
                            "project. To be able to display it you need to switch to "
                            "<{map_location}> project. Note that if you switch there "
                            "all current Map Displays will be closed.\n\n"
                            "Do you want to switch anyway?"
                        ).format(
                            map_name=selected_layer.data["name"],
                            map_mapset=selected_mapset.data["name"],
                            map_location=selected_loc.data["name"],
                        ),
                        caption=_("Map in a different project"),
                        style=wx.YES_NO | wx.NO_DEFAULT | wx.ICON_QUESTION,
                    )
                    dlg.SetYesNoLabels("S&witch", "C&ancel")
                    if dlg.ShowModal() == wx.ID_YES:
                        if self.SwitchMapset(
                            selected_db.data["name"],
                            selected_loc.data["name"],
                            selected_mapset.data["name"],
                        ):
                            self.DisplayLayer()
                    dlg.Destroy()
                else:
                    self.DisplayLayer()
                    return

        if node.data["type"] == "mapset" and not node.children:
            self._reloadMapsetNode(node)
            self.RefreshNode(node, recursive=True)
        if node.data["type"] in {"mapset", "location", "grassdb"}:
            # expand/collapse location/mapset...
            if self.IsNodeExpanded(node):
                self.CollapseNode(node, recursive=False)
            else:
                self.ExpandNode(node, recursive=False)

    def ExpandCurrentLocation(self):
        """Expand current location"""
        location = gs.gisenv()["LOCATION_NAME"]
        item = self._model.SearchNodes(name=location, type="location")
        if item:
            self.Select(item[0], select=True)
            self.ExpandNode(item[0], recursive=False)
        else:
            Debug.msg(1, "Project <%s> not found" % location)

    def GetCurrentDbLocationMapsetNode(self):
        """Get current mapset node"""
        genv = gisenv()
        gisdbase = genv["GISDBASE"]
        location = genv["LOCATION_NAME"]
        mapset = genv["MAPSET"]

        grassdbItem = self._model.SearchNodes(name=gisdbase, type="grassdb")
        if not grassdbItem:
            return None, None, None

        locationItem = self._model.SearchNodes(
            parent=grassdbItem[0], name=location, type="location"
        )
        if not locationItem:
            return grassdbItem[0], None, None

        mapsetItem = self._model.SearchNodes(
            parent=locationItem[0], name=mapset, type="mapset"
        )
        if not mapsetItem:
            return grassdbItem[0], locationItem[0], None

        return grassdbItem[0], locationItem[0], mapsetItem[0]

    def OnGetItemImage(self, index, which=wx.TreeItemIcon_Normal, column=0):
        """Overridden method to return image for each item."""
        node = self._model.GetNodeByIndex(index)
        try:
            return self._iconTypes.index(node.data["type"])
        except ValueError:
            return 0

    def OnGetItemTextColour(self, index):
        """Overridden method to return colour for each item.
        Used to distinguish lock and ownership on mapsets."""
        node = self._model.GetNodeByIndex(index)
        if node.data["type"] == "mapset":
            if node.data["current"]:
                return wx.SystemSettings.GetColour(wx.SYS_COLOUR_WINDOWTEXT)
            if node.data["lock"] or node.data["is_different_owner"]:
                return wx.SystemSettings.GetColour(wx.SYS_COLOUR_GRAYTEXT)
        return wx.SystemSettings.GetColour(wx.SYS_COLOUR_WINDOWTEXT)

    def OnGetItemFont(self, index):
        """Overridden method to return font for each item.
        Used to highlight current db/loc/mapset."""
        node = self._model.GetNodeByIndex(index)
        font = self.GetFont()
        if node.data["type"] in {"grassdb", "location", "mapset"}:
            if node in {
                self.current_grassdb_node,
                self.current_location_node,
                self.current_mapset_node,
            }:
                font.SetWeight(wx.FONTWEIGHT_BOLD)
            else:
                font.SetWeight(wx.FONTWEIGHT_NORMAL)
        return font

    def ExpandCurrentMapset(self):
        """Expand current mapset"""
        if self.current_mapset_node:
            self.Select(self.current_mapset_node, select=True)
            self.ExpandNode(self.current_mapset_node, recursive=True)

    def SetRestriction(self, restrict):
        self._restricted = restrict

    def _runCommand(self, prog, **kwargs):
        cmdString = " ".join(gs.make_command(prog, **kwargs))
        ret = RunCommand(prog, parent=self, **kwargs)

        return ret, cmdString

    def OnMoveMap(self, event):
        """Move layer or mapset (just save it temporarily, copying is done by paste)"""
        self.copy_mode = False
        self.copy_layer = self.selected_layer[:]
        self.copy_mapset = self.selected_mapset[:]
        self.copy_location = self.selected_location[:]
        self.copy_grassdb = self.selected_grassdb[:]
        if len(self.copy_layer) > 1:
            label = _("{c} maps marked for moving.").format(c=len(self.selected_layer))
        else:
            label = _("Map <{layer}> marked for moving.").format(
                layer=self.copy_layer[0].data["name"]
            )
        self.showNotification.emit(message=label)

    def OnCopyMap(self, event):
        """Copy layer or mapset (just save it temporarily, copying is done by paste)"""
        self.copy_mode = True
        self.copy_layer = self.selected_layer[:]
        self.copy_mapset = self.selected_mapset[:]
        self.copy_location = self.selected_location[:]
        self.copy_grassdb = self.selected_grassdb[:]
        if len(self.copy_layer) > 1:
            label = _("{c} maps marked for copying.").format(c=len(self.selected_layer))
        else:
            label = _("Map <{layer}> marked for copying.").format(
                layer=self.copy_layer[0].data["name"]
            )
        self.showNotification.emit(message=label)

    def OnRenameMap(self, event):
        """Rename layer with dialog"""
        old_name = self.selected_layer[0].data["name"]
        gisrc, env = gs.create_environment(
            self.selected_grassdb[0].data["name"],
            self.selected_location[0].data["name"],
            self.selected_mapset[0].data["name"],
        )

        new_name = self._getNewMapName(
            _("New name"),
            _("Rename map"),
            old_name,
            env=env,
            mapset=self.selected_mapset[0].data["name"],
            element=self.selected_layer[0].data["type"],
        )
        if new_name:
            self.Rename(old_name, new_name)

    def CreateMapset(self, grassdb_node, location_node):
        """Creates new mapset interactively and adds it to the tree."""
        mapset = create_mapset_interactively(
            self, grassdb_node.data["name"], location_node.data["name"]
        )
        if mapset:
            self._giface.grassdbChanged.emit(
                grassdb=grassdb_node.data["name"],
                location=location_node.data["name"],
                mapset=mapset,
                element="mapset",
                action="new",
            )
            self.SwitchMapset(
                grassdb_node.data["name"],
                location_node.data["name"],
                mapset,
                show_confirmation=True,
            )

    def OnCreateMapset(self, event):
        """Create new mapset"""
        self.CreateMapset(self.selected_grassdb[0], self.selected_location[0])

    def CreateLocation(self, grassdb_node):
        """
        Creates new location interactively and adds it to the tree and switch
        to its new PERMANENT mapset.
        If a user is a first-time user, it shows data import infobar.
        """
        grassdatabase, location, mapset = create_location_interactively(
            self, grassdb_node.data["name"]
        )
        if location:
            self._giface.grassdbChanged.emit(
                grassdb=grassdatabase,
                location=location,
                element="location",
                action="new",
            )

            # switch to PERMANENT mapset in newly created location
            self.SwitchMapset(grassdatabase, location, mapset, show_confirmation=True)

            # show data import infobar for first-time user with proper layout
            if is_first_time_user():
                self.showImportDataInfo.emit()

    def OnCreateLocation(self, event):
        """Create new location"""
        self.CreateLocation(self.selected_grassdb[0])

    def OnRenameMapset(self, event):
        """
        Rename selected mapset
        """
        newmapset = rename_mapset_interactively(
            self,
            self.selected_grassdb[0].data["name"],
            self.selected_location[0].data["name"],
            self.selected_mapset[0].data["name"],
        )
        if newmapset:
            self._giface.grassdbChanged.emit(
                grassdb=self.selected_grassdb[0].data["name"],
                location=self.selected_location[0].data["name"],
                mapset=self.selected_mapset[0].data["name"],
                element="mapset",
                action="rename",
                newname=newmapset,
            )

    def OnRenameLocation(self, event):
        """
        Rename selected location
        """
        newlocation = rename_location_interactively(
            self,
            self.selected_grassdb[0].data["name"],
            self.selected_location[0].data["name"],
        )
        if newlocation:
            self._giface.grassdbChanged.emit(
                grassdb=self.selected_grassdb[0].data["name"],
                location=self.selected_location[0].data["name"],
                element="location",
                action="rename",
                newname=newlocation,
            )

    def OnStartEditLabel(self, node, event):
        """Start label editing"""
        self.DefineItems([node])

        # Not allowed for grassdb node
        if node.data["type"] == "grassdb":
            event.Veto()
        # Check selected mapset
        elif node.data["type"] == "mapset":
            if self._restricted or get_reason_mapset_not_removable(
                self.selected_grassdb[0].data["name"],
                self.selected_location[0].data["name"],
                self.selected_mapset[0].data["name"],
                check_permanent=True,
            ):
                event.Veto()
        # Check selected location
        elif node.data["type"] == "location":
            if self._restricted or get_reasons_location_not_removable(
                self.selected_grassdb[0].data["name"],
                self.selected_location[0].data["name"],
            ):
                event.Veto()
        elif node.data["type"] in {"raster", "raster_3d", "vector"}:
            currentGrassDb, currentLocation, currentMapset = self._isCurrent(gisenv())
            if not currentMapset:
                event.Veto()

    def OnEditLabel(self, node, event):
        """End label editing"""
        if event.IsEditCancelled():
            return

        old_name = node.data["name"]
        Debug.msg(1, "End label edit {name}".format(name=old_name))
        new_name = event.GetLabel()

        if node.data["type"] in {"raster", "raster_3d", "vector"}:
            self.Rename(old_name, new_name)

        elif node.data["type"] == "mapset":
            message = get_mapset_name_invalid_reason(
                self.selected_grassdb[0].data["name"],
                self.selected_location[0].data["name"],
                new_name,
            )
            if message:
                GError(
                    parent=self,
                    message=message,
                    caption=_("Cannot rename mapset"),
                    showTraceback=False,
                )
                event.Veto()
                return
            rename_mapset(
                self.selected_grassdb[0].data["name"],
                self.selected_location[0].data["name"],
                self.selected_mapset[0].data["name"],
                new_name,
            )
            self._renameNode(self.selected_mapset[0], new_name)
            label = _(
                "Renaming mapset <{oldmapset}> to <{newmapset}> completed"
            ).format(oldmapset=old_name, newmapset=new_name)
            self.showNotification.emit(message=label)

        elif node.data["type"] == "location":
            message = get_location_name_invalid_reason(
                self.selected_grassdb[0].data["name"], new_name
            )
            if message:
                GError(
                    parent=self,
                    message=message,
                    caption=_("Cannot rename location"),
                    showTraceback=False,
                )
                event.Veto()
                return
            rename_location(
                self.selected_grassdb[0].data["name"],
                self.selected_location[0].data["name"],
                new_name,
            )
            self._renameNode(self.selected_location[0], new_name)
            label = _(
                "Renaming project <{oldlocation}> to <{newlocation}> completed"
            ).format(oldlocation=old_name, newlocation=new_name)
            self.showNotification.emit(message=label)

    def Rename(self, old, new):
        """Rename layer"""
        string = old + "," + new
        gisrc, env = gs.create_environment(
            self.selected_grassdb[0].data["name"],
            self.selected_location[0].data["name"],
            self.selected_mapset[0].data["name"],
        )
        label = _("Renaming map <{name}>...").format(name=string)
        self.showNotification.emit(message=label)
<<<<<<< HEAD
        if self.selected_layer[0].data['type'] in self.vector:
            renamed, cmd = self._runCommand('g.rename', vector=string, env=env)
        elif self.selected_layer[0].data['type'] == 'raster':
            renamed, cmd = self._runCommand('g.rename', raster=string, env=env)
=======
        if self.selected_layer[0].data["type"] == "vector":
            renamed, cmd = self._runCommand("g.rename", vector=string, env=env)
        elif self.selected_layer[0].data["type"] == "raster":
            renamed, cmd = self._runCommand("g.rename", raster=string, env=env)
>>>>>>> 362bee3a
        else:
            renamed, cmd = self._runCommand("g.rename", raster3d=string, env=env)
        gs.try_remove(gisrc)
        if renamed == 0:
            self.showNotification.emit(message=_("{cmd} -- completed").format(cmd=cmd))
            Debug.msg(1, "LAYER RENAMED TO: " + new)
            self._giface.grassdbChanged.emit(
                grassdb=self.selected_grassdb[0].data["name"],
                location=self.selected_location[0].data["name"],
                mapset=self.selected_mapset[0].data["name"],
                map=old,
                element=self.selected_layer[0].data["type"],
                newname=new,
                action="rename",
            )

    def OnPasteMap(self, event):
        # copying between mapsets of one location
        if not self.copy_layer:
            if self.copy_mode:
                GMessage(_("No map selected for copying."), parent=self)
            else:
                GMessage(_("No map selected for moving."), parent=self)
            return

        for i in range(len(self.copy_layer)):
            gisrc, env = gs.create_environment(
                self.selected_grassdb[0].data["name"],
                self.selected_location[0].data["name"],
                self.selected_mapset[0].data["name"],
            )
            gisrc2, env2 = gs.create_environment(
                self.copy_grassdb[i].data["name"],
                self.copy_location[i].data["name"],
                self.copy_mapset[i].data["name"],
            )
            new_name = self.copy_layer[i].data["name"]
            if self.selected_location[0] == self.copy_location[i]:
                # within one mapset
                if self.selected_mapset[0] == self.copy_mapset[i]:
                    # ignore when just moves map
                    if self.copy_mode is False:
                        return
                    new_name = self._getNewMapName(
                        _("New name for <{n}>").format(
                            n=self.copy_layer[i].data["name"]
                        ),
                        _("Select new name"),
                        self.copy_layer[i].data["name"],
                        env=env,
                        mapset=self.selected_mapset[0].data["name"],
                        element=self.copy_layer[i].data["type"],
                    )
                    if not new_name:
                        return
                # within one location, different mapsets
                elif map_exists(
                    new_name,
                    element=self.copy_layer[i].data["type"],
                    env=env,
                    mapset=self.selected_mapset[0].data["name"],
                ):
                    new_name = self._getNewMapName(
                        _("New name for <{n}>").format(
                            n=self.copy_layer[i].data["name"]
                        ),
                        _("Select new name"),
                        self.copy_layer[i].data["name"],
                        env=env,
                        mapset=self.selected_mapset[0].data["name"],
                        element=self.copy_layer[i].data["type"],
                    )
                    if not new_name:
                        return

                string = (
                    self.copy_layer[i].data["name"]
                    + "@"
                    + self.copy_mapset[i].data["name"]
                    + ","
                    + new_name
                )
                pasted = 0
                if self.copy_mode:
                    label = _("Copying <{name}>...").format(name=string)
                else:
                    label = _("Moving <{name}>...").format(name=string)
                self.showNotification.emit(message=label)
<<<<<<< HEAD
                if self.copy_layer[i].data['type'] in self.vector:
                    pasted, cmd = self._runCommand('g.copy', vector=string, env=env)
                    node = self.copy_layer[i].data['type']
                elif self.copy_layer[i].data['type'] == 'raster':
                    pasted, cmd = self._runCommand('g.copy', raster=string, env=env)
                    node = 'raster'
=======
                if self.copy_layer[i].data["type"] == "vector":
                    pasted, cmd = self._runCommand("g.copy", vector=string, env=env)
                    node = "vector"
                elif self.copy_layer[i].data["type"] == "raster":
                    pasted, cmd = self._runCommand("g.copy", raster=string, env=env)
                    node = "raster"
>>>>>>> 362bee3a
                else:
                    pasted, cmd = self._runCommand("g.copy", raster_3d=string, env=env)
                    node = "raster_3d"
                if pasted == 0:
                    Debug.msg(1, "COPIED TO: " + new_name)
                    if self.copy_mode:
                        self.showNotification.emit(message=_("Copying completed"))
                    else:
                        # remove old
                        self._removeMapAfterCopy(
                            self.copy_layer[i], self.copy_mapset[i], env2
                        )
                        self.showNotification.emit(message=_("Moving completed"))
                    self._giface.grassdbChanged.emit(
                        grassdb=self.selected_grassdb[0].data["name"],
                        location=self.selected_location[0].data["name"],
                        mapset=self.selected_mapset[0].data["name"],
                        map=new_name,
                        element=node,
                        action="new",
                    )

                gs.try_remove(gisrc)
                gs.try_remove(gisrc2)
                # expand selected mapset
            else:
                if self.copy_layer[i].data["type"] == "raster_3d":
                    GError(
                        _("Reprojection is not implemented for 3D rasters"), parent=self
                    )
                    return
                if map_exists(
                    new_name,
                    element=self.copy_layer[i].data["type"],
                    env=env,
                    mapset=self.selected_mapset[0].data["name"],
                ):
                    new_name = self._getNewMapName(
                        _("New name"),
                        _("Select new name"),
                        self.copy_layer[i].data["name"],
                        env=env,
                        mapset=self.selected_mapset[0].data["name"],
                        element=self.copy_layer[i].data["type"],
                    )
                    if not new_name:
                        continue

                def callback(
                    gisrc2=gisrc2,
                    gisrc=gisrc,
                    cLayer=self.copy_layer[i],
                    cMapset=self.copy_mapset[i],
                    cMode=self.copy_mode,
                    sMapset=self.selected_mapset[0],
                    name=new_name,
                ):
                    self._onDoneReprojection(
                        env2, gisrc2, gisrc, cLayer, cMapset, cMode, sMapset, name
                    )

                dlg = CatalogReprojectionDialog(
                    self,
                    self._giface,
                    self.copy_grassdb[i].data["name"],
                    self.copy_location[i].data["name"],
                    self.copy_mapset[i].data["name"],
                    self.copy_layer[i].data["name"],
                    env2,
                    self.selected_grassdb[0].data["name"],
                    self.selected_location[0].data["name"],
                    self.selected_mapset[0].data["name"],
                    new_name,
                    self.copy_layer[i].data["type"],
                    env,
                    callback,
                )
                if dlg.ShowModal() == wx.ID_CANCEL:
                    return
        self.ExpandNode(self.selected_mapset[0], recursive=True)
        self._resetCopyVariables()

    def _onDoneReprojection(
        self, iEnv, iGisrc, oGisrc, cLayer, cMapset, cMode, sMapset, name
    ):
        self._giface.grassdbChanged.emit(
            grassdb=sMapset.parent.parent.data["name"],
            location=sMapset.parent.data["name"],
            mapset=sMapset.data["name"],
            element=cLayer.data["type"],
            map=name,
            action="new",
        )
        if not cMode:
            self._removeMapAfterCopy(cLayer, cMapset, iEnv)
        gs.try_remove(iGisrc)
        gs.try_remove(oGisrc)
        self.ExpandNode(sMapset, recursive=True)

    def _removeMapAfterCopy(self, cLayer, cMapset, env):
        removed, cmd = self._runCommand(
<<<<<<< HEAD
            'g.remove', type=self._getMapLayerType(cLayer.data['type']),
            name=cLayer.data['name'], flags='f', env=env,
=======
            "g.remove",
            type=cLayer.data["type"],
            name=cLayer.data["name"],
            flags="f",
            env=env,
>>>>>>> 362bee3a
        )
        if removed == 0:
            Debug.msg(1, "LAYER " + cLayer.data["name"] + " DELETED")
            self.showNotification.emit(message=_("g.remove completed"))
            self._giface.grassdbChanged.emit(
                grassdb=cMapset.parent.parent.data["name"],
                location=cMapset.parent.data["name"],
                mapset=cMapset.data["name"],
                map=cLayer.data["name"],
                element=cLayer.data["type"],
                action="delete",
            )

    def InsertLayer(self, name, mapset_node, element_name):
        """Insert layer into model and refresh tree"""
        self._model.AppendNode(
            parent=mapset_node, data={"type": element_name, "name": name}
        )
        self._model.SortChildren(mapset_node)
        self.RefreshNode(mapset_node, recursive=True)

    def InsertMapset(self, name, location_node):
        """Insert new mapset into model and refresh tree.
        Assumes mapset is empty."""
        mapset_path = os.path.join(
            location_node.parent.data["name"], location_node.data["name"], name
        )
        mapset_node = self._model.AppendNode(
            parent=location_node,
            data={
                "type": "mapset",
                "name": name,
                "current": False,
                "lock": is_mapset_locked(mapset_path),
                "is_different_owner": is_different_mapset_owner(mapset_path),
                "owner": get_mapset_owner(mapset_path),
            },
        )
        self._model.SortChildren(location_node)
        self.RefreshNode(location_node, recursive=True)
        return mapset_node

    def InsertLocation(self, name, grassdb_node):
        """Insert new location into model and refresh tree"""
        location_node = self._model.AppendNode(
            parent=grassdb_node, data={"type": "location", "name": name}
        )
        # reload new location since it has a mapset
        self._reloadLocationNode(location_node)
        self._model.SortChildren(grassdb_node)
        self.RefreshNode(grassdb_node, recursive=True)
        return location_node

    def InsertGrassDb(self, name):
        """
        Insert new grass db into model, update user setting and refresh tree.
        Check if not already added.
        """
        grassdb_node = self._model.SearchNodes(name=name, type="grassdb")
        if not grassdb_node:
            grassdb_node = self._model.AppendNode(
                parent=self._model.root, data={"type": "grassdb", "name": name}
            )
            if self._useLazyLoading():
                self._lazyReloadGrassDBNode(grassdb_node)
            else:
                self._reloadGrassDBNode(grassdb_node)
            self.RefreshItems()

            # Update user's settings
            self.grassdatabases.append(name)
            self._saveGrassDBs()
        return grassdb_node

    def OnDeleteMap(self, event):
        """Delete layer or mapset"""
        names = [
            self.selected_layer[i].data["name"]
            + "@"
            + self.selected_mapset[i].data["name"]
            for i in range(len(self.selected_layer))
        ]
        if len(names) < 10:
            question = _("Do you really want to delete map(s) <{m}>?").format(
                m=", ".join(names)
            )
        else:
            question = _("Do you really want to delete {n} maps?").format(n=len(names))
        if self._confirmDialog(question, title=_("Delete map")) == wx.ID_YES:
            label = _("Deleting {name}...").format(name=names)
            self.showNotification.emit(message=label)
            for i in range(len(self.selected_layer)):
                gisrc, env = gs.create_environment(
                    self.selected_grassdb[i].data["name"],
                    self.selected_location[i].data["name"],
                    self.selected_mapset[i].data["name"],
                )
                removed, cmd = self._runCommand(
<<<<<<< HEAD
                    'g.remove', flags='f',
                    type=self._getMapLayerType(
                        self.selected_layer[i].data['type'],
                    ),
                    name=self.selected_layer[i].data['name'], env=env,
                )
=======
                    "g.remove",
                    flags="f",
                    type=self.selected_layer[i].data["type"],
                    name=self.selected_layer[i].data["name"],
                    env=env,
                )
                gs.try_remove(gisrc)
>>>>>>> 362bee3a
                if removed == 0:
                    self._giface.grassdbChanged.emit(
                        grassdb=self.selected_grassdb[i].data["name"],
                        location=self.selected_location[i].data["name"],
                        mapset=self.selected_mapset[i].data["name"],
                        element=self.selected_layer[i].data["type"],
                        map=self.selected_layer[i].data["name"],
                        action="delete",
                    )
                    Debug.msg(
                        1, "LAYER " + self.selected_layer[i].data["name"] + " DELETED"
                    )

            self.UnselectAll()
            self.showNotification.emit(message=_("g.remove completed"))

    def OnDeleteMapset(self, event):
        """
        Delete selected mapset or mapsets
        """
        mapsets = []
        changes = []
        for i in range(len(self.selected_mapset)):
            # Append to the list of tuples
            mapsets.append(
                (
                    self.selected_grassdb[i].data["name"],
                    self.selected_location[i].data["name"],
                    self.selected_mapset[i].data["name"],
                )
            )
            changes.append(
                {
                    "grassdb": self.selected_grassdb[i].data["name"],
                    "location": self.selected_location[i].data["name"],
                    "mapset": self.selected_mapset[i].data["name"],
                    "action": "delete",
                    "element": "mapset",
                }
            )
        if delete_mapsets_interactively(self, mapsets):
            for change in changes:
                self._giface.grassdbChanged.emit(**change)

    def OnDeleteLocation(self, event):
        """
        Delete selected location or locations
        """
        locations = []
        changes = []
        for i in range(len(self.selected_location)):
            # Append to the list of tuples
            locations.append(
                (
                    self.selected_grassdb[i].data["name"],
                    self.selected_location[i].data["name"],
                )
            )
            changes.append(
                {
                    "grassdb": self.selected_grassdb[i].data["name"],
                    "location": self.selected_location[i].data["name"],
                    "action": "delete",
                    "element": "location",
                }
            )
        if delete_locations_interactively(self, locations):
            for change in changes:
                self._giface.grassdbChanged.emit(**change)

    def DownloadLocation(self, grassdb_node):
        """
        Download new location interactively.
        """
        grassdatabase, location, mapset = download_location_interactively(
            self, grassdb_node.data["name"]
        )
        if location:
            self._reloadGrassDBNode(grassdb_node)
            self.UpdateCurrentDbLocationMapsetNode()
            self.RefreshItems()

    def OnDownloadLocation(self, event):
        """
        Download location online
        """
        self.DownloadLocation(self.selected_grassdb[0])

    def DeleteGrassDb(self, grassdb_node):
        """
        Delete grassdb from disk.
        """
        grassdb = grassdb_node.data["name"]
        if delete_grassdb_interactively(self, grassdb):
            self.RemoveGrassDB(grassdb_node)

    def OnDeleteGrassDb(self, event):
        """
        Delete grassdb from disk.
        """
        self.DeleteGrassDb(self.selected_grassdb[0])

    def OnRemoveGrassDb(self, event):
        """
        Remove grassdb node from data catalogue.
        """
        self.RemoveGrassDB(self.selected_grassdb[0])

    def RemoveGrassDB(self, grassdb_node):
        """
        Remove grassdb node from tree
        and updates settings. Doesn't check if it's current db.
        """
        self.grassdatabases.remove(grassdb_node.data["name"])
        self._model.RemoveNode(grassdb_node)
        self.RefreshItems()

        # Update user's settings
        self._saveGrassDBs()

    def OnDisplayLayer(self, event):
        """
        Display layer in current graphics view
        """
        self.DisplayLayer()

    def DisplayLayer(self):
        """Display selected layer in current graphics view"""
        all_names = []
        names = {"raster": [], "vector": [], "raster_3d": []}
        for i in range(len(self.selected_layer)):
<<<<<<< HEAD
            name = self.selected_layer[i].data['name'] + '@' + self.selected_mapset[i].data['name']
            names[
                self._getMapLayerType(
                    self.selected_layer[i].data['type'],
                )
            ].append(name)
=======
            name = (
                self.selected_layer[i].data["name"]
                + "@"
                + self.selected_mapset[i].data["name"]
            )
            names[self.selected_layer[i].data["type"]].append(name)
>>>>>>> 362bee3a
            all_names.append(name)
        # if self.selected_location[0].data['name'] == gisenv()['LOCATION_NAME'] and
        # self.selected_mapset[0]:
        for ltype, value in names.items():
            if value:
                self._giface.lmgr.AddMaps(list(reversed(value)), ltype, True)

        if len(self._giface.GetLayerList()) == 1:
            # zoom to map if there is only one map layer
            self._giface.GetMapWindow().ZoomToMap()

        Debug.msg(1, "Displayed layer(s): " + str(all_names))

    def OnBeginDrag(self, node, event):
        """Just copy necessary data"""
        self.DefineItems(self.GetSelected())
        if None not in self.selected_layer and not (
            self._restricted
            and gisenv()["LOCATION_NAME"] != self.selected_location[0].data["name"]
        ):
            event.Allow()
            self.OnCopyMap(event)
            Debug.msg(1, "DRAG")
        else:
            event.Veto()

    def OnEndDrag(self, node, event):
        """Copy layer into target"""
        self.copy_mode = wx.GetMouseState().ControlDown()
        if node:
            self.DefineItems([node])
            if None not in self.selected_mapset:
                if (
                    self._restricted
                    and gisenv()["MAPSET"] != self.selected_mapset[0].data["name"]
                ):
                    GMessage(
                        _(
                            "To move or copy maps to other mapsets, unlock editing of "
                            "other mapsets"
                        ),
                        parent=self,
                    )
                    event.Veto()
                    return

                event.Allow()
                Debug.msg(1, "DROP DONE")
                self.OnPasteMap(event)
            else:
                GMessage(
                    _(
                        "To move or copy maps to other project, "
                        "please drag them to a mapset in the "
                        "destination project"
                    ),
                    parent=self,
                )
                event.Veto()
                return

    def SwitchMapset(self, grassdb, location, mapset, show_confirmation=False):
        """
        Switch to location and mapset interactively.
        Returns True if switching is successful.
        """
        if can_switch_mapset_interactive(self, grassdb, location, mapset):
            genv = gisenv()
            # Switch to mapset in the same location
            if grassdb == genv["GISDBASE"] and location == genv["LOCATION_NAME"]:
                switch_mapset_interactively(
                    self, self._giface, None, None, mapset, show_confirmation
                )
            # Switch to mapset in the same grassdb
            elif grassdb == genv["GISDBASE"]:
                switch_mapset_interactively(
                    self, self._giface, None, location, mapset, show_confirmation
                )
            # Switch to mapset in a different grassdb
            else:
                switch_mapset_interactively(
                    self, self._giface, grassdb, location, mapset, show_confirmation
                )
            return True
        return False

    def OnSwitchMapset(self, event):
        """Switch to location and mapset"""
        grassdb = self.selected_grassdb[0].data["name"]
        location = self.selected_location[0].data["name"]
        mapset = self.selected_mapset[0].data["name"]
        self.SwitchMapset(grassdb, location, mapset)

    def _updateAfterGrassdbChanged(
        self, action, element, grassdb, location, mapset=None, map=None, newname=None
    ):
        """Update tree after grassdata changed"""
        if element == "mapset":
            if action == "new":
                node = self.GetDbNode(grassdb=grassdb, location=location)
                if node:
                    self.InsertMapset(name=mapset, location_node=node)
            elif action == "delete":
                node = self.GetDbNode(grassdb=grassdb, location=location)
                if node:
                    self._reloadLocationNode(node)
                    self.UpdateCurrentDbLocationMapsetNode()
                    self.RefreshNode(node, recursive=True)
            elif action == "rename":
                node = self.GetDbNode(grassdb=grassdb, location=location, mapset=mapset)
                if node:
                    self._renameNode(node, newname)
        elif element == "location":
            if action == "new":
                node = self.GetDbNode(grassdb=grassdb)
                if not node:
                    node = self.InsertGrassDb(name=grassdb)
                if node:
                    self.InsertLocation(location, node)
            elif action == "delete":
                node = self.GetDbNode(grassdb=grassdb)
                if node:
                    self._reloadGrassDBNode(node)
                    self.UpdateCurrentDbLocationMapsetNode()
                    self.RefreshNode(node, recursive=True)
            elif action == "rename":
                node = self.GetDbNode(grassdb=grassdb, location=location)
                if node:
                    self._renameNode(node, newname)
        elif element == "grassdb":
            if action == "delete":
                node = self.GetDbNode(grassdb=grassdb)
                if node:
                    self.RemoveGrassDB(node)
        elif element in {"raster", "vector", "raster_3d"}:
            # when watchdog is used, it watches current mapset,
            # so we don't process any signals here,
            # instead the watchdog handler takes care of refreshing tree
            if (
                watchdog_used
                and grassdb == self.current_grassdb_node.data["name"]
                and location == self.current_location_node.data["name"]
                and mapset == self.current_mapset_node.data["name"]
            ):
                return
            if action == "new":
                node = self.GetDbNode(grassdb=grassdb, location=location, mapset=mapset)
                if node:
                    if map:
                        # reload entire mapset when using lazy loading
                        if not node.children and self._useLazyLoading():
                            self._reloadMapsetNode(node)
                            self.RefreshNode(node.parent, recursive=True)
                        # check if map already exists
                        elif not self._model.SearchNodes(
                            parent=node, name=map, type=element
                        ):
                            self.InsertLayer(
                                name=map, mapset_node=node, element_name=element
                            )
                    else:
                        # we know some maps created
                        self._reloadMapsetNode(node)
                        self.RefreshNode(node)
            elif action == "delete":
                node = self.GetDbNode(
                    grassdb=grassdb,
                    location=location,
                    mapset=mapset,
                    map=map,
                    map_type=element,
                )
                if node:
                    self._model.RemoveNode(node)
                    self.RefreshNode(node.parent, recursive=True)
            elif action == "rename":
                node = self.GetDbNode(
                    grassdb=grassdb,
                    location=location,
                    mapset=mapset,
                    map=map,
                    map_type=element,
                )
                if node:
                    self._renameNode(node, newname)

    def _updateAfterMapsetChanged(self):
        """Update tree after current mapset has changed"""
        db_node, location_node, mapset_node = self.GetCurrentDbLocationMapsetNode()
        # mapset is not in tree, create its node
        if not mapset_node:
            genv = gisenv()
            if not location_node:
                if not db_node:
                    self.InsertGrassDb(genv["GISDBASE"])
                else:
                    self.InsertLocation(genv["LOCATION_NAME"], db_node)
            else:
                self.InsertMapset(genv["MAPSET"], location_node)
        self.UpdateCurrentDbLocationMapsetNode()
        self._reloadMapsetNode(self.current_mapset_node)
        self.RefreshNode(self.current_mapset_node, recursive=True)
        self.ExpandCurrentMapset()
        self.RefreshItems()
        self._mapset_watchdog.ScheduleWatchCurrentMapset()

    def OnMetadata(self, event):
        """Show metadata of any raster/vector/3draster"""

        def done(event):
            gs.try_remove(event.userData)

        for i in range(len(self.selected_layer)):
<<<<<<< HEAD
            if self.selected_layer[i].data['type'] == 'raster':
                cmd = ['r.info']
            elif self.selected_layer[i].data['type'] in self.vector:
                cmd = ['v.info']
            elif self.selected_layer[i].data['type'] == 'raster_3d':
                cmd = ['r3.info']
            cmd.append('map=%s@%s' % (self.selected_layer[i].data['name'], self.selected_mapset[i].data['name']))

            gisrc, env = gscript.create_environment(
                self.selected_grassdb[i].data['name'],
                self.selected_location[i].data['name'],
                self.selected_mapset[i].data['name'])
=======
            if self.selected_layer[i].data["type"] == "raster":
                cmd = ["r.info"]
            elif self.selected_layer[i].data["type"] == "vector":
                cmd = ["v.info"]
            elif self.selected_layer[i].data["type"] == "raster_3d":
                cmd = ["r3.info"]
            cmd.append(
                "map=%s@%s"
                % (
                    self.selected_layer[i].data["name"],
                    self.selected_mapset[i].data["name"],
                )
            )

            gisrc, env = gs.create_environment(
                self.selected_grassdb[i].data["name"],
                self.selected_location[i].data["name"],
                self.selected_mapset[i].data["name"],
            )
>>>>>>> 362bee3a
            # print output to command log area
            # temp gisrc file must be deleted onDone
            self._giface.RunCmd(cmd, env=env, onDone=done, userData=gisrc)

    def OnCopyName(self, event):
        """Copy layer name to clipboard"""
        if wx.TheClipboard.Open():
            do = wx.TextDataObject()
            text = []
            for i in range(len(self.selected_layer)):
                text.append(
                    "%s@%s"
                    % (
                        self.selected_layer[i].data["name"],
                        self.selected_mapset[i].data["name"],
                    )
                )
            do.SetText(",".join(text))
            wx.TheClipboard.SetData(do)
            wx.TheClipboard.Close()

    def Filter(self, text, element=None):
        """Filter tree based on name and type."""
        name = text.strip()
        if not name:
            self._model = self._orig_model
        else:
            try:
                compiled = re.compile(name)
            except re.error:
                return
            if element:
                self._model = self._orig_model.Filtered(
                    method="filtering", name=compiled, type=element
                )
            else:
                self._model = self._orig_model.Filtered(
                    method="filtering", name=compiled
                )

        self.UpdateCurrentDbLocationMapsetNode()
        self.RefreshItems()
        self.ExpandCurrentMapset()
        if self._model.GetLeafCount(self._model.root) <= 50:
            self.ExpandAll()

    def OnReloadMapset(self, event):
        """Reload selected mapset"""
        node = self.selected_mapset[0]
        self._reloadMapsetNode(node)
        self.RefreshNode(node, recursive=True)
        self.ExpandNode(node, recursive=False)

    def OnCopyMapsetPath(self, event):
        """Copy path to mapset"""
        if wx.TheClipboard.Open():
            do = wx.TextDataObject()
            text = []
            for i in range(len(self.selected_mapset)):
                path = os.path.join(
                    self.selected_grassdb[i].data["name"],
                    self.selected_location[i].data["name"],
                    self.selected_mapset[i].data["name"],
                )
                text.append(path)
            do.SetText(",".join(text))
            wx.TheClipboard.SetData(do)
            wx.TheClipboard.Close()

    def OnReloadLocation(self, event):
        """Reload all mapsets in selected location"""
        node = self.selected_location[0]
        self._reloadLocationNode(node)
        self.UpdateCurrentDbLocationMapsetNode()
        self.RefreshNode(node, recursive=True)
        self.ExpandNode(node, recursive=False)

    def OnReloadGrassdb(self, event):
        """Reload all mapsets in selected grass db"""
        node = self.selected_grassdb[0]
        self.busy = wx.BusyCursor()
        self.thread.Run(
            callable=self._reloadGrassDBNode,
            grassdb_node=node,
            ondone=self._onDoneReloadingGrassdb,
            userdata={"node": node},
        )

    def _onDoneReloadingGrassdb(self, event):
        del self.busy
        self.UpdateCurrentDbLocationMapsetNode()
        self.RefreshNode(event.userdata["node"], recursive=True)
        self.ExpandNode(event.userdata["node"], recursive=False)

    def _getNewMapName(self, message, title, value, element, mapset, env):
        """Dialog for simple text entry"""
        dlg = NameEntryDialog(
            parent=self,
            message=message,
            caption=title,
            element=element,
            env=env,
            mapset=mapset,
        )
        dlg.SetValue(value)
        if dlg.ShowModal() == wx.ID_OK:
            name = dlg.GetValue()
        else:
            name = None
        dlg.Destroy()

        return name

    def _confirmDialog(self, question, title):
        """Confirm dialog"""
        dlg = wx.MessageDialog(self, question, title, wx.YES_NO)
        res = dlg.ShowModal()
        dlg.Destroy()
        return res

    def _isCurrent(self, genv):
        if self._restricted:
            currentMapset = currentLocation = currentGrassDb = True
            for i in range(len(self.selected_grassdb)):
                if self.selected_grassdb[i].data["name"] != genv["GISDBASE"]:
                    currentGrassDb = False
                    currentLocation = False
                    currentMapset = False
                    break
            if currentLocation and self.selected_location[0]:
                for i in range(len(self.selected_location)):
                    if self.selected_location[i].data["name"] != genv["LOCATION_NAME"]:
                        currentLocation = False
                        currentMapset = False
                        break
            if currentMapset and self.selected_mapset[0]:
                for i in range(len(self.selected_mapset)):
                    if self.selected_mapset[i].data["name"] != genv["MAPSET"]:
                        currentMapset = False
                        break
            return currentGrassDb, currentLocation, currentMapset
        return True, True, True

    def _popupMenuLayer(self):
        """Create popup menu for layers"""
        menu = Menu()
        genv = gisenv()
        currentGrassDb, currentLocation, currentMapset = self._isCurrent(genv)

        item = wx.MenuItem(menu, wx.ID_ANY, _("&Cut"))
        menu.AppendItem(item)
        self.Bind(wx.EVT_MENU, self.OnMoveMap, item)
        if not currentMapset:
            item.Enable(False)

        item = wx.MenuItem(menu, wx.ID_ANY, _("&Copy"))
        menu.AppendItem(item)
        self.Bind(wx.EVT_MENU, self.OnCopyMap, item)

        item = wx.MenuItem(menu, wx.ID_ANY, _("Copy &name"))
        menu.AppendItem(item)
        self.Bind(wx.EVT_MENU, self.OnCopyName, item)

        item = wx.MenuItem(menu, wx.ID_ANY, _("&Paste"))
        menu.AppendItem(item)
        self.Bind(wx.EVT_MENU, self.OnPasteMap, item)
        if not (currentMapset and self.copy_layer):
            item.Enable(False)

        item = wx.MenuItem(menu, wx.ID_ANY, _("&Delete"))
        menu.AppendItem(item)
        self.Bind(wx.EVT_MENU, self.OnDeleteMap, item)
        item.Enable(currentMapset)

        item = wx.MenuItem(menu, wx.ID_ANY, _("&Rename"))
        menu.AppendItem(item)
        self.Bind(wx.EVT_MENU, self.OnRenameMap, item)
        item.Enable(currentMapset and len(self.selected_layer) == 1)

        menu.AppendSeparator()

        if not isinstance(self._giface, StandaloneGrassInterface):
            if all(
                each.data["name"] == genv["LOCATION_NAME"]
                for each in self.selected_location
            ):
                if len(self.selected_layer) > 1:
                    item = wx.MenuItem(menu, wx.ID_ANY, _("&Display layers"))
                else:
                    item = wx.MenuItem(menu, wx.ID_ANY, _("&Display layer"))
                menu.AppendItem(item)
                self.Bind(wx.EVT_MENU, self.OnDisplayLayer, item)

        item = wx.MenuItem(menu, wx.ID_ANY, _("Show &metadata"))
        menu.AppendItem(item)
        self.Bind(wx.EVT_MENU, self.OnMetadata, item)

        self.PopupMenu(menu)
        menu.Destroy()

    def _popupMenuMapset(self):
        """Create popup menu for mapsets"""
        menu = Menu()
        genv = gisenv()
        currentGrassDb, currentLocation, currentMapset = self._isCurrent(genv)

        item = wx.MenuItem(menu, wx.ID_ANY, _("&Paste"))
        menu.AppendItem(item)
        self.Bind(wx.EVT_MENU, self.OnPasteMap, item)
        if not (currentMapset and self.copy_layer):
            item.Enable(False)

        item = wx.MenuItem(menu, wx.ID_ANY, _("&Switch mapset"))
        menu.AppendItem(item)
        self.Bind(wx.EVT_MENU, self.OnSwitchMapset, item)
        if (
            self.selected_grassdb[0].data["name"] == genv["GISDBASE"]
            and self.selected_location[0].data["name"] == genv["LOCATION_NAME"]
            and self.selected_mapset[0].data["name"] == genv["MAPSET"]
        ):
            item.Enable(False)

        item = wx.MenuItem(menu, wx.ID_ANY, _("&Delete mapset"))
        menu.AppendItem(item)
        self.Bind(wx.EVT_MENU, self.OnDeleteMapset, item)
        if self._restricted:
            item.Enable(False)

        item = wx.MenuItem(menu, wx.ID_ANY, _("&Rename mapset"))
        menu.AppendItem(item)
        self.Bind(wx.EVT_MENU, self.OnRenameMapset, item)
        if self._restricted:
            item.Enable(False)

        item = wx.MenuItem(menu, wx.ID_ANY, _("Re&load maps"))
        menu.AppendItem(item)
        self.Bind(wx.EVT_MENU, self.OnReloadMapset, item)

        item = wx.MenuItem(menu, wx.ID_ANY, _("&Copy path to mapset"))
        menu.AppendItem(item)
        self.Bind(wx.EVT_MENU, self.OnCopyMapsetPath, item)

        self.PopupMenu(menu)
        menu.Destroy()

    def _popupMenuLocation(self):
        """Create popup menu for locations"""
        menu = Menu()

        item = wx.MenuItem(menu, wx.ID_ANY, _("&Create mapset"))
        menu.AppendItem(item)
        self.Bind(wx.EVT_MENU, self.OnCreateMapset, item)

        item = wx.MenuItem(menu, wx.ID_ANY, _("&Delete project"))
        menu.AppendItem(item)
        self.Bind(wx.EVT_MENU, self.OnDeleteLocation, item)
        if self._restricted:
            item.Enable(False)

        item = wx.MenuItem(menu, wx.ID_ANY, _("&Rename project"))
        menu.AppendItem(item)
        self.Bind(wx.EVT_MENU, self.OnRenameLocation, item)
        if self._restricted:
            item.Enable(False)

        item = wx.MenuItem(menu, wx.ID_ANY, _("Re&load maps"))
        menu.AppendItem(item)
        self.Bind(wx.EVT_MENU, self.OnReloadLocation, item)

        self.PopupMenu(menu)
        menu.Destroy()

    def _popupMenuGrassDb(self):
        """Create popup menu for grass db"""
        menu = Menu()
        genv = gisenv()
        currentGrassDb, currentLocation, currentMapset = self._isCurrent(genv)

        item = wx.MenuItem(menu, wx.ID_ANY, _("&Create new project (location)"))
        menu.AppendItem(item)
        self.Bind(wx.EVT_MENU, self.OnCreateLocation, item)

        item = wx.MenuItem(menu, wx.ID_ANY, _("&Download sample project (location)"))
        menu.AppendItem(item)
        self.Bind(wx.EVT_MENU, self.OnDownloadLocation, item)

        item = wx.MenuItem(
            menu, wx.ID_ANY, _("&Remove GRASS database from data catalog")
        )
        menu.AppendItem(item)
        self.Bind(wx.EVT_MENU, self.OnRemoveGrassDb, item)
        if self.selected_grassdb[0].data["name"] == genv["GISDBASE"]:
            item.Enable(False)

        item = wx.MenuItem(menu, wx.ID_ANY, _("&Delete GRASS database from disk"))
        menu.AppendItem(item)
        self.Bind(wx.EVT_MENU, self.OnDeleteGrassDb, item)
        if self._restricted:
            item.Enable(False)

        item = wx.MenuItem(menu, wx.ID_ANY, _("Re&load maps"))
        menu.AppendItem(item)
        self.Bind(wx.EVT_MENU, self.OnReloadGrassdb, item)

        self.PopupMenu(menu)
        menu.Destroy()

    def _popupMenuElement(self):
        """Create popup menu for elements"""
        menu = Menu()
        item = wx.MenuItem(menu, wx.ID_ANY, _("&Paste"))
        menu.AppendItem(item)
        self.Bind(wx.EVT_MENU, self.OnPasteMap, item)
        genv = gisenv()
        currentGrassDb, currentLocation, currentMapset = self._isCurrent(genv)
        if not (currentMapset and self.copy_layer):
            item.Enable(False)

        self.PopupMenu(menu)
        menu.Destroy()

    def _popupMenuMultipleLocations(self):
        """Create popup menu for multiple selected locations"""
        menu = Menu()
        item = wx.MenuItem(menu, wx.ID_ANY, _("&Delete projects (locations)"))
        menu.AppendItem(item)
        self.Bind(wx.EVT_MENU, self.OnDeleteLocation, item)
        if self._restricted:
            item.Enable(False)

        self.PopupMenu(menu)
        menu.Destroy()

    def _popupMenuMultipleMapsets(self):
        """Create popup menu for multiple selected mapsets"""
        menu = Menu()
        item = wx.MenuItem(menu, wx.ID_ANY, _("&Delete mapsets"))
        menu.AppendItem(item)
        self.Bind(wx.EVT_MENU, self.OnDeleteMapset, item)
        if self._restricted:
            item.Enable(False)

        item = wx.MenuItem(menu, wx.ID_ANY, _("&Copy paths to mapsets"))
        menu.AppendItem(item)
        self.Bind(wx.EVT_MENU, self.OnCopyMapsetPath, item)

        self.PopupMenu(menu)
        menu.Destroy()

    def _popupMenuEmpty(self):
        """Create empty popup when multiple different types of items are selected"""
        menu = Menu()
        item = wx.MenuItem(menu, wx.ID_ANY, _("No available options"))
        menu.AppendItem(item)
        item.Enable(False)
        self.PopupMenu(menu)
        menu.Destroy()

    def _getMapLayerType(self, ltype):
        """Get map layer type"""
        if ltype in self.vector:
            return 'vector'
        return ltype<|MERGE_RESOLUTION|>--- conflicted
+++ resolved
@@ -130,9 +130,8 @@
         listOfMaps = maplist.splitlines()
         Debug.msg(4, "Project <{0}>: {1} maps found".format(location, len(listOfMaps)))
         for each in listOfMaps:
-<<<<<<< HEAD
-            ltype, wholename = each.split('/')
-            name, mapset = wholename.split('@')
+            ltype, wholename = each.split("/")
+            name, mapset = wholename.split("@", maxsplit=1)
             if ltype == 'vector':
                 p = gscript.pipe_command(
                     'v.info', flags='t', map=wholename, layer=1,
@@ -169,12 +168,7 @@
                 else:
                     maps_dict[mapset].append({'name': name, 'type': ltype})
             else:
-                maps_dict[mapset].append({'name': name, 'type': ltype})
-=======
-            ltype, wholename = each.split("/")
-            name, mapset = wholename.split("@", maxsplit=1)
-            maps_dict[mapset].append({"name": name, "type": ltype})
->>>>>>> 362bee3a
+                maps_dict[mapset].append({"name": name, "type": ltype})
 
     queue.put((maps_dict, None))
     gs.try_remove(tmp_gisrc_file)
@@ -282,10 +276,6 @@
         self.parent = parent
         self.contextMenu.connect(self.OnRightClick)
         self.itemActivated.connect(self.OnDoubleClick)
-<<<<<<< HEAD
-        self._iconTypes = ['grassdb', 'location', 'mapset', 'raster',
-                           'raster_3d', *self.vector]
-=======
         self._giface.currentMapsetChanged.connect(self.UpdateAfterMapsetChanged)
         self._giface.grassdbChanged.connect(self._updateAfterGrassdbChanged)
         self._iconTypes = [
@@ -293,10 +283,9 @@
             "location",
             "mapset",
             "raster",
-            "vector",
             "raster_3d",
+            *self.vector
         ]
->>>>>>> 362bee3a
         self._initImages()
         self.thread = gThread()
 
@@ -815,26 +804,17 @@
     def _initImages(self):
         bmpsize = (16, 16)
         icons = {
-<<<<<<< HEAD
-            'grassdb': MetaIcon(img='grassdb').GetBitmap(bmpsize),
-            'location': MetaIcon(img='location').GetBitmap(bmpsize),
-            'mapset': MetaIcon(img='mapset').GetBitmap(bmpsize),
-            'raster': MetaIcon(img='raster').GetBitmap(bmpsize),
-            'vector': MetaIcon(img='vector').GetBitmap(bmpsize),
-            'raster_3d': MetaIcon(img='raster3d').GetBitmap(bmpsize),
-            'vector_3d': MetaIcon(img='vector3d').GetBitmap(bmpsize),
-            'vector_db_disconnect': MetaIcon(
-                img='vector_db_disconnect').GetBitmap(bmpsize),
-            'vector_link_without_src': MetaIcon(
-                img='vector_link_without_src').GetBitmap(bmpsize),
-=======
             "grassdb": MetaIcon(img="grassdb").GetBitmap(bmpsize),
             "location": MetaIcon(img="location").GetBitmap(bmpsize),
             "mapset": MetaIcon(img="mapset").GetBitmap(bmpsize),
             "raster": MetaIcon(img="raster").GetBitmap(bmpsize),
             "vector": MetaIcon(img="vector").GetBitmap(bmpsize),
             "raster_3d": MetaIcon(img="raster3d").GetBitmap(bmpsize),
->>>>>>> 362bee3a
+            'vector_3d': MetaIcon(img='vector3d').GetBitmap(bmpsize),
+            'vector_db_disconnect': MetaIcon(
+                img='vector_db_disconnect').GetBitmap(bmpsize),
+            'vector_link_without_src': MetaIcon(
+                img='vector_link_without_src').GetBitmap(bmpsize),
         }
         il = wx.ImageList(bmpsize[0], bmpsize[1], mask=False)
         for each in self._iconTypes:
@@ -850,13 +830,8 @@
         self._resetSelectVariables()
         mixed = []
         for item in selected:
-<<<<<<< HEAD
-            type = item.data['type']
-            if type in ('raster', 'raster_3d', *self.vector):
-=======
             type = item.data["type"]
-            if type in {"raster", "raster_3d", "vector"}:
->>>>>>> 362bee3a
+            if type in {"raster", "raster_3d",  *self.vector}:
                 self.selected_layer.append(item)
                 self.selected_mapset.append(item.parent)
                 self.selected_location.append(item.parent.parent)
@@ -1304,17 +1279,10 @@
         )
         label = _("Renaming map <{name}>...").format(name=string)
         self.showNotification.emit(message=label)
-<<<<<<< HEAD
-        if self.selected_layer[0].data['type'] in self.vector:
-            renamed, cmd = self._runCommand('g.rename', vector=string, env=env)
-        elif self.selected_layer[0].data['type'] == 'raster':
-            renamed, cmd = self._runCommand('g.rename', raster=string, env=env)
-=======
-        if self.selected_layer[0].data["type"] == "vector":
+        if self.selected_layer[0].data["type"] in self.vector:
             renamed, cmd = self._runCommand("g.rename", vector=string, env=env)
         elif self.selected_layer[0].data["type"] == "raster":
             renamed, cmd = self._runCommand("g.rename", raster=string, env=env)
->>>>>>> 362bee3a
         else:
             renamed, cmd = self._runCommand("g.rename", raster3d=string, env=env)
         gs.try_remove(gisrc)
@@ -1403,21 +1371,12 @@
                 else:
                     label = _("Moving <{name}>...").format(name=string)
                 self.showNotification.emit(message=label)
-<<<<<<< HEAD
                 if self.copy_layer[i].data['type'] in self.vector:
                     pasted, cmd = self._runCommand('g.copy', vector=string, env=env)
                     node = self.copy_layer[i].data['type']
                 elif self.copy_layer[i].data['type'] == 'raster':
                     pasted, cmd = self._runCommand('g.copy', raster=string, env=env)
                     node = 'raster'
-=======
-                if self.copy_layer[i].data["type"] == "vector":
-                    pasted, cmd = self._runCommand("g.copy", vector=string, env=env)
-                    node = "vector"
-                elif self.copy_layer[i].data["type"] == "raster":
-                    pasted, cmd = self._runCommand("g.copy", raster=string, env=env)
-                    node = "raster"
->>>>>>> 362bee3a
                 else:
                     pasted, cmd = self._runCommand("g.copy", raster_3d=string, env=env)
                     node = "raster_3d"
@@ -1519,16 +1478,11 @@
 
     def _removeMapAfterCopy(self, cLayer, cMapset, env):
         removed, cmd = self._runCommand(
-<<<<<<< HEAD
-            'g.remove', type=self._getMapLayerType(cLayer.data['type']),
-            name=cLayer.data['name'], flags='f', env=env,
-=======
             "g.remove",
-            type=cLayer.data["type"],
+            type=self._getMapLayerType(cLayer.data['type']),
             name=cLayer.data["name"],
             flags="f",
             env=env,
->>>>>>> 362bee3a
         )
         if removed == 0:
             Debug.msg(1, "LAYER " + cLayer.data["name"] + " DELETED")
@@ -1627,22 +1581,15 @@
                     self.selected_mapset[i].data["name"],
                 )
                 removed, cmd = self._runCommand(
-<<<<<<< HEAD
-                    'g.remove', flags='f',
+                    "g.remove",
+                    flags="f",
                     type=self._getMapLayerType(
                         self.selected_layer[i].data['type'],
                     ),
-                    name=self.selected_layer[i].data['name'], env=env,
-                )
-=======
-                    "g.remove",
-                    flags="f",
-                    type=self.selected_layer[i].data["type"],
                     name=self.selected_layer[i].data["name"],
                     env=env,
                 )
                 gs.try_remove(gisrc)
->>>>>>> 362bee3a
                 if removed == 0:
                     self._giface.grassdbChanged.emit(
                         grassdb=self.selected_grassdb[i].data["name"],
@@ -1774,21 +1721,14 @@
         all_names = []
         names = {"raster": [], "vector": [], "raster_3d": []}
         for i in range(len(self.selected_layer)):
-<<<<<<< HEAD
-            name = self.selected_layer[i].data['name'] + '@' + self.selected_mapset[i].data['name']
-            names[
-                self._getMapLayerType(
-                    self.selected_layer[i].data['type'],
-                )
-            ].append(name)
-=======
             name = (
                 self.selected_layer[i].data["name"]
                 + "@"
                 + self.selected_mapset[i].data["name"]
             )
-            names[self.selected_layer[i].data["type"]].append(name)
->>>>>>> 362bee3a
+            names[self._getMapLayerType(
+                    self.selected_layer[i].data['type'],
+                )].append(name)
             all_names.append(name)
         # if self.selected_location[0].data['name'] == gisenv()['LOCATION_NAME'] and
         # self.selected_mapset[0]:
@@ -2002,23 +1942,9 @@
             gs.try_remove(event.userData)
 
         for i in range(len(self.selected_layer)):
-<<<<<<< HEAD
-            if self.selected_layer[i].data['type'] == 'raster':
-                cmd = ['r.info']
-            elif self.selected_layer[i].data['type'] in self.vector:
-                cmd = ['v.info']
-            elif self.selected_layer[i].data['type'] == 'raster_3d':
-                cmd = ['r3.info']
-            cmd.append('map=%s@%s' % (self.selected_layer[i].data['name'], self.selected_mapset[i].data['name']))
-
-            gisrc, env = gscript.create_environment(
-                self.selected_grassdb[i].data['name'],
-                self.selected_location[i].data['name'],
-                self.selected_mapset[i].data['name'])
-=======
             if self.selected_layer[i].data["type"] == "raster":
                 cmd = ["r.info"]
-            elif self.selected_layer[i].data["type"] == "vector":
+            elif self.selected_layer[i].data["type"] in self.vector:
                 cmd = ["v.info"]
             elif self.selected_layer[i].data["type"] == "raster_3d":
                 cmd = ["r3.info"]
@@ -2035,7 +1961,6 @@
                 self.selected_location[i].data["name"],
                 self.selected_mapset[i].data["name"],
             )
->>>>>>> 362bee3a
             # print output to command log area
             # temp gisrc file must be deleted onDone
             self._giface.RunCmd(cmd, env=env, onDone=done, userData=gisrc)
