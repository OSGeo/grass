--- conflicted
+++ resolved
@@ -682,24 +682,7 @@
 
     def OnCreateMapset(self, event):
         """Create new mapset"""
-<<<<<<< HEAD
         self.CreateMapset(self.selected_grassdb[0], self.selected_location[0])
-=======
-        gisdbase = self.selected_grassdb[0]
-        location = self.selected_location[0]
-        try:
-            mapset = create_mapset_interactively(self,
-                                                 gisdbase.data['name'],
-                                                 location.data['name'])
-            if mapset:
-                self.InsertMapset(name=mapset,
-                                  location_node=location)
-                self.ReloadTreeItems()
-        except Exception as e:
-            GError(parent=self,
-                   message=_("Unable to create new mapset: %s") % e,
-                   showTraceback=False)
->>>>>>> bccf537e
 
     def OnCreateLocation(self, event):
         """
