--- conflicted
+++ resolved
@@ -26,10 +26,7 @@
 watchdog_used = True
 try:
     from watchdog.observers import Observer
-    from watchdog.events import (
-        PatternMatchingEventHandler,
-        FileSystemEventHandler
-    )
+    from watchdog.events import PatternMatchingEventHandler, FileSystemEventHandler
 except ImportError:
     watchdog_used = False
     PatternMatchingEventHandler = object
@@ -154,6 +151,7 @@
     Needs to check timestamp, because the modified event is sent twice.
     This assumes new instance of this class is started
     whenever mapset is changed."""
+
     def __init__(self, rcfile, mapset_path, event_handler):
         FileSystemEventHandler.__init__(self)
         self.event_handler = event_handler
@@ -162,21 +160,25 @@
         self.modified_time = 0
 
     def on_modified(self, event):
-        if not event.is_directory \
-            and os.path.basename(event.src_path) == self.rcfile_name:
-                timestamp = os.stat(event.src_path).st_mtime
-                if timestamp - self.modified_time < 0.5:
-                    return
-                self.modified_time = timestamp
-                with open(event.src_path, 'r') as f:
-                    gisrc = {}
-                    for line in f.readlines():
-                        key, val = line.split(':')
-                        gisrc[key.strip()] = val.strip()
-                    new = os.path.join(gisrc['GISDBASE'], gisrc['LOCATION_NAME'], gisrc['MAPSET'])
-                    if new != self.mapset_path:
-                        evt = currentMapsetChanged()
-                        wx.PostEvent(self.event_handler, evt)
+        if (
+            not event.is_directory
+            and os.path.basename(event.src_path) == self.rcfile_name
+        ):
+            timestamp = os.stat(event.src_path).st_mtime
+            if timestamp - self.modified_time < 0.5:
+                return
+            self.modified_time = timestamp
+            with open(event.src_path, "r") as f:
+                gisrc = {}
+                for line in f.readlines():
+                    key, val = line.split(":")
+                    gisrc[key.strip()] = val.strip()
+                new = os.path.join(
+                    gisrc["GISDBASE"], gisrc["LOCATION_NAME"], gisrc["MAPSET"]
+                )
+                if new != self.mapset_path:
+                    evt = currentMapsetChanged()
+                    wx.PostEvent(self.event_handler, evt)
 
 
 class MapWatch(PatternMatchingEventHandler):
@@ -419,16 +421,13 @@
         )
         self.startEdit.connect(self.OnStartEditLabel)
         self.endEdit.connect(self.OnEditLabel)
-<<<<<<< HEAD
-        self.Bind(EVT_UPDATE_MAPSET, self.OnWatchdogMapsetReload)
-        self.Bind(EVT_CURRENT_MAPSET_CHANGED, lambda evt: self._updateAfterMapsetChanged())
-        
-=======
         self.Bind(
             EVT_UPDATE_MAPSET, lambda evt: self._onWatchdogMapsetReload(evt.src_path)
         )
         self.Bind(wx.EVT_IDLE, self._onUpdateMapsetWhenIdle)
->>>>>>> a52511a1
+        self.Bind(
+            EVT_CURRENT_MAPSET_CHANGED, lambda evt: self._updateAfterMapsetChanged()
+        )
         self.observer = None
 
     def _resetSelectVariables(self):
@@ -746,24 +745,21 @@
         self.observer = Observer()
 
         gisenv = gscript.gisenv()
-<<<<<<< HEAD
-        mapset_path = os.path.join(gisenv['GISDBASE'], gisenv['LOCATION_NAME'],
-                                   gisenv['MAPSET'])
-        rcfile = os.environ['GISRC']
-        self.observer.schedule(CurrentMapsetWatch(rcfile, mapset_path, self),
-                               os.path.dirname(rcfile), recursive=False)
-        for element, directory in (('raster', 'cell'), ('vector', 'vector'), ('raster_3d', 'grid3')):
-            path = os.path.join(mapset_path, directory)
-=======
+        mapset_path = os.path.join(
+            gisenv["GISDBASE"], gisenv["LOCATION_NAME"], gisenv["MAPSET"]
+        )
+        rcfile = os.environ["GISRC"]
+        self.observer.schedule(
+            CurrentMapsetWatch(rcfile, mapset_path, self),
+            os.path.dirname(rcfile),
+            recursive=False,
+        )
         for element, directory in (
             ("raster", "cell"),
             ("vector", "vector"),
             ("raster_3d", "grid3"),
         ):
-            path = os.path.join(
-                gisenv["GISDBASE"], gisenv["LOCATION_NAME"], gisenv["MAPSET"], directory
-            )
->>>>>>> a52511a1
+            path = os.path.join(mapset_path, directory)
             if not os.path.exists(path):
                 try:
                     os.mkdir(path)
