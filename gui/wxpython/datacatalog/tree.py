--- conflicted
+++ resolved
@@ -34,18 +34,15 @@
 from gui_core.wrap import Menu
 from datacatalog.dialogs import CatalogReprojectionDialog
 from icons.icon import MetaIcon
-from startup.guiutils import (create_mapset_interactively,
-                              create_location_interactively,
-                              rename_mapset_interactively,
-                              rename_location_interactively,
-<<<<<<< HEAD
-                              delete_mapsets_interactively,
-                              delete_location_interactively)
-=======
-                              delete_mapset_interactively,
-                              delete_location_interactively,
-                              download_location_interactively)
->>>>>>> 825e6a5e
+from startup.guiutils import (
+    create_mapset_interactively,
+    create_location_interactively,
+    rename_mapset_interactively,
+    rename_location_interactively,
+    delete_mapsets_interactively,
+    delete_location_interactively,
+    download_location_interactively,
+)
 
 from grass.pydispatch.signal import Signal
 
