--- conflicted
+++ resolved
@@ -569,14 +569,8 @@
                 errors += error
 
         if errors:
-<<<<<<< HEAD
-            # WriteWarning/Error results in crash
-            self._giface.WriteLog('\n'.join(errors))
-        Debug.msg(1, "Tree filled")
-
-        self.UpdateCurrentDbLocationMapsetNode()
-        self.RefreshItems()
-        self.ScheduleWatchCurrentMapset()
+            return errors
+        return None
 
     def ScheduleWatchCurrentMapset(self):
         """Using watchdog library, sets up watching of current mapset folder
@@ -643,9 +637,6 @@
                                                         name=map, type=map_type)
                     if map_nodes:
                         return map_nodes[0]
-=======
-            return errors
->>>>>>> b1431df2
         return None
 
     def _renameNode(self, node, name):
@@ -708,6 +699,7 @@
         if event.ret is not None:
             self._giface.WriteWarning('\n'.join(event.ret))
         self.UpdateCurrentDbLocationMapsetNode()
+        self.ScheduleWatchCurrentMapset()
         self.RefreshItems()
         self.ExpandCurrentMapset()
 
