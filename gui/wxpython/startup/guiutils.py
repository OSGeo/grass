"""
@package startup.guiutils

@brief General GUI-dependent utilities for GUI startup of GRASS GIS

(C) 2018 by Vaclav Petras the GRASS Development Team

This program is free software under the GNU General Public License
(>=v2). Read the file COPYING that comes with GRASS for details.

@author Vaclav Petras <wenzeslaus gmail com>
@author Linda Kladivova <l.kladivova@seznam.cz>

This is for code which depend on something from GUI (wx or wxGUI).
"""


import os
import sys
import wx

import grass.script as gs
from grass.script import gisenv
from grass.grassdb.checks import (
    mapset_exists,
    location_exists,
    is_mapset_locked,
<<<<<<< HEAD
    is_different_mapset_owner,
    is_mapset_current,
    is_location_current
)
=======
    get_mapset_lock_info)
>>>>>>> e3919503
from grass.grassdb.create import create_mapset, get_default_mapset_name
from grass.grassdb.manage import (
    delete_mapset,
    delete_location,
    delete_grassdb,
    rename_mapset,
    rename_location,
)

from core.utils import GetListOfLocations
from core import globalvar
from core.gcmd import GError, GMessage, DecodeString, RunCommand
from gui_core.dialogs import TextEntryDialog
from location_wizard.dialogs import RegionDef
from gui_core.widgets import GenericMultiValidator


def SetSessionMapset(database, location, mapset):
    """Sets database, location and mapset for the current session"""
    RunCommand("g.gisenv", set="GISDBASE=%s" % database)
    RunCommand("g.gisenv", set="LOCATION_NAME=%s" % location)
    RunCommand("g.gisenv", set="MAPSET=%s" % mapset)


class MapsetDialog(TextEntryDialog):
    def __init__(self, parent=None, default=None, message=None, caption=None,
                 database=None, location=None):
        self.database = database
        self.location = location

        # list of tuples consisting of conditions and callbacks
        checks = [(gs.legal_name, self._nameValidationFailed),
                  (self._checkMapsetNotExists, self._mapsetAlreadyExists),
                  (self._checkOGR, self._reservedMapsetName)]
        validator = GenericMultiValidator(checks)

        TextEntryDialog.__init__(
            self, parent=parent,
            message=message,
            caption=caption,
            defaultValue=default,
            validator=validator,
        )

    def _nameValidationFailed(self, ctrl):
        message = _(
            "Name '{}' is not a valid name for location or mapset. "
            "Please use only ASCII characters excluding characters {} "
            "and space.").format(ctrl.GetValue(), '/"\'@,=*~')
        GError(parent=self, message=message, caption=_("Invalid name"))

    def _checkOGR(self, text):
        """Check user's input for reserved mapset name."""
        if text.lower() == 'ogr':
            return False
        return True

    def _reservedMapsetName(self, ctrl):
        message = _(
            "Name '{}' is reserved for direct "
            "read access to OGR layers. Please use "
            "another name for your mapset.").format(ctrl.GetValue())
        GError(parent=self, message=message,
               caption=_("Reserved mapset name"))

    def _checkMapsetNotExists(self, text):
        """Check whether user's input mapset exists or not."""
        if mapset_exists(self.database, self.location, text):
            return False
        return True

    def _mapsetAlreadyExists(self, ctrl):
        message = _(
            "Mapset '{}' already exists. Please consider using "
            "another name for your mapset.").format(ctrl.GetValue())
        GError(parent=self, message=message,
               caption=_("Existing mapset path"))


class LocationDialog(TextEntryDialog):
    def __init__(self, parent=None, default=None, message=None, caption=None,
                 database=None):
        self.database = database

        # list of tuples consisting of conditions and callbacks
        checks = [(gs.legal_name, self._nameValidationFailed),
                  (self._checkLocationNotExists, self._locationAlreadyExists)]
        validator = GenericMultiValidator(checks)

        TextEntryDialog.__init__(
            self, parent=parent,
            message=message,
            caption=caption,
            defaultValue=default,
            validator=validator,
        )

    def _nameValidationFailed(self, ctrl):
        message = _(
            "Name '{}' is not a valid name for location or mapset. "
            "Please use only ASCII characters excluding characters {} "
            "and space.").format(ctrl.GetValue(), '/"\'@,=*~')
        GError(parent=self, message=message, caption=_("Invalid name"))

    def _checkLocationNotExists(self, text):
        """Check whether user's input location exists or not."""
        if location_exists(self.database, text):
            return False
        return True

    def _locationAlreadyExists(self, ctrl):
        message = _(
            "Location '{}' already exists. Please consider using "
            "another name for your location.").format(ctrl.GetValue())
        GError(parent=self, message=message,
               caption=_("Existing location path"))


def get_reasons_mapsets_not_removable(mapsets, check_permanent):
    """Get reasons why mapsets cannot be removed.

    Parameter *mapsets* is a list of tuples (database, location, mapset).
    Parameter *check_permanent* is True of False. It depends on whether
    we want to check for permanent mapset or not.

    Returns messages as list if there were any failed checks, otherwise empty list.
    """
    messages = []
    for grassdb, location, mapset in mapsets:
        message = get_reason_mapset_not_removable(grassdb, location,
                                                  mapset, check_permanent)
        if message:
            messages.append(message)
    return messages


def get_reason_mapset_not_removable(grassdb, location, mapset, check_permanent):
    """Get reason why one mapset cannot be removed.

    Parameter *check_permanent* is True of False. It depends on whether
    we want to check for permanent mapset or not.

    Returns message as string if there was failed check or empty string whether not.
    """
    message = None
    mapset_path = os.path.join(grassdb, location, mapset)

    # Check if mapset is permanent
    if check_permanent and mapset == "PERMANENT":
        message = _("Mapset <{mapset}> is required for a valid location.").format(
            mapset=mapset_path)
    # Check if mapset is current
    elif is_mapset_current(grassdb, location, mapset):
        message = _("Mapset <{mapset}> is the current mapset.").format(
            mapset=mapset_path)
    # Check whether mapset is in use
    elif is_mapset_locked(mapset_path):
        message = _("Mapset <{mapset}> is in use.").format(
            mapset=mapset_path)
    # Check whether mapset is owned by different user
    elif is_different_mapset_owner(mapset_path):
        message = _("Mapset <{mapset}> is owned by a different user.").format(
            mapset=mapset_path)

    return message


def get_reasons_locations_not_removable(locations):
    """Get reasons why locations cannot be removed.

    Parameter *locations* is a list of tuples (database, location).

    Returns messages as list if there were any failed checks, otherwise empty list.
    """
    messages = []
    for grassdb, location in locations:
        messages += get_reasons_location_not_removable(grassdb, location)
    return messages


def get_reasons_location_not_removable(grassdb, location):
    """Get reasons why one location cannot be removed.

    Returns messages as list if there were any failed checks, otherwise empty list.
    """
    messages = []
    location_path = os.path.join(grassdb, location)

    # Check if location is current
    if is_location_current(grassdb, location):
        messages.append(_("Location <{location}> is the current location.").format(
            location=location_path))
        return messages

    # Find mapsets in particular location
    tmp_gisrc_file, env = gs.create_environment(grassdb, location, 'PERMANENT')
    env['GRASS_SKIP_MAPSET_OWNER_CHECK'] = '1'

    g_mapsets = gs.read_command(
        'g.mapsets',
        flags='l',
        separator='comma',
        quiet=True,
        env=env).strip().split(',')

    # Append to the list of tuples
    mapsets = []
    for g_mapset in g_mapsets:
        mapsets.append((grassdb, location, g_mapset))

    # Concentenate both checks
    messages += get_reasons_mapsets_not_removable(mapsets, check_permanent=False)

    gs.try_remove(tmp_gisrc_file)
    return messages


def get_reasons_grassdb_not_removable(grassdb):
    """Get reasons why one grassdb cannot be removed.

    Returns messages as list if there were any failed checks, otherwise empty list.
    """
    messages = []
    genv = gisenv()

    # Check if grassdb is current
    if grassdb == genv['GISDBASE']:
        messages.append(_("GRASS database <{grassdb}> is the current database.").format(
            grassdb=grassdb))
        return messages

    g_locations = GetListOfLocations(grassdb)

    # Append to the list of tuples
    locations = []
    for g_location in g_locations:
        locations.append((grassdb, g_location))
    messages = get_reasons_locations_not_removable(locations)

    return messages


# TODO: similar to (but not the same as) read_gisrc function in grass.py
def read_gisrc():
    """Read variables from a current GISRC file

    Returns a dictionary representation of the file content.
    """
    grassrc = {}

    gisrc = os.getenv("GISRC")

    if gisrc and os.path.isfile(gisrc):
        try:
            rc = open(gisrc, "r")
            for line in rc.readlines():
                try:
                    key, val = line.split(":", 1)
                except ValueError as e:
                    sys.stderr.write(
                        _('Invalid line in GISRC file (%s):%s\n' % (e, line)))
                grassrc[key.strip()] = DecodeString(val.strip())
        finally:
            rc.close()

    return grassrc


def GetVersion():
    """Gets version and revision

    Returns tuple `(version, revision)`. For standard releases revision
    is an empty string.

    Revision string is currently wrapped in parentheses with added
    leading space. This is an implementation detail and legacy and may
    change anytime.
    """
    versionFile = open(os.path.join(globalvar.ETCDIR, "VERSIONNUMBER"))
    versionLine = versionFile.readline().rstrip('\n')
    versionFile.close()
    try:
        grassVersion, grassRevision = versionLine.split(' ', 1)
        if grassVersion.endswith('dev'):
            grassRevisionStr = ' (%s)' % grassRevision
        else:
            grassRevisionStr = ''
    except ValueError:
        grassVersion = versionLine
        grassRevisionStr = ''
    return (grassVersion, grassRevisionStr)


def create_mapset_interactively(guiparent, grassdb, location):
    """
    Create new mapset
    """
    dlg = MapsetDialog(
        parent=guiparent,
        default=get_default_mapset_name(),
        message=_("Name for the new mapset:"),
        caption=_("Create new mapset"),
        database=grassdb,
        location=location,
    )

    mapset = None
    if dlg.ShowModal() == wx.ID_OK:
        mapset = dlg.GetValue()
        try:
            create_mapset(grassdb, location, mapset)
        except OSError as err:
            mapset = None
            GError(
                parent=guiparent,
                message=_("Unable to create new mapset: {}").format(err),
                showTraceback=False,
            )
    dlg.Destroy()
    return mapset


def create_location_interactively(guiparent, grassdb):
    """
    Create new location using Location Wizard.

    Returns tuple (database, location, mapset) where mapset is "PERMANENT"
    by default or another mapset a user created and may want to switch to.
    """
    from location_wizard.wizard import LocationWizard

    gWizard = LocationWizard(parent=guiparent,
                             grassdatabase=grassdb)

    if gWizard.location is None:
        gWizard_output = (None, None, None)
        # Returns Nones after Cancel
        return gWizard_output

    if gWizard.georeffile:
        message = _(
            "Do you want to import {}"
            "to the newly created location?"
        ).format(gWizard.georeffile)
        dlg = wx.MessageDialog(parent=guiparent,
                               message=message,
                               caption=_("Import data?"),
                               style=wx.YES_NO | wx.YES_DEFAULT |
                               wx.ICON_QUESTION)
        dlg.CenterOnParent()
        if dlg.ShowModal() == wx.ID_YES:
            import_file(guiparent, gWizard.georeffile)
        dlg.Destroy()

    if gWizard.default_region:
        defineRegion = RegionDef(guiparent, location=gWizard.location)
        defineRegion.CenterOnParent()
        defineRegion.ShowModal()
        defineRegion.Destroy()

    if gWizard.user_mapset:
        mapset = create_mapset_interactively(guiparent,
                                             gWizard.grassdatabase,
                                             gWizard.location)
        # Returns database and location created by user
        # and a mapset user may want to switch to
        gWizard_output = (gWizard.grassdatabase, gWizard.location,
                          mapset)
    else:
        # Returns PERMANENT mapset when user mapset not defined
        gWizard_output = (gWizard.grassdatabase, gWizard.location,
                          "PERMANENT")
    return gWizard_output


def rename_mapset_interactively(guiparent, grassdb, location, mapset):
    """Rename mapset with user interaction.

    Exceptions during renaming are handled in get_reason_mapset_not_removable
    function.

    Returns newmapset if there was a change or None if the mapset cannot be
    renamed (see reasons given by get_reason_mapset_not_removable
    function) or if another error was encountered.
    """
    newmapset = None

    # Check selected mapset
    message = get_reason_mapset_not_removable(grassdb, location, mapset,
                                              check_permanent=True)
    if message:
        dlg = wx.MessageDialog(
            parent=guiparent,
            message=_(
                "Cannot rename mapset <{mapset}> for the following reason:\n\n"
                "{reason}\n\n"
                "No mapset will be renamed."
            ).format(mapset=mapset, reason=message),
            caption=_("Unable to rename selected mapset"),
            style=wx.OK | wx.ICON_WARNING
        )
        dlg.ShowModal()
        dlg.Destroy()
        return newmapset

    # Display question dialog
    dlg = MapsetDialog(
        parent=guiparent,
        default=mapset,
        message=_("Current name: {}\n\nEnter new name:").format(mapset),
        caption=_("Rename selected mapset"),
        database=grassdb,
        location=location,
    )
    if dlg.ShowModal() == wx.ID_OK:
        newmapset = dlg.GetValue()
        try:
            rename_mapset(grassdb, location, mapset, newmapset)
        except OSError as err:
            newmapset = None
            wx.MessageBox(
                parent=guiparent,
                caption=_("Error"),
                message=_("Unable to rename mapset.\n\n{}").format(err),
                style=wx.OK | wx.ICON_ERROR | wx.CENTRE,
            )
    dlg.Destroy()
    return newmapset


def rename_location_interactively(guiparent, grassdb, location):
    """Rename location with user interaction.

    Exceptions during renaming are handled in get_reasons_location_not_removable
    function.

    Returns newlocation if there was a change or None if the location cannot be
    renamed (see reasons given by get_reasons_location_not_removable
    function) or if another error was encountered.
    """
    newlocation = None

    # Check selected location
    messages = get_reasons_location_not_removable(grassdb, location)
    if messages:
        dlg = wx.MessageDialog(
            parent=guiparent,
            message=_(
                "Cannot rename location <{location}> for the following reasons:\n\n"
                "{reasons}\n\n"
                "No location will be renamed."
            ).format(location=location, reasons="\n".join(messages)),
            caption=_("Unable to rename selected location"),
            style=wx.OK | wx.ICON_WARNING
        )
        dlg.ShowModal()
        dlg.Destroy()
        return newlocation

    # Display question dialog
    dlg = LocationDialog(
        parent=guiparent,
        default=location,
        message=_("Current name: {}\n\nEnter new name:").format(location),
        caption=_("Rename selected location"),
        database=grassdb,
    )
    if dlg.ShowModal() == wx.ID_OK:
        newlocation = dlg.GetValue()
        try:
            rename_location(grassdb, location, newlocation)
        except OSError as err:
            newlocation = None
            wx.MessageBox(
                parent=guiparent,
                caption=_("Error"),
                message=_("Unable to rename location.\n\n{}").format(err),
                style=wx.OK | wx.ICON_ERROR | wx.CENTRE,
            )
    dlg.Destroy()
    return newlocation


def download_location_interactively(guiparent, grassdb):
    """
    Download new location using Location Wizard.

    Returns tuple (database, location, mapset) where mapset is "PERMANENT"
    by default or in future it could be the mapset the user may want to
    switch to.
    """
    from startup.locdownload import LocationDownloadDialog

    result = (None, None, None)
    loc_download = LocationDownloadDialog(parent=guiparent,
                                          database=grassdb)
    loc_download.Centre()
    loc_download.ShowModal()

    if loc_download.GetLocation() is not None:
        # Returns database and location created by user
        # and a mapset user may want to switch to
        result = (grassdb, loc_download.GetLocation(), "PERMANENT")
    loc_download.Destroy()
    return result


def delete_mapset_interactively(guiparent, grassdb, location, mapset):
    """Delete one mapset with user interaction.

    This is currently just a convenience wrapper for delete_mapsets_interactively().
    """
    mapsets = [(grassdb, location, mapset)]
    return delete_mapsets_interactively(guiparent, mapsets)


def delete_mapsets_interactively(guiparent, mapsets):
    """Delete multiple mapsets with user interaction.

    Parameter *mapsets* is a list of tuples (database, location, mapset).

    Exceptions during deletation are handled in get_reasons_mapsets_not_removable
    function.

    Returns True if there was a change, i.e., all mapsets were successfuly
    deleted or at least one mapset was deleted.
    Returns False if one or more mapsets cannot be deleted (see reasons given
    by get_reasons_mapsets_not_removable function) or if an error was
    encountered when deleting the first mapset in the list.
    """
    deletes = []
    modified = False

    # Check selected mapsets
    messages = get_reasons_mapsets_not_removable(mapsets, check_permanent=True)
    if messages:
        dlg = wx.MessageDialog(
            parent=guiparent,
            message=_(
                "Cannot delete one or more mapsets for the following reasons:\n\n"
                "{reasons}\n\n"
                "No mapsets will be deleted."
            ).format(reasons="\n".join(messages)),
            caption=_("Unable to delete selected mapsets"),
            style=wx.OK | wx.ICON_WARNING
        )
        dlg.ShowModal()
        dlg.Destroy()
        return modified

    # No error occurs, create list of mapsets for deleting
    for grassdb, location, mapset in mapsets:
        mapset_path = os.path.join(grassdb, location, mapset)
        deletes.append(mapset_path)

    # Display question dialog
    dlg = wx.MessageDialog(
        parent=guiparent,
        message=_(
            "Do you want to continue with deleting"
            " one or more of the following mapsets?\n\n"
            "{deletes}\n\n"
            "All maps included in these mapsets will be permanently deleted!"
        ).format(deletes="\n".join(deletes)),
        caption=_("Delete selected mapsets"),
        style=wx.YES_NO | wx.NO_DEFAULT | wx.ICON_QUESTION,
    )
    if dlg.ShowModal() == wx.ID_YES:
        try:
            for grassdb, location, mapset in mapsets:
                delete_mapset(grassdb, location, mapset)
                modified = True
            dlg.Destroy()
            return modified
        except OSError as error:
            wx.MessageBox(
                parent=guiparent,
                caption=_("Error when deleting mapsets"),
                message=_(
                    "The following error occured when deleting mapset <{path}>:"
                    "\n\n{error}\n\n"
                    "Deleting of mapsets was interrupted."
                ).format(
                    path=os.path.join(grassdb, location, mapset),
                    error=error,
                ),
                style=wx.OK | wx.ICON_ERROR | wx.CENTRE,
            )
    dlg.Destroy()
    return modified


def delete_location_interactively(guiparent, grassdb, location):
    """Delete one location with user interaction.

    This is currently just a convenience wrapper for delete_locations_interactively().
    """
    locations = [(grassdb, location)]
    return delete_locations_interactively(guiparent, locations)


def delete_locations_interactively(guiparent, locations):
    """Delete multiple locations with user interaction.

    Parameter *locations* is a list of tuples (database, location).

    Exceptions during deletation are handled in get_reasons_locations_not_removable
    function.

    Returns True if there was a change, i.e., all locations were successfuly
    deleted or at least one location was deleted.
    Returns False if one or more locations cannot be deleted (see reasons given
    by get_reasons_locations_not_removable function) or if an error was
    encountered when deleting the first location in the list.
    """
    deletes = []
    modified = False

    # Check selected locations
    messages = get_reasons_locations_not_removable(locations)
    if messages:
        dlg = wx.MessageDialog(
            parent=guiparent,
            message=_(
                "Cannot delete one or more locations for the following reasons:\n\n"
                "{reasons}\n\n"
                "No locations will be deleted."
            ).format(reasons="\n".join(messages)),
            caption=_("Unable to delete selected locations"),
            style=wx.OK | wx.ICON_WARNING
        )
        dlg.ShowModal()
        dlg.Destroy()
        return modified

    # No error occurs, create list of locations for deleting
    for grassdb, location in locations:
        location_path = os.path.join(grassdb, location)
        deletes.append(location_path)

    # Display question dialog
    dlg = wx.MessageDialog(
        parent=guiparent,
        message=_(
            "Do you want to continue with deleting"
            " one or more of the following locations?\n\n"
            "{deletes}\n\n"
            "All mapsets included in these locations will be permanently deleted!"
        ).format(deletes="\n".join(deletes)),
        caption=_("Delete selected locations"),
        style=wx.YES_NO | wx.NO_DEFAULT | wx.ICON_QUESTION,
    )
    if dlg.ShowModal() == wx.ID_YES:
        try:
            for grassdb, location in locations:
                delete_location(grassdb, location)
                modified = True
            dlg.Destroy()
            return modified
        except OSError as error:
            wx.MessageBox(
                parent=guiparent,
                caption=_("Error when deleting locations"),
                message=_(
                    "The following error occured when deleting location <{path}>:"
                    "\n\n{error}\n\n"
                    "Deleting of locations was interrupted."
                ).format(
                    path=os.path.join(grassdb, location),
                    error=error,
                ),
                style=wx.OK | wx.ICON_ERROR | wx.CENTRE,
            )
    dlg.Destroy()
    return modified


def delete_grassdb_interactively(guiparent, grassdb):
    """
    Delete grass database if could be deleted.

    If current grass database found, desired operation cannot be performed.

    Exceptions during deleting are handled in this function.

    Returns True if grass database is deleted from the disk. Returns None if
    cannot be deleted (see above the possible reasons).
    """

    deleted = False

    # Check selected grassdb
    messages = get_reasons_grassdb_not_removable(grassdb)
    if messages:
        dlg = wx.MessageDialog(
            parent=guiparent,
            message=_(
                "Cannot delete GRASS database from disk for the following reason:\n\n"
<<<<<<< HEAD
                "{reasons}\n\n"
                "GRASS database will not be deleted."
            ).format(reasons="\n".join(messages)),
=======
                "{}\n\n"
                "GRASS database will not be deleted."
            ).format(issue),
>>>>>>> e3919503
            caption=_("Unable to delete selected GRASS database"),
            style=wx.OK | wx.ICON_WARNING
        )
        dlg.ShowModal()
    else:
        dlg = wx.MessageDialog(
            parent=guiparent,
            message=_(
                "Do you want to delete"
                " the following GRASS database from disk?\n\n"
                "{grassdb}\n\n"
                "The directory will be permanently deleted!"
            ).format(grassdb=grassdb),
            caption=_("Delete selected GRASS database"),
            style=wx.YES_NO | wx.NO_DEFAULT | wx.ICON_QUESTION,
        )
        if dlg.ShowModal() == wx.ID_YES:
            try:
                delete_grassdb(grassdb)
                deleted = True
                dlg.Destroy()
                return deleted
            except OSError as error:
                wx.MessageBox(
                    parent=guiparent,
                    caption=_("Error when deleting GRASS database"),
                    message=_(
                        "The following error occured when deleting database <{path}>:"
                        "\n\n{error}\n\n"
                        "Deleting of GRASS database was interrupted."
                    ).format(
                        path=grassdb,
                        error=error,
                    ),
                    style=wx.OK | wx.ICON_ERROR | wx.CENTRE,
                )
    dlg.Destroy()
    return deleted


def can_switch_mapset_interactive(guiparent, grassdb, location, mapset):
    """
    Checks if mapset is locked and offers to remove the lock file.

    Returns True if user wants to switch to the selected mapset in spite of
    removing lock. Returns False if a user wants to stay in the current
    mapset or if an error was encountered.
    """
    can_switch = True
    mapset_path = os.path.join(grassdb, location, mapset)

    if is_mapset_locked(mapset_path):
        info = get_mapset_lock_info(mapset_path)
        user = info['owner'] if info['owner'] else _('unknown')
        lockpath = info['lockpath']
        timestamp = info['timestamp']

        dlg = wx.MessageDialog(
            parent=guiparent,
            message=_("User {user} is already running GRASS in selected mapset "
                      "<{mapset}>\n (file {lockpath} created {timestamp} "
                      "found).\n\n"
                      "Concurrent use not allowed.\n\n"
                      "Do you want to stay in the current mapset or remove "
                      ".gislock and switch to selected mapset?"
                      ).format(user=user,
                               mapset=mapset,
                               lockpath=lockpath,
                               timestamp=timestamp),
            caption=_("Mapset is in use"),
            style=wx.YES_NO | wx.NO_DEFAULT | wx.ICON_QUESTION,
        )
        dlg.SetYesNoLabels("S&witch to selected mapset",
                           "S&tay in current mapset")
        if dlg.ShowModal() == wx.ID_YES:
            # Remove lockfile
            try:
                os.remove(lockpath)
            except IOError as e:
                wx.MessageBox(
                    parent=guiparent,
                    caption=_("Error when removing lock file"),
                    message=_("Unable to remove {lockpath}.\n\n Details: {error}."
                              ).format(lockpath=lockpath,
                                       error=e),
                    style=wx.OK | wx.ICON_ERROR | wx.CENTRE
                )
                can_switch = False
        else:
            can_switch = False
        dlg.Destroy()
    return can_switch


def import_file(guiparent, filePath):
    """Tries to import file as vector or raster.

    If successfull sets default region from imported map.
    """
    RunCommand('db.connect', flags='c')
    mapName = os.path.splitext(os.path.basename(filePath))[0]
    vectors = RunCommand('v.in.ogr', input=filePath, flags='l',
                         read=True)

    wx.BeginBusyCursor()
    wx.GetApp().Yield()
    if vectors:
        # vector detected
        returncode, error = RunCommand(
            'v.in.ogr', input=filePath, output=mapName, flags='e',
            getErrorMsg=True)
    else:
        returncode, error = RunCommand(
            'r.in.gdal', input=filePath, output=mapName, flags='e',
            getErrorMsg=True)
    wx.EndBusyCursor()

    if returncode != 0:
        GError(
            parent=guiparent,
            message=_(
                "Import of <%(name)s> failed.\n"
                "Reason: %(msg)s") % ({
                    'name': filePath,
                    'msg': error}))
    else:
        GMessage(
            message=_(
                "Data file <%(name)s> imported successfully. "
                "The location's default region was set from "
                "this imported map.") % {
                'name': filePath},
            parent=guiparent)<|MERGE_RESOLUTION|>--- conflicted
+++ resolved
@@ -25,14 +25,12 @@
     mapset_exists,
     location_exists,
     is_mapset_locked,
-<<<<<<< HEAD
+    get_mapset_lock_info,
     is_different_mapset_owner,
     is_mapset_current,
     is_location_current
 )
-=======
-    get_mapset_lock_info)
->>>>>>> e3919503
+
 from grass.grassdb.create import create_mapset, get_default_mapset_name
 from grass.grassdb.manage import (
     delete_mapset,
@@ -731,15 +729,9 @@
             parent=guiparent,
             message=_(
                 "Cannot delete GRASS database from disk for the following reason:\n\n"
-<<<<<<< HEAD
                 "{reasons}\n\n"
                 "GRASS database will not be deleted."
             ).format(reasons="\n".join(messages)),
-=======
-                "{}\n\n"
-                "GRASS database will not be deleted."
-            ).format(issue),
->>>>>>> e3919503
             caption=_("Unable to delete selected GRASS database"),
             style=wx.OK | wx.ICON_WARNING
         )
