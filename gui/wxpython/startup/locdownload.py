--- conflicted
+++ resolved
@@ -96,11 +96,7 @@
                 heigth = self._get_heigth(string)
                 wx.CallAfter(self.out.SetLabel, string)
                 self._resize(heigth)
-<<<<<<< HEAD
-        except Exception:
-=======
         except wx.PyDeadObjectError:
->>>>>>> 3022d9fd
             # window closed -> PyDeadObjectError
             pass
 
