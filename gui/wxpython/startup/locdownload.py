--- conflicted
+++ resolved
@@ -56,13 +56,8 @@
         "url": "https://grass.osgeo.org/sampledata/spearfish_grass70data-0.3.tar.gz",
     },
     {
-<<<<<<< HEAD
         "label": "Piemonte, Italy dataset",
-        "url": "http://geodati.fmach.it/gfoss_geodata/libro_gfoss/grassdata_piemonte_utm32n_wgs84_grass7.tar.gz",
-=======
-        "label": "Piemonte, Italy data set",
         "url": "https://grass.osgeo.org/sampledata/grassdata_piemonte_utm32n_wgs84_grass7.tar.gz",
->>>>>>> 9aacb948
     },
     {
         "label": "Slovakia 3D precipitation voxel dataset",
