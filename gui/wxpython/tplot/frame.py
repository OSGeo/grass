#!/usr/bin/env python3

"""
@package frame

@brief Temporal Plot Tool

Classes:
 - frame::DataCursor
 - frame::TplotFrame
 - frame::LookUp

(C) 2012-2016 by the GRASS Development Team

This program is free software under the GNU General Public License
(>=v2). Read the file COPYING that comes with GRASS for details.

@author Luca Delucchi
@author start stvds support Matej Krejci
"""
import os
from itertools import cycle
from pathlib import Path
import numpy as np

import wx
from grass.pygrass.modules import Module

import grass.script as gs
from functools import reduce

try:
    import matplotlib as mpl

    # The recommended way to use wx with mpl is with the WXAgg
    # backend.
    mpl.use("WXAgg")
    from matplotlib.figure import Figure
    from matplotlib.backends.backend_wxagg import (
        FigureCanvasWxAgg as FigCanvas,
        NavigationToolbar2WxAgg as NavigationToolbar,
    )
    import matplotlib.dates as mdates
except ImportError as e:
    raise ImportError(
        _(
            'The Temporal Plot Tool needs the "matplotlib" '
            "(python-matplotlib) package to be installed. {0}"
        ).format(e)
    )


import grass.temporal as tgis
from core.gcmd import GMessage, GError, GException, RunCommand
from gui_core.widgets import CoordinatesValidator
from gui_core import gselect
from core import globalvar
from grass.pygrass.vector.geometry import Point
from grass.pygrass.raster import RasterRow
from grass.pygrass.gis.region import Region
from collections import OrderedDict
from subprocess import PIPE

try:
    import wx.lib.agw.flatnotebook as FN
except ImportError:
    import wx.lib.flatnotebook as FN
import wx.lib.filebrowsebutton as filebrowse

from gui_core.widgets import GNotebook
from gui_core.wrap import CheckBox, TextCtrl, Button, StaticText
from operator import add

ALPHA = 0.5
COLORS = ["b", "g", "r", "c", "m", "y", "k"]
LINEAR_REG_LINE_COLOR = (0.56, 0.00, 1.00)


def check_version(*version) -> bool:
    """Checks if given version or newer is installed"""
    versionInstalled = []
    for i in mpl.__version__.split("."):
        try:
            v = int(i)
            versionInstalled.append(v)
        except ValueError:
            versionInstalled.append(0)
    return not versionInstalled < list(version)


def findBetween(s, first, last):
    try:
        start = s.rindex(first) + len(first)
        end = s.rindex(last, start)
        return s[start:end]
    except ValueError:
        return ""


class TplotFrame(wx.Frame):
    """The main frame of the application"""

    def __init__(self, parent, giface, title=_("Temporal Plot Tool")):
        wx.Frame.__init__(self, parent, id=wx.ID_ANY, title=title)

        tgis.init(True)
        self._giface = giface
        self.datasetsV = None
        self.datasetsR = None
        self.overwrite = False
        # self.vectorDraw=False
        # self.rasterDraw=False
        self.init()
        self._layout()

        # We create a database interface here to speedup the GUI
        self.dbif = tgis.SQLDatabaseInterfaceConnection()
        self.dbif.connect()
        self.Bind(wx.EVT_CLOSE, self.onClose)
        self.region = Region()

    def init(self):
        self.timeDataR = OrderedDict()
        self.timeDataV = OrderedDict()
        self.temporalType = None
        self.unit = None
        self.listWhereConditions = []
        self.plotNameListR = []
        self.plotNameListV = []
        self.poi = None
        self.csvpath = None

    def __del__(self):
        """Close the database interface and stop the messenger and C-interface
        subprocesses.
        """
        if self.dbif.connected is True:
            self.dbif.close()
        tgis.stop_subprocesses()

    def onClose(self, evt):
        if self._giface.GetMapDisplay():
            self.coorval.OnClose()
            self.cats.OnClose()

        # __del__() and del keyword seem to have differences,
        # how can self.Destroy(), called after del, work otherwise
        self.__del__()  # noqa: PLC2801, C2801
        self.Destroy()

    def _layout(self):
        """Creates the main panel with all the controls on it:
        * mpl canvas
        * mpl navigation toolbar
        * Control panel for interaction
        """
        self.mainPanel = wx.Panel(self)
        # Create the mpl Figure and FigCanvas objects.
        # 5x4 inches, 100 dots-per-inch
        #
        # color =  wx.SystemSettings.GetColour(wx.SYS_COLOUR_BACKGROUND)
        # ------------CANVAS AND TOOLBAR------------
        self.fig = Figure((5.0, 4.0), facecolor=(1, 1, 1))
        self.canvas = FigCanvas(self.mainPanel, wx.ID_ANY, self.fig)
        # axes are initialized later
        self.axes2d = None

        # Create the navigation toolbar, tied to the canvas
        #
        self.toolbar = NavigationToolbar(self.canvas)

        #
        # Layout
        #
        # ------------MAIN VERTICAL SIZER------------
        self.vbox = wx.BoxSizer(wx.VERTICAL)
        self.vbox.Add(self.canvas, 1, wx.LEFT | wx.TOP | wx.EXPAND)
        self.vbox.Add(self.toolbar, 0, wx.EXPAND)
        # self.vbox.AddSpacer(10)

        # ------------ADD NOTEBOOK------------
        self.ntb = GNotebook(parent=self.mainPanel, style=FN.FNB_NODRAG)

        # ------------ITEMS IN NOTEBOOK PAGE (RASTER)------------------------

        self.controlPanelRaster = wx.Panel(parent=self.ntb, id=wx.ID_ANY)
        self.datasetSelectLabelR = StaticText(
            parent=self.controlPanelRaster,
            id=wx.ID_ANY,
            label=_(
                "Raster temporal "
                "dataset (strds)\n"
                "Press ENTER after"
                " typing the name or select"
                " with the combobox"
            ),
        )
        self.datasetSelectR = gselect.Select(
            parent=self.controlPanelRaster,
            id=wx.ID_ANY,
            size=globalvar.DIALOG_GSELECT_SIZE,
            type="strds",
            multiple=True,
        )
        self.coor = StaticText(
            parent=self.controlPanelRaster,
            id=wx.ID_ANY,
            label=_("X and Y coordinates separated by comma:"),
        )
        try:
            self._giface.GetMapWindow()
            self.coorval = gselect.CoordinatesSelect(
                parent=self.controlPanelRaster, giface=self._giface
            )
<<<<<<< HEAD
        except Exception:
=======
        except NotImplementedError:
>>>>>>> 3022d9fd
            self.coorval = TextCtrl(
                parent=self.controlPanelRaster,
                id=wx.ID_ANY,
                size=globalvar.DIALOG_TEXTCTRL_SIZE,
                validator=CoordinatesValidator(),
            )

        self.coorval.SetToolTip(
            _(
                "Coordinates can be obtained for example"
                " by right-clicking on Map Display."
            )
        )
        self.linRegRaster = CheckBox(
            parent=self.controlPanelRaster,
            id=wx.ID_ANY,
            label=_("Show simple linear regression line"),
        )

        self.controlPanelSizerRaster = wx.BoxSizer(wx.VERTICAL)
        # self.controlPanelSizer.Add(wx.StaticText(self.panel, id=wx.ID_ANY,
        # label=_("Select space time raster dataset(s):")),
        # pos=(0, 0), flag=wx.EXPAND | wx.ALIGN_CENTER_VERTICAL)
        self.controlPanelSizerRaster.Add(self.datasetSelectLabelR, flag=wx.EXPAND)
        self.controlPanelSizerRaster.Add(self.datasetSelectR, flag=wx.EXPAND)

        self.controlPanelSizerRaster.Add(self.coor, flag=wx.EXPAND)
        self.controlPanelSizerRaster.Add(self.coorval, flag=wx.EXPAND)
        self.controlPanelSizerRaster.Add(self.linRegRaster, flag=wx.EXPAND)

        self.controlPanelRaster.SetSizer(self.controlPanelSizerRaster)
        self.controlPanelSizerRaster.Fit(self)
        self.ntb.AddPage(page=self.controlPanelRaster, text=_("STRDS"), name="STRDS")

        # ------------ITEMS IN NOTEBOOK PAGE (VECTOR)------------------------
        self.controlPanelVector = wx.Panel(parent=self.ntb, id=wx.ID_ANY)
        self.datasetSelectLabelV = StaticText(
            parent=self.controlPanelVector,
            id=wx.ID_ANY,
            label=_(
                "Vector temporal "
                "dataset (stvds)\n"
                "Press ENTER after"
                " typing the name or select"
                " with the combobox"
            ),
        )
        self.datasetSelectV = gselect.Select(
            parent=self.controlPanelVector,
            id=wx.ID_ANY,
            size=globalvar.DIALOG_GSELECT_SIZE,
            type="stvds",
            multiple=True,
        )
        self.datasetSelectV.Bind(wx.EVT_TEXT, self.OnVectorSelected)

        self.attribute = gselect.ColumnSelect(parent=self.controlPanelVector)
        self.attributeLabel = StaticText(
            parent=self.controlPanelVector,
            id=wx.ID_ANY,
            label=_("Select attribute column"),
        )
        # TODO fix the category selection as done for coordinates
        try:
            self._giface.GetMapWindow()
            self.cats = gselect.VectorCategorySelect(
                parent=self.controlPanelVector, giface=self._giface
            )
<<<<<<< HEAD
        except Exception:
=======
        except NotImplementedError:
>>>>>>> 3022d9fd
            self.cats = TextCtrl(
                parent=self.controlPanelVector,
                id=wx.ID_ANY,
                size=globalvar.DIALOG_TEXTCTRL_SIZE,
            )
        self.catsLabel = StaticText(
            parent=self.controlPanelVector,
            id=wx.ID_ANY,
            label=_("Select category of vector(s)"),
        )
        self.linRegVector = CheckBox(
            parent=self.controlPanelVector,
            id=wx.ID_ANY,
            label=_("Show simple linear regression line"),
        )

        self.controlPanelSizerVector = wx.BoxSizer(wx.VERTICAL)
        # self.controlPanelSizer.Add(wx.StaticText(self.panel, id=wx.ID_ANY,
        # label=_("Select space time raster dataset(s):")),
        # pos=(0, 0), flag=wx.EXPAND | wx.ALIGN_CENTER_VERTICAL)
        self.controlPanelSizerVector.Add(self.datasetSelectLabelV, flag=wx.EXPAND)
        self.controlPanelSizerVector.Add(self.datasetSelectV, flag=wx.EXPAND)

        self.controlPanelSizerVector.Add(self.attributeLabel, flag=wx.EXPAND)
        self.controlPanelSizerVector.Add(self.attribute, flag=wx.EXPAND)

        self.controlPanelSizerVector.Add(self.catsLabel, flag=wx.EXPAND)
        self.controlPanelSizerVector.Add(self.cats, flag=wx.EXPAND)
        self.controlPanelSizerVector.Add(self.linRegVector, flag=wx.EXPAND)

        self.controlPanelVector.SetSizer(self.controlPanelSizerVector)
        self.controlPanelSizerVector.Fit(self)
        self.ntb.AddPage(page=self.controlPanelVector, text=_("STVDS"), name="STVDS")

        # ------------ITEMS IN NOTEBOOK PAGE (LABELS)------------------------
        self.controlPanelLabels = wx.Panel(parent=self.ntb, id=wx.ID_ANY)
        self.titleLabel = StaticText(
            parent=self.controlPanelLabels,
            id=wx.ID_ANY,
            label=_("Set title for the plot"),
        )
        self.title = TextCtrl(
            parent=self.controlPanelLabels,
            id=wx.ID_ANY,
            size=globalvar.DIALOG_TEXTCTRL_SIZE,
        )
        self.xLabel = StaticText(
            parent=self.controlPanelLabels,
            id=wx.ID_ANY,
            label=_("Set label for X axis"),
        )
        self.x = TextCtrl(
            parent=self.controlPanelLabels,
            id=wx.ID_ANY,
            size=globalvar.DIALOG_TEXTCTRL_SIZE,
        )
        self.yLabel = StaticText(
            parent=self.controlPanelLabels,
            id=wx.ID_ANY,
            label=_("Set label for Y axis"),
        )
        self.y = TextCtrl(
            parent=self.controlPanelLabels,
            id=wx.ID_ANY,
            size=globalvar.DIALOG_TEXTCTRL_SIZE,
        )
        self.controlPanelSizerLabels = wx.BoxSizer(wx.VERTICAL)
        self.controlPanelSizerLabels.Add(self.titleLabel, flag=wx.EXPAND)
        self.controlPanelSizerLabels.Add(self.title, flag=wx.EXPAND)
        self.controlPanelSizerLabels.Add(self.xLabel, flag=wx.EXPAND)
        self.controlPanelSizerLabels.Add(self.x, flag=wx.EXPAND)
        self.controlPanelSizerLabels.Add(self.yLabel, flag=wx.EXPAND)
        self.controlPanelSizerLabels.Add(self.y, flag=wx.EXPAND)
        self.controlPanelLabels.SetSizer(self.controlPanelSizerLabels)
        self.controlPanelSizerLabels.Fit(self)
        self.ntb.AddPage(page=self.controlPanelLabels, text=_("Labels"), name="Labels")

        # ------------ITEMS IN NOTEBOOK PAGE (EXPORT)------------------------
        self.controlPanelExport = wx.Panel(parent=self.ntb, id=wx.ID_ANY)
        self.csvLabel = StaticText(
            parent=self.controlPanelExport,
            id=wx.ID_ANY,
            label=_("Path for output CSV file with plotted data"),
        )
        self.csvButton = filebrowse.FileBrowseButton(
            parent=self.controlPanelExport,
            id=wx.ID_ANY,
            size=globalvar.DIALOG_GSELECT_SIZE,
            labelText="",
            dialogTitle=_("CVS path"),
            buttonText=_("Browse"),
            startDirectory=str(Path.cwd()),
            fileMode=wx.FD_SAVE,
        )
        self.headerLabel = StaticText(
            parent=self.controlPanelExport,
            id=wx.ID_ANY,
            label=_("Do you want the CSV header?"),
        )
        self.headerCheck = wx.CheckBox(parent=self.controlPanelExport, id=wx.ID_ANY)
        self.controlPanelSizerCheck = wx.BoxSizer(wx.HORIZONTAL)
        self.controlPanelSizerCheck.Add(self.headerCheck)
        self.controlPanelSizerCheck.Add(self.headerLabel)
        self.controlPanelSizerExport = wx.BoxSizer(wx.VERTICAL)
        self.controlPanelSizerExport.Add(self.csvLabel)
        self.controlPanelSizerExport.Add(self.csvButton)
        self.controlPanelSizerExport.Add(self.controlPanelSizerCheck)
        self.controlPanelExport.SetSizer(self.controlPanelSizerExport)
        self.controlPanelSizerCheck.Fit(self)
        self.controlPanelSizerExport.Fit(self)
        self.ntb.AddPage(page=self.controlPanelExport, text=_("Export"), name="Export")

        # ------------Buttons on the bottom(draw,help)------------
        self.vButtPanel = wx.Panel(self.mainPanel, id=wx.ID_ANY)
        self.vButtSizer = wx.BoxSizer(wx.HORIZONTAL)

        self.drawButton = Button(self.vButtPanel, id=wx.ID_ANY, label=_("Draw"))
        self.drawButton.Bind(wx.EVT_BUTTON, self.OnRedraw)
        self.helpButton = Button(self.vButtPanel, id=wx.ID_ANY, label=_("Help"))
        self.helpButton.Bind(wx.EVT_BUTTON, self.OnHelp)
        self.vButtSizer.Add(self.drawButton)
        self.vButtSizer.Add(self.helpButton)
        self.vButtPanel.SetSizer(self.vButtSizer)

        self.mainPanel.SetSizer(self.vbox)
        self.vbox.Add(self.ntb, flag=wx.EXPAND)
        self.vbox.Add(self.vButtPanel, flag=wx.EXPAND)
        self.vbox.Fit(self)
        self.mainPanel.Fit()

    def _getSTRDdata(self, timeseries):
        """Load data and read properties
        :param list timeseries: a list of timeseries
        """
        if not self.poi:
            GError(
                parent=self, message=_("Invalid input coordinates"), showTraceback=False
            )
            return
        mode = None
        unit = None
        columns = ",".join(["name", "start_time", "end_time"])
        for series in timeseries:
            name = series[0]
            fullname = name + "@" + series[1]
            etype = series[2]
            sp = tgis.dataset_factory(etype, fullname)
            if not sp.is_in_db(dbif=self.dbif):
                GError(
                    message=_("Dataset <%s> not found in temporal database")
                    % (fullname),
                    parent=self,
                )
                return
            sp.select(dbif=self.dbif)

            minmin = sp.metadata.get_min_min()
            self.plotNameListR.append(name)
            self.timeDataR[name] = OrderedDict()

            self.timeDataR[name]["temporalDataType"] = etype
            self.timeDataR[name]["temporalType"] = sp.get_temporal_type()
            self.timeDataR[name]["granularity"] = sp.get_granularity()

            if mode is None:
                mode = self.timeDataR[name]["temporalType"]
            elif self.timeDataR[name]["temporalType"] != mode:
                GError(
                    parent=self,
                    message=_(
                        "Datasets have different temporal"
                        " type (absolute x relative), "
                        "which is not allowed."
                    ),
                )
                return

            # check topology
            maps = sp.get_registered_maps_as_objects(dbif=self.dbif)
            self.timeDataR[name]["validTopology"] = sp.check_temporal_topology(
                maps=maps, dbif=self.dbif
            )

            self.timeDataR[name]["unit"] = None  # only with relative
            if self.timeDataR[name]["temporalType"] == "relative":
                start, end, self.timeDataR[name]["unit"] = sp.get_relative_time()
                if unit is None:
                    unit = self.timeDataR[name]["unit"]
                elif self.timeDataR[name]["unit"] != unit:
                    GError(
                        parent=self,
                        message=_(
                            "Datasets have different "
                            "time unit which is not "
                            "allowed."
                        ),
                    )
                    return

            rows = sp.get_registered_maps(
                columns=columns, where=None, order="start_time", dbif=self.dbif
            )
            for row in rows:
                self.timeDataR[name][row[0]] = {}
                self.timeDataR[name][row[0]]["start_datetime"] = row[1]
                self.timeDataR[name][row[0]]["end_datetime"] = row[2]
                r = RasterRow(row[0])
                r.open()
                val = r.get_value(self.poi)
                r.close()
                if val == -2147483648 and val < minmin:
                    self.timeDataR[name][row[0]]["value"] = None
                else:
                    self.timeDataR[name][row[0]]["value"] = val

        self.unit = unit
        self.temporalType = mode
        return

    def _parseVDbConn(self, mapp, layerInp):
        """find attribute key according to layer of input map"""
        vdb = Module("v.db.connect", map=mapp, flags="g", stdout_=PIPE)

        vdb = vdb.outputs.stdout
        for line in vdb.splitlines():
            lsplit = line.split("|")
            layer = lsplit[0].split("/")[0]
            if str(layer) == str(layerInp):
                return lsplit[2]
        return None

    def _getExistingCategories(self, mapp, cats):
        """Get a list of categories for a vector map"""
        vdb = gs.read_command("v.category", input=mapp, option="print")
        categories = vdb.splitlines()
        if not cats:
            return categories
        for cat in cats:
            if str(cat) not in categories:
                GMessage(
                    message=_(
                        "Category {ca} is not on vector map"
                        " {ma} and it will be not used"
                    ).format(ma=mapp, ca=cat),
                    parent=self,
                )
                cats.remove(cat)
        return cats

    def _getSTVDData(self, timeseries):
        """Load data and read properties
        :param list timeseries: a list of timeseries
        """

        mode = None
        unit = None
        cats = None
        attribute = self.attribute.GetValue()
        if self.cats.GetValue() != "":
            cats = self.cats.GetValue().split(",")
        if cats and self.poi:
            GMessage(
                message=_(
                    "Both coordinates and categories are set, "
                    "coordinates will be used. The use categories "
                    "remove text from coordinate form"
                )
            )
        if not attribute or attribute == "":
            GError(
                parent=self,
                showTraceback=False,
                message=_(
                    "With Vector temporal dataset you have to select"
                    " an attribute column"
                ),
            )
            return
        columns = ",".join(["name", "start_time", "end_time", "id", "layer"])
        for series in timeseries:
            name = series[0]
            fullname = name + "@" + series[1]
            etype = series[2]
            sp = tgis.dataset_factory(etype, fullname)
            if not sp.is_in_db(dbif=self.dbif):
                GError(
                    message=_("Dataset <%s> not found in temporal database")
                    % (fullname),
                    parent=self,
                    showTraceback=False,
                )
                return
            sp.select(dbif=self.dbif)

            rows = sp.get_registered_maps(
                dbif=self.dbif, order="start_time", columns=columns, where=None
            )

            self.timeDataV[name] = OrderedDict()
            self.timeDataV[name]["temporalDataType"] = etype
            self.timeDataV[name]["temporalType"] = sp.get_temporal_type()
            self.timeDataV[name]["granularity"] = sp.get_granularity()

            if mode is None:
                mode = self.timeDataV[name]["temporalType"]
            elif self.timeDataV[name]["temporalType"] != mode:
                GError(
                    parent=self,
                    showTraceback=False,
                    message=_(
                        "Datasets have different temporal type ("
                        "absolute x relative), which is not allowed."
                    ),
                )
                return
            self.timeDataV[name]["unit"] = None  # only with relative
            if self.timeDataV[name]["temporalType"] == "relative":
                start, end, self.timeDataV[name]["unit"] = sp.get_relative_time()
                if unit is None:
                    unit = self.timeDataV[name]["unit"]
                elif self.timeDataV[name]["unit"] != unit:
                    GError(
                        message=_(
                            "Datasets have different time unit which is not allowed."
                        ),
                        parent=self,
                        showTraceback=False,
                    )
                    return
            if self.poi:
                self.plotNameListV.append(name)
                # TODO set an appropriate distance, right now a big one is set
                # to return the closer point to the selected one
                out = gs.vector_what(
                    map="pois_srvds",
                    coord=self.poi.coords(),
                    distance=10000000000000000,
                )
                if len(out) != len(rows):
                    GError(
                        parent=self,
                        showTraceback=False,
                        message=_(
                            "Difference number of vector layers and "
                            "maps in the vector temporal dataset"
                        ),
                    )
                    return
                for i in range(len(rows)):
                    row = rows[i]
                    values = out[i]
                    if str(row["layer"]) == str(values["Layer"]):
                        lay = "{map}_{layer}".format(
                            map=row["name"], layer=values["Layer"]
                        )
                        self.timeDataV[name][lay] = {}
                        self.timeDataV[name][lay]["start_datetime"] = row["start_time"]
                        self.timeDataV[name][lay]["end_datetime"] = row["start_time"]
                        self.timeDataV[name][lay]["value"] = values["Attributes"][
                            attribute
                        ]
            else:
                wherequery = ""
                cats = self._getExistingCategories(rows[0]["name"], cats)
                totcat = len(cats)
                ncat = 1
                for cat in cats:
                    if ncat == 1 and totcat != 1:
                        wherequery += "{k}={c} or".format(c=cat, k="{key}")
                    elif ncat == 1 and totcat == 1:
                        wherequery += "{k}={c}".format(c=cat, k="{key}")
                    elif ncat == totcat:
                        wherequery += " {k}={c}".format(c=cat, k="{key}")
                    else:
                        wherequery += " {k}={c} or".format(c=cat, k="{key}")

                    catn = "cat{num}".format(num=cat)
                    self.plotNameListV.append("{na}+{cat}".format(na=name, cat=catn))
                    self.timeDataV[name][catn] = OrderedDict()
                    ncat += 1
                for row in rows:
                    lay = int(row["layer"])
                    catkey = self._parseVDbConn(row["name"], lay)
                    if not catkey:
                        GError(
                            parent=self,
                            showTraceback=False,
                            message=_(
                                "No connection between vector map {vmap} "
                                "and layer {la}"
                            ).format(vmap=row["name"], la=lay),
                        )
                        return
                    vals = gs.vector_db_select(
                        map=row["name"],
                        layer=lay,
                        where=wherequery.format(key=catkey),
                        columns=attribute,
                    )
                    layn = "lay{num}".format(num=lay)
                    for cat in cats:
                        catn = "cat{num}".format(num=cat)
                        if layn not in self.timeDataV[name][catn].keys():
                            self.timeDataV[name][catn][layn] = {}
                        self.timeDataV[name][catn][layn]["start_datetime"] = row[
                            "start_time"
                        ]
                        self.timeDataV[name][catn][layn]["end_datetime"] = row[
                            "end_time"
                        ]
                        self.timeDataV[name][catn][layn]["value"] = vals["values"][
                            int(cat)
                        ][0]
        self.unit = unit
        self.temporalType = mode
        return

    def _drawFigure(self):
        """Draws or print 2D plot (temporal extents)"""
        self.axes2d.clear()
        self.axes2d.grid(False)
        if self.temporalType == "absolute":
            self.axes2d.xaxis_date()
            self.fig.autofmt_xdate()
            self.convert = mdates.date2num
            self.invconvert = mdates.num2date
        else:
            self.convert = lambda x: x
            self.invconvert = self.convert

        self.colors = cycle(COLORS)

        self.yticksNames = []
        self.yticksPos = []
        self.plots = []
        self.drawTitle = self.title.GetValue()
        self.drawX = self.x.GetValue()
        self.drawY = self.y.GetValue()

        if self.datasetsR:
            self.lookUp = LookUp(self.timeDataR, self.invconvert)
        else:
            self.lookUp = LookUp(self.timeDataV, self.invconvert)

        if self.datasetsR:
            self.drawR()
        if self.datasetsV:
            if self.poi:
                self.drawV()
            elif self.cats:
                self.drawVCats()

        self.canvas.draw()
        DataCursor(self.plots, self.lookUp, InfoFormat, self.convert)

    def _setLabels(self, x):
        """Function to set the right labels"""
        if self.drawX != "":
            self.axes2d.set_xlabel(self.drawX)
        elif self.temporalType == "absolute":
            self.axes2d.set_xlabel(_("Temporal resolution: %s") % x)
        else:
            self.axes2d.set_xlabel(_("Time [%s]") % self.unit)
        if self.drawY != "":
            self.axes2d.set_ylabel(self.drawY)
        else:
            self.axes2d.set_ylabel(", ".join(self.yticksNames))
        if self.drawTitle != "":
            self.axes2d.set_title(self.drawTitle)

    def _writeCSV(self, x, y):
        """Used to write CSV file of plotted data"""
        import csv

        zipped = list(zip(x, *y)) if isinstance(y[0], list) else list(zip(x, y))
        with open(self.csvpath, "w", newline="") as fi:
            writer = csv.writer(fi)
            if self.header:
                head = ["Time"]
                head.extend(self.yticksNames)
                writer.writerow(head)
            writer.writerows(zipped)

    def _calcSimpleLinReg(self, x, y, returnFormula=False):
        """Calculate simple linear regression model
        y = a + b*x (y is dependent variable, a is intercept, b is slope,
        x is explanatory variable)

        param numpy.array x: explanatory variable
        param numpy.array y: dependent variable
        param returnFormula bool: return calculated simple linear
        regression formula too

        return tuple or function:

        tuple: (simple linear regression function model for dependent
        variable, calculated simple linear regression formula model)

        function: simple linear regression model function for dependent
        variable
        """

        def predict(x1):
            return a + b * x1

        b = (len(x) * np.sum(x * y) - np.sum(x) * np.sum(y)) / (
            len(x) * np.sum(x * x) - np.sum(x) * np.sum(x)
        )
        a = (np.sum(y) - b * np.sum(x)) / len(x)
        if returnFormula:
            return predict, "y = {a:.5f} + {b:.5f}*x".format(a=a, b=b)
        return predict

    def _drawSimpleLinRegLine(self, xdata, ydata):
        """Draw simple regression line

        :param list xdata: x axis data
        :param list xdata: y axis data

        return None
        """
        predict, regFormula = self._calcSimpleLinReg(
            x=np.array(xdata), y=np.array(ydata), returnFormula=True
        )

        r2 = "r\u00B2 = {:.5f}".format(
            np.corrcoef(np.array(xdata), np.array(ydata))[0, 1] ** 2
        )
        self.plots.append(
            self.axes2d.plot(
                xdata,
                predict(x1=np.array(xdata)),
                color=LINEAR_REG_LINE_COLOR,
                label="{reg}, {r2}".format(reg=regFormula, r2=r2),
            )[0]
        )

        print(regFormula)
        import platform

        if platform.system() == "Windows":
            print(" =".join(["r2"] + r2.split("=")[1:]))
        else:
            print(r2)

    def drawR(self):
        ycsv = []
        xcsv = []
        for i, name in enumerate(self.datasetsR):
            name = name[0]
            # just name; with mapset it would be long
            self.yticksNames.append(name)
            self.yticksPos.append(1)  # TODO
            xdata = []
            ydata = []
            for keys, values in self.timeDataR[name].items():
                if keys in {
                    "temporalType",
                    "granularity",
                    "validTopology",
                    "unit",
                    "temporalDataType",
                }:
                    continue
                xdata.append(self.convert(values["start_datetime"]))
                ydata.append(values["value"])
                xcsv.append(values["start_datetime"])

            if len(ydata) == ydata.count(None):
                GError(
                    parent=self,
                    showTraceback=False,
                    message=_(
                        "Problem getting data from raster temporal"
                        " dataset. Empty list of values."
                    ),
                )
                return
            self.lookUp.AddDataset(yranges=ydata, xranges=xdata, datasetName=name)
            color = next(self.colors)
            self.plots.append(
                self.axes2d.plot(
                    xdata, ydata, marker="o", color=color, label=self.plotNameListR[i]
                )[0]
            )

            if self.linRegRaster.IsChecked():
                self._drawSimpleLinRegLine(xdata=xdata, ydata=ydata)

            if self.csvpath:
                ycsv.append(ydata)

        if self.csvpath:
            self._writeCSV(xcsv, ycsv)
        self._setLabels(self.timeDataR[name]["granularity"])
        # legend
        handles, labels = self.axes2d.get_legend_handles_labels()
        self.axes2d.legend(loc=0)

    def drawVCats(self):
        ycsv = []
        for i, name in enumerate(self.plotNameListV):
            # just name; with mapset it would be long
            labelname = name.replace("+", " ")
            self.yticksNames.append(labelname)
            name_cat = name.split("+")
            name = name_cat[0]
            self.yticksPos.append(1)  # TODO
            xdata = []
            ydata = []
            xcsv = []
            for keys, values in self.timeDataV[name_cat[0]][name_cat[1]].items():
                if keys in {
                    "temporalType",
                    "granularity",
                    "validTopology",
                    "unit",
                    "temporalDataType",
                }:
                    continue
                xdata.append(self.convert(values["start_datetime"]))
                if values["value"] == "":
                    ydata.append(None)
                else:
                    ydata.append(values["value"])
                xcsv.append(values["start_datetime"])

            if len(ydata) == ydata.count(None):
                GError(
                    parent=self,
                    showTraceback=False,
                    message=_(
                        "Problem getting data from vector temporal"
                        " dataset. Empty list of values for cat "
                        "{ca}."
                    ).format(ca=name_cat[1].replace("cat", "")),
                )
                continue
            self.lookUp.AddDataset(yranges=ydata, xranges=xdata, datasetName=name)
            color = next(self.colors)

            self.plots.append(
                self.axes2d.plot(
                    xdata, ydata, marker="o", color=color, label=labelname
                )[0]
            )

            if self.linRegVector.IsChecked():
                self._drawSimpleLinRegLine(xdata=xdata, ydata=ydata)

            if self.csvpath:
                ycsv.append(ydata)

        if self.csvpath:
            self._writeCSV(xcsv, ycsv)
        self._setLabels(self.timeDataV[name]["granularity"])

        # legend
        handles, labels = self.axes2d.get_legend_handles_labels()
        self.axes2d.legend(loc=0)
        self.listWhereConditions = []

    def drawV(self):
        ycsv = []
        for i, name in enumerate(self.plotNameListV):
            # just name; with mapset it would be long
            self.yticksNames.append(self.attribute.GetValue())
            self.yticksPos.append(0)  # TODO
            xdata = []
            ydata = []
            xcsv = []
            for keys, values in self.timeDataV[name].items():
                if keys in {
                    "temporalType",
                    "granularity",
                    "validTopology",
                    "unit",
                    "temporalDataType",
                }:
                    continue
                xdata.append(self.convert(values["start_datetime"]))
                ydata.append(values["value"])
                xcsv.append(values["start_datetime"])

            if len(ydata) == ydata.count(None):
                GError(
                    parent=self,
                    showTraceback=False,
                    message=_(
                        "Problem getting data from vector temporal"
                        " dataset. Empty list of values."
                    ),
                )
                return
            self.lookUp.AddDataset(yranges=ydata, xranges=xdata, datasetName=name)
            color = next(self.colors)

            self.plots.append(
                self.axes2d.plot(xdata, ydata, marker="o", color=color, label=name)[0]
            )

            if self.linRegVector.IsChecked():
                self._drawSimpleLinRegLine(xdata=xdata, ydata=ydata)

            if self.csvpath:
                ycsv.append(ydata)

        if self.csvpath:
            self._writeCSV(xcsv, ycsv)
        self._setLabels(self.timeDataV[name]["granularity"])

        # legend
        handles, labels = self.axes2d.get_legend_handles_labels()
        self.axes2d.legend(loc=0)
        self.listWhereConditions = []

    def OnRedraw(self, event=None):
        """Required redrawing."""
        self.init()
        self.csvpath = self.csvButton.GetValue()
        self.header = self.headerCheck.IsChecked()
        if os.path.exists(self.csvpath) and not self.overwrite:
            dlg = wx.MessageDialog(
                self,
                _("{pa} already exists, do you want to overwrite?").format(
                    pa=self.csvpath
                ),
                _("File exists"),
                wx.OK | wx.CANCEL | wx.ICON_QUESTION,
            )
            if dlg.ShowModal() != wx.ID_OK:
                dlg.Destroy()
                GError(
                    parent=self,
                    showTraceback=False,
                    message=_("Please change name of output CSV file or "),
                )
                return
            dlg.Destroy()
        datasetsR = self.datasetSelectR.GetValue().strip()
        datasetsV = self.datasetSelectV.GetValue().strip()

        if not datasetsR and not datasetsV:
            return

        try:
            getcoors = self.coorval.coordsField.GetValue()
<<<<<<< HEAD
        except Exception:
            try:
                getcoors = self.coorval.GetValue()
            except Exception:
=======
        except AttributeError:
            try:
                getcoors = self.coorval.GetValue()
            except AttributeError:
>>>>>>> 3022d9fd
                getcoors = None
        if getcoors and getcoors != "":
            try:
                coordx, coordy = getcoors.split(",")
                coordx, coordy = float(coordx), float(coordy)
            except (ValueError, AttributeError):
                try:
                    coordx, coordy = self.coorval.GetValue().split(",")
                    coordx, coordy = float(coordx), float(coordy)
                except (ValueError, AttributeError):
                    GError(
                        parent=self,
                        message=_("Incorrect coordinates format, should be: x,y"),
                        showTraceback=False,
                    )
                    return
            coors = [coordx, coordy]
            if coors:
                try:
                    self.poi = Point(float(coors[0]), float(coors[1]))
                except GException:
                    GError(
                        parent=self,
                        message=_("Invalid input coordinates"),
                        showTraceback=False,
                    )
                    return
                if not self.poi:
                    GError(
                        parent=self,
                        message=_("Invalid input coordinates"),
                        showTraceback=False,
                    )
                    return
                bbox = self.region.get_bbox()
                if not bbox.contains(self.poi):
                    GError(
                        parent=self,
                        message=_("Seed point outside the current region"),
                        showTraceback=False,
                    )
                    return
        # check raster dataset
        if datasetsR:
            datasetsR = datasetsR.split(",")
            try:
                datasetsR = self._checkDatasets(datasetsR, "strds")
                if not datasetsR:
                    return
            except GException:
                GError(
                    parent=self,
                    message=_("Invalid input raster dataset"),
                    showTraceback=False,
                )
                return
            if not self.poi:
                GError(
                    parent=self,
                    message=_("Invalid input coordinates"),
                    showTraceback=False,
                )
                return
            self.datasetsR = datasetsR

        # check vector dataset
        if datasetsV:
            datasetsV = datasetsV.split(",")
            try:
                datasetsV = self._checkDatasets(datasetsV, "stvds")
                if not datasetsV:
                    return
            except GException:
                GError(
                    parent=self,
                    message=_("Invalid input vector dataset"),
                    showTraceback=False,
                )
                return
            self.datasetsV = datasetsV
        self._redraw()

    def _redraw(self):
        """Readraw data.

        Decides if to draw also 3D and adjusts layout if needed.
        """
        if self.datasetsR:
            self._getSTRDdata(self.datasetsR)

        if self.datasetsV:
            self._getSTVDData(self.datasetsV)

        # axes3d are physically removed
        if not self.axes2d:
            self.axes2d = self.fig.add_subplot(1, 1, 1)
        self._drawFigure()

    def _checkDatasets(self, datasets, typ):
        """Checks and validates datasets.

        Reports also type of dataset (e.g. 'strds').

        :param list datasets: list of temporal dataset's name
        :return: (mapName, mapset, type)
        """
        validated = []
        tDict = tgis.tlist_grouped(type=typ, group_type=True, dbif=self.dbif)
        # nested list with '(map, mapset, etype)' items
        allDatasets = [
            [
                [(map, mapset, etype) for map in maps]
                for etype, maps in etypesDict.items()
            ]
            for mapset, etypesDict in tDict.items()
        ]
        # flatten this list
        if allDatasets:
            allDatasets = reduce(add, reduce(add, allDatasets))
            mapsets = tgis.get_tgis_c_library_interface().available_mapsets()
            allDatasets = sorted(
                allDatasets, key=lambda dataset_info: mapsets.index(dataset_info[1])
            )

        for dataset in datasets:
            errorMsg = _("Space time dataset <%s> not found.") % dataset
            if dataset.find("@") >= 0:
                nameShort, mapset = dataset.split("@", 1)
                indices = [
                    n
                    for n, (mapName, mapsetName, etype) in enumerate(allDatasets)
                    if nameShort == mapName and mapsetName == mapset
                ]
            else:
                indices = [
                    n
                    for n, (mapName, mapset, etype) in enumerate(allDatasets)
                    if dataset == mapName
                ]

            if len(indices) == 0:
                raise GException(errorMsg)
            if len(indices) >= 2:
                dlg = wx.SingleChoiceDialog(
                    self,
                    message=_("Please specify the space time dataset <%s>.") % dataset,
                    caption=_("Ambiguous dataset name"),
                    choices=[
                        (
                            "%(map)s@%(mapset)s:"
                            " %(etype)s"
                            % {
                                "map": allDatasets[i][0],
                                "mapset": allDatasets[i][1],
                                "etype": allDatasets[i][2],
                            }
                        )
                        for i in indices
                    ],
                    style=wx.CHOICEDLG_STYLE | wx.OK,
                )
                if dlg.ShowModal() == wx.ID_OK:
                    index = dlg.GetSelection()
                    validated.append(allDatasets[indices[index]])
                else:
                    continue
            else:
                validated.append(allDatasets[indices[0]])

        return validated

    def OnHelp(self, event):
        """Function to show help"""
        RunCommand(prog="g.manual", quiet=True, entry="g.gui.tplot")

    def SetDatasets(
        self,
        rasters,
        vectors,
        coors,
        cats,
        attr,
        title,
        xlabel,
        ylabel,
        csvfile,
        head,
        overwrite,
    ):
        """Set the data
        :param list rasters: a list of temporal raster dataset's name
        :param list vectors: a list of temporal vector dataset's name
        :param list coors: a list with x/y coordinates
        :param list cats: a list with incld. categories of vector
        :param str attr:  name of attribute of vectror data
        """
        if not (rasters or vectors) or not (coors or cats):
            return
        try:
            if rasters:
                self.datasetsR = self._checkDatasets(rasters, "strds")
            if vectors:
                self.datasetsV = self._checkDatasets(vectors, "stvds")
            if not (self.datasetsR or self.datasetsV):
                return
        except GException:
            GError(
                parent=self,
                message=_("Invalid input temporal dataset"),
                showTraceback=False,
            )
            return
        if coors:
            try:
                self.poi = Point(float(coors[0]), float(coors[1]))
            except GException:
                GError(
                    parent=self,
                    message=_("Invalid input coordinates"),
                    showTraceback=False,
                )
                return
            try:
                self.coorval.coordsField.SetValue(",".join(coors))
<<<<<<< HEAD
            except Exception:
=======
            except AttributeError:
>>>>>>> 3022d9fd
                self.coorval.SetValue(",".join(coors))
        if self.datasetsV:
            vdatas = ",".join(f"{x[0]}@{x[1]}" for x in self.datasetsV)
            self.datasetSelectV.SetValue(vdatas)
            if attr:
                self.attribute.SetValue(attr)
            if cats:
                self.cats.SetValue(cats)
        if self.datasetsR:
            self.datasetSelectR.SetValue(
                ",".join(f"{x[0]}@{x[1]}" for x in self.datasetsR)
            )
        if title:
            self.title.SetValue(title)
        if xlabel:
            self.x.SetValue(xlabel)
        if ylabel:
            self.y.SetValue(ylabel)
        if csvfile:
            self.csvpath = csvfile
        self.header = head
        self.overwrite = overwrite
        self._redraw()

    def OnVectorSelected(self, event):
        """Update the controlbox related to stvds"""
        dataset = self.datasetSelectV.GetValue().strip()
        name = dataset.split("@")[0]
        mapset = dataset.split("@")[1] if len(dataset.split("@")) > 1 else ""
        found = False
        for each in tgis.tlist(type="stvds", dbif=self.dbif):
            each_name, each_mapset = each.split("@")
            if name == each_name:
                if mapset and mapset != each_mapset:
                    continue
                dataset = name + "@" + each_mapset
                found = True
                break
        if found:
            try:
                vect_list = gs.read_command(
                    "t.vect.list", flags="u", input=dataset, column="name"
                )
            except Exception:
                self.attribute.Clear()
                GError(
                    parent=self,
                    message=_("Invalid input temporal dataset"),
                    showTraceback=False,
                )
                return
            vect_list = list(set(sorted(vect_list.split())))
            for vec in vect_list:
                self.attribute.InsertColumns(vec, 1)
        else:
            self.attribute.Clear()


class LookUp:
    """Helper class for searching info by coordinates"""

    def __init__(self, timeData, convert):
        self.data = {}
        self.timeData = timeData
        self.convert = convert

    def AddDataset(self, yranges, xranges, datasetName):
        if len(yranges) != len(xranges):
            GError(
                parent=self,
                showTraceback=False,
                message=_("Datasets have different number of values"),
            )
            return
        self.data[datasetName] = {}
        for i in range(len(xranges)):
            self.data[datasetName][xranges[i]] = yranges[i]

    def GetInformation(self, x):
        values = {}
        for key, value in self.data.items():
            if value[x]:
                values[key] = [self.convert(x), value[x]]

        if len(values) == 0:
            return None

        return self.timeData, values


def InfoFormat(timeData, values):
    """Formats information about dataset"""
    text = []
    for key, val in values.items():
        etype = timeData[key]["temporalDataType"]
        if etype == "strds":
            text.append(_("Space time raster dataset: %s") % key)
        elif etype == "stvds":
            text.append(_("Space time vector dataset: %s") % key)
        elif etype == "str3ds":
            text.append(_("Space time 3D raster dataset: %s") % key)

        text.extend(
            (_("Value for {date} is {val}").format(date=val[0], val=val[1]), "\n")
        )
    text.append(_("Press Del to dismiss."))

    return "\n".join(text)


class DataCursor:
    """A simple data cursor widget that displays the x,y location of a
    matplotlib artist when it is selected.


    Source: https://stackoverflow.com/questions/4652439/
            is-there-a-matplotlib-equivalent-of-matlabs-datacursormode/4674445
    """

    def __init__(
        self,
        artists,
        lookUp,
        formatFunction,
        convert,
        tolerance=5,
        offsets=(-30, 20),
        display_all=False,
    ):
        """Create the data cursor and connect it to the relevant figure.
        "artists" is the matplotlib artist or sequence of artists that will be
            selected.
        "tolerance" is the radius (in points) that the mouse click must be
            within to select the artist.
        "offsets" is a tuple of (x,y) offsets in points from the selected
            point to the displayed annotation box
        "display_all" controls whether more than one annotation box will
            be shown if there are multiple axes.  Only one will be shown
            per-axis, regardless.
        """
        self.lookUp = lookUp
        self.formatFunction = formatFunction
        self.offsets = offsets
        self.display_all = display_all
        if not np.iterable(artists):
            artists = [artists]
        self.artists = artists
        self.convert = convert
        self.axes = tuple({art.axes for art in self.artists})
        self.figures = tuple({ax.figure for ax in self.axes})

        self.annotations = {}
        for ax in self.axes:
            self.annotations[ax] = self.annotate(ax)
        for artist in self.artists:
            artist.set_pickradius(tolerance)
        for fig in self.figures:
            fig.canvas.mpl_connect("pick_event", self)
            fig.canvas.mpl_connect("key_press_event", self.keyPressed)

    def keyPressed(self, event):
        """Key pressed - hide annotation if Delete was pressed"""
        if event.key != "delete":
            return
        for ax in self.axes:
            self.annotations[ax].set_visible(False)
            event.canvas.draw()

    def annotate(self, ax):
        """Draws and hides the annotation box for the given axis "ax"."""
        annotation = ax.annotate(
            self.formatFunction,
            xy=(0, 0),
            ha="center",
            xytext=self.offsets,
            va="bottom",
            textcoords="offset points",
            bbox={"boxstyle": "round,pad=0.5", "fc": "yellow", "alpha": 0.7},
            arrowprops={"arrowstyle": "->", "connectionstyle": "arc3,rad=0"},
            annotation_clip=False,
            multialignment="left",
        )
        annotation.set_visible(False)

        return annotation

    def __call__(self, event):
        """Intended to be called through "mpl_connect"."""
        # Rather than trying to interpolate, just display the clicked coords
        # This will only be called if it's within "tolerance", anyway.
        x = event.mouseevent.xdata
        annotation = self.annotations[event.artist.axes]
        if x is not None:
            if not self.display_all:
                # Hide any other annotation boxes...
                for ann in self.annotations.values():
                    ann.set_visible(False)
            if "Line2D" in str(type(event.artist)):
                xData = []
                for a in event.artist.get_xdata():
                    try:
                        d = self.convert(a)
<<<<<<< HEAD
                    except Exception:
=======
                    except (IndexError, ValueError):
>>>>>>> 3022d9fd
                        d = a
                    xData.append(d)
                x = xData[np.argmin(abs(xData - x))]

            info = self.lookUp.GetInformation(x)
            ys = list(zip(*info[1].values()))[1]
            if not info:
                return
            # Update the annotation in the current axis..
            annotation.xy = x, max(ys)
            text = self.formatFunction(*info)
            annotation.set_text(text)
            annotation.set_visible(True)
            event.canvas.draw()<|MERGE_RESOLUTION|>--- conflicted
+++ resolved
@@ -212,11 +212,7 @@
             self.coorval = gselect.CoordinatesSelect(
                 parent=self.controlPanelRaster, giface=self._giface
             )
-<<<<<<< HEAD
-        except Exception:
-=======
         except NotImplementedError:
->>>>>>> 3022d9fd
             self.coorval = TextCtrl(
                 parent=self.controlPanelRaster,
                 id=wx.ID_ANY,
@@ -285,11 +281,7 @@
             self.cats = gselect.VectorCategorySelect(
                 parent=self.controlPanelVector, giface=self._giface
             )
-<<<<<<< HEAD
-        except Exception:
-=======
         except NotImplementedError:
->>>>>>> 3022d9fd
             self.cats = TextCtrl(
                 parent=self.controlPanelVector,
                 id=wx.ID_ANY,
@@ -1037,17 +1029,10 @@
 
         try:
             getcoors = self.coorval.coordsField.GetValue()
-<<<<<<< HEAD
-        except Exception:
-            try:
-                getcoors = self.coorval.GetValue()
-            except Exception:
-=======
         except AttributeError:
             try:
                 getcoors = self.coorval.GetValue()
             except AttributeError:
->>>>>>> 3022d9fd
                 getcoors = None
         if getcoors and getcoors != "":
             try:
@@ -1272,11 +1257,7 @@
                 return
             try:
                 self.coorval.coordsField.SetValue(",".join(coors))
-<<<<<<< HEAD
-            except Exception:
-=======
             except AttributeError:
->>>>>>> 3022d9fd
                 self.coorval.SetValue(",".join(coors))
         if self.datasetsV:
             vdatas = ",".join(f"{x[0]}@{x[1]}" for x in self.datasetsV)
@@ -1479,11 +1460,7 @@
                 for a in event.artist.get_xdata():
                     try:
                         d = self.convert(a)
-<<<<<<< HEAD
-                    except Exception:
-=======
                     except (IndexError, ValueError):
->>>>>>> 3022d9fd
                         d = a
                     xData.append(d)
                 x = xData[np.argmin(abs(xData - x))]
