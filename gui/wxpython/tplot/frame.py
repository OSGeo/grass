--- conflicted
+++ resolved
@@ -740,16 +740,9 @@
         if self.drawX != "":
             self.axes2d.set_xlabel(self.drawX)
         elif self.temporalType == "absolute":
-            self.axes2d.set_xlabel(_("Temporal resolution: %s" % x))
+            self.axes2d.set_xlabel(_("Temporal resolution: %s") % x)
         else:
-<<<<<<< HEAD
-            if self.temporalType == "absolute":
-                self.axes2d.set_xlabel(_("Temporal resolution: %s") % x)
-            else:
-                self.axes2d.set_xlabel(_("Time [%s]") % self.unit)
-=======
             self.axes2d.set_xlabel(_("Time [%s]") % self.unit)
->>>>>>> 972bd32a
         if self.drawY != "":
             self.axes2d.set_ylabel(self.drawY)
         else:
