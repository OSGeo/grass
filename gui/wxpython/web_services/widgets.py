"""
@package web_services.widgets

@brief Widgets for web services (WMS, WMTS, NasaOnEarth)

List of classes:
 - widgets::WSPanel
 - widgets::LayersList

(C) 2012-2013 by the GRASS Development Team

This program is free software under the GNU General Public License
(>=v2). Read the file COPYING that comes with GRASS for details.

@author Martin Landa <landa.martin gmail.com>
@author Stepan Turek <stepan.turek seznam.cz>
"""

import re
import os
import wx
import sys
import shutil
import grass.script as grass
import wx.lib.colourselect as csel

from copy import deepcopy
from core import globalvar
from xml.etree.ElementTree import ParseError
from core.debug import Debug
from core.gcmd import GMessage
from core.gconsole import CmdThread, GStderr, EVT_CMD_DONE, EVT_CMD_OUTPUT
from web_services.cap_interface import (
    WMSCapabilities,
    WMTSCapabilities,
    OnEarthCapabilities,
)
from gui_core.widgets import GNotebook
from gui_core.widgets import ManageSettingsWidget
from gui_core.wrap import (
    Button,
    ScrolledPanel,
    SpinCtrl,
    StaticBox,
    StaticText,
    TextCtrl,
    TreeCtrl,
)

<<<<<<< HEAD
if globalvar.wxPythonPhoenix:
    try:
        import agw.flatnotebook as FN
    except ImportError:  # if it's not there locally, try the wxPython lib.
        import wx.lib.agw.flatnotebook as FN
else:
    import wx.lib.flatnotebook as FN
=======
import grass.script as gs
from grass.pydispatch.signal import Signal
>>>>>>> 306d5963

rinwms_path = os.path.join(os.getenv("GISBASE"), "etc", "r.in.wms")
if rinwms_path not in sys.path:
    sys.path.append(rinwms_path)

from wms_base import WMSDriversInfo  # noqa:E402
from srs import Srs  # noqa:E402


class WSPanel(wx.Panel):
    def __init__(self, parent, web_service, **kwargs):
        """Show data from capabilities file.

        Signal: capParsed - this signal is emitted when capabilities file is downloaded
                            (after ConnectToServer method was called)

        :param parent:  parent widget
        :param web_service:  web service to be panel generated for
        """
        wx.Panel.__init__(self, parent=parent, id=wx.ID_ANY)

        self.parent = parent
        self.ws = web_service

        self.capParsed = Signal("WSPanel.capParsed")

        # stores widgets, which represents parameters/flags of d.wms
        self.params = {}
        self.flags = {}

        self.o_layer_name = ""

        # stores err output from r.in.wms during getting capabilities
        self.cmd_err_str = ""

        # stores selected layer from layer list
        self.sel_layers = []

        # downloaded and parsed data from server successfully?
        self.is_connected = False

        # common part of command for r.in.wms -c and d.wms
        self.ws_cmdl = None

        # provides information about driver parameters
        self.drv_info = WMSDriversInfo()
        self.drv_props = self.drv_info.GetDrvProperties(self.ws)

        self.ws_drvs = {
            "WMS_1.1.1": {
                "cmd": ["wms_version=1.1.1", "driver=WMS_GRASS"],
                "cap_parser": lambda temp_file: WMSCapabilities(temp_file, "1.1.1"),
            },
            "WMS_1.3.0": {
                "cmd": ["wms_version=1.3.0", "driver=WMS_GRASS"],
                "cap_parser": lambda temp_file: WMSCapabilities(temp_file, "1.3.0"),
            },
            "WMTS": {
                "cmd": ["driver=WMTS_GRASS"],
                "cap_parser": WMTSCapabilities,
            },
            "OnEarth": {
                "cmd": ["driver=OnEarth_GRASS"],
                "cap_parser": OnEarthCapabilities,
            },
        }

        self.cmdStdErr = GStderr(self)
        self.cmd_thread = CmdThread(self)
        self.cap_file = gs.tempfile()

        reqDataBox = StaticBox(parent=self, label=_(" Requested data settings "))
        self._nb_sizer = wx.StaticBoxSizer(reqDataBox, wx.VERTICAL)
        self.notebook = GNotebook(parent=self, style=FN.FNB_NO_X_BUTTON | FN.FNB_NODRAG)

        self._requestPage()
        self._advancedSettsPage()

        self._layout()

        self.layerSelected = self.list.layerSelected

        self.Bind(EVT_CMD_DONE, self.OnCapDownloadDone)
        self.Bind(EVT_CMD_OUTPUT, self.OnCmdOutput)

        self.SetMinSize((-1, 300))

    def __del__(self):
        self.cmd_thread.abort(abortall=True)
        gs.try_remove(self.cap_file)

    def _layout(self):
        self._nb_sizer.Add(self.notebook, proportion=1, flag=wx.EXPAND)
        self.SetSizer(self._nb_sizer)

    def _requestPage(self):
        """Create request page"""
        self.req_page_panel = wx.Panel(parent=self, id=wx.ID_ANY)
        self.notebook.AddPage(
            page=self.req_page_panel, text=_("Request"), name="request"
        )

        # list of layers
        self.layersBox = StaticBox(
            parent=self.req_page_panel, id=wx.ID_ANY, label=_("List of layers ")
        )

        style = wx.TR_DEFAULT_STYLE | wx.TR_HAS_BUTTONS | wx.TR_FULL_ROW_HIGHLIGHT
        if self.drv_props["req_multiple_layers"]:
            style |= wx.TR_MULTIPLE
        if "WMS" not in self.ws:
            style |= wx.TR_HIDE_ROOT

        self.list = LayersList(
            parent=self.req_page_panel, web_service=self.ws, style=style
        )

        self.params["format"] = None

        self.params["srs"] = None
        if "srs" not in self.drv_props["ignored_params"]:
            projText = StaticText(
                parent=self.req_page_panel, id=wx.ID_ANY, label=_("Source projection:")
            )
            self.params["srs"] = wx.Choice(parent=self.req_page_panel, id=wx.ID_ANY)

        self.list.Bind(wx.EVT_TREE_SEL_CHANGED, self.OnListSelChanged)

        # layout
        self.req_page_sizer = wx.BoxSizer(wx.VERTICAL)

        layersSizer = wx.StaticBoxSizer(self.layersBox, wx.HORIZONTAL)

        layersSizer.Add(
            self.list,
            proportion=1,
            flag=wx.LEFT | wx.RIGHT | wx.BOTTOM | wx.EXPAND,
            border=5,
        )

        self.req_page_sizer.Add(
            layersSizer,
            proportion=1,
            flag=wx.LEFT | wx.RIGHT | wx.BOTTOM | wx.EXPAND,
            border=5,
        )

        self.source_sizer = wx.BoxSizer(wx.HORIZONTAL)

        if self.params["format"] is not None:
            self.source_sizer.Add(
                self.params["format"], flag=wx.LEFT | wx.RIGHT | wx.BOTTOM, border=5
            )

        if self.params["srs"] is not None:
            self.source_sizer.Add(
                projText, flag=wx.ALIGN_CENTER_VERTICAL | wx.ALL, border=5
            )
            self.source_sizer.Add(
                self.params["srs"],
                flag=wx.ALIGN_CENTER_VERTICAL | wx.RIGHT | wx.TOP | wx.BOTTOM,
                border=5,
            )

        self.req_page_sizer.Add(
            self.source_sizer, flag=wx.LEFT | wx.RIGHT | wx.BOTTOM | wx.EXPAND, border=5
        )

        self.req_page_panel.SetSizer(self.req_page_sizer)

    def enableButtons(self, enable=True):
        """Enable/disable up, down, buttons"""
        self.btnUp.Enable(enable)
        self.btnDown.Enable(enable)

    def _advancedSettsPage(self):
        """Create advanced settings page"""
        # TODO parse maxcol, maxrow, settings from d.wms module?
        # TODO OnEarth driver - add selection of time
        adv_setts_panel = ScrolledPanel(
            parent=self, id=wx.ID_ANY, style=wx.TAB_TRAVERSAL | wx.SUNKEN_BORDER
        )
        self.notebook.AddPage(
            page=adv_setts_panel,
            text=_("Advanced request settings"),
            name="adv_req_setts",
        )

        labels = {}
        self.l_order_list = None
        if "WMS" in self.ws:
            labels["l_order"] = StaticBox(
                parent=adv_setts_panel,
                id=wx.ID_ANY,
                label=_("Order of layers in raster"),
            )
            self.l_order_list = wx.ListBox(
                adv_setts_panel,
                id=wx.ID_ANY,
                choices=[],
                style=wx.LB_SINGLE | wx.LB_NEEDED_SB,
            )
            self.btnUp = Button(adv_setts_panel, id=wx.ID_ANY, label=_("Up"))
            self.btnDown = Button(adv_setts_panel, id=wx.ID_ANY, label=_("Down"))

            self.btnUp.Bind(wx.EVT_BUTTON, self.OnUp)
            self.btnDown.Bind(wx.EVT_BUTTON, self.OnDown)

        labels["method"] = StaticText(
            parent=adv_setts_panel, id=wx.ID_ANY, label=_("Reprojection method:")
        )

        self.reproj_methods = ["nearest", "linear", "cubic", "cubicspline"]
        self.params["method"] = wx.Choice(
            parent=adv_setts_panel,
            id=wx.ID_ANY,
            choices=[
                _("Nearest neighbor"),
                _("Linear interpolation"),
                _("Cubic interpolation"),
                _("Cubic spline interpolation"),
            ],
        )

        labels["maxcols"] = StaticText(
            parent=adv_setts_panel,
            id=wx.ID_ANY,
            label=_("Maximum columns to request from server at time:"),
        )
        self.params["maxcols"] = SpinCtrl(
            parent=adv_setts_panel, id=wx.ID_ANY, size=(100, -1)
        )

        labels["maxrows"] = StaticText(
            parent=adv_setts_panel,
            id=wx.ID_ANY,
            label=_("Maximum rows to request from server at time:"),
        )
        self.params["maxrows"] = SpinCtrl(
            parent=adv_setts_panel, id=wx.ID_ANY, size=(100, -1)
        )

        min = 100
        max = 10000
        self.params["maxcols"].SetRange(min, max)
        self.params["maxrows"].SetRange(min, max)

        val = 500
        self.params["maxcols"].SetValue(val)
        self.params["maxrows"].SetValue(val)

        self.flags["o"] = self.params["bgcolor"] = None
        if "o" not in self.drv_props["ignored_flags"]:
            self.flags["o"] = wx.CheckBox(
                parent=adv_setts_panel,
                id=wx.ID_ANY,
                label=_("Do not request transparent data"),
            )

            self.flags["o"].Bind(wx.EVT_CHECKBOX, self.OnTransparent)
            labels["bgcolor"] = StaticText(
                parent=adv_setts_panel, id=wx.ID_ANY, label=_("Background color:")
            )
            self.params["bgcolor"] = csel.ColourSelect(
                parent=adv_setts_panel,
                id=wx.ID_ANY,
                colour=(255, 255, 255),
                size=globalvar.DIALOG_COLOR_SIZE,
            )
            self.params["bgcolor"].Enable(False)

        self.params["urlparams"] = None
        if self.params["urlparams"] not in self.drv_props["ignored_params"]:
            labels["urlparams"] = StaticText(
                parent=adv_setts_panel,
                id=wx.ID_ANY,
                label=_("Additional query parameters for server:"),
            )
            self.params["urlparams"] = TextCtrl(parent=adv_setts_panel, id=wx.ID_ANY)

        # layout

        border = wx.BoxSizer(wx.VERTICAL)

        if "WMS" in self.ws:
            boxSizer = wx.StaticBoxSizer(labels["l_order"], wx.VERTICAL)
            gridSizer = wx.GridBagSizer(hgap=3, vgap=3)

            gridSizer.Add(
                self.l_order_list,
                pos=(0, 0),
                span=(4, 1),
                flag=wx.ALIGN_CENTER_VERTICAL | wx.EXPAND,
                border=0,
            )

            gridSizer.Add(
                self.btnUp, pos=(0, 1), flag=wx.ALIGN_CENTER_VERTICAL, border=0
            )

            gridSizer.Add(
                self.btnDown, pos=(1, 1), flag=wx.ALIGN_CENTER_VERTICAL, border=0
            )

            gridSizer.AddGrowableCol(0)
            boxSizer.Add(gridSizer, flag=wx.EXPAND | wx.ALL, border=5)

            border.Add(boxSizer, flag=wx.LEFT | wx.RIGHT | wx.UP | wx.EXPAND, border=5)

        gridSizer = wx.GridBagSizer(hgap=3, vgap=3)

        row = 0
        for k in ["method", "maxcols", "maxrows", "o", "bgcolor"]:
            if k in self.params:
                param = self.params[k]
            elif k in self.flags:
                param = self.flags[k]

            if param is None:
                continue

            if k in labels or k == "o":
                label = labels[k] if k != "o" else param

                gridSizer.Add(
                    label, flag=wx.ALIGN_LEFT | wx.ALIGN_CENTER_VERTICAL, pos=(row, 0)
                )

            if k != "o":
                gridSizer.Add(
                    param, flag=wx.ALIGN_RIGHT | wx.ALIGN_CENTER_VERTICAL, pos=(row, 1)
                )
            row += 1

        gridSizer.AddGrowableCol(0)
        border.Add(gridSizer, flag=wx.LEFT | wx.RIGHT | wx.TOP | wx.EXPAND, border=5)

        if self.params["urlparams"]:
            gridSizer = wx.GridBagSizer(hgap=3, vgap=3)

            row = 0
            gridSizer.Add(
                labels["urlparams"],
                flag=wx.ALIGN_LEFT | wx.ALIGN_CENTER_VERTICAL,
                pos=(row, 0),
            )

            gridSizer.Add(
                self.params["urlparams"],
                flag=wx.ALIGN_RIGHT | wx.ALIGN_CENTER_VERTICAL | wx.EXPAND,
                pos=(row, 1),
            )

            gridSizer.AddGrowableCol(1)

            border.Add(
                gridSizer, flag=wx.LEFT | wx.RIGHT | wx.TOP | wx.EXPAND, border=5
            )

        adv_setts_panel.SetSizer(border)
        adv_setts_panel.SetAutoLayout(True)
        adv_setts_panel.SetupScrolling()

    def OnUp(self, event):
        """Move selected layer up"""
        if self.l_order_list.GetSelections():
            pos = self.l_order_list.GetSelection()
            if pos:
                self.sel_layers.insert(pos - 1, self.sel_layers.pop(pos))
            if pos > 0:
                self._updateLayerOrderList(selected=(pos - 1))
            else:
                self._updateLayerOrderList(selected=0)

    def OnDown(self, event):
        """Move selected to down"""
        if self.l_order_list.GetSelections():
            pos = self.l_order_list.GetSelection()
            if pos != len(self.sel_layers) - 1:
                self.sel_layers.insert(pos + 1, self.sel_layers.pop(pos))
            if pos < len(self.sel_layers) - 1:
                self._updateLayerOrderList(selected=(pos + 1))
            else:
                self._updateLayerOrderList(selected=len(self.sel_layers) - 1)

    def _updateLayerOrderList(self, selected=None):
        """Update order in list."""

        def getlayercaption(layer):
            cap = layer["title"] or layer["name"]

            if layer["style"]:
                if layer["style"]["title"]:
                    cap += " / " + layer["style"]["title"]
                else:
                    cap += " / " + layer["style"]["name"]
            return cap

        layer_capts = [getlayercaption(sel_layer) for sel_layer in self.sel_layers]
        self.l_order_list.Set(layer_capts)
        if self.l_order_list.IsEmpty():
            self.enableButtons(False)
        else:
            self.enableButtons(True)
            if selected is not None:
                self.l_order_list.SetSelection(selected)
                self.l_order_list.EnsureVisible(selected)

    def OnTransparent(self, event):
        checked = event.IsChecked()
        if checked:
            self.params["bgcolor"].Enable(True)
        else:
            self.params["bgcolor"].Enable(False)

    def ConnectToServer(self, url, username, password):
        """Download and parse data from capabilities file.

        :param url: server url
        :type url: str
        :param username: username for connection
        :type username: str
        :param password: password for connection
        :type password: str
        """
        self._prepareForNewConn(url, username, password)
        cap_cmd = [
            "r.in.wms",
            "-c",
            ("capfile_output=%s" % self.cap_file),
            "--overwrite",
        ] + self.ws_cmdl

        self.currentPid = self.cmd_thread.GetId()
        self.cmd_thread.RunCmd(cap_cmd, stderr=self.cmdStdErr)

    def OnCmdOutput(self, event):
        """Manage cmd output."""
        if Debug.GetLevel() != 0:
            Debug.msg(1, event.text)
        elif event.type not in {"message", "warning"}:
            self.cmd_err_str += event.text + os.linesep

    def _prepareForNewConn(self, url, username, password):
        """Prepare panel for new connection"""
        self.is_connected = False

        self.sel_layers = []
        self.formats_list = []
        self.projs_list = []

        self.conn = {"url": url, "password": password, "username": username}

        conn_cmd = []
        for k, v in self.conn.items():
            if v:
                conn_cmd.append("%s=%s" % (k, v))

        self.ws_cmdl = self.ws_drvs[self.ws]["cmd"] + conn_cmd

    def OnCapDownloadDone(self, event):
        """Process downloaded capabilities file and emits capParsed
        signal (see class constructor).
        """
        if event.pid != self.currentPid:
            return

        if event.returncode != 0:
            if self.cmd_err_str:
                self.cmd_err_str = (
                    _("Unable to download %s capabilities file\nfrom <%s>:\n")
                    % (self.ws.replace("_", " "), self.conn["url"])
                    + self.cmd_err_str
                )
            self._postCapParsedEvt(error_msg=self.cmd_err_str)
            self.cmd_err_str = ""
            return

        self._parseCapFile(self.cap_file)

    def _parseCapFile(self, cap_file):
        """Parse capabilities data and emits capParsed signal
        (see class constructor).
        """
        try:
            self.cap = self.ws_drvs[self.ws]["cap_parser"](cap_file)
        except (OSError, ParseError) as error:
            error_msg = _(
                "%s web service was not found in fetched capabilities file from "
                "<%s>:\n%s\n"
            ) % (self.ws, self.conn["url"], str(error))

            if Debug.GetLevel() != 0:
                Debug.msg(1, error_msg)
                self._postCapParsedEvt(None)
            else:
                self._postCapParsedEvt(error_msg=error_msg)
            return

        self.is_connected = True

        # WMS standard has formats defined for all layers
        if "WMS" in self.ws:
            self.formats_list = sorted(self._getFormats())
            self._updateFormatRadioBox(self.formats_list)
            self._setDefaultFormatVal()

        self.list.LoadData(self.cap)
        self.OnListSelChanged(event=None)

        self._postCapParsedEvt(None)

    def ParseCapFile(
        self,
        url,
        username,
        password,
        cap_file=None,
    ):
        """Parse capabilities data and emits capParsed signal
        (see class constructor).
        """
        self._prepareForNewConn(url, username, password)

        if cap_file is None or not url:
            self._postCapParsedEvt(None)
            return

        shutil.copyfile(cap_file, self.cap_file)

        self._parseCapFile(self.cap_file)

    def UpdateWidgetsByCmd(self, cmd):
        """Update panel widgets accordnig to passed cmd tuple

        :param cmd: cmd in tuple
        """

        dcmd = cmd[1]

        layers = []

        if "layers" in dcmd:
            layers = dcmd["layers"]

        styles = []
        if "styles" in dcmd:
            styles = dcmd["styles"]

        if "WMS" in self.ws:
            layers = layers.split(",")
            styles = styles.split(",")
        else:
            layers = [layers]
            styles = [styles]

        if len(layers) != len(styles):
            styles = [""] * len(layers)

        l_st_list = []
        for i in range(len(layers)):
            l_st_list.append({"style": styles[i], "layer": layers[i]})

        # WMS standard - first layer in params is most bottom...
        # therefore layers order need to be reversed
        l_st_list.reverse()
        self.list.SelectLayers(l_st_list)

        params = {}
        if "format" in dcmd:
            params["format"] = dcmd["format"]
        if "srs" in dcmd:
            params["srs"] = "EPSG:" + dcmd["srs"]
        if "method" in dcmd:
            params["method"] = dcmd["method"]

        for p, v in params.items():
            if self.params[p]:
                self.params[p].SetStringSelection(v)

        for p, conv_f in [("urlparams", None), ("maxcols", int), ("maxrows", int)]:
            if p in dcmd:
                v = dcmd[p]
                if conv_f:
                    v = conv_f(v)
                self.params[p].SetValue(v)

        if "flags" in dcmd and "o" in dcmd["flags"]:
            self.flags["o"].SetValue(1)
            self.params["bgcolor"].Enable(True)

        if "bgcolor" in dcmd and self.params["bgcolor"]:
            bgcolor = dcmd["bgcolor"].strip().lower()
            if len(bgcolor) == 8 and bgcolor[:2] == "0x":
                colour = "#" + bgcolor[2:]
                self.params["bgcolor"].SetColour(colour)

    def IsConnected(self):
        """Was successful in downloading and parsing capabilities data?"""
        return self.is_connected

    def _postCapParsedEvt(self, error_msg):
        """Helper function"""
        self.capParsed.emit(error_msg=error_msg)

    def CreateCmd(self):
        """Create d.wms cmd from values of panels widgets

        :return: cmd list
        :return: None if required widgets do not have selected/filled values.
        """

        # check required widgets
        if not self._checkImportValues():
            return None

        # create d.wms command
        lcmd = self.ws_cmdl
        lcmd = ["d.wms"] + lcmd

        layers = "layers="
        styles = "styles="
        first = True

        # WMS standard - first layer in params is most bottom...
        # therefore layers order need to be reversed
        for layer in reversed(self.sel_layers):
            if not first:
                layers += ","
                styles += ","
            first = False
            layers += layer["name"]
            if layer["style"] is not None:
                styles += layer["style"]["name"]

        lcmd.append(layers)
        lcmd.append(styles)

        if "format" not in self.drv_props["ignored_params"]:
            i_format = self.params["format"].GetSelection()
            lcmd.append("format=%s" % self.formats_list[i_format])

        if "srs" not in self.drv_props["ignored_params"]:
            i_srs = self.params["srs"].GetSelection()
            srs = self.projs_list[i_srs].split(":")[-1]
            epsg_num = int("".join(re.findall(r"\d+", srs)))

            lcmd.append("srs=%s" % epsg_num)

        for k in ["maxcols", "maxrows", "urlparams"]:
            lcmd.append(k + "=" + str(self.params[k].GetValue()))

        i_method = self.params["method"].GetSelection()
        lcmd.append("method=" + self.reproj_methods[i_method])

        if "o" not in self.drv_props["ignored_flags"] and self.flags["o"].IsChecked():
            lcmd.append("-o")

            c = self.params["bgcolor"].GetColour()
            hex_color = wx.Colour(c[0], c[1], c[2]).GetAsString(wx.C2S_HTML_SYNTAX)
            lcmd.append("bgcolor=" + "0x" + hex_color[1:])

        lcmd.append("map=" + self.o_layer_name)

        return lcmd

    def OnListSelChanged(self, event):
        """Update widgets according to selected layer in list."""
        curr_sel_ls = self.list.GetSelectedLayers()
        # update self.sel_layers (selected layer list)
        if "WMS" in self.ws:
            for sel_l in self.sel_layers[:]:
                if sel_l not in curr_sel_ls:
                    self.sel_layers.remove(sel_l)

            for curr in curr_sel_ls:
                if curr not in self.sel_layers:
                    self.sel_layers.append(curr)

            self._updateLayerOrderList()
        else:
            self.sel_layers = curr_sel_ls

        # update projection

        self.projs_list = []
        projs_list = []

        first = True
        for curr in curr_sel_ls:
            layer_projs = curr["cap_intf_l"].GetLayerData("srs")
            if first:
                projs_list = layer_projs
                first = False
                continue

            projs_list = set(projs_list).intersection(layer_projs)

        if "srs" not in self.drv_props["ignored_params"]:
            for proj in projs_list:
                proj_code = Srs(proj.strip()).getcode()
                proj_spl = proj_code.split(":")
                if proj_spl[0].strip().lower() in self.drv_info.GetSrs():
                    # accept ogc:crs code
                    self.projs_list.append(proj_code)

            cur_sel = self.params["srs"].GetStringSelection()

            self.projs_list = sorted(self.projs_list)
            self.params["srs"].SetItems(self.projs_list)

            if cur_sel:
                self.params["srs"].SetStringSelection(cur_sel)
            else:
                try:
                    i = self.projs_list.index("EPSG:4326")
                    self.params["srs"].SetSelection(i)
                except ValueError:
                    if len(self.projs_list) > 0:
                        self.params["srs"].SetSelection(0)

        # update format

        if "WMS" not in self.ws and "format" not in self.drv_props["ignored_params"]:
            self.formats_list = []
            cur_sel = None

            if self.params["format"]:
                cur_sel = self.params["format"].GetStringSelection()

            if len(curr_sel_ls) > 0:
                self.formats_list = sorted(
                    self._getFormats(curr_sel_ls[0]["cap_intf_l"])
                )
                self._updateFormatRadioBox(self.formats_list)

                if cur_sel:
                    if self.params["format"]:
                        self.params["format"].SetStringSelection(cur_sel)
                else:
                    self._setDefaultFormatVal()

        self.Layout()

    def _setDefaultFormatVal(self):
        """Set default format value."""
        try:
            i = self.formats_list.index("png")
            self.params["format"].SetSelection(i)
        except ValueError:
            pass

    def _updateFormatRadioBox(self, formats_list):
        """Helper function"""
        if self.params["format"]:
            self.req_page_sizer.Detach(self.params["format"])
            self.params["format"].Destroy()
        if len(self.formats_list) > 0:
            self.params["format"] = wx.RadioBox(
                parent=self.req_page_panel,
                id=wx.ID_ANY,
                label=_("Source image format"),
                pos=wx.DefaultPosition,
                choices=formats_list,
                majorDimension=4,
                style=wx.RA_SPECIFY_COLS,
            )
            self.source_sizer.Insert(
                2,
                window=self.params["format"],
                flag=wx.LEFT | wx.RIGHT | wx.BOTTOM,
                border=5,
            )

    def _getFormats(self, layer=None):
        """Get formats

        WMS has formats defined generally for whole cap.
        In WMTS and NASA OnEarth formats are defined for layer.
        """
        formats_label = []
        if layer is None:
            formats_list = self.cap.GetFormats()
        else:
            formats_list = layer.GetLayerData("format")

        for frmt in formats_list:
            frmt = frmt.strip()
            label = self.drv_info.GetFormatLabel(frmt)

            if label:
                formats_label.append(label)

        return formats_label

    def _checkImportValues(
        self,
    ):
        """Check if required widgets are selected/filled"""
        warning_str = ""
        show_war = False
        if not self.list or not self.list.GetSelectedLayers():
            warning_str += _("Select layer in layer list.\n")
            show_war = True

        if (
            self.params["format"] is not None
            and self.params["format"].GetSelection() == -1
        ):
            warning_str += _("Select source image format.\n")
            show_war = True

        if self.params["srs"] is not None and self.params["srs"].GetSelection() == -1:
            warning_str += _("Select source projection.\n")
            show_war = True

        if not self.o_layer_name:
            warning_str += _("Choose output layer name.\n")
            show_war = True

        if show_war:
            GMessage(parent=self.parent, message=warning_str)
            return False

        return True

    def SetOutputLayerName(self, name):
        """Set name of layer to be added to layer tree"""
        self.o_layer_name = name

    def GetOutputLayerName(self):
        return self.o_layer_name

    def GetCapFile(self):
        """Get path to file where capabilities are saved"""
        return self.cap_file

    def GetWebService(self):
        """Get web service"""
        return self.ws


class LayersList(TreeCtrl):
    def __init__(self, parent, web_service, style, pos=wx.DefaultPosition):
        """List of layers and styles available in capabilities file"""
        self.parent = parent
        self.ws = web_service

        TreeCtrl.__init__(self, parent=parent, id=wx.ID_ANY, style=style)

        self.root = None
        self.Bind(wx.EVT_TREE_SEL_CHANGING, self.OnListSelChanging)

        self.layerSelected = Signal("LayersList.layerSelected")

    def LoadData(self, cap=None):
        """Load data into list"""
        # delete first all items
        self.DeleteAllItems()

        if not cap:
            return

        def AddLayerChildrenToTree(parent_layer, parent_item):
            """Recursive function which adds all capabilities
            layers/styles to the LayersList.
            """

            def gettitle(layer):
                """Helper function"""
                if layer.GetLayerData("title") is not None:
                    layer_title = layer.GetLayerData("title")
                elif layer.GetLayerData("name") is not None:
                    layer_title = layer.GetLayerData("name")
                else:
                    layer_title = str(layer.GetId())

                return layer_title

            def addlayer(layer, item):
                styles = layer.GetLayerData("styles")

                def_st = None
                for st in styles:
                    if st["name"]:
                        style_name = st["name"]
                    else:
                        continue

                    if st["title"]:
                        style_name = st["title"]

                    if st["isDefault"]:
                        def_st = st

                    style_item = self.AppendItem(item, style_name)

                    self.SetItemData(
                        style_item,
                        {
                            "type": "style",
                            "layer": layer,  # it is parent layer of style
                            "style": st,
                        },
                    )

                self.SetItemData(
                    item,
                    {
                        "type": "layer",  # is it layer or style?
                        # Layer instance from web_services.cap_interface
                        "layer": layer,
                        "style": def_st,
                    },
                )  # layer can have assigned default style

            if parent_layer is None:
                parent_layer = cap.GetRootLayer()
                layer_title = gettitle(parent_layer)
                parent_item = self.AddRoot(layer_title)
                addlayer(parent_layer, parent_item)

            for layer in parent_layer.GetChildren():
                item = self.AppendItem(parent_item, gettitle(layer))
                addlayer(layer, item)
                AddLayerChildrenToTree(layer, item)

        AddLayerChildrenToTree(None, None)
        # self.ExpandAll(self.GetRootItem())

    def GetSelectedLayers(self):
        r"""Get selected layers/styles in LayersList

        :return: dict with these items:
                 * 'name'  : layer name used for request
                   if it is style, it is name of parent layer
                 * 'title' : layer title
                 * 'style' : {'name' : 'style name', title : 'style title'}
                 * 'cap_intf_l' : \*Layer instance from web_services.cap_interface
        """
        sel_layers = self.GetSelections()
        sel_layers_dict = []
        for s in sel_layers:
            try:
                layer = self.GetItemData(s)["layer"]
            except ValueError:
                continue
            sel_layers_dict.append(
                {
                    "name": layer.GetLayerData("name"),
                    "title": layer.GetLayerData("title"),
                    "style": self.GetItemData(s)["style"],
                    "cap_intf_l": layer,
                }
            )
        return sel_layers_dict

    def OnListSelChanging(self, event):
        """Do not allow selecting items, which cannot be requested from server."""

        def _emitSelected(layer):
            title = layer.GetLayerData("title")
            self.layerSelected.emit(title=title)

        def _selectRequestableChildren(item, list_to_check, items_to_sel):
            self.Expand(item)
            child_item, cookie = self.GetFirstChild(item)
            while child_item and child_item.IsOk():
                if self.GetItemData(child_item)[
                    "layer"
                ].IsRequestable() and not self.IsSelected(child_item):
                    items_to_sel.append(child_item)
                elif not self.GetItemData(child_item)["layer"].IsRequestable():
                    list_to_check.append(child_item)

                child_item, cookie = self.GetNextChild(item, cookie)

        cur_item = event.GetItem()
        if not self.GetItemData(cur_item)["layer"].IsRequestable():
            event.Veto()

            if not self.HasFlag(wx.TR_MULTIPLE):
                return

            _emitSelected(self.GetItemData(cur_item)["layer"])

            items_to_chck = []
            items_to_sel = []
            chck_item = cur_item

            while True:
                _selectRequestableChildren(chck_item, items_to_chck, items_to_sel)
                if items_to_chck:
                    chck_item = items_to_chck.pop()
                else:
                    break

            while items_to_sel:
                self.SelectItem(items_to_sel.pop(), select=True)
        else:
            _emitSelected(self.GetItemData(cur_item)["layer"])

    def GetItemCount(self):
        """Required for listmix.ListCtrlAutoWidthMixin"""
        return 0

    def GetCountPerPage(self):
        """Required for listmix.ListCtrlAutoWidthMixin"""
        return 0

    def SelectLayers(self, l_st_list):
        """Select layers/styles in LayersList

        :param l_st_list: [{style : 'style_name', layer : 'layer_name'}, ...]
        :return: items from l_st_list which were not found
        """

        def checknext(root_item, l_st_list, items_to_sel):
            def compare(item, l_name, st_name) -> bool:
                it_l_name = self.GetItemData(item)["layer"].GetLayerData("name")
                it_st = self.GetItemData(item)["style"]
                it_type = self.GetItemData(item)["type"]

                return bool(
                    it_l_name == l_name
                    and (
                        (not it_st and not st_name)
                        or (it_st and it_st["name"] == st_name and it_type == "style")
                    )
                )

            (child, cookie) = self.GetFirstChild(root_item)
            while child.IsOk():
                for i, l_st in enumerate(l_st_list):
                    l_name = l_st["layer"]
                    st_name = l_st["style"]

                    if compare(child, l_name, st_name):
                        items_to_sel[i] = [child, l_st]
                        break

                if len(items_to_sel) == len(l_st_list):
                    if self.ItemHasChildren(child):
                        checknext(child, l_st_list, items_to_sel)
                    child = self.GetNextSibling(child)

        self.UnselectAll()

        l_st_list = deepcopy(l_st_list)
        root_item = self.GetRootItem()

        items_to_sel = [None] * len(l_st_list)
        checknext(root_item, l_st_list, items_to_sel)
        self.CollapseAll()

        # items are selected according to position in l_st_list
        # to be added to Layers order list in right order
        for i in items_to_sel:
            if not i:
                continue

            item, l_st = i
            keep = False
            if self.HasFlag(wx.TR_MULTIPLE):
                keep = True

            self.SelectItem(item, select=keep)
            self.SetFocusedItem(item)
            self.Expand(item)
            l_st_list.remove(l_st)

        return l_st_list


class WSManageSettingsWidget(ManageSettingsWidget):
    def __init__(self, parent, settingsFile, default_servers):
        ManageSettingsWidget.__init__(self, parent, settingsFile)
        self.default_servers = default_servers

    def _layout(self):
        self.btnAddDefaultServers = Button(
            parent=self, id=wx.ID_ANY, label=_("Add default")
        )
        self.btnAddDefaultServers.Bind(wx.EVT_BUTTON, self.OnAddDefaultServers)

        ManageSettingsWidget._layout(self)
        self.settingsSizer.Add(self.btnAddDefaultServers, flag=wx.RIGHT, border=5)

    def OnAddDefaultServers(self, event):
        setts = self.GetSettings()
        self.servers_to_add = {}
        for k, v in self.default_servers.items():
            if k not in setts.keys():
                self.servers_to_add[k] = v
            elif v != setts[k]:
                GMessage(
                    parent=self,
                    message=_(
                        "User defined server with same name "
                        "as default server <%s> already exists.\n"
                        "Keeping user defined server"
                    )
                    % (k),
                )

        if self.servers_to_add:
            self.AddSettings(self.servers_to_add)<|MERGE_RESOLUTION|>--- conflicted
+++ resolved
@@ -16,27 +16,20 @@
 @author Stepan Turek <stepan.turek seznam.cz>
 """
 
+import os
 import re
-import os
+import shutil
+import sys
+from copy import deepcopy
+from xml.etree.ElementTree import ParseError
+
 import wx
-import sys
-import shutil
-import grass.script as grass
 import wx.lib.colourselect as csel
-
-from copy import deepcopy
 from core import globalvar
-from xml.etree.ElementTree import ParseError
 from core.debug import Debug
 from core.gcmd import GMessage
-from core.gconsole import CmdThread, GStderr, EVT_CMD_DONE, EVT_CMD_OUTPUT
-from web_services.cap_interface import (
-    WMSCapabilities,
-    WMTSCapabilities,
-    OnEarthCapabilities,
-)
-from gui_core.widgets import GNotebook
-from gui_core.widgets import ManageSettingsWidget
+from core.gconsole import EVT_CMD_DONE, EVT_CMD_OUTPUT, CmdThread, GStderr
+from gui_core.widgets import GNotebook, ManageSettingsWidget
 from gui_core.wrap import (
     Button,
     ScrolledPanel,
@@ -46,26 +39,21 @@
     TextCtrl,
     TreeCtrl,
 )
-
-<<<<<<< HEAD
-if globalvar.wxPythonPhoenix:
-    try:
-        import agw.flatnotebook as FN
-    except ImportError:  # if it's not there locally, try the wxPython lib.
-        import wx.lib.agw.flatnotebook as FN
-else:
-    import wx.lib.flatnotebook as FN
-=======
+from web_services.cap_interface import (
+    OnEarthCapabilities,
+    WMSCapabilities,
+    WMTSCapabilities,
+)
+
 import grass.script as gs
 from grass.pydispatch.signal import Signal
->>>>>>> 306d5963
 
 rinwms_path = os.path.join(os.getenv("GISBASE"), "etc", "r.in.wms")
 if rinwms_path not in sys.path:
     sys.path.append(rinwms_path)
 
+from srs import Srs  # noqa:E402
 from wms_base import WMSDriversInfo  # noqa:E402
-from srs import Srs  # noqa:E402
 
 
 class WSPanel(wx.Panel):
