--- conflicted
+++ resolved
@@ -813,11 +813,7 @@
 
     def Populate(self, data):
         """Populate the list"""
-<<<<<<< HEAD
         self.DeleteAllItems()
-=======
-        self.itemDataMap = {}
->>>>>>> cdb62825
         i = 0
         for name, values in data.items():
             self.itemDataMap[i] = [
