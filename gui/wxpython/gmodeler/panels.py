"""
@package gmodeler.frame

@brief wxGUI Graphical Modeler for creating, editing, and managing models

Classes:
 - panels::ModelerPanel
 - panels::VariablePanel
 - panels::ItemPanel
 - panels::PythonPanel

(C) 2010-2023 by the GRASS Development Team

This program is free software under the GNU General Public License
(>=v2). Read the file COPYING that comes with GRASS for details.

@author Martin Landa <landa.martin gmail.com>
@author Python exports Ondrej Pesek <pesej.ondrek gmail.com>
"""

import os
import time
import stat
import tempfile
import random
import math

from pathlib import Path

import wx

from wx.lib import ogl
from core import globalvar

if globalvar.wxPythonPhoenix:
    try:
        import agw.flatnotebook as FN
    except ImportError:  # if it's not there locally, try the wxPython lib.
        import wx.lib.agw.flatnotebook as FN
else:
    import wx.lib.flatnotebook as FN
from wx.lib.newevent import NewEvent

from core.gconsole import GConsole, EVT_CMD_RUN, EVT_CMD_DONE, EVT_CMD_PREPARE
from core.debug import Debug
from core.gcmd import GMessage, GException, GWarning, GError
from core.settings import UserSettings
from core.giface import Notification

from gui_core.widgets import GNotebook
from gui_core.goutput import GConsoleWindow
from gui_core.dialogs import GetImageHandlers
from gui_core.dialogs import TextEntryDialog as CustomTextEntryDialog
from gui_core.ghelp import ShowAboutDialog
from gui_core.forms import GUI
from gui_core.pystc import PyStc, SetDarkMode
from gui_core.wrap import (
    Button,
    EmptyBitmap,
    ImageFromBitmap,
    StaticBox,
    StaticText,
    StockCursor,
    TextCtrl,
    IsDark,
)
from main_window.page import MainPageBase
from gmodeler.giface import GraphicalModelerGrassInterface
from gmodeler.model import (
    Model,
    ModelAction,
    ModelRelation,
    ModelLoop,
    ModelCondition,
    ModelComment,
    WriteModelFile,
    ModelDataSeries,
    ModelDataSingle,
    WriteActiniaFile,
    WritePythonFile,
    WritePyWPSFile,
)
from gmodeler.dialogs import (
    ModelDataDialog,
    ModelSearchDialog,
    VariableListCtrl,
    ItemListCtrl,
)
from gmodeler.canvas import ModelCanvas, ModelEvtHandler
from gmodeler.toolbars import ModelerToolbar
from gmodeler.preferences import PreferencesDialog, PropertiesDialog

from grass.script.utils import try_remove
from grass.script import core as grass

wxModelDone, EVT_MODEL_DONE = NewEvent()


class ModelerPanel(wx.Panel, MainPageBase):
    def __init__(
        self,
        parent,
        giface,
        id=wx.ID_ANY,
        title=_("Graphical Modeler"),
        statusbar=None,
        dockable=False,
        **kwargs,
    ):
        """Graphical modeler main panel
        :param parent: parent window
        :param giface: GRASS interface
        :param id: window id
        :param title: window title

        :param kwargs: wx.Panel' arguments
        """
        self.parent = parent
        self._giface = giface
        self.statusbar = statusbar

        self.searchDialog = None  # module search dialog
        self.baseTitle = title
        self.modelFile = None  # loaded model
        self.start_time = None
        self.modelChanged = False
        self.randomness = 40  # random layout

        self.cursors = {
            "default": StockCursor(wx.CURSOR_ARROW),
            "cross": StockCursor(wx.CURSOR_CROSS),
        }

        wx.Panel.__init__(self, parent=parent, id=id, **kwargs)
        MainPageBase.__init__(self, dockable)

        self.SetName("Modeler")

        self.toolbar = ModelerToolbar(parent=self)

        self.notebook = GNotebook(parent=self, style=globalvar.FNPageDStyle)

        self.canvas = ModelCanvas(self, giface=self._giface)
        self.canvas.SetBackgroundColour(
            wx.SystemSettings().GetColour(wx.SYS_COLOUR_WINDOW)
        )
        self.canvas.SetCursor(self.cursors["default"])

        self.model = Model(giface=self._giface, canvas=self.canvas)

        self.variablePanel = VariablePanel(parent=self)

        self.itemPanel = ItemPanel(parent=self)

        self.pythonPanel = PythonPanel(parent=self)

        self._gconsole = GConsole(guiparent=self, giface=giface)
        self.goutput = GConsoleWindow(
            parent=self, giface=giface, gconsole=self._gconsole
        )
        self.goutput.showNotification.connect(
            lambda message: self.SetStatusText(message)
        )

        # here events are binded twice
        self._gconsole.Bind(
            EVT_CMD_RUN,
            lambda event: self._switchPageHandler(
                event=event, notification=Notification.MAKE_VISIBLE
            ),
        )
        self._gconsole.Bind(
            EVT_CMD_DONE,
            lambda event: self._switchPageHandler(
                event=event, notification=Notification.RAISE_WINDOW
            ),
        )
        self.Bind(EVT_CMD_RUN, self.OnCmdRun)
        # rewrite default method to avoid hiding progress bar
        self._gconsole.Bind(EVT_CMD_DONE, self.OnCmdDone)
        self.Bind(EVT_CMD_PREPARE, self.OnCmdPrepare)
        self.Bind(EVT_MODEL_DONE, self.OnModelDone)

        self.notebook.AddPage(page=self.canvas, text=_("Model"), name="model")
        self.notebook.AddPage(page=self.itemPanel, text=_("Items"), name="items")
        self.notebook.AddPage(
            page=self.variablePanel, text=_("Variables"), name="variables"
        )
        self.notebook.AddPage(
            page=self.pythonPanel, text=_("Script editor"), name="python"
        )
        self.notebook.AddPage(
            page=self.goutput, text=_("Command output"), name="output"
        )
        wx.CallAfter(self.notebook.SetSelectionByName, "model")
        wx.CallAfter(self.ModelChanged, False)

        self.Bind(wx.EVT_SIZE, self.OnSize)
        self.notebook.Bind(FN.EVT_FLATNOTEBOOK_PAGE_CHANGED, self.OnPageChanged)

        self._layout()

        # fix goutput's pane size
        if self.goutput:
            self.goutput.SetSashPosition(int(self.GetSize()[1] * 0.75))

    def _layout(self):
        """Do layout"""
        sizer = wx.BoxSizer(wx.VERTICAL)

        sizer.Add(self.toolbar, proportion=0, flag=wx.EXPAND)
        sizer.Add(self.notebook, proportion=1, flag=wx.EXPAND)

        self.SetAutoLayout(True)
        self.SetSizer(sizer)
        sizer.Fit(self)

        self.Layout()

    def _addEvent(self, item):
        """Add event to item"""
        evthandler = ModelEvtHandler(
            log=self.statusbar, frame=self, giface=self._giface
        )
        evthandler.SetShape(item)
        evthandler.SetPreviousHandler(item.GetEventHandler())
        item.SetEventHandler(evthandler)

    def _randomShift(self):
        """Returns random value to shift layout"""
        return random.randint(-self.randomness, self.randomness)

    def SetStatusText(self, *args):
        self.statusbar.SetStatusText(*args)

    def GetStatusBar(self):
        """Get statusbar"""
        return self.statusbar

    def GetCanvas(self):
        """Get canvas"""
        return self.canvas

    def GetModel(self):
        """Get model"""
        return self.model

    def ModelChanged(self, changed=True):
        """Update window title"""
        self.modelChanged = changed

        if self.modelFile:
            if self.modelChanged:
                self.RenamePage(
                    self.baseTitle + " - " + os.path.basename(self.modelFile) + "*"
                )
            else:
                self.RenamePage(
                    self.baseTitle + " - " + os.path.basename(self.modelFile)
                )
        else:
            self.RenamePage(self.baseTitle)

    def OnPageChanged(self, event):
        """Page in notebook changed"""
        page = event.GetSelection()
        if page == self.notebook.GetPageIndexByName("python"):
            if self.pythonPanel.IsEmpty():
                self.pythonPanel.RefreshScript()

            if self.pythonPanel.IsModified():
                self.SetStatusText(
                    _("{} script contains local modifications").format(
                        self.pythonPanel.body.script_type
                    ),
                    0,
                )
            else:
                self.SetStatusText(
                    _("{} script is up-to-date").format(
                        self.pythonPanel.body.script_type
                    ),
                    0,
                )
        elif page == self.notebook.GetPageIndexByName("items"):
            self.itemPanel.Update()

        event.Skip()

    def OnCmdRun(self, event):
        """Run command"""
        try:
            action = self.GetModel().GetItems()[event.pid]
            if hasattr(action, "task"):
                action.Update(running=True)
        except IndexError:
            pass

    def OnCmdPrepare(self, event):
        """Prepare for running command"""
        if not event.userData:
            return

        event.onPrepare(item=event.userData["item"], params=event.userData["params"])

    def OnCmdDone(self, event):
        """Command done (or aborted)"""

        def time_elapsed(etime):
            try:
                ctime = time.time() - etime
                if ctime < 60:
                    stime = _("%d sec") % int(ctime)
                else:
                    mtime = int(ctime / 60)
                    stime = _("%(min)d min %(sec)d sec") % {
                        "min": mtime,
                        "sec": int(ctime - (mtime * 60)),
                    }
            except KeyError:
                # stopped daemon
                stime = _("unknown")

            return stime

        self.goutput.GetProgressBar().SetValue(0)
        self.goutput.WriteCmdLog(
            "({}) {} ({})".format(
                str(time.ctime()), _("Command finished"), time_elapsed(event.time)
            ),
            notification=event.notification,
        )

        try:
            action = self.GetModel().GetItems()[event.pid]
            if hasattr(action, "task"):
                action.Update(running=True)
            if event.pid == self._gconsole.cmdThread.GetId() - 1 and self.start_time:
                self.goutput.WriteCmdLog(
                    "({}) {} ({})".format(
                        str(time.ctime()),
                        _("Model computation finished"),
                        time_elapsed(self.start_time),
                    ),
                    notification=event.notification,
                )
                event = wxModelDone()
                wx.PostEvent(self, event)

        except IndexError:
            pass

    def OnSize(self, event):
        """Window resized, save to the model"""
        if not self.IsDockable():
            # model changed: window resizing is applied only if the
            # window is not dockable
            self.ModelChanged()
        event.Skip()

    def _deleteIntermediateData(self):
        """Delete intermediate data"""
        rast, vect, rast3d, msg = self.model.GetIntermediateData()
        if rast:
            self._gconsole.RunCmd(
                ["g.remove", "-f", "type=raster", "name=%s" % ",".join(rast)]
            )
        if rast3d:
            self._gconsole.RunCmd(
                ["g.remove", "-f", "type=raster_3d", "name=%s" % ",".join(rast3d)]
            )
        if vect:
            self._gconsole.RunCmd(
                ["g.remove", "-f", "type=vector", "name=%s" % ",".join(vect)]
            )

        self.SetStatusText(
            _("%d intermediate maps deleted from current mapset")
            % int(len(rast) + len(rast3d) + len(vect))
        )

    def GetModelFile(self, ext=True):
        """Get model file

        :param bool ext: False to avoid extension
        """
        if not self.modelFile:
            return ""
        if ext:
            return self.modelFile
        return os.path.splitext(self.modelFile)[0]

    def OnModelDone(self, event):
        """Computation finished"""
        self.SetStatusText("", 0)

        # restore original files
        if hasattr(self.model, "fileInput"):
            for finput in self.model.fileInput:
                data = self.model.fileInput[finput]
                if not data:
                    continue

                Path(finput).write_text(data)
            del self.model.fileInput

        # delete intermediate data
        self._deleteIntermediateData()

        # display data if required
        for data in self.model.GetData():
            if not data.HasDisplay():
                continue

            # remove existing map layers first
            layers = self._giface.GetLayerList().GetLayersByName(data.GetValue())
            if layers:
                for layer in layers:
                    self._giface.GetLayerList().DeleteLayer(layer)

            # add new map layer
            self._giface.GetLayerList().AddLayer(
                ltype=data.GetPrompt(),
                name=data.GetValue(),
                checked=True,
                cmd=data.GetDisplayCmd(),
            )

    def _switchPageHandler(self, event, notification):
        self._switchPage(notification=notification)
        event.Skip()

    def _switchPage(self, notification):
        """Manages @c 'output' notebook page according to event notification."""
        if notification == Notification.HIGHLIGHT:
            self.notebook.HighlightPageByName("output")
        if notification == Notification.MAKE_VISIBLE:
            self.notebook.SetSelectionByName("output")
        if notification == Notification.RAISE_WINDOW:
            self.notebook.SetSelectionByName("output")
            self.SetFocus()
            self.Raise()

    def GetOptData(self, dcmd, layer, params, propwin):
        """Process action data"""
        if params:  # add data items
            data_items = []
            x = layer.GetX()
            y = layer.GetY()

            for p in params["params"]:
                if p.get("prompt", "") not in {
                    "raster",
                    "vector",
                    "raster_3d",
                    "dbtable",
                    "stds",
                    "strds",
                    "stvds",
                    "str3ds",
                }:
                    continue

                # add new data item if defined or required
                if p.get("value", None) or (
                    p.get("age", "old") != "old" and p.get("required", "no") == "yes"
                ):
                    data = layer.FindData(p.get("name", ""))
                    if data:
                        data.SetValue(p.get("value", ""))
                        data.Update()
                        continue

                    data = self.model.FindData(p.get("value", ""), p.get("prompt", ""))
                    if data:
                        if p.get("age", "old") == "old":
                            rel = ModelRelation(
                                parent=self,
                                fromShape=data,
                                toShape=layer,
                                param=p.get("name", ""),
                            )
                        else:
                            rel = ModelRelation(
                                parent=self,
                                fromShape=layer,
                                toShape=data,
                                param=p.get("name", ""),
                            )
                        layer.AddRelation(rel)
                        data.AddRelation(rel)
                        self.AddLine(rel)
                        data.Update()
                        continue

                    dataClass = (
                        ModelDataSeries
                        if p.get("prompt", "").startswith("st")
                        else ModelDataSingle
                    )
                    data = dataClass(
                        self,
                        value=p.get("value", ""),
                        prompt=p.get("prompt", ""),
                        x=x,
                        y=y,
                    )
                    data_items.append(data)
                    self._addEvent(data)
                    self.canvas.diagram.AddShape(data)
                    data.Show(False)

                    if p.get("age", "old") == "old":
                        rel = ModelRelation(
                            parent=self,
                            fromShape=data,
                            toShape=layer,
                            param=p.get("name", ""),
                        )
                    else:
                        rel = ModelRelation(
                            parent=self,
                            fromShape=layer,
                            toShape=data,
                            param=p.get("name", ""),
                        )
                    layer.AddRelation(rel)
                    data.AddRelation(rel)
                    self.AddLine(rel)
                    data.Update()

                # remove dead data items
                if not p.get("value", ""):
                    data = layer.FindData(p.get("name", ""))
                    if data:
                        remList, upList = self.model.RemoveItem(data, layer)
                        for item in remList:
                            self.canvas.diagram.RemoveShape(item)
                            item.__del__()  # noqa: PLC2801, C2801

                        for item in upList:
                            item.Update()

            # valid / parameterized ?
            layer.SetValid(params)

            # arrange data items
            if data_items:
                dc = wx.ClientDC(self.canvas)
                p = 180 / (len(data_items) - 1) if len(data_items) > 1 else 0
                rx = 200
                ry = 100
                alpha = 270 * (math.pi / 180)
                for data in data_items:
                    data.Move(dc, x + rx * math.sin(alpha), y + ry * math.cos(alpha))
                    alpha += p * (math.pi / 180)
                    data.Show(True)

        if dcmd:
            layer.SetProperties(params, propwin)

        self.canvas.Refresh()
        self.SetStatusText(layer.GetLog(), 0)

    def AddLine(self, rel):
        """Add connection between model objects

        :param rel: relation
        """
        fromShape = rel.GetFrom()
        toShape = rel.GetTo()

        rel.SetCanvas(self)
        rel.SetPen(wx.BLACK_PEN)
        rel.SetBrush(wx.BLACK_BRUSH)
        rel.AddArrow(ogl.ARROW_ARROW)
        points = rel.GetControlPoints()
        rel.MakeLineControlPoints(2)
        if points:
            for x, y in points:
                rel.InsertLineControlPoint(point=wx.RealPoint(x, y))

        self._addEvent(rel)
        try:
            fromShape.AddLine(rel, toShape)
        except TypeError:
            pass  # bug when connecting ModelCondition and ModelLoop - to be fixed

        self.canvas.diagram.AddShape(rel)
        rel.Show(True)

    def LoadModelFile(self, filename):
        """Load model definition stored in GRASS Model XML file (gxm)"""
        try:
            self.model.LoadModel(filename)
        except GException as e:
            GError(
                parent=self,
                message=_(
                    "Reading model file <%s> failed.\n"
                    "Invalid file, unable to parse XML document.\n\n%s"
                )
                % (filename, e),
                showTraceback=False,
            )
            return

        self.modelFile = filename

        self.RenamePage(self.baseTitle + " - " + os.path.basename(self.modelFile))

        self.SetStatusText(_("Please wait, loading model..."), 0)

        # load actions
        for item in self.model.GetItems(objType=ModelAction):
            self._addEvent(item)
            self.canvas.diagram.AddShape(item)
            item.Show(True)
            # relations/data
            for rel in item.GetRelations():
                dataItem = rel.GetTo() if rel.GetFrom() == item else rel.GetFrom()
                self._addEvent(dataItem)
                self.canvas.diagram.AddShape(dataItem)
                self.AddLine(rel)
                dataItem.Show(True)

        # load loops
        for item in self.model.GetItems(objType=ModelLoop):
            self._addEvent(item)
            self.canvas.diagram.AddShape(item)
            item.Show(True)

            # connect items in the loop
            self.DefineLoop(item)

        # load conditions
        for item in self.model.GetItems(objType=ModelCondition):
            self._addEvent(item)
            self.canvas.diagram.AddShape(item)
            item.Show(True)

            # connect items in the condition
            self.DefineCondition(item)

        # load comments
        for item in self.model.GetItems(objType=ModelComment):
            self._addEvent(item)
            self.canvas.diagram.AddShape(item)
            item.Show(True)

        # load variables
        self.variablePanel.Update()
        self.itemPanel.Update()
        self.SetStatusText("", 0)

        # final updates
        for action in self.model.GetItems(objType=ModelAction):
            action.SetValid(action.GetParams())
            action.Update()

        self.canvas.Refresh(True)

    def WriteModelFile(self, filename):
        """Save model to model file, recover original file on error.

        :return: True on success
        :return: False on failure
        """
        self.ModelChanged(False)
<<<<<<< HEAD
        with tempfile.TemporaryFile(mode="w+") as tmpfile:
            try:
                WriteModelFile(fd=tmpfile, model=self.model)
            except Exception:
                GError(
                    parent=self,
                    message=_("Writing current settings to model file failed."),
                )
                return False
            try:
                with open(filename, "w") as mfile:
                    tmpfile.seek(0)
                    for line in tmpfile.readlines():
                        mfile.write(line)
            except OSError:
                wx.MessageBox(
                    parent=self,
                    message=_("Unable to open file <%s> for writing.") % filename,
                    caption=_("Error"),
                    style=wx.OK | wx.ICON_ERROR | wx.CENTRE,
                )
                return False
=======
        tmpfile = tempfile.TemporaryFile(mode="w+")
        try:
            WriteModelFile(fd=tmpfile, model=self.model)
        except Exception:
            GError(
                parent=self, message=_("Writing current settings to model file failed.")
            )
            return False

        try:
            mfile = open(filename, "w")
            tmpfile.seek(0)
            mfile.writelines(tmpfile.readlines())
        except OSError:
            wx.MessageBox(
                parent=self,
                message=_("Unable to open file <%s> for writing.") % filename,
                caption=_("Error"),
                style=wx.OK | wx.ICON_ERROR | wx.CENTRE,
            )
            return False

        mfile.close()

>>>>>>> 89c7908a
        return True

    def DefineLoop(self, loop):
        """Define loop with given list of items"""
        parent = loop
        items = loop.GetItems(self.GetModel().GetItems())
        if not items:
            return

        # remove defined relations first
        for rel in loop.GetRelations():
            self.canvas.GetDiagram().RemoveShape(rel)
        loop.Clear()

        for item in items:
            rel = ModelRelation(parent=self, fromShape=parent, toShape=item)
            dx = item.GetX() - parent.GetX()
            dy = item.GetY() - parent.GetY()
            loop.AddRelation(rel)
            if dx != 0:
                rel.SetControlPoints(
                    (
                        (parent.GetX(), parent.GetY() + dy / 2),
                        (parent.GetX() + dx, parent.GetY() + dy / 2),
                    )
                )
            self.AddLine(rel)
            parent = item

        # close loop
        item = items[-1]
        rel = ModelRelation(parent=self, fromShape=item, toShape=loop)
        loop.AddRelation(rel)
        self.AddLine(rel)
        dx = (item.GetX() - loop.GetX()) + loop.GetWidth() / 2 + 50
        dy = item.GetHeight() / 2 + 50
        rel.MakeLineControlPoints(0)
        rel.InsertLineControlPoint(
            point=wx.RealPoint(loop.GetX() - loop.GetWidth() / 2, loop.GetY())
        )
        rel.InsertLineControlPoint(
            point=wx.RealPoint(item.GetX(), item.GetY() + item.GetHeight() / 2)
        )
        rel.InsertLineControlPoint(point=wx.RealPoint(item.GetX(), item.GetY() + dy))
        rel.InsertLineControlPoint(
            point=wx.RealPoint(item.GetX() - dx, item.GetY() + dy)
        )
        rel.InsertLineControlPoint(point=wx.RealPoint(item.GetX() - dx, loop.GetY()))

        self.canvas.Refresh()

    def DefineCondition(self, condition):
        """Define if-else statement with given list of items"""
        items = condition.GetItems(self.model.GetItems(objType=ModelAction))
        if not items["if"] and not items["else"]:
            return

        parent = condition

        # remove defined relations first
        for rel in condition.GetRelations():
            self.canvas.GetDiagram().RemoveShape(rel)
        condition.Clear()
        dxIf = condition.GetX() + condition.GetWidth() / 2
        dxElse = condition.GetX() - condition.GetWidth() / 2
        dy = condition.GetY()
        for branch in items.keys():
            for item in items[branch]:
                rel = ModelRelation(parent=self, fromShape=parent, toShape=item)
                condition.AddRelation(rel)
                self.AddLine(rel)
                rel.MakeLineControlPoints(0)
                if branch == "if":
                    rel.InsertLineControlPoint(
                        point=wx.RealPoint(
                            item.GetX() - item.GetWidth() / 2, item.GetY()
                        )
                    )
                    rel.InsertLineControlPoint(point=wx.RealPoint(dxIf, dy))
                else:
                    rel.InsertLineControlPoint(point=wx.RealPoint(dxElse, dy))
                    rel.InsertLineControlPoint(
                        point=wx.RealPoint(
                            item.GetX() - item.GetWidth() / 2, item.GetY()
                        )
                    )
                parent = item

        self.canvas.Refresh()

    def OnModelNew(self, event):
        """Create new model"""
        Debug.msg(4, "ModelerPanel.OnModelNew():")

        # ask user to save current model
        if self.modelFile and self.modelChanged:
            self.OnModelSave()
        elif self.modelFile is None and (
            self.model.GetNumItems() > 0 or len(self.model.GetData()) > 0
        ):
            dlg = wx.MessageDialog(
                self,
                message=_(
                    "Current model is not empty. "
                    "Do you want to store current settings "
                    "to model file?"
                ),
                caption=_("Create new model?"),
                style=wx.YES_NO | wx.YES_DEFAULT | wx.CANCEL | wx.ICON_QUESTION,
            )
            ret = dlg.ShowModal()
            if ret == wx.ID_YES:
                self.OnModelSaveAs()
            elif ret == wx.ID_CANCEL:
                dlg.Destroy()
                return

            dlg.Destroy()

        # delete all items
        self.canvas.GetDiagram().DeleteAllShapes()
        self.model.Reset()
        self.canvas.Refresh()
        self.itemPanel.Update()
        self.variablePanel.Reset()

        # no model file loaded
        self.modelFile = None
        self.modelChanged = False
        self.RenamePage(self.baseTitle)

    def OnModelOpen(self, event):
        """Load model from file"""
        filename = ""
        dlg = wx.FileDialog(
            parent=self,
            message=_("Choose model file"),
            defaultDir=str(Path.cwd()),
            wildcard=_("GRASS Model File (*.gxm)|*.gxm"),
        )
        if dlg.ShowModal() == wx.ID_OK:
            filename = dlg.GetPath()

        if not filename:
            return

        Debug.msg(4, "ModelerPanel.OnModelOpen(): filename=%s" % filename)

        # close current model
        self.OnModelClose()

        self.LoadModelFile(filename)

        self.modelFile = filename
        self.RenamePage(self.baseTitle + " - " + os.path.basename(self.modelFile))
        self.SetStatusText(
            _("%(items)d items (%(actions)d actions) loaded into model")
            % {
                "items": self.model.GetNumItems(),
                "actions": self.model.GetNumItems(actionOnly=True),
            },
            0,
        )

    def OnModelSave(self, event=None):
        """Save model to file"""
        if self.modelFile and self.modelChanged:
            dlg = wx.MessageDialog(
                self,
                message=_(
                    "Model file <%s> already exists. "
                    "Do you want to overwrite this file?"
                )
                % self.modelFile,
                caption=_("Save model"),
                style=wx.YES_NO | wx.YES_DEFAULT | wx.ICON_QUESTION,
            )
            if dlg.ShowModal() == wx.ID_NO:
                dlg.Destroy()
            else:
                Debug.msg(4, "ModelerPanel.OnModelSave(): filename=%s" % self.modelFile)
                self.WriteModelFile(self.modelFile)
                self.SetStatusText(_("File <%s> saved") % self.modelFile, 0)
                self.RenamePage(
                    self.baseTitle + " - " + os.path.basename(self.modelFile)
                )
        elif not self.modelFile:
            self.OnModelSaveAs()

    def OnModelSaveAs(self, event=None):
        """Create model to file as"""
        filename = ""
        dlg = wx.FileDialog(
            parent=self,
            message=_("Choose file to save current model"),
            defaultDir=str(Path.cwd()),
            wildcard=_("GRASS Model File (*.gxm)|*.gxm"),
            style=wx.FD_SAVE,
        )

        if dlg.ShowModal() == wx.ID_OK:
            filename = dlg.GetPath()

        if not filename:
            return

        # check for extension
        if filename[-4:] != ".gxm":
            filename += ".gxm"

        if os.path.exists(filename):
            dlg = wx.MessageDialog(
                parent=self,
                message=_(
                    "Model file <%s> already exists. "
                    "Do you want to overwrite this file?"
                )
                % filename,
                caption=_("File already exists"),
                style=wx.YES_NO | wx.YES_DEFAULT | wx.ICON_QUESTION,
            )
            if dlg.ShowModal() != wx.ID_YES:
                dlg.Destroy()
                return

        Debug.msg(4, "GMFrame.OnModelSaveAs(): filename=%s" % filename)

        self.WriteModelFile(filename)
        self.modelFile = filename
        self.RenamePage(self.baseTitle + " - " + os.path.basename(self.modelFile))
        self.SetStatusText(_("File <%s> saved") % self.modelFile, 0)

    def OnModelClose(self, event=None):
        """Close model file"""
        Debug.msg(4, "ModelerPanel.OnModelClose(): file=%s" % self.modelFile)
        # ask user to save current model
        if self.modelFile and self.modelChanged:
            self.OnModelSave()
        elif self.modelFile is None and (
            self.model.GetNumItems() > 0 or len(self.model.GetData()) > 0
        ):
            dlg = wx.MessageDialog(
                self,
                message=_(
                    "Current model is not empty. "
                    "Do you want to store current settings "
                    "to model file?"
                ),
                caption=_("Create new model?"),
                style=wx.YES_NO | wx.YES_DEFAULT | wx.CANCEL | wx.ICON_QUESTION,
            )
            ret = dlg.ShowModal()
            if ret == wx.ID_YES:
                self.OnModelSaveAs()
            elif ret == wx.ID_CANCEL:
                dlg.Destroy()
                return

            dlg.Destroy()

        self.modelFile = None
        self.RenamePage(self.baseTitle)

        self.canvas.GetDiagram().DeleteAllShapes()
        self.model.Reset()

        self.canvas.Refresh()

    def OnRunModel(self, event):
        """Run entire model"""
        self.start_time = time.time()
        self.model.Run(self._gconsole, self.OnModelDone, parent=self)

    def OnExportImage(self, event):
        """Export model to image (default image)"""
        xminImg = 0
        xmaxImg = 0
        yminImg = 0
        ymaxImg = 0
        # get current size of canvas
        for shape in self.canvas.GetDiagram().GetShapeList():
            w, h = shape.GetBoundingBoxMax()
            x = shape.GetX()
            y = shape.GetY()
            xmin = x - w / 2
            xmax = x + w / 2
            ymin = y - h / 2
            ymax = y + h / 2
            xminImg = min(xmin, xminImg)
            xmaxImg = max(xmax, xmaxImg)
            yminImg = min(ymin, yminImg)
            ymaxImg = max(ymax, ymaxImg)
        size = wx.Size(int(xmaxImg - xminImg) + 50, int(ymaxImg - yminImg) + 50)
        bitmap = EmptyBitmap(width=size.width, height=size.height)

        filetype, ltype = GetImageHandlers(ImageFromBitmap(bitmap))

        dlg = wx.FileDialog(
            parent=self,
            message=_(
                "Choose a file name to save the image (no need to add extension)"
            ),
            defaultDir="",
            defaultFile="",
            wildcard=filetype,
            style=wx.FD_SAVE | wx.FD_OVERWRITE_PROMPT,
        )

        if dlg.ShowModal() == wx.ID_OK:
            path = dlg.GetPath()
            if not path:
                dlg.Destroy()
                return

            base, ext = os.path.splitext(path)
            fileType = ltype[dlg.GetFilterIndex()]["type"]
            extType = ltype[dlg.GetFilterIndex()]["ext"]
            if ext != extType:
                path = base + "." + extType

            dc = wx.MemoryDC(bitmap)
            dc.SetBackground(wx.WHITE_BRUSH)
            dc.SetBackgroundMode(wx.SOLID)

            self.canvas.GetDiagram().Clear(dc)
            self.canvas.GetDiagram().Redraw(dc)

            bitmap.SaveFile(path, fileType)
            self.SetStatusText(_("Model exported to <%s>") % path)

        dlg.Destroy()

    def OnExportPython(self, event=None, text=None):
        """Export model to Python script."""
        self.pythonPanel.SetWriteObject("Python")
        self.ExportScript()

    def OnExportPyWPS(self, event=None, text=None):
        """Export model to PyWPS script."""
        self.pythonPanel.SetWriteObject("PyWPS")
        self.ExportScript()

    def OnExportActinia(self, event=None, text=None):
        """Export model to actinia script."""
        self.pythonPanel.SetWriteObject("actinia")
        self.ExportScript()

    def ExportScript(self):
        """Export model to script."""
        orig_script_type = self.pythonPanel.body.script_type
        filename = self.pythonPanel.SaveAs(force=True)
        self.pythonPanel.SetWriteObject(orig_script_type)
        self.SetStatusText(_("Model exported to <%s>") % filename)

    def OnPreferences(self, event):
        """Open preferences dialog"""
        dlg = PreferencesDialog(parent=self, giface=self._giface)
        dlg.CenterOnParent()

        dlg.Show()
        self.canvas.Refresh()

    def OnAddAction(self, event):
        """Add action to model"""
        if self.searchDialog is None:
            self.searchDialog = ModelSearchDialog(parent=self, giface=self._giface)
            self.searchDialog.CentreOnParent()
        else:
            self.searchDialog.Reset()

        if self.searchDialog.ShowModal() == wx.ID_CANCEL:
            self.searchDialog.Hide()
            return

        cmd = self.searchDialog.GetCmd()
        self.searchDialog.Hide()

        self.ModelChanged()

        # add action to canvas
        x, y = self.canvas.GetNewShapePos()
        label, comment = self.searchDialog.GetLabel()
        action = ModelAction(
            self.model,
            cmd=cmd,
            x=x,
            y=y,
            id=self.model.GetNextId(),
            label=label,
            comment=comment,
        )
        overwrite = self.model.GetProperties().get("overwrite", None)
        if overwrite is not None:
            action.GetTask().set_flag("overwrite", overwrite)

        self.canvas.diagram.AddShape(action)
        action.Show(True)

        self._addEvent(action)
        self.model.AddItem(action)

        self.itemPanel.Update()
        self.canvas.Refresh()
        time.sleep(0.1)

        # show properties dialog
        win = action.GetPropDialog()
        if not win:
            gmodule = GUI(
                parent=self,
                show=True,
                giface=GraphicalModelerGrassInterface(
                    model=self.model,
                    giface=self._giface,
                ),
            )
            gmodule.ParseCommand(
                action.GetLog(string=False),
                completed=(self.GetOptData, action, action.GetParams()),
            )
        elif win and not win.IsShown():
            win.Show()

        if win:
            win.Raise()

    def OnAddData(self, event):
        """Add data item to model"""
        # add action to canvas
        width, height = self.canvas.GetSize()
        data = ModelDataSingle(
            self, x=width / 2 + self._randomShift(), y=height / 2 + self._randomShift()
        )

        dlg = ModelDataDialog(parent=self, shape=data)
        data.SetPropDialog(dlg)
        dlg.CentreOnParent()
        ret = dlg.ShowModal()
        dlg.Destroy()
        if ret != wx.ID_OK:
            return

        data.Update()
        self.canvas.diagram.AddShape(data)
        data.Show(True)

        self.ModelChanged()

        self._addEvent(data)
        self.model.AddItem(data)

        self.canvas.Refresh()

    def OnAddComment(self, event):
        """Add comment to the model"""
        dlg = CustomTextEntryDialog(
            parent=self,
            message=_("Comment:"),
            caption=_("Add comment"),
            textStyle=wx.TE_MULTILINE,
            textSize=(300, 75),
        )

        if dlg.ShowModal() == wx.ID_OK:
            comment = dlg.GetValue()
            if not comment:
                GError(_("Empty comment. Nothing to add to the model."), parent=self)
            else:
                x, y = self.canvas.GetNewShapePos()
                commentObj = ModelComment(
                    self.model,
                    x=x,
                    y=y,
                    id=self.model.GetNextId(),
                    label=comment,
                )
                self.canvas.diagram.AddShape(commentObj)
                commentObj.Show(True)
                self._addEvent(commentObj)
                self.model.AddItem(commentObj)

                self.canvas.Refresh()
                self.ModelChanged()

        dlg.Destroy()

    def OnDefineRelation(self, event):
        """Define relation between data and action items"""
        self.canvas.SetCursor(self.cursors["cross"])
        self.defineRelation = {"from": None, "to": None}

    def OnDefineLoop(self, event):
        """Define new loop in the model

        .. todo::
            move to ModelCanvas?
        """
        self.ModelChanged()

        width, height = self.canvas.GetSize()
        loop = ModelLoop(
            self, x=width / 2, y=height / 2, id=self.model.GetNumItems() + 1
        )
        self.canvas.diagram.AddShape(loop)
        loop.Show(True)

        self._addEvent(loop)
        self.model.AddItem(loop)

        self.canvas.Refresh()

    def OnDefineCondition(self, event):
        """Define new condition in the model

        .. todo::
            move to ModelCanvas?
        """
        self.ModelChanged()

        width, height = self.canvas.GetSize()
        cond = ModelCondition(
            self, x=width / 2, y=height / 2, id=self.model.GetNumItems() + 1
        )
        self.canvas.diagram.AddShape(cond)
        cond.Show(True)

        self._addEvent(cond)
        self.model.AddItem(cond)

        self.canvas.Refresh()

    def OnRemoveItem(self, event):
        """Remove shape"""
        self.GetCanvas().RemoveSelected()

    def OnModelProperties(self, event):
        """Model properties dialog"""
        dlg = PropertiesDialog(parent=self)
        dlg.CentreOnParent()
        properties = self.model.GetProperties()
        dlg.Init(properties)
        if dlg.ShowModal() == wx.ID_OK:
            self.ModelChanged()
            for key, value in dlg.GetValues().items():
                properties[key] = value
            for action in self.model.GetItems(objType=ModelAction):
                action.GetTask().set_flag("overwrite", properties["overwrite"])

        dlg.Destroy()

    def OnDeleteData(self, event):
        """Delete intermediate data"""
        rast, vect, rast3d, msg = self.model.GetIntermediateData()

        if not rast and not vect and not rast3d:
            GMessage(parent=self, message=_("No intermediate data to delete."))
            return

        dlg = wx.MessageDialog(
            parent=self,
            message=_("Do you want to permanently delete data?%s") % msg,
            caption=_("Delete intermediate data?"),
            style=wx.YES_NO | wx.YES_DEFAULT | wx.ICON_QUESTION,
        )

        ret = dlg.ShowModal()
        dlg.Destroy()
        if ret == wx.ID_YES:
            self._deleteIntermediateData()

    def OnValidateModel(self, event, showMsg=True):
        """Validate entire model"""
        if self.model.GetNumItems() < 1:
            GMessage(parent=self, message=_("Model is empty. Nothing to validate."))
            return

        self.SetStatusText(_("Validating model..."), 0)
        errList = self.model.Validate()
        self.SetStatusText("", 0)

        if errList:
            GWarning(
                parent=self, message=_("Model is not valid.\n\n%s") % "\n".join(errList)
            )
        else:
            GMessage(parent=self, message=_("Model is valid."))

    def OnHelp(self, event):
        """Show help"""
        self._giface.Help(entry="wxGUI.gmodeler")

    def OnAbout(self, event):
        """Display About window"""
        ShowAboutDialog(prgName=_("wxGUI Graphical Modeler"), startYear="2010")

    def OnCanvasRefresh(self, event):
        """Refresh canvas"""
        self.SetStatusText(_("Redrawing model..."), 0)
        self.GetCanvas().Refresh()
        self.SetStatusText("", 0)

    def OnVariables(self, event):
        """Switch to variables page"""
        self.notebook.SetSelectionByName("variables")

    def OnCloseWindow(self, event):
        """Close window"""
        if self.modelChanged and UserSettings.Get(
            group="manager", key="askOnQuit", subkey="enabled"
        ):
            if self.modelFile:
                message = _("Do you want to save changes in the model?")
            else:
                message = _(
                    "Do you want to store current model settings to model file?"
                )

            # ask user to save current settings
            dlg = wx.MessageDialog(
                self,
                message=message,
                caption=_("Quit Graphical Modeler"),
                style=wx.YES_NO
                | wx.YES_DEFAULT
                | wx.CANCEL
                | wx.ICON_QUESTION
                | wx.CENTRE,
            )
            ret = dlg.ShowModal()
            if ret == wx.ID_YES:
                if not self.modelFile:
                    self.OnModelSaveAs()
                else:
                    self.WriteModelFile(self.modelFile)
            elif ret == wx.ID_CANCEL:
                dlg.Destroy()
                return
            dlg.Destroy()

        self._onCloseWindow(event)


class VariablePanel(wx.Panel):
    def __init__(self, parent, id=wx.ID_ANY, **kwargs):
        """Manage model variables panel"""
        self.parent = parent

        wx.Panel.__init__(self, parent=parent, id=id, **kwargs)

        self.listBox = StaticBox(
            parent=self,
            id=wx.ID_ANY,
            label=" %s " % _("List of variables - right-click to delete"),
        )

        self.list = VariableListCtrl(
            parent=self,
            columns=[_("Name"), _("Data type"), _("Default value"), _("Description")],
            frame=self.parent,
        )

        # add new category
        self.addBox = StaticBox(
            parent=self, id=wx.ID_ANY, label=" %s " % _("Add new variable")
        )
        self.name = TextCtrl(parent=self, id=wx.ID_ANY)
        wx.CallAfter(self.name.SetFocus)
        self.type = wx.Choice(
            parent=self,
            id=wx.ID_ANY,
            choices=[
                _("integer"),
                _("float"),
                _("string"),
                _("raster"),
                _("vector"),
                _("region"),
                _("mapset"),
                _("file"),
                _("dir"),
            ],
        )
        self.type.SetSelection(2)  # string
        self.value = TextCtrl(parent=self, id=wx.ID_ANY)
        self.desc = TextCtrl(parent=self, id=wx.ID_ANY)

        # buttons
        self.btnAdd = Button(parent=self, id=wx.ID_ADD)
        self.btnAdd.SetToolTip(_("Add new variable to the model"))
        self.btnAdd.Enable(False)

        # bindings
        self.name.Bind(wx.EVT_TEXT, self.OnText)
        self.value.Bind(wx.EVT_TEXT, self.OnText)
        self.desc.Bind(wx.EVT_TEXT, self.OnText)
        self.btnAdd.Bind(wx.EVT_BUTTON, self.OnAdd)

        self._layout()

    def _layout(self):
        """Layout dialog"""
        listSizer = wx.StaticBoxSizer(self.listBox, wx.VERTICAL)
        listSizer.Add(self.list, proportion=1, flag=wx.EXPAND)

        addSizer = wx.StaticBoxSizer(self.addBox, wx.VERTICAL)
        gridSizer = wx.GridBagSizer(hgap=5, vgap=5)
        gridSizer.Add(
            StaticText(parent=self, id=wx.ID_ANY, label="%s:" % _("Name")),
            flag=wx.ALIGN_CENTER_VERTICAL,
            pos=(0, 0),
        )
        gridSizer.Add(self.name, pos=(0, 1), flag=wx.EXPAND)
        gridSizer.Add(
            StaticText(parent=self, id=wx.ID_ANY, label="%s:" % _("Data type")),
            flag=wx.ALIGN_CENTER_VERTICAL,
            pos=(0, 2),
        )
        gridSizer.Add(self.type, pos=(0, 3))
        gridSizer.Add(
            StaticText(parent=self, id=wx.ID_ANY, label="%s:" % _("Default value")),
            flag=wx.ALIGN_CENTER_VERTICAL,
            pos=(1, 0),
        )
        gridSizer.Add(self.value, pos=(1, 1), span=(1, 3), flag=wx.EXPAND)
        gridSizer.Add(
            StaticText(parent=self, id=wx.ID_ANY, label="%s:" % _("Description")),
            flag=wx.ALIGN_CENTER_VERTICAL,
            pos=(2, 0),
        )
        gridSizer.Add(self.desc, pos=(2, 1), span=(1, 3), flag=wx.EXPAND)
        gridSizer.AddGrowableCol(1)
        addSizer.Add(gridSizer, flag=wx.EXPAND)
        addSizer.Add(self.btnAdd, proportion=0, flag=wx.TOP | wx.ALIGN_RIGHT, border=5)

        mainSizer = wx.BoxSizer(wx.VERTICAL)
        mainSizer.Add(listSizer, proportion=1, flag=wx.EXPAND | wx.ALL, border=5)
        mainSizer.Add(
            addSizer,
            proportion=0,
            flag=wx.EXPAND | wx.LEFT | wx.RIGHT | wx.BOTTOM,
            border=5,
        )

        self.SetSizer(mainSizer)
        mainSizer.Fit(self)

    def OnText(self, event):
        """Text entered"""
        if self.name.GetValue():
            self.btnAdd.Enable()
        else:
            self.btnAdd.Enable(False)

    def OnAdd(self, event):
        """Add new variable to the list"""
        msg = self.list.Append(
            self.name.GetValue(),
            self.type.GetStringSelection(),
            self.value.GetValue(),
            self.desc.GetValue(),
        )
        self.name.SetValue("")
        self.name.SetFocus()

        if msg:
            GError(parent=self, message=msg)
        else:
            self.type.SetSelection(2)  # string
            self.value.SetValue("")
            self.desc.SetValue("")
            self.UpdateModelVariables()

    def UpdateModelVariables(self):
        """Update model variables"""
        variables = {}
        for values in self.list.GetData().values():
            name = values[0]
            variables[name] = {"type": str(values[1])}
            if values[2]:
                variables[name]["value"] = values[2]
            if values[3]:
                variables[name]["description"] = values[3]

        self.parent.GetModel().SetVariables(variables)
        self.parent.ModelChanged()

    def Update(self):
        """Reload list of variables"""
        self.list.OnReload(None)

    def Reset(self):
        """Remove all variables"""
        self.list.DeleteAllItems()
        self.parent.GetModel().SetVariables({})


class ItemPanel(wx.Panel):
    def __init__(self, parent, id=wx.ID_ANY, **kwargs):
        """Manage model items"""
        self.parent = parent

        wx.Panel.__init__(self, parent=parent, id=id, **kwargs)

        self.listBox = StaticBox(
            parent=self,
            id=wx.ID_ANY,
            label=" %s " % _("List of items - right-click to delete"),
        )

        self.list = ItemListCtrl(
            parent=self,
            columns=[_("Label"), _("In loop"), _("Parameterized"), _("Command")],
            columnsNotEditable=[1, 2, 3],
            frame=self.parent,
        )

        self.btnMoveUp = Button(parent=self, id=wx.ID_UP)
        self.btnMoveDown = Button(parent=self, id=wx.ID_DOWN)
        self.btnRefresh = Button(parent=self, id=wx.ID_REFRESH)

        self.btnMoveUp.Bind(wx.EVT_BUTTON, self.OnMoveItemsUp)
        self.btnMoveDown.Bind(wx.EVT_BUTTON, self.OnMoveItemsDown)
        self.btnRefresh.Bind(wx.EVT_BUTTON, self.list.OnReload)

        self._layout()

    def _layout(self):
        """Layout dialog"""
        listSizer = wx.StaticBoxSizer(self.listBox, wx.VERTICAL)
        listSizer.Add(self.list, proportion=1, flag=wx.EXPAND)

        manageSizer = wx.BoxSizer(wx.VERTICAL)
        manageSizer.Add(self.btnMoveUp, border=5, flag=wx.ALL)
        manageSizer.Add(self.btnMoveDown, border=5, flag=wx.LEFT | wx.RIGHT | wx.BOTTOM)
        manageSizer.Add(self.btnRefresh, border=5, flag=wx.LEFT | wx.RIGHT)

        mainSizer = wx.BoxSizer(wx.HORIZONTAL)
        mainSizer.Add(listSizer, proportion=1, flag=wx.EXPAND | wx.ALL, border=3)
        mainSizer.Add(manageSizer, proportion=0, flag=wx.EXPAND | wx.ALL, border=3)

        self.SetSizer(mainSizer)
        mainSizer.Fit(self)

    def Update(self):
        """Reload list of variables"""
        self.list.OnReload(None)

    def _getSelectedItems(self):
        """Get list of selected items, indices start at 0"""
        items = []
        current = -1
        while True:
            next = self.list.GetNextSelected(current)
            if next == -1:
                break
            items.append(next)
            current = next

        if not items:
            GMessage(_("No items to selected."), parent=self)

        return items

    def OnMoveItemsUp(self, event):
        """Item moved up, update action ids"""
        items = self._getSelectedItems()
        if not items:
            return
        self.list.MoveItems(items, up=True)
        self.parent.GetCanvas().Refresh()
        self.parent.ModelChanged()

    def OnMoveItemsDown(self, event):
        """Item moved up, update action ids"""
        items = self._getSelectedItems()
        if not items:
            return
        self.list.MoveItems(items, up=False)
        self.parent.GetCanvas().Refresh()
        self.parent.ModelChanged()


class PythonPanel(wx.Panel):
    """Model as a Python script of choice."""

    def __init__(self, parent, id=wx.ID_ANY, **kwargs):
        """Initialize the panel."""
        self.parent = parent

        wx.Panel.__init__(self, parent=parent, id=id, **kwargs)

        # variable for a temp file to run Python scripts
        self.filename = None
        # default values of variables that will be changed if the desired
        # script type is changed
        self.write_object = WritePythonFile

        self.bodyBox = StaticBox(
            parent=self, id=wx.ID_ANY, label=" %s " % _("Python script")
        )
        self.body = PyStc(parent=self, statusbar=self.parent.GetStatusBar())
        if IsDark():
            SetDarkMode(self.body)

        self.btnRun = Button(parent=self, id=wx.ID_ANY, label=_("&Run"))
        self.btnRun.SetToolTip(_("Run script"))
        self.Bind(wx.EVT_BUTTON, self.OnRun, self.btnRun)
        self.btnSaveAs = Button(parent=self, id=wx.ID_SAVEAS)
        self.btnSaveAs.SetToolTip(_("Save the script to a file"))
        self.Bind(wx.EVT_BUTTON, self.OnSaveAs, self.btnSaveAs)
        self.btnRefresh = Button(parent=self, id=wx.ID_REFRESH)
        self.btnRefresh.SetToolTip(
            _(
                "Refresh the script based on the model.\n"
                "It will discard all local changes."
            )
        )
        self.script_type_box = wx.Choice(
            parent=self,
            id=wx.ID_ANY,
            choices=[
                _("Python"),
                _("PyWPS"),
                _("actinia"),
            ],
        )
        self.script_type_box.SetSelection(0)  # Python
        self.Bind(wx.EVT_BUTTON, self.OnRefresh, self.btnRefresh)
        self.Bind(
            wx.EVT_CHOICE,
            self.OnChangeScriptType,
            self.script_type_box,
        )

        self._layout()

    def _layout(self):
        sizer = wx.BoxSizer(wx.VERTICAL)
        bodySizer = wx.StaticBoxSizer(self.bodyBox, wx.HORIZONTAL)
        btnSizer = wx.BoxSizer(wx.HORIZONTAL)

        bodySizer.Add(self.body, proportion=1, flag=wx.EXPAND | wx.ALL, border=3)

        btnSizer.Add(
            StaticText(parent=self, id=wx.ID_ANY, label=_("Python script type:")),
            flag=wx.ALIGN_CENTER_VERTICAL,
        )
        btnSizer.Add(self.script_type_box, proportion=0, flag=wx.RIGHT, border=5)
        btnSizer.AddStretchSpacer()
        btnSizer.Add(self.btnRefresh, proportion=0, flag=wx.LEFT | wx.RIGHT, border=5)
        btnSizer.Add(self.btnSaveAs, proportion=0, flag=wx.RIGHT, border=5)
        btnSizer.Add(self.btnRun, proportion=0, flag=wx.RIGHT, border=5)

        sizer.Add(bodySizer, proportion=1, flag=wx.EXPAND | wx.ALL, border=3)
        sizer.Add(btnSizer, proportion=0, flag=wx.EXPAND | wx.ALL, border=3)

        sizer.Fit(self)
        sizer.SetSizeHints(self)
        self.SetSizer(sizer)

    def GetScriptExt(self):
        """Get extension for script exporting.
        :return: script extension
        """
        # return "py" for Python, PyWPS
        return "json" if self.write_object == WriteActiniaFile else "py"

    def SetWriteObject(self, script_type):
        """Set correct self.write_object depending on the script type.
        :param script_type: script type name as a string
        """
        if script_type == "PyWPS":
            self.write_object = WritePyWPSFile
        elif script_type == "actinia":
            self.write_object = WriteActiniaFile
        else:
            # script_type == "Python", fallback
            self.write_object = WritePythonFile

    def RefreshScript(self):
        """Refresh the script.

        :return: True on refresh
        :return: False script hasn't been updated
        """
        if len(self.parent.GetModel().GetItems()) == 0:
            # no need to fully parse an empty script
            self.body.SetText("")
            return True

        if self.body.modified:
            dlg = wx.MessageDialog(
                self,
                message=_(
                    "{} script is locally modified. "
                    "Refresh will discard all changes. "
                    "Do you really want to continue?"
                ).format(self.body.script_type),
                caption=_("Update"),
                style=wx.YES_NO | wx.NO_DEFAULT | wx.ICON_QUESTION | wx.CENTRE,
            )
            ret = dlg.ShowModal()
            dlg.Destroy()
            if ret == wx.ID_NO:
                return False

        grassAPI = UserSettings.Get(group="modeler", key="grassAPI", subkey="selection")
        with tempfile.TemporaryFile(mode="r+") as fd:
            self.write_object(
                fd,
                self.parent.GetModel(),
                grassAPI="script" if grassAPI == 0 else "pygrass",
            )
            fd.seek(0)
            self.body.SetText(fd.read())

        self.body.modified = False

        return True

    def SaveAs(self, force=False):
        """Save the script to a file.

        :return: filename
        """
        filename = ""
        file_ext = self.GetScriptExt()
        if file_ext == "py":
            fn_wildcard = _("Python script (*.py)|*.py")
        elif file_ext == "json":
            fn_wildcard = _("JSON file (*.json)|*.json")

        dlg = wx.FileDialog(
            parent=self,
            message=_("Choose file to save"),
            defaultFile=os.path.basename(self.parent.GetModelFile(ext=False)),
            defaultDir=str(Path.cwd()),
            wildcard=fn_wildcard,
            style=wx.FD_SAVE,
        )

        if dlg.ShowModal() == wx.ID_OK:
            filename = dlg.GetPath()

        if not filename:
            return ""

        # check for extension
        if filename[-len(file_ext) - 1 :] != f".{file_ext}":
            filename += f".{file_ext}"

        if os.path.exists(filename):
            dlg = wx.MessageDialog(
                self,
                message=_(
                    "File <%s> already exists. Do you want to overwrite this file?"
                )
                % filename,
                caption=_("Save file"),
                style=wx.YES_NO | wx.YES_DEFAULT | wx.ICON_QUESTION,
            )
            if dlg.ShowModal() == wx.ID_NO:
                dlg.Destroy()
                return ""

            dlg.Destroy()

        with open(filename, "w") as fd:
            if force:
                self.write_object(fd, self.parent.GetModel())
            else:
                fd.write(self.body.GetText())
        # executable file
        os.chmod(filename, stat.S_IRWXU | stat.S_IWUSR)
        return filename

    def OnRun(self, event):
        """Run Python script"""
        self.filename = grass.tempfile()
        try:
            fd = open(self.filename, "w")
            fd.write(self.body.GetText())
        except OSError as e:
            GError(_("Unable to launch Python script. %s") % e, parent=self)
            return
        finally:
            fd.close()
            mode = stat.S_IMODE(os.lstat(self.filename)[stat.ST_MODE])
            os.chmod(self.filename, mode | stat.S_IXUSR)

        for item in self.parent.GetModel().GetItems():
            if (
                len(item.GetParameterizedParams()["params"])
                + len(item.GetParameterizedParams()["flags"])
                > 0
            ):
                self.parent._gconsole.RunCmd(
                    [fd.name, "--ui"], skipInterface=False, onDone=self.OnDone
                )
                break
        else:
            self.parent._gconsole.RunCmd(
                [fd.name], skipInterface=True, onDone=self.OnDone
            )

        event.Skip()

    def OnDone(self, event):
        """Python script finished"""
        try_remove(self.filename)
        self.filename = None

    def OnChangeScriptType(self, event):
        new_script_type = self.script_type_box.GetStringSelection()

        self.SetWriteObject(new_script_type)

        if self.RefreshScript():
            self.body.script_type = new_script_type
            self.parent.SetStatusText(
                _("{} script is up-to-date").format(self.body.script_type),
                0,
            )

        self.script_type_box.SetStringSelection(self.body.script_type)

        if self.body.script_type == "Python":
            self.btnRun.Enable()
            self.btnRun.SetToolTip(_("Run script"))
        elif self.body.script_type in {"PyWPS", "actinia"}:
            self.btnRun.Disable()
            self.btnRun.SetToolTip(
                _("Run script - enabled only for basic Python scripts")
            )

    def OnRefresh(self, event):
        """Refresh the script."""
        if self.RefreshScript():
            self.parent.SetStatusText(
                _("{} script is up-to-date").format(self.body.script_type),
                0,
            )
        event.Skip()

    def OnSaveAs(self, event):
        """Save the script to a file."""
        self.SaveAs(force=False)
        event.Skip()

    def IsModified(self):
        """Check if the script has been modified."""
        return self.body.modified

    def IsEmpty(self):
        """Check if the script is empty."""
        return len(self.body.GetText()) == 0<|MERGE_RESOLUTION|>--- conflicted
+++ resolved
@@ -667,7 +667,6 @@
         :return: False on failure
         """
         self.ModelChanged(False)
-<<<<<<< HEAD
         with tempfile.TemporaryFile(mode="w+") as tmpfile:
             try:
                 WriteModelFile(fd=tmpfile, model=self.model)
@@ -680,8 +679,7 @@
             try:
                 with open(filename, "w") as mfile:
                     tmpfile.seek(0)
-                    for line in tmpfile.readlines():
-                        mfile.write(line)
+                    mfile.writelines(tmpfile.readlines())
             except OSError:
                 wx.MessageBox(
                     parent=self,
@@ -690,32 +688,6 @@
                     style=wx.OK | wx.ICON_ERROR | wx.CENTRE,
                 )
                 return False
-=======
-        tmpfile = tempfile.TemporaryFile(mode="w+")
-        try:
-            WriteModelFile(fd=tmpfile, model=self.model)
-        except Exception:
-            GError(
-                parent=self, message=_("Writing current settings to model file failed.")
-            )
-            return False
-
-        try:
-            mfile = open(filename, "w")
-            tmpfile.seek(0)
-            mfile.writelines(tmpfile.readlines())
-        except OSError:
-            wx.MessageBox(
-                parent=self,
-                message=_("Unable to open file <%s> for writing.") % filename,
-                caption=_("Error"),
-                style=wx.OK | wx.ICON_ERROR | wx.CENTRE,
-            )
-            return False
-
-        mfile.close()
-
->>>>>>> 89c7908a
         return True
 
     def DefineLoop(self, loop):
