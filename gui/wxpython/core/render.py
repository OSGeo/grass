--- conflicted
+++ resolved
@@ -1234,11 +1234,7 @@
 
             return grass_region
 
-<<<<<<< HEAD
         except (KeyError, TypeError):
-=======
-        except Exception:
->>>>>>> 362bee3a
             return None
 
     def GetListOfLayers(
