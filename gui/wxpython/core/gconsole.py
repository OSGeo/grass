--- conflicted
+++ resolved
@@ -809,36 +809,4 @@
         event.Skip()
 
     def OnProcessPendingOutputWindowEvents(self, event):
-<<<<<<< HEAD
-        wx.GetApp().ProcessPendingEvents()
-
-    def UpdateHistoryFile(self, command):
-        """Update history file
-
-        :param command: the command given as a string
-        """
-        env = grass.gisenv()
-        try:
-            filePath = os.path.join(
-                env["GISDBASE"], env["LOCATION_NAME"], env["MAPSET"], ".wxgui_history"
-            )
-            fileHistory = codecs.open(filePath, encoding="utf-8", mode="a")
-        except OSError as e:
-            GError(
-                _("Unable to write file '%(filePath)s'.\n\nDetails: %(error)s")
-                % {"filePath": filePath, "error": e},
-                parent=self._guiparent,
-            )
-            return
-
-        try:
-            fileHistory.write(command + os.linesep)
-        finally:
-            fileHistory.close()
-
-        # update wxGUI prompt
-        if self._giface:
-            self._giface.UpdateCmdHistory(command)
-=======
-        wx.GetApp().ProcessPendingEvents()
->>>>>>> c8af2ea9
+        wx.GetApp().ProcessPendingEvents()