--- conflicted
+++ resolved
@@ -1045,25 +1045,9 @@
         if "Bold" in fontstyle:
             weight = wx.FONTWEIGHT_BOLD
 
-<<<<<<< HEAD
-        try:
-            fn = wx.Font(
-                pointSize=fontsize, family=family, style=style, weight=weight, face=face
-            )
-        except Exception:
-            fn = wx.Font(
-                pointSize=fontsize,
-                family=wx.FONTFAMILY_DEFAULT,
-                style=wx.FONTSTYLE_NORMAL,
-                weight=wx.FONTWEIGHT_NORMAL,
-            )
-
-        return fn
-=======
         return wx.Font(
             pointSize=fontsize, family=family, style=style, weight=weight, faceName=face
         )
->>>>>>> 3022d9fd
 
     def getTextExtent(self, textDict):
         """Estimates bounding rectangle of text"""
@@ -1077,11 +1061,7 @@
             dc.SetFont(fn)
             w, h, lh = dc.GetFullMultiLineTextExtent(textDict["text"])
             return (w, h)
-<<<<<<< HEAD
-        except Exception:
-=======
         except (wx.PyAssertionError, ValueError, KeyError):
->>>>>>> 3022d9fd
             return (0, 0)
 
     def getInitMap(self):
