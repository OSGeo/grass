"""
@package psmap.dialogs

@brief dialogs for wxPsMap

Classes:
 - dialogs::TCValidator
 - dialogs::PenStyleComboBox
 - dialogs::CheckListCtrl
 - dialogs::PsmapDialog
 - dialogs::PageSetupDialog
 - dialogs::MapDialog
 - dialogs::MapFramePanel
 - dialogs::RasterPanel
 - dialogs::VectorPanel
 - dialogs::RasterDialog
 - dialogs::MainVectorDialog
 - dialogs::VPropertiesDialog
 - dialogs::LegendDialog
 - dialogs::MapinfoDialog
 - dialogs::ScalebarDialog
 - dialogs::TextDialog
 - dialogs::ImageDialog
 - dialogs::NorthArrowDialog
 - dialogs::PointDialog
 - dialogs::RectangleDialog

(C) 2011-2012 by Anna Kratochvilova, and the GRASS Development Team

This program is free software under the GNU General Public License
(>=v2). Read the file COPYING that comes with GRASS for details.

@author Anna Kratochvilova <kratochanna gmail.com> (bachelor's project)
@author Martin Landa <landa.martin gmail.com> (mentor)
"""

import os
import string
from copy import deepcopy
<<<<<<< HEAD
from operator import itemgetter
=======
from pathlib import Path
>>>>>>> ae5e4dd2

import wx
import wx.lib.agw.floatspin as fs
from wx.lib.mixins.listctrl import ListCtrlAutoWidthMixin

from core import globalvar

if globalvar.wxPythonPhoenix:
    from wx import Validator
else:
    from wx import PyValidator as Validator

import grass.script as gs

from core.utils import PilImageToWxImage
from dbmgr.vinfo import VectorDBInfo
from gui_core.gselect import Select
from core.gcmd import RunCommand, GError, GMessage
from gui_core.dialogs import SymbolDialog
from gui_core.wrap import (
    BitmapButton,
    BitmapComboBox,
    BitmapFromImage,
    Button,
    CheckBox,
    Choice,
    ClientDC,
    ColourPickerCtrl,
    Dialog,
    DirBrowseButton,
    EmptyBitmap,
    ExpandoTextCtrl,
    FileBrowseButton,
    FloatSpin,
    ListBox,
    ListCtrl,
    Notebook,
    OwnerDrawnComboBox,
    Panel,
    RadioButton,
    Rect,
    ScrolledPanel,
    SpinCtrl,
    StaticBox,
    StaticText,
    TextCtrl,
    TextEntryDialog,
    EmptyImage,
    CheckListCtrlMixin,
)
from psmap.utils import *
from psmap.instructions import *

# grass.set_raise_on_error(True)

PSMAP_COLORS = [
    "aqua",
    "black",
    "blue",
    "brown",
    "cyan",
    "gray",
    "grey",
    "green",
    "indigo",
    "magenta",
    "orange",
    "purple",
    "red",
    "violet",
    "white",
    "yellow",
]


class TCValidator(Validator):
    """validates input in textctrls, combobox, taken from wxpython demo"""

    def __init__(self, flag=None):
        Validator.__init__(self)
        self.flag = flag
        self.Bind(wx.EVT_CHAR, self.OnChar)

    def Clone(self):
        return TCValidator(self.flag)

    def Validate(self, win):
        tc = self.GetWindow()
        val = tc.GetValue()

        if self.flag == "DIGIT_ONLY":
            for x in val:
                if x not in string.digits:
                    return False
        return True

    def OnChar(self, event):
        key = event.GetKeyCode()
        if key < wx.WXK_SPACE or key == wx.WXK_DELETE or key > 255:
            event.Skip()
            return
        if self.flag == "DIGIT_ONLY" and chr(key) in string.digits + ".-":
            event.Skip()
            return
        # if self.flag == 'SCALE' and chr(key) in string.digits + ':':
        # event.Skip()
        # return
        if self.flag == "ZERO_AND_ONE_ONLY" and chr(key) in "01":
            event.Skip()
            return
        if not wx.Validator_IsSilent():
            wx.Bell()
        # Returning without calling even.Skip eats the event before it
        # gets to the text control
        return


class PenStyleComboBox(OwnerDrawnComboBox):
    """Combo for selecting line style, taken from wxpython demo"""

    # Overridden from OwnerDrawnComboBox, called to draw each
    # item in the list
    def OnDrawItem(self, dc, rect, item, flags):
        if item == wx.NOT_FOUND:
            # painting the control, but there is no valid item selected yet
            return

        r = Rect(*rect)  # make a copy
        r.Deflate(3, 5)

        penStyle = wx.SOLID
        if item == 1:
            penStyle = wx.LONG_DASH
        elif item == 2:
            penStyle = wx.DOT
        elif item == 3:
            penStyle = wx.DOT_DASH

        pen = wx.Pen(dc.GetTextForeground(), 3, penStyle)
        dc.SetPen(pen)

        # for painting the items in the popup
        dc.DrawText(
            self.GetString(item),
            r.x + 3,
            int((r.y + 0) + ((r.height / 2) - dc.GetCharHeight()) / 2),
        )
        dc.DrawLine(
            r.x + 5,
            int(r.y + ((r.height / 4) * 3) + 1),
            r.x + r.width - 5,
            int(r.y + ((r.height / 4) * 3) + 1),
        )

    def OnDrawBackground(self, dc, rect, item, flags):
        """Overridden from OwnerDrawnComboBox, called for drawing the
        background area of each item."""
        # If the item is selected, or its item # iseven, or we are painting the
        # combo control itself, then use the default rendering.
        if item & 1 == 0 or flags & (
            OwnerDrawnComboBox.ODCB_PAINTING_CONTROL
            | OwnerDrawnComboBox.ODCB_PAINTING_SELECTED
        ):
            OwnerDrawnComboBox.OnDrawBackground(self, dc, rect, item, flags)
            return

        # Otherwise, draw every other background with different colour.
        bgCol = wx.Colour(240, 240, 250)
        dc.SetBrush(wx.Brush(bgCol))
        dc.SetPen(wx.Pen(bgCol))
        if globalvar.wxPythonPhoenix:
            dc.DrawRectangle(rect)
        else:
            dc.DrawRectangleRect(rect)

    def OnMeasureItem(self, item):
        """Overridden from OwnerDrawnComboBox, should return the height
        needed to display an item in the popup, or -1 for default"""
        return 30

    def OnMeasureItemWidth(self, item):
        """Overridden from OwnerDrawnComboBox.  Callback for item width, or
        -1 for default/undetermined"""
        return -1  # default - will be measured from text width


class CheckListCtrl(ListCtrl, CheckListCtrlMixin, ListCtrlAutoWidthMixin):
    """List control for managing order and labels of vector maps in legend"""

    def __init__(self, parent):
        ListCtrl.__init__(
            self,
            parent,
            id=wx.ID_ANY,
            style=wx.LC_REPORT
            | wx.LC_SINGLE_SEL
            | wx.BORDER_SUNKEN
            | wx.LC_VRULES
            | wx.LC_HRULES,
        )
        CheckListCtrlMixin.__init__(self)
        ListCtrlAutoWidthMixin.__init__(self)


class PsmapDialog(Dialog):
    def __init__(self, parent, id, title, settings, env, apply=True):
        Dialog.__init__(
            self,
            parent=parent,
            id=wx.ID_ANY,
            title=title,
            size=wx.DefaultSize,
            style=wx.CAPTION | wx.MINIMIZE_BOX | wx.CLOSE_BOX,
        )
        self.apply = apply
        self.id = id
        self.env = env
        self.parent = parent
        self.instruction = settings
        self.objectType = None
        self.unitConv = UnitConversion(self)
        self.spinCtrlSize = (65, -1)

        self.Bind(wx.EVT_CLOSE, self.OnClose)

    def AddUnits(self, parent, dialogDict):
        parent.units = {}
        parent.units["unitsLabel"] = StaticText(parent, id=wx.ID_ANY, label=_("Units:"))
        choices = self.unitConv.getPageUnitsNames()
        parent.units["unitsCtrl"] = Choice(parent, id=wx.ID_ANY, choices=choices)
        parent.units["unitsCtrl"].SetStringSelection(
            self.unitConv.findName(dialogDict["unit"])
        )

    def AddPosition(self, parent, dialogDict):
        if not hasattr(parent, "position"):
            parent.position = {}
        parent.position["comment"] = StaticText(
            parent,
            id=wx.ID_ANY,
            label=_(
                "Position of the top left corner\nfrom the top left edge of the paper"
            ),
        )
        parent.position["xLabel"] = StaticText(parent, id=wx.ID_ANY, label=_("X:"))
        parent.position["yLabel"] = StaticText(parent, id=wx.ID_ANY, label=_("Y:"))
        parent.position["xCtrl"] = TextCtrl(
            parent,
            id=wx.ID_ANY,
            value=str(dialogDict["where"][0]),
            validator=TCValidator(flag="DIGIT_ONLY"),
        )
        parent.position["yCtrl"] = TextCtrl(
            parent,
            id=wx.ID_ANY,
            value=str(dialogDict["where"][1]),
            validator=TCValidator(flag="DIGIT_ONLY"),
        )
        if "unit" in dialogDict:
            x = self.unitConv.convert(
                value=dialogDict["where"][0], fromUnit="inch", toUnit=dialogDict["unit"]
            )
            y = self.unitConv.convert(
                value=dialogDict["where"][1], fromUnit="inch", toUnit=dialogDict["unit"]
            )
            parent.position["xCtrl"].SetValue("%5.3f" % x)
            parent.position["yCtrl"].SetValue("%5.3f" % y)

    def AddExtendedPosition(self, panel, gridBagSizer, dialogDict):
        """Add widgets for setting position relative to paper and to map"""
        panel.position = {}
        positionLabel = StaticText(panel, id=wx.ID_ANY, label=_("Position is given:"))
        panel.position["toPaper"] = RadioButton(
            panel, id=wx.ID_ANY, label=_("relative to paper"), style=wx.RB_GROUP
        )
        panel.position["toMap"] = RadioButton(
            panel, id=wx.ID_ANY, label=_("by map coordinates")
        )
        panel.position["toPaper"].SetValue(dialogDict["XY"])
        panel.position["toMap"].SetValue(not dialogDict["XY"])

        gridBagSizer.Add(
            positionLabel,
            pos=(0, 0),
            span=(1, 3),
            flag=wx.ALIGN_CENTER_VERTICAL | wx.ALIGN_LEFT,
            border=0,
        )
        gridBagSizer.Add(
            panel.position["toPaper"],
            pos=(1, 0),
            flag=wx.ALIGN_CENTER_VERTICAL | wx.ALIGN_LEFT,
            border=0,
        )
        gridBagSizer.Add(
            panel.position["toMap"],
            pos=(1, 1),
            flag=wx.ALIGN_CENTER_VERTICAL | wx.ALIGN_LEFT,
            border=0,
        )

        # first box - paper coordinates
        box1 = StaticBox(parent=panel, id=wx.ID_ANY, label="")
        sizerP = wx.StaticBoxSizer(box1, wx.VERTICAL)
        self.gridBagSizerP = wx.GridBagSizer(hgap=5, vgap=5)

        self.AddPosition(parent=panel, dialogDict=dialogDict)
        panel.position["comment"].SetLabel(
            _("Position from the top left\nedge of the paper")
        )
        self.AddUnits(parent=panel, dialogDict=dialogDict)
        self.gridBagSizerP.Add(
            panel.units["unitsLabel"],
            pos=(0, 0),
            flag=wx.ALIGN_CENTER_VERTICAL,
            border=0,
        )
        self.gridBagSizerP.Add(
            panel.units["unitsCtrl"],
            pos=(0, 1),
            flag=wx.ALIGN_CENTER_VERTICAL,
            border=0,
        )
        self.gridBagSizerP.Add(
            panel.position["xLabel"],
            pos=(1, 0),
            flag=wx.ALIGN_CENTER_VERTICAL,
            border=0,
        )
        self.gridBagSizerP.Add(
            panel.position["xCtrl"], pos=(1, 1), flag=wx.ALIGN_CENTER_VERTICAL, border=0
        )
        self.gridBagSizerP.Add(
            panel.position["yLabel"],
            pos=(2, 0),
            flag=wx.ALIGN_CENTER_VERTICAL,
            border=0,
        )
        self.gridBagSizerP.Add(
            panel.position["yCtrl"], pos=(2, 1), flag=wx.ALIGN_CENTER_VERTICAL, border=0
        )
        self.gridBagSizerP.Add(
            panel.position["comment"],
            pos=(3, 0),
            span=(1, 2),
            flag=wx.ALIGN_BOTTOM,
            border=0,
        )

        self.gridBagSizerP.AddGrowableCol(1)
        self.gridBagSizerP.AddGrowableRow(3)
        sizerP.Add(self.gridBagSizerP, proportion=1, flag=wx.EXPAND | wx.ALL, border=5)
        gridBagSizer.Add(
            sizerP,
            pos=(2, 0),
            span=(1, 1),
            flag=wx.ALIGN_CENTER_HORIZONTAL | wx.EXPAND,
            border=0,
        )

        # second box - map coordinates
        box2 = StaticBox(parent=panel, id=wx.ID_ANY, label="")
        sizerM = wx.StaticBoxSizer(box2, wx.VERTICAL)
        self.gridBagSizerM = wx.GridBagSizer(hgap=5, vgap=5)

        eastingLabel = StaticText(panel, id=wx.ID_ANY, label="E:")
        northingLabel = StaticText(panel, id=wx.ID_ANY, label="N:")
        panel.position["eCtrl"] = TextCtrl(panel, id=wx.ID_ANY, value="")
        panel.position["nCtrl"] = TextCtrl(panel, id=wx.ID_ANY, value="")
        east, north = PaperMapCoordinates(
            mapInstr=self.instruction[self.mapId],
            x=dialogDict["where"][0],
            y=dialogDict["where"][1],
            paperToMap=True,
            env=self.env,
        )
        panel.position["eCtrl"].SetValue(str(east))
        panel.position["nCtrl"].SetValue(str(north))

        self.gridBagSizerM.Add(
            eastingLabel, pos=(0, 0), flag=wx.ALIGN_CENTER_VERTICAL, border=0
        )
        self.gridBagSizerM.Add(
            northingLabel, pos=(1, 0), flag=wx.ALIGN_CENTER_VERTICAL, border=0
        )
        self.gridBagSizerM.Add(
            panel.position["eCtrl"], pos=(0, 1), flag=wx.ALIGN_CENTER_VERTICAL, border=0
        )
        self.gridBagSizerM.Add(
            panel.position["nCtrl"], pos=(1, 1), flag=wx.ALIGN_CENTER_VERTICAL, border=0
        )

        self.gridBagSizerM.AddGrowableCol(0)
        self.gridBagSizerM.AddGrowableCol(1)
        sizerM.Add(self.gridBagSizerM, proportion=1, flag=wx.EXPAND | wx.ALL, border=5)
        gridBagSizer.Add(sizerM, pos=(2, 1), flag=wx.ALIGN_LEFT | wx.EXPAND, border=0)

    def AddFont(self, parent, dialogDict, color=True):
        parent.font = {}
        # parent.font["fontLabel"] = wx.StaticText(
        #     parent, id=wx.ID_ANY, label=_("Choose font:")
        # )
        # parent.font["fontCtrl"] = wx.FontPickerCtrl(parent, id=wx.ID_ANY)
        #
        # parent.font["fontCtrl"].SetSelectedFont(
        #     wx.FontFromNativeInfoString(
        #         dialogDict["font"] + " " + str(dialogDict["fontsize"])
        #     )
        # )
        # parent.font["fontCtrl"].SetMaxPointSize(50)
        #
        # if color:
        #     parent.font["colorLabel"] = wx.StaticText(
        #         parent, id=wx.ID_ANY, label=_("Choose color:")
        #     )
        #     parent.font["colorCtrl"] = ColourPickerCtrl(
        #         parent, id=wx.ID_ANY, style=wx.FNTP_FONTDESC_AS_LABEL
        #     )
        # parent.font["colorCtrl"].SetColour(dialogDict["color"])
        #
        # parent.font["colorCtrl"].SetColour(convertRGB(dialogDict["color"]))

        parent.font["fontLabel"] = StaticText(parent, id=wx.ID_ANY, label=_("Font:"))
        parent.font["fontSizeLabel"] = StaticText(
            parent, id=wx.ID_ANY, label=_("Font size:")
        )
        fontChoices = [
            "Times-Roman",
            "Times-Italic",
            "Times-Bold",
            "Times-BoldItalic",
            "Helvetica",
            "Helvetica-Oblique",
            "Helvetica-Bold",
            "Helvetica-BoldOblique",
            "Courier",
            "Courier-Oblique",
            "Courier-Bold",
            "Courier-BoldOblique",
        ]
        parent.font["fontCtrl"] = Choice(parent, id=wx.ID_ANY, choices=fontChoices)
        if dialogDict["font"] in fontChoices:
            parent.font["fontCtrl"].SetStringSelection(dialogDict["font"])
        else:
            parent.font["fontCtrl"].SetStringSelection("Helvetica")
        parent.font["fontSizeCtrl"] = SpinCtrl(
            parent, id=wx.ID_ANY, min=4, max=50, initial=10
        )
        parent.font["fontSizeCtrl"].SetValue(dialogDict["fontsize"])

        if color:
            parent.font["colorLabel"] = StaticText(
                parent, id=wx.ID_ANY, label=_("Choose color:")
            )
            parent.font["colorCtrl"] = ColourPickerCtrl(parent, id=wx.ID_ANY)
            parent.font["colorCtrl"].SetColour(convertRGB(dialogDict["color"]))

    # parent.font["colorLabel"] = wx.StaticText(
    #     parent, id=wx.ID_ANY, label=_("Color:")
    # )
    # colorChoices = [
    #     "aqua",
    #     "black",
    #     "blue",
    #     "brown",
    #     "cyan",
    #     "gray",
    #     "green",
    #     "indigo",
    #     "magenta",
    #     "orange",
    #     "purple",
    #     "red",
    #     "violet",
    #     "white",
    #     "yellow",
    # ]
    # parent.colorCtrl = Choice(parent, id=wx.ID_ANY, choices=colorChoices)
    # parent.colorCtrl.SetStringSelection(parent.rLegendDict["color"])
    # parent.font["colorCtrl"] = ColourPickerCtrl(parent, id=wx.ID_ANY)
    # parent.font["colorCtrl"].SetColour(dialogDict["color"])

    def OnApply(self, event):
        ok = self.update()
        if ok:
            self.parent.DialogDataChanged(id=self.id)
            return True
        else:
            return False

    def OnOK(self, event):
        """Apply changes, close dialog"""
        ok = self.OnApply(event)
        if ok:
            self.Close()

    def OnCancel(self, event):
        """Close dialog"""
        self.Close()

    def OnClose(self, event):
        """Destroy dialog and delete it from open dialogs"""
        if self.objectType:
            for each in self.objectType:
                if each in self.parent.openDialogs:
                    del self.parent.openDialogs[each]
        event.Skip()
        self.Destroy()

    def _layout(self, panel):
        # buttons
        btnCancel = Button(self, wx.ID_CANCEL)
        btnOK = Button(self, wx.ID_OK)
        btnOK.SetDefault()
        if self.apply:
            btnApply = Button(self, wx.ID_APPLY)

        # bindigs
        btnOK.Bind(wx.EVT_BUTTON, self.OnOK)
        btnOK.SetToolTip(_("Close dialog and apply changes"))
        # btnCancel.Bind(wx.EVT_BUTTON, self.OnCancel)
        btnCancel.SetToolTip(_("Close dialog and ignore changes"))
        btnCancel.Bind(wx.EVT_BUTTON, self.OnCancel)
        if self.apply:
            btnApply.Bind(wx.EVT_BUTTON, self.OnApply)
            btnApply.SetToolTip(_("Apply changes"))

        # sizers
        btnSizer = wx.StdDialogButtonSizer()
        btnSizer.AddButton(btnCancel)
        if self.apply:
            btnSizer.AddButton(btnApply)
        btnSizer.AddButton(btnOK)
        btnSizer.Realize()

        mainSizer = wx.BoxSizer(wx.VERTICAL)
        mainSizer.Add(panel, proportion=1, flag=wx.EXPAND | wx.ALL, border=5)
        mainSizer.Add(btnSizer, proportion=0, flag=wx.EXPAND | wx.ALL, border=5)

        self.SetSizer(mainSizer)
        mainSizer.Layout()
        mainSizer.Fit(self)


class PageSetupDialog(PsmapDialog):
    def __init__(self, parent, id, settings, env):
        PsmapDialog.__init__(
            self, parent=parent, id=id, title="Page setup", settings=settings, env=env
        )

        self.cat = [
            "Units",
            "Format",
            "Orientation",
            "Width",
            "Height",
            "Left",
            "Right",
            "Top",
            "Bottom",
        ]
        labels = [
            _("Units"),
            _("Format"),
            _("Orientation"),
            _("Width"),
            _("Height"),
            _("Left"),
            _("Right"),
            _("Top"),
            _("Bottom"),
        ]
        self.catsLabels = dict(zip(self.cat, labels))
        paperString = RunCommand("ps.map", flags="p", read=True, quiet=True)
        self.paperTable = self._toList(paperString)
        self.unitsList = self.unitConv.getPageUnitsNames()
        self.pageSetupDict = settings[id].GetInstruction()

        self._layout()

        if self.pageSetupDict:
            self.getCtrl("Units").SetStringSelection(
                self.unitConv.findName(self.pageSetupDict["Units"])
            )
            if self.pageSetupDict["Format"] == "custom":
                self.getCtrl("Format").SetSelection(
                    self.getCtrl("Format").GetCount() - 1
                )
            else:
                self.getCtrl("Format").SetStringSelection(self.pageSetupDict["Format"])
            if self.pageSetupDict["Orientation"] == "Portrait":
                self.getCtrl("Orientation").SetSelection(0)
            else:
                self.getCtrl("Orientation").SetSelection(1)

            for item in self.cat[3:]:
                val = self.unitConv.convert(
                    value=self.pageSetupDict[item],
                    fromUnit="inch",
                    toUnit=self.pageSetupDict["Units"],
                )
                self.getCtrl(item).SetValue("%4.3f" % val)

        if (
            self.getCtrl("Format").GetSelection()
            != self.getCtrl("Format").GetCount() - 1
        ):  # custom
            self.getCtrl("Width").Disable()
            self.getCtrl("Height").Disable()
        else:
            self.getCtrl("Orientation").Disable()
        # events
        self.getCtrl("Units").Bind(wx.EVT_CHOICE, self.OnChoice)
        self.getCtrl("Format").Bind(wx.EVT_CHOICE, self.OnChoice)
        self.getCtrl("Orientation").Bind(wx.EVT_CHOICE, self.OnChoice)
        self.btnOk.Bind(wx.EVT_BUTTON, self.OnOK)

    def update(self):
        self.pageSetupDict["Units"] = self.unitConv.findUnit(
            self.getCtrl("Units").GetStringSelection()
        )
        self.pageSetupDict["Format"] = self.paperTable[
            self.getCtrl("Format").GetSelection()
        ]["Format"]
        if self.getCtrl("Orientation").GetSelection() == 0:
            self.pageSetupDict["Orientation"] = "Portrait"
        else:
            self.pageSetupDict["Orientation"] = "Landscape"
        for item in self.cat[3:]:
            self.pageSetupDict[item] = self.unitConv.convert(
                value=float(self.getCtrl(item).GetValue()),
                fromUnit=self.pageSetupDict["Units"],
                toUnit="inch",
            )

    def OnOK(self, event):
        try:
            self.update()
        except ValueError:
            wx.MessageBox(
                message=_("Literal is not allowed!"),
                caption=_("Invalid input"),
                style=wx.OK | wx.ICON_ERROR,
            )
        else:
            event.Skip()

    def _layout(self):
        size = (110, -1)
        # sizers
        mainSizer = wx.BoxSizer(wx.VERTICAL)
        pageBox = StaticBox(self, id=wx.ID_ANY, label=" %s " % _("Page size"))
        pageSizer = wx.StaticBoxSizer(pageBox, wx.VERTICAL)
        marginBox = StaticBox(self, id=wx.ID_ANY, label=" %s " % _("Margins"))
        marginSizer = wx.StaticBoxSizer(marginBox, wx.VERTICAL)
        horSizer = wx.BoxSizer(wx.HORIZONTAL)
        # staticText + choice
        choices = [
            self.unitsList,
            [item["Format"] for item in self.paperTable],
            [_("Portrait"), _("Landscape")],
        ]
        propor = [0, 1, 1]
        border = [5, 3, 3]
        self.hBoxDict = {}
        for i, item in enumerate(self.cat[:3]):
            hBox = wx.BoxSizer(wx.HORIZONTAL)
            stText = StaticText(self, id=wx.ID_ANY, label=self.catsLabels[item] + ":")
            choice = Choice(self, id=wx.ID_ANY, choices=choices[i], size=size)
            hBox.Add(
                stText,
                proportion=propor[i],
                flag=wx.ALIGN_CENTER_VERTICAL | wx.ALL,
                border=border[i],
            )
            hBox.Add(choice, proportion=0, flag=wx.ALL, border=border[i])
            if item == "Units":
                hBox.Add(size, 1)
            self.hBoxDict[item] = hBox

        # staticText + TextCtrl
        for item in self.cat[3:]:
            hBox = wx.BoxSizer(wx.HORIZONTAL)
            label = StaticText(self, id=wx.ID_ANY, label=self.catsLabels[item] + ":")
            textctrl = TextCtrl(self, id=wx.ID_ANY, size=size, value="")
            hBox.Add(
                label, proportion=1, flag=wx.ALIGN_CENTER_VERTICAL | wx.ALL, border=3
            )
            hBox.Add(textctrl, proportion=0, flag=wx.ALIGN_CENTRE | wx.ALL, border=3)
            self.hBoxDict[item] = hBox

        sizer = list([mainSizer] + [pageSizer] * 4 + [marginSizer] * 4)
        for i, item in enumerate(self.cat):
            sizer[i].Add(self.hBoxDict[item], 0, wx.GROW | wx.RIGHT | wx.LEFT, 5)
        # OK button
        btnSizer = wx.StdDialogButtonSizer()
        self.btnOk = Button(self, wx.ID_OK)
        self.btnOk.SetDefault()
        btnSizer.AddButton(self.btnOk)
        btn = Button(self, wx.ID_CANCEL)
        btnSizer.AddButton(btn)
        btnSizer.Realize()

        horSizer.Add(
            pageSizer, proportion=0, flag=wx.LEFT | wx.RIGHT | wx.BOTTOM, border=10
        )
        horSizer.Add(
            marginSizer,
            proportion=0,
            flag=wx.LEFT | wx.RIGHT | wx.BOTTOM | wx.EXPAND,
            border=10,
        )
        mainSizer.Add(horSizer, proportion=0, border=10)
        mainSizer.Add(btnSizer, proportion=0, flag=wx.ALIGN_RIGHT | wx.ALL, border=10)
        self.SetSizer(mainSizer)
        mainSizer.Fit(self)

    def OnChoice(self, event):
        currPaper = self.paperTable[self.getCtrl("Format").GetSelection()]
        currUnit = self.unitConv.findUnit(self.getCtrl("Units").GetStringSelection())
        currOrientIdx = self.getCtrl("Orientation").GetSelection()
        newSize = {}
        for item in self.cat[3:]:
            newSize[item] = self.unitConv.convert(
                float(currPaper[item]), fromUnit="inch", toUnit=currUnit
            )

        enable = True
        if currPaper["Format"] != _("custom"):
            if currOrientIdx == 1:  # portrait
                newSize["Width"], newSize["Height"] = (
                    newSize["Height"],
                    newSize["Width"],
                )
            for item in self.cat[3:]:
                self.getCtrl(item).ChangeValue("%4.3f" % newSize[item])
            enable = False
        self.getCtrl("Width").Enable(enable)
        self.getCtrl("Height").Enable(enable)
        self.getCtrl("Orientation").Enable(not enable)

    def getCtrl(self, item):
        return self.hBoxDict[item].GetItem(1).GetWindow()

    def _toList(self, paperStr):
        sizeList = []
        for line in paperStr.strip().split("\n"):
            d = dict(zip([self.cat[1]] + self.cat[3:], line.split()))
            sizeList.append(d)
        d = {}.fromkeys([self.cat[1]] + self.cat[3:], 100)
        d.update(Format=_("custom"))
        sizeList.append(d)
        return sizeList


class MapDialog(PsmapDialog):
    """Dialog for map frame settings and optionally  raster and vector map selection"""

    def __init__(self, parent, id, settings, env, rect=None, notebook=False):
        PsmapDialog.__init__(
            self, parent=parent, id=id, title="", settings=settings, env=env
        )

        self.isNotebook = notebook
        if self.isNotebook:
            self.objectType = ("mapNotebook",)
        else:
            self.objectType = ("map",)

        # notebook
        if self.isNotebook:
            self.notebook = Notebook(parent=self, id=wx.ID_ANY, style=wx.BK_DEFAULT)
            self.mPanel = MapFramePanel(
                parent=self.notebook,
                id=self.id[0],
                settings=self.instruction,
                env=env,
                rect=rect,
                notebook=True,
            )
            self.id[0] = self.mPanel.getId()
            self.rPanel = RasterPanel(
                parent=self.notebook,
                id=self.id[1],
                settings=self.instruction,
                env=env,
                notebook=True,
            )
            self.id[1] = self.rPanel.getId()
            self.vPanel = VectorPanel(
                parent=self.notebook,
                id=self.id[2],
                settings=self.instruction,
                env=env,
                notebook=True,
            )
            self.id[2] = self.vPanel.getId()
            self._layout(self.notebook)
            self.SetTitle(_("Map settings"))
        else:
            self.mPanel = MapFramePanel(
                parent=self,
                id=self.id[0],
                settings=self.instruction,
                env=env,
                rect=rect,
                notebook=False,
            )
            self.id[0] = self.mPanel.getId()
            self._layout(self.mPanel)
            self.SetTitle(_("Map frame settings"))

    def OnApply(self, event):
        """Apply changes"""
        if self.isNotebook:
            okV = self.vPanel.update()
            okR = self.rPanel.update()
            if okV and self.id[2] in self.instruction:
                self.parent.DialogDataChanged(id=self.id[2])
            if okR and self.id[1] in self.instruction:
                self.parent.DialogDataChanged(id=self.id[1])
            if not okR or not okV:
                return False

        ok = self.mPanel.update()
        if ok:
            self.parent.DialogDataChanged(id=self.id[0])
            return True

        return False

    def OnCancel(self, event):
        """Close dialog and remove tmp red box"""
        self.parent.canvas.pdcTmp.RemoveId(self.parent.canvas.idZoomBoxTmp)
        self.parent.canvas.Refresh()
        self.Close()

    def updateDialog(self):
        """Update raster and vector information"""
        if self.mPanel.scaleChoice.GetSelection() == 0:
            if self.mPanel.rasterTypeRadio.GetValue():
                if "raster" in self.parent.openDialogs:
                    if (
                        self.parent.openDialogs[
                            "raster"
                        ].rPanel.rasterYesRadio.GetValue()
                        and self.parent.openDialogs[
                            "raster"
                        ].rPanel.rasterSelect.GetValue()
                        == self.mPanel.select.GetValue()
                    ):
                        self.mPanel.drawMap.SetValue(True)
                    else:
                        self.mPanel.drawMap.SetValue(False)
            else:  # noqa: PLR5501
                if "vector" in self.parent.openDialogs:
                    found = False
                    for each in self.parent.openDialogs["vector"].vPanel.vectorList:
                        if each[0] == self.mPanel.select.GetValue():
                            found = True
                    self.mPanel.drawMap.SetValue(found)


class MapFramePanel(Panel):
    """Panel with map (scale, region, border) settings"""

    def __init__(self, parent, id, settings, env, rect, notebook=True):
        Panel.__init__(self, parent, id=wx.ID_ANY, style=wx.TAB_TRAVERSAL)

        self.id = id
        self.instruction = settings
        self.env = env

        if notebook:
            self.book = parent
            self.book.AddPage(page=self, text=_("Map frame"))
            self.mapDialog = self.book.GetParent()
        else:
            self.mapDialog = parent

        if self.id is not None:
            self.mapFrameDict = self.instruction[self.id].GetInstruction()
        else:
            self.id = NewId()
            mapFrame = MapFrame(self.id, env=self.env)
            self.mapFrameDict = mapFrame.GetInstruction()
            self.mapFrameDict["rect"] = rect

        self._layout()

        self.scale = [None] * 4
        self.center = [None] * 4

        self.selectedMap = self.mapFrameDict["map"]
        self.selectedRegion = self.mapFrameDict["region"]
        self.scaleType = self.mapFrameDict["scaleType"]
        self.mapType = self.mapFrameDict["mapType"]
        self.scaleChoice.SetSelection(self.mapFrameDict["scaleType"])
        if self.instruction[self.id]:
            self.drawMap.SetValue(self.mapFrameDict["drawMap"])
        else:
            self.drawMap.SetValue(True)
        if self.mapFrameDict["scaleType"] == 0 and self.mapFrameDict["map"]:
            self.select.SetValue(self.mapFrameDict["map"])
            if self.mapFrameDict["mapType"] == "raster":
                self.rasterTypeRadio.SetValue(True)
                self.vectorTypeRadio.SetValue(False)
            else:
                self.rasterTypeRadio.SetValue(False)
                self.vectorTypeRadio.SetValue(True)
        elif self.mapFrameDict["scaleType"] == 1 and self.mapFrameDict["region"]:
            self.select.SetValue(self.mapFrameDict["region"])

        self.OnMap(None)
        self.scale[self.mapFrameDict["scaleType"]] = self.mapFrameDict["scale"]
        self.center[self.mapFrameDict["scaleType"]] = self.mapFrameDict["center"]
        self.OnScaleChoice(None)
        self.OnElementType(None)
        self.OnBorder(None)

    def _layout(self):
        """Do layout"""
        border = wx.BoxSizer(wx.VERTICAL)

        box = StaticBox(parent=self, id=wx.ID_ANY, label=" %s " % _("Map frame"))
        sizer = wx.StaticBoxSizer(box, wx.HORIZONTAL)
        gridBagSizer = wx.GridBagSizer(hgap=5, vgap=5)

        # scale options
        frameText = StaticText(self, id=wx.ID_ANY, label=_("Map frame options:"))
        scaleChoices = [
            _("fit frame to match selected map"),
            _("fit frame to match saved region"),
            _("fit frame to match current computational region"),
            _("fixed scale and map center"),
        ]
        self.scaleChoice = Choice(self, id=wx.ID_ANY, choices=scaleChoices)

        gridBagSizer.Add(frameText, pos=(0, 0), flag=wx.ALIGN_CENTER_VERTICAL, border=0)
        gridBagSizer.Add(
            self.scaleChoice,
            pos=(1, 0),
            flag=wx.ALIGN_CENTER_VERTICAL | wx.EXPAND,
            border=0,
        )

        # map and region selection
        self.staticBox = StaticBox(
            parent=self, id=wx.ID_ANY, label=" %s " % _("Map selection")
        )
        sizerM = wx.StaticBoxSizer(self.staticBox, wx.HORIZONTAL)
        self.mapSizer = wx.GridBagSizer(hgap=5, vgap=5)

        self.rasterTypeRadio = RadioButton(
            self, id=wx.ID_ANY, label=" %s " % _("raster"), style=wx.RB_GROUP
        )
        self.vectorTypeRadio = RadioButton(
            self, id=wx.ID_ANY, label=" %s " % _("vector")
        )
        self.drawMap = CheckBox(self, id=wx.ID_ANY, label="add selected map")

        self.mapOrRegionText = [_("Map:"), _("Region:")]
        dc = ClientDC(self)  # determine size of labels
        width = max(
            dc.GetTextExtent(self.mapOrRegionText[0])[0],
            dc.GetTextExtent(self.mapOrRegionText[1])[0],
        )
        self.mapText = StaticText(
            self, id=wx.ID_ANY, label=self.mapOrRegionText[0], size=(width, -1)
        )
        self.select = Select(
            self,
            id=wx.ID_ANY,
            size=globalvar.DIALOG_GSELECT_SIZE,
            type="raster",
            multiple=False,
            updateOnPopup=True,
            onPopup=None,
        )

        self.mapSizer.Add(
            self.rasterTypeRadio, pos=(0, 1), flag=wx.ALIGN_CENTER_VERTICAL, border=0
        )
        self.mapSizer.Add(
            self.vectorTypeRadio, pos=(0, 2), flag=wx.ALIGN_CENTER_VERTICAL, border=0
        )
        self.mapSizer.Add(
            self.drawMap,
            pos=(0, 3),
            flag=wx.ALIGN_CENTER_VERTICAL | wx.ALIGN_RIGHT,
            border=0,
        )
        self.mapSizer.Add(
            self.mapText, pos=(1, 0), flag=wx.ALIGN_CENTER_VERTICAL, border=0
        )
        self.mapSizer.Add(
            self.select,
            pos=(1, 1),
            span=(1, 3),
            flag=wx.ALIGN_CENTER_VERTICAL,
            border=0,
        )

        sizerM.Add(self.mapSizer, proportion=1, flag=wx.EXPAND | wx.ALL, border=5)
        gridBagSizer.Add(
            sizerM, pos=(2, 0), flag=wx.ALIGN_CENTER_VERTICAL | wx.EXPAND, border=0
        )

        # map scale and center
        boxC = StaticBox(
            parent=self, id=wx.ID_ANY, label=" %s " % _("Map scale and center")
        )
        sizerC = wx.StaticBoxSizer(boxC, wx.HORIZONTAL)
        self.centerSizer = wx.FlexGridSizer(rows=2, cols=5, hgap=5, vgap=5)

        centerText = StaticText(self, id=wx.ID_ANY, label=_("Center:"))
        self.eastingText = StaticText(self, id=wx.ID_ANY, label=_("E:"))
        self.northingText = StaticText(self, id=wx.ID_ANY, label=_("N:"))
        self.eastingTextCtrl = TextCtrl(
            self,
            id=wx.ID_ANY,
            style=wx.TE_RIGHT,
            validator=TCValidator(flag="DIGIT_ONLY"),
        )
        self.northingTextCtrl = TextCtrl(
            self,
            id=wx.ID_ANY,
            style=wx.TE_RIGHT,
            validator=TCValidator(flag="DIGIT_ONLY"),
        )
        scaleText = StaticText(self, id=wx.ID_ANY, label=_("Scale:"))
        scalePrefixText = StaticText(self, id=wx.ID_ANY, label=_("1 :"))
        self.scaleTextCtrl = TextCtrl(
            self,
            id=wx.ID_ANY,
            value="",
            style=wx.TE_RIGHT,
            validator=TCValidator("DIGIT_ONLY"),
        )

        self.centerSizer.Add(
            centerText,
            proportion=0,
            flag=wx.ALIGN_CENTER_VERTICAL | wx.RIGHT,
            border=10,
        )
        self.centerSizer.Add(
            self.eastingText,
            proportion=0,
            flag=wx.ALIGN_CENTER_VERTICAL | wx.ALIGN_RIGHT,
            border=0,
        )
        self.centerSizer.Add(
            self.eastingTextCtrl, proportion=0, flag=wx.ALIGN_CENTER_VERTICAL, border=0
        )
        self.centerSizer.Add(
            self.northingText,
            proportion=0,
            flag=wx.ALIGN_CENTER_VERTICAL | wx.ALIGN_RIGHT,
            border=0,
        )
        self.centerSizer.Add(
            self.northingTextCtrl, proportion=0, flag=wx.ALIGN_CENTER_VERTICAL, border=0
        )

        self.centerSizer.Add(
            scaleText, proportion=0, flag=wx.ALIGN_CENTER_VERTICAL | wx.RIGHT, border=10
        )
        self.centerSizer.Add(
            scalePrefixText,
            proportion=0,
            flag=wx.ALIGN_CENTER_VERTICAL | wx.ALIGN_RIGHT,
            border=0,
        )
        self.centerSizer.Add(
            self.scaleTextCtrl, proportion=0, flag=wx.ALIGN_CENTER_VERTICAL, border=0
        )

        sizerC.Add(self.centerSizer, proportion=1, flag=wx.EXPAND | wx.ALL, border=5)
        gridBagSizer.Add(
            sizerC, pos=(3, 0), flag=wx.ALIGN_CENTER_VERTICAL | wx.EXPAND, border=0
        )

        # resolution
        flexSizer = wx.FlexGridSizer(rows=1, cols=2, hgap=5, vgap=5)

        resolutionText = StaticText(
            self, id=wx.ID_ANY, label=_("Map max resolution (dpi):")
        )
        self.resolutionSpin = SpinCtrl(self, id=wx.ID_ANY, min=1, max=1000, initial=300)

        flexSizer.Add(
            resolutionText, proportion=0, flag=wx.ALIGN_CENTER_VERTICAL, border=0
        )
        flexSizer.Add(
            self.resolutionSpin, proportion=0, flag=wx.ALIGN_CENTER_VERTICAL, border=0
        )
        self.resolutionSpin.SetValue(self.mapFrameDict["resolution"])

        gridBagSizer.Add(
            flexSizer, pos=(4, 0), flag=wx.ALIGN_CENTER_VERTICAL | wx.EXPAND, border=0
        )

        sizer.Add(gridBagSizer, proportion=1, flag=wx.EXPAND | wx.ALL, border=5)
        border.Add(sizer, proportion=0, flag=wx.ALL | wx.EXPAND, border=5)

        # border
        # GTC Line around legend or map frame
        box = StaticBox(parent=self, id=wx.ID_ANY, label=" %s " % _("Border"))
        sizer = wx.StaticBoxSizer(box, wx.HORIZONTAL)
        gridBagSizer = wx.GridBagSizer(hgap=5, vgap=5)

        self.borderCheck = CheckBox(
            self, id=wx.ID_ANY, label=(_("draw border around map frame"))
        )
        if self.mapFrameDict["border"] == "y":
            self.borderCheck.SetValue(True)
        else:
            self.borderCheck.SetValue(False)

        self.borderColorText = StaticText(self, id=wx.ID_ANY, label=_("border color:"))
        self.borderWidthText = StaticText(
            self, id=wx.ID_ANY, label=_("border width (pts):")
        )
        self.borderColourPicker = ColourPickerCtrl(self, id=wx.ID_ANY)
        self.borderWidthCtrl = SpinCtrl(self, id=wx.ID_ANY, min=1, max=100, initial=1)

        if self.mapFrameDict["border"] == "y":
            self.borderWidthCtrl.SetValue(int(self.mapFrameDict["width"]))
            self.borderColourPicker.SetColour(convertRGB(self.mapFrameDict["color"]))

        gridBagSizer.Add(
            self.borderCheck,
            pos=(0, 0),
            span=(1, 2),
            flag=wx.ALIGN_CENTER_VERTICAL | wx.EXPAND,
            border=0,
        )
        gridBagSizer.Add(
            self.borderColorText, pos=(1, 1), flag=wx.ALIGN_CENTER_VERTICAL, border=0
        )
        gridBagSizer.Add(
            self.borderWidthText, pos=(2, 1), flag=wx.ALIGN_CENTER_VERTICAL, border=0
        )
        gridBagSizer.Add(
            self.borderColourPicker,
            pos=(1, 2),
            flag=wx.ALIGN_CENTER_VERTICAL | wx.EXPAND,
            border=0,
        )
        gridBagSizer.Add(
            self.borderWidthCtrl,
            pos=(2, 2),
            flag=wx.ALIGN_CENTER_VERTICAL | wx.EXPAND,
            border=0,
        )

        sizer.Add(gridBagSizer, proportion=1, flag=wx.EXPAND | wx.ALL, border=5)
        border.Add(sizer, proportion=0, flag=wx.ALL | wx.EXPAND, border=5)

        self.SetSizer(border)
        self.Fit()

        if projInfo()["proj"] == "ll":
            self.scaleChoice.SetItems(self.scaleChoice.GetItems()[0:3])
            boxC.Hide()
            for each in self.centerSizer.GetChildren():
                each.GetWindow().Hide()

        # bindings
        self.scaleChoice.Bind(wx.EVT_CHOICE, self.OnScaleChoice)
        self.Bind(wx.EVT_RADIOBUTTON, self.OnElementType, self.vectorTypeRadio)
        self.Bind(wx.EVT_RADIOBUTTON, self.OnElementType, self.rasterTypeRadio)
        self.Bind(wx.EVT_CHECKBOX, self.OnBorder, self.borderCheck)

    def OnMap(self, event):
        """Selected map or region changing"""

        if self.select.GetValue():
            self.selected = self.select.GetValue()
        else:
            self.selected = None

        if self.scaleChoice.GetSelection() == 0:
            self.selectedMap = self.selected
            if self.rasterTypeRadio.GetValue():
                mapType = "raster"
            else:
                mapType = "vector"

            self.scale[0], self.center[0], foo = AutoAdjust(
                self,
                scaleType=0,
                map=self.selected,
                mapType=mapType,
                rect=self.mapFrameDict["rect"],
                env=self.env,
            )
            # self.center[0] = self.RegionCenter(self.RegionDict(scaleType = 0))

        elif self.scaleChoice.GetSelection() == 1:
            self.selectedRegion = self.selected
            self.scale[1], self.center[1], foo = AutoAdjust(
                self,
                scaleType=1,
                region=self.selected,
                rect=self.mapFrameDict["rect"],
                env=self.env,
            )
            # self.center[1] = self.RegionCenter(self.RegionDict(scaleType = 1))
        elif self.scaleChoice.GetSelection() == 2:
            self.scale[2], self.center[2], foo = AutoAdjust(
                self, scaleType=2, rect=self.mapFrameDict["rect"], env=self.env
            )
            # self.center[2] = self.RegionCenter(self.RegionDict(scaleType = 2))

        else:
            self.scale[3] = None
            self.center[3] = None

        self.OnScaleChoice(None)

    def OnScaleChoice(self, event):
        """Selected scale type changing"""

        scaleType = self.scaleChoice.GetSelection()
        if self.scaleType != scaleType:
            self.scaleType = scaleType
            self.select.SetValue("")

        if scaleType in {0, 1}:  # automatic - region from raster map, saved region
            if scaleType == 0:
                # set map selection
                self.rasterTypeRadio.Show()
                self.vectorTypeRadio.Show()
                self.drawMap.Show()
                self.staticBox.SetLabel(" %s " % _("Map selection"))
                if self.rasterTypeRadio.GetValue():
                    stype = "raster"
                else:
                    stype = "vector"

                self.select.SetElementList(type=stype)
                self.mapText.SetLabel(self.mapOrRegionText[0])
                self.select.SetToolTip(
                    _(
                        "Region is set to match this map,\nraster or vector map must "
                        "be added later"
                    )
                )

            if scaleType == 1:
                # set region selection
                self.rasterTypeRadio.Hide()
                self.vectorTypeRadio.Hide()
                self.drawMap.Hide()
                self.staticBox.SetLabel(" %s " % _("Region selection"))
                stype = "region"
                self.select.SetElementList(type=stype)
                self.mapText.SetLabel(self.mapOrRegionText[1])
                self.select.SetToolTip("")

            for each in self.mapSizer.GetChildren():
                each.GetWindow().Enable()
            for each in self.centerSizer.GetChildren():
                each.GetWindow().Disable()

            if self.scale[scaleType]:
                self.scaleTextCtrl.SetValue("%.0f" % (1 / self.scale[scaleType]))
            if self.center[scaleType]:
                self.eastingTextCtrl.SetValue(str(self.center[scaleType][0]))
                self.northingTextCtrl.SetValue(str(self.center[scaleType][1]))
        elif scaleType == 2:
            for each in self.mapSizer.GetChildren():
                each.GetWindow().Disable()
            for each in self.centerSizer.GetChildren():
                each.GetWindow().Disable()

            if self.scale[scaleType]:
                self.scaleTextCtrl.SetValue("%.0f" % (1 / self.scale[scaleType]))
            if self.center[scaleType]:
                self.eastingTextCtrl.SetValue(str(self.center[scaleType][0]))
                self.northingTextCtrl.SetValue(str(self.center[scaleType][1]))
        else:  # fixed
            for each in self.mapSizer.GetChildren():
                each.GetWindow().Disable()
            for each in self.centerSizer.GetChildren():
                each.GetWindow().Enable()

            if self.scale[scaleType]:
                self.scaleTextCtrl.SetValue("%.0f" % (1 / self.scale[scaleType]))
            if self.center[scaleType]:
                self.eastingTextCtrl.SetValue(str(self.center[scaleType][0]))
                self.northingTextCtrl.SetValue(str(self.center[scaleType][1]))

    def OnElementType(self, event):
        """Changes data in map selection tree ctrl popup"""
        if self.rasterTypeRadio.GetValue():
            mapType = "raster"
        else:
            mapType = "vector"
        self.select.SetElementList(type=mapType)
        if self.mapType != mapType and event is not None:
            self.mapType = mapType
            self.select.SetValue("")
        self.mapType = mapType

    def OnBorder(self, event):
        """Enables/disable the part relating to border of map frame"""
        for each in (
            self.borderColorText,
            self.borderWidthText,
            self.borderColourPicker,
            self.borderWidthCtrl,
        ):
            each.Enable(self.borderCheck.GetValue())

    def getId(self):
        """Returns id of raster map"""
        return self.id

    def update(self):
        """Save changes"""
        mapFrameDict = dict(self.mapFrameDict)
        # resolution
        mapFrameDict["resolution"] = self.resolutionSpin.GetValue()
        # scale
        scaleType = self.scaleType
        mapFrameDict["scaleType"] = scaleType

        if mapFrameDict["scaleType"] == 0:
            if self.select.GetValue():
                mapFrameDict["drawMap"] = self.drawMap.GetValue()
                mapFrameDict["map"] = self.select.GetValue()
                mapFrameDict["mapType"] = self.mapType
                mapFrameDict["region"] = None

                if mapFrameDict["drawMap"]:
                    if mapFrameDict["mapType"] == "raster":
                        mapFile = gs.find_file(mapFrameDict["map"], element="cell")
                        if mapFile["file"] == "":
                            GMessage("Raster %s not found" % mapFrameDict["map"])
                            return False
                        raster = self.instruction.FindInstructionByType("raster")
                        if raster:
                            raster["raster"] = mapFrameDict["map"]
                        else:
                            raster = Raster(NewId(), env=self.env)
                            raster["raster"] = mapFrameDict["map"]
                            raster["isRaster"] = True
                            self.instruction.AddInstruction(raster)

                    elif mapFrameDict["mapType"] == "vector":
                        mapFile = gs.find_file(mapFrameDict["map"], element="vector")
                        if mapFile["file"] == "":
                            GMessage("Vector %s not found" % mapFrameDict["map"])
                            return False

                        vector = self.instruction.FindInstructionByType("vector")
                        isAdded = False
                        if vector:
                            for each in vector["list"]:
                                if each[0] == mapFrameDict["map"]:
                                    isAdded = True
                        if not isAdded:
                            topoInfo = gs.vector_info_topo(map=mapFrameDict["map"])
                            if topoInfo:
                                if bool(topoInfo["areas"]):
                                    topoType = "areas"
                                elif bool(topoInfo["lines"]):
                                    topoType = "lines"
                                else:
                                    topoType = "points"
                                label = "(".join(mapFrameDict["map"].split("@")) + ")"

                                if not vector:
                                    vector = Vector(NewId(), env=self.env)
                                    vector["list"] = []
                                    self.instruction.AddInstruction(vector)
                                id = NewId()
                                vector["list"].insert(
                                    0, [mapFrameDict["map"], topoType, id, 1, label]
                                )
                                vProp = VProperties(id, topoType, env=self.env)
                                vProp["name"], vProp["label"], vProp["lpos"] = (
                                    mapFrameDict["map"],
                                    label,
                                    1,
                                )
                                self.instruction.AddInstruction(vProp)
                            else:
                                return False

                self.scale[0], self.center[0], self.rectAdjusted = AutoAdjust(
                    self,
                    scaleType=0,
                    map=mapFrameDict["map"],
                    env=self.env,
                    mapType=self.mapType,
                    rect=self.mapFrameDict["rect"],
                )

                if self.rectAdjusted:
                    mapFrameDict["rect"] = self.rectAdjusted
                else:
                    mapFrameDict["rect"] = self.mapFrameDict["rect"]

                mapFrameDict["scale"] = self.scale[0]

                mapFrameDict["center"] = self.center[0]
                # set region
                if self.mapType == "raster":
                    self.env["GRASS_REGION"] = gs.region_env(
                        raster=mapFrameDict["map"], env=self.env
                    )
                if self.mapType == "vector":
                    raster = self.instruction.FindInstructionByType("raster")
                    if raster:
                        rasterId = raster.id
                    else:
                        rasterId = None

                    if rasterId:
                        self.env["GRASS_REGION"] = gs.region_env(
                            vector=mapFrameDict["map"],
                            raster=self.instruction[rasterId]["raster"],
                            env=self.env,
                        )
                    else:
                        self.env["GRASS_REGION"] = gs.region_env(
                            vector=mapFrameDict["map"], env=self.env
                        )

            else:
                wx.MessageBox(
                    message=_("No map selected!"),
                    caption=_("Invalid input"),
                    style=wx.OK | wx.ICON_ERROR,
                )
                return False

        elif mapFrameDict["scaleType"] == 1:
            if self.select.GetValue():
                mapFrameDict["drawMap"] = False
                mapFrameDict["map"] = None
                mapFrameDict["mapType"] = None
                mapFrameDict["region"] = self.select.GetValue()
                self.scale[1], self.center[1], self.rectAdjusted = AutoAdjust(
                    self,
                    scaleType=1,
                    region=mapFrameDict["region"],
                    rect=self.mapFrameDict["rect"],
                    env=self.env,
                )
                if self.rectAdjusted:
                    mapFrameDict["rect"] = self.rectAdjusted
                else:
                    mapFrameDict["rect"] = self.mapFrameDict["rect"]

                mapFrameDict["scale"] = self.scale[1]
                mapFrameDict["center"] = self.center[1]
                # set region
                self.env["GRASS_REGION"] = gs.region_env(
                    region=mapFrameDict["region"], env=self.env
                )
            else:
                wx.MessageBox(
                    message=_("No region selected!"),
                    caption=_("Invalid input"),
                    style=wx.OK | wx.ICON_ERROR,
                )
                return False

        elif scaleType == 2:
            mapFrameDict["drawMap"] = False
            mapFrameDict["map"] = None
            mapFrameDict["mapType"] = None
            mapFrameDict["region"] = None
            self.scale[2], self.center[2], self.rectAdjusted = AutoAdjust(
                self, scaleType=2, rect=self.mapFrameDict["rect"], env=self.env
            )
            if self.rectAdjusted:
                mapFrameDict["rect"] = self.rectAdjusted
            else:
                mapFrameDict["rect"] = self.mapFrameDict["rect"]

            mapFrameDict["scale"] = self.scale[2]
            mapFrameDict["center"] = self.center[2]
            region = gs.region(env=None)

            raster = self.instruction.FindInstructionByType("raster")
            if raster:
                rasterId = raster.id
            else:
                rasterId = None

            if rasterId:  # because of resolution
                self.env["GRASS_REGION"] = gs.region_env(
                    n=region["n"],
                    s=region["s"],
                    e=region["e"],
                    w=region["w"],
                    raster=self.instruction[rasterId]["raster"],
                    env=self.env,
                )
            else:
                self.env["GRASS_REGION"] = gs.region_env(
                    n=region["n"],
                    s=region["s"],
                    e=region["e"],
                    w=region["w"],
                    env=self.env,
                )

        elif scaleType == 3:
            mapFrameDict["drawMap"] = False
            mapFrameDict["map"] = None
            mapFrameDict["mapType"] = None
            mapFrameDict["region"] = None
            mapFrameDict["rect"] = self.mapFrameDict["rect"]
            try:
                scaleNumber = float(self.scaleTextCtrl.GetValue())
                centerE = float(self.eastingTextCtrl.GetValue())
                centerN = float(self.northingTextCtrl.GetValue())
            except (ValueError, SyntaxError):
                wx.MessageBox(
                    message=_("Invalid scale or map center!"),
                    caption=_("Invalid input"),
                    style=wx.OK | wx.ICON_ERROR,
                )
                return False
            mapFrameDict["scale"] = 1 / scaleNumber
            mapFrameDict["center"] = centerE, centerN

            ComputeSetRegion(self, mapDict=mapFrameDict, env=self.env)

        # check resolution
        SetResolution(
            dpi=mapFrameDict["resolution"],
            width=mapFrameDict["rect"].width,
            height=mapFrameDict["rect"].height,
            env=self.env,
        )
        # border
        if self.borderCheck.GetValue():
            mapFrameDict["border"] = "y"
        else:
            mapFrameDict["border"] = "n"

        if mapFrameDict["border"] == "y":
            mapFrameDict["width"] = self.borderWidthCtrl.GetValue()
            mapFrameDict["color"] = convertRGB(self.borderColourPicker.GetColour())

        if self.id not in self.instruction:
            mapFrame = MapFrame(self.id, env=self.env)
            self.instruction.AddInstruction(mapFrame)
        self.instruction[self.id].SetInstruction(mapFrameDict)

        if self.id not in self.mapDialog.parent.objectId:
            self.mapDialog.parent.objectId.insert(
                0, self.id
            )  # map frame is drawn first
        return True


class RasterPanel(Panel):
    """Panel for raster map settings"""

    def __init__(self, parent, id, settings, env, notebook=True):
        Panel.__init__(self, parent, id=wx.ID_ANY, style=wx.TAB_TRAVERSAL)
        self.instruction = settings
        self.env = env

        if notebook:
            self.book = parent
            self.book.AddPage(page=self, text=_("Raster map"))
            self.mainDialog = self.book.GetParent()
        else:
            self.mainDialog = parent
        if id:
            self.id = id
            self.rasterDict = self.instruction[self.id].GetInstruction()
        else:
            self.id = NewId()
            raster = Raster(self.id, env=self.env)
            self.rasterDict = raster.GetInstruction()

        self._layout()
        self.OnRaster(None)

    def _layout(self):
        """Do layout"""
        border = wx.BoxSizer(wx.VERTICAL)

        # choose raster map

        box = StaticBox(
            parent=self, id=wx.ID_ANY, label=" %s " % _("Choose raster map")
        )
        sizer = wx.StaticBoxSizer(box, wx.VERTICAL)
        gridBagSizer = wx.GridBagSizer(hgap=5, vgap=5)

        self.rasterNoRadio = RadioButton(
            self, id=wx.ID_ANY, label=_("no raster map"), style=wx.RB_GROUP
        )
        self.rasterYesRadio = RadioButton(self, id=wx.ID_ANY, label=_("raster:"))

        self.rasterSelect = Select(
            self,
            id=wx.ID_ANY,
            size=globalvar.DIALOG_GSELECT_SIZE,
            type="raster",
            multiple=False,
            updateOnPopup=True,
            onPopup=None,
        )
        if self.rasterDict["isRaster"]:
            self.rasterYesRadio.SetValue(True)
            self.rasterNoRadio.SetValue(False)
            self.rasterSelect.SetValue(self.rasterDict["raster"])
        else:
            self.rasterYesRadio.SetValue(False)
            self.rasterNoRadio.SetValue(True)
            mapId = self.instruction.FindInstructionByType("map").id

            if (
                self.instruction[mapId]["map"]
                and self.instruction[mapId]["mapType"] == "raster"
            ):
                # raster map from map frame dialog if possible
                self.rasterSelect.SetValue(self.instruction[mapId]["map"])
            else:
                self.rasterSelect.SetValue("")
        gridBagSizer.Add(
            self.rasterNoRadio,
            pos=(0, 0),
            span=(1, 2),
            flag=wx.ALIGN_CENTER_VERTICAL,
            border=0,
        )
        gridBagSizer.Add(
            self.rasterYesRadio, pos=(1, 0), flag=wx.ALIGN_CENTER_VERTICAL, border=0
        )
        gridBagSizer.Add(
            self.rasterSelect,
            pos=(1, 1),
            flag=wx.ALIGN_CENTER_VERTICAL | wx.EXPAND,
            border=0,
        )

        sizer.Add(gridBagSizer, proportion=1, flag=wx.EXPAND | wx.ALL, border=5)
        border.Add(sizer, proportion=0, flag=wx.ALL | wx.EXPAND, border=5)

        # self.rasterSelect.GetTextCtrl().Bind(wx.EVT_TEXT, self.OnRaster)
        self.Bind(wx.EVT_RADIOBUTTON, self.OnRaster, self.rasterNoRadio)
        self.Bind(wx.EVT_RADIOBUTTON, self.OnRaster, self.rasterYesRadio)

        self.SetSizer(border)
        self.Fit()

    def OnRaster(self, event):
        """Enable/disable raster selection"""
        self.rasterSelect.Enable(self.rasterYesRadio.GetValue())

    def update(self):
        # draw raster
        mapInstr = self.instruction.FindInstructionByType("map")
        if not mapInstr:  # no map frame
            GMessage(message=_("Please, create map frame first."))
            return

        if self.rasterNoRadio.GetValue() or not self.rasterSelect.GetValue():
            self.rasterDict["isRaster"] = False
            self.rasterDict["raster"] = None
            mapInstr["drawMap"] = False
            if self.id in self.instruction:
                del self.instruction[self.id]

        else:
            self.rasterDict["isRaster"] = True
            self.rasterDict["raster"] = self.rasterSelect.GetValue()
            if self.rasterDict["raster"] != mapInstr["drawMap"]:
                mapInstr["drawMap"] = False

            raster = self.instruction.FindInstructionByType("raster")
            if not raster:
                raster = Raster(self.id, env=self.env)
                self.instruction.AddInstruction(raster)
                self.instruction[self.id].SetInstruction(self.rasterDict)
            else:
                self.instruction[raster.id].SetInstruction(self.rasterDict)

        if "map" in self.mainDialog.parent.openDialogs:
            self.mainDialog.parent.openDialogs["map"].updateDialog()
        return True

    def getId(self):
        return self.id


class VectorPanel(Panel):
    """Panel for vector maps settings"""

    def __init__(self, parent, id, settings, env, notebook=True):
        Panel.__init__(self, parent, id=wx.ID_ANY, style=wx.TAB_TRAVERSAL)

        self.parent = parent
        self.env = env
        self.instruction = settings
        self.tmpDialogDict = {}
        vectors = self.instruction.FindInstructionByType("vProperties", list=True)
        for vector in vectors:
            self.tmpDialogDict[vector.id] = dict(
                self.instruction[vector.id].GetInstruction()
            )

        if id:
            self.id = id
            self.vectorList = deepcopy(self.instruction[id]["list"])
        else:
            self.id = NewId()
            self.vectorList = []

        vLegend = self.instruction.FindInstructionByType("vectorLegend")
        if vLegend:
            self.vLegendId = vLegend.id
        else:
            self.vLegendId = None

        self._layout()

        if notebook:
            self.parent.AddPage(page=self, text=_("Vector maps"))
            self.parent = self.parent.GetParent()

    def _layout(self):
        """Do layout"""
        border = wx.BoxSizer(wx.VERTICAL)

        # choose vector map

        box = StaticBox(parent=self, id=wx.ID_ANY, label=" %s " % _("Add map"))
        sizer = wx.StaticBoxSizer(box, wx.VERTICAL)
        gridBagSizer = wx.GridBagSizer(hgap=5, vgap=5)

        text = StaticText(self, id=wx.ID_ANY, label=_("Map:"))
        self.select = Select(
            self,
            id=wx.ID_ANY,  # size = globalvar.DIALOG_GSELECT_SIZE,
            type="vector",
            multiple=False,
            updateOnPopup=True,
            onPopup=None,
        )
        topologyTypeTr = [_("points"), _("lines"), _("areas")]
        self.topologyTypeList = ["points", "lines", "areas"]
        self.vectorType = wx.RadioBox(
            self,
            id=wx.ID_ANY,
            label=" %s " % _("Data Type"),
            choices=topologyTypeTr,
            majorDimension=3,
            style=wx.RA_SPECIFY_COLS,
        )

        self.AddVector = Button(self, id=wx.ID_ANY, label=_("Add"))

        gridBagSizer.Add(text, pos=(0, 0), flag=wx.ALIGN_CENTER_VERTICAL, border=0)
        gridBagSizer.Add(
            self.select,
            pos=(0, 1),
            span=(1, 2),
            flag=wx.ALIGN_CENTER_VERTICAL,
            border=0,
        )
        gridBagSizer.Add(self.vectorType, pos=(1, 1), flag=wx.ALIGN_CENTER, border=0)
        gridBagSizer.Add(
            self.AddVector, pos=(1, 2), flag=wx.ALIGN_BOTTOM | wx.ALIGN_RIGHT, border=0
        )

        sizer.Add(gridBagSizer, proportion=1, flag=wx.EXPAND | wx.ALL, border=5)
        border.Add(sizer, proportion=0, flag=wx.ALL | wx.EXPAND, border=5)

        # manage vector layers

        box = StaticBox(
            parent=self, id=wx.ID_ANY, label=" %s " % _("Manage vector maps")
        )
        sizer = wx.StaticBoxSizer(box, wx.VERTICAL)
        gridBagSizer = wx.GridBagSizer(hgap=5, vgap=5)

        text = StaticText(
            self, id=wx.ID_ANY, label=_("The topmost vector map overlaps the others")
        )
        self.listbox = ListBox(
            self, id=wx.ID_ANY, choices=[], style=wx.LB_SINGLE | wx.LB_NEEDED_SB
        )
        self.btnUp = Button(self, id=wx.ID_ANY, label=_("Up"))
        self.btnDown = Button(self, id=wx.ID_ANY, label=_("Down"))
        self.btnDel = Button(self, id=wx.ID_ANY, label=_("Delete"))
        self.btnProp = Button(self, id=wx.ID_ANY, label=_("Properties..."))

        self.updateListBox(selected=0)

        gridBagSizer.Add(text, pos=(0, 0), flag=wx.ALIGN_CENTER_VERTICAL, border=0)
        gridBagSizer.Add(
            self.listbox,
            pos=(1, 0),
            span=(4, 1),
            flag=wx.ALIGN_CENTER_VERTICAL | wx.EXPAND,
            border=0,
        )
        gridBagSizer.Add(
            self.btnUp, pos=(1, 1), flag=wx.ALIGN_CENTER_VERTICAL | wx.EXPAND, border=0
        )
        gridBagSizer.Add(
            self.btnDown,
            pos=(2, 1),
            flag=wx.ALIGN_CENTER_VERTICAL | wx.EXPAND,
            border=0,
        )
        gridBagSizer.Add(
            self.btnDel, pos=(3, 1), flag=wx.ALIGN_CENTER_VERTICAL | wx.EXPAND, border=0
        )
        gridBagSizer.Add(
            self.btnProp,
            pos=(4, 1),
            flag=wx.ALIGN_CENTER_VERTICAL | wx.EXPAND,
            border=0,
        )

        gridBagSizer.AddGrowableCol(0, 2)
        gridBagSizer.AddGrowableCol(1, 1)
        sizer.Add(gridBagSizer, proportion=0, flag=wx.ALL, border=5)
        border.Add(sizer, proportion=0, flag=wx.ALL | wx.EXPAND, border=5)

        self.Bind(wx.EVT_BUTTON, self.OnAddVector, self.AddVector)
        self.Bind(wx.EVT_BUTTON, self.OnDelete, self.btnDel)
        self.Bind(wx.EVT_BUTTON, self.OnUp, self.btnUp)
        self.Bind(wx.EVT_BUTTON, self.OnDown, self.btnDown)
        self.Bind(wx.EVT_BUTTON, self.OnProperties, self.btnProp)
        self.select.GetTextCtrl().Bind(wx.EVT_TEXT, self.OnVector)

        self.SetSizer(border)
        self.Fit()

        self.Bind(wx.EVT_LISTBOX_DCLICK, self.OnProperties, self.listbox)

    def OnVector(self, event):
        """Gets info about toplogy and enables/disables choices point/line/area"""
        vmap = self.select.GetValue()
        if not gs.find_file(
            vmap,
            element="vector",
        )["name"]:
            return

        topoInfo = gs.vector_info_topo(map=vmap)
        if topoInfo:
            self.vectorType.EnableItem(2, bool(topoInfo["areas"]))
            self.vectorType.EnableItem(
                1, bool(topoInfo["boundaries"]) or bool(topoInfo["lines"])
            )
            self.vectorType.EnableItem(
                0, bool(topoInfo["centroids"] or bool(topoInfo["points"]))
            )
            for item in range(2, -1, -1):
                if self.vectorType.IsItemEnabled(item):
                    self.vectorType.SetSelection(item)
                    break

            self.AddVector.SetFocus()

    def OnAddVector(self, event):
        """Adds vector map to list"""
        vmap = self.select.GetValue()
        if vmap:
            mapname = vmap.split("@")[0]
            try:
                mapset = "(" + vmap.split("@")[1] + ")"
            except IndexError:
                mapset = ""
            idx = self.vectorType.GetSelection()
            ttype = self.topologyTypeList[idx]
            record = "%s - %s" % (vmap, ttype)
            id = NewId()
            lpos = 1
            label = mapname + mapset
            self.vectorList.insert(0, [vmap, ttype, id, lpos, label])
            self.reposition()
            self.listbox.InsertItems([record], 0)

            vector = VProperties(id, ttype, env=self.env)
            self.tmpDialogDict[id] = vector.GetInstruction()
            self.tmpDialogDict[id]["name"] = vmap

            self.listbox.SetSelection(0)
            self.listbox.EnsureVisible(0)
            self.btnProp.SetFocus()
            self.enableButtons()

    def OnDelete(self, event):
        """Deletes vector map from the list"""
        if self.listbox.GetSelections():
            pos = self.listbox.GetSelection()
            id = self.vectorList[pos][2]
            del self.vectorList[pos]
            del self.tmpDialogDict[id]

            for i in range(pos, len(self.vectorList)):
                if self.vectorList[i][3]:  # can be 0
                    self.vectorList[i][3] -= 1

            if pos < len(self.vectorList) - 1:
                selected = pos
            else:
                selected = len(self.vectorList) - 1
            self.updateListBox(selected=selected)
            if self.listbox.IsEmpty():
                self.enableButtons(False)

    def OnUp(self, event):
        """Moves selected map to top"""
        if self.listbox.GetSelections():
            pos = self.listbox.GetSelection()
            if pos:
                self.vectorList.insert(pos - 1, self.vectorList.pop(pos))
            if not self.vLegendId:
                self.reposition()

            if pos > 0:
                self.updateListBox(selected=(pos - 1))
            else:
                self.updateListBox(selected=0)

    def OnDown(self, event):
        """Moves selected map to bottom"""
        if self.listbox.GetSelections():
            pos = self.listbox.GetSelection()
            if pos != len(self.vectorList) - 1:
                self.vectorList.insert(pos + 1, self.vectorList.pop(pos))
                if not self.vLegendId:
                    self.reposition()
            if pos < len(self.vectorList) - 1:
                self.updateListBox(selected=(pos + 1))
            else:
                self.updateListBox(selected=len(self.vectorList) - 1)

    def OnProperties(self, event):
        """Opens vector map properties dialog"""
        if self.listbox.GetSelections():
            pos = self.listbox.GetSelection()
            id = self.vectorList[pos][2]

            dlg = VPropertiesDialog(
                self.parent,
                id=id,
                vectors=self.vectorList,
                tmpSettings=self.tmpDialogDict[id],
            )
            if dlg.ShowModal() == wx.ID_OK:
                dlg.update()
            dlg.Destroy()

    def enableButtons(self, enable=True):
        """Enable/disable up, down, properties, delete buttons"""
        self.btnUp.Enable(enable)
        self.btnDown.Enable(enable)
        self.btnProp.Enable(enable)
        self.btnDel.Enable(enable)

    def updateListBox(self, selected=None):
        mapList = ["%s - %s" % (item[0], item[1]) for item in self.vectorList]
        self.listbox.Set(mapList)
        if self.listbox.IsEmpty():
            self.enableButtons(False)
        else:
            self.enableButtons(True)
            if selected is not None:
                self.listbox.SetSelection(selected)
                self.listbox.EnsureVisible(selected)

    def reposition(self):
        """Update position in legend, used only if there is no vlegend yet"""
        for i in range(len(self.vectorList)):
            if self.vectorList[i][3]:
                self.vectorList[i][3] = i + 1

    def getId(self):
        return self.id

    def update(self):
        vectors = self.instruction.FindInstructionByType("vProperties", list=True)

        for vector in vectors:
            del self.instruction[vector.id]
        if self.id in self.instruction:
            del self.instruction[self.id]

        if len(self.vectorList) > 0:
            vector = Vector(self.id, env=self.env)
            self.instruction.AddInstruction(vector)

            vector.SetInstruction({"list": deepcopy(self.vectorList)})

            # save new vectors
            for item in self.vectorList:
                id = item[2]

                vLayer = VProperties(id, item[1], env=self.env)
                self.instruction.AddInstruction(vLayer)
                vLayer.SetInstruction(self.tmpDialogDict[id])
                vLayer["name"] = item[0]
                vLayer["label"] = item[4]
                vLayer["lpos"] = item[3]

        elif self.id in self.instruction:
            del self.instruction[self.id]

        if "map" in self.parent.parent.openDialogs:
            self.parent.parent.openDialogs["map"].updateDialog()

        return True


class RasterDialog(PsmapDialog):
    def __init__(self, parent, id, settings, env):
        PsmapDialog.__init__(
            self,
            parent=parent,
            id=id,
            title=_("Raster map settings"),
            settings=settings,
            env=env,
        )
        self.objectType = ("raster",)

        self.rPanel = RasterPanel(
            parent=self,
            id=self.id,
            settings=self.instruction,
            notebook=False,
            env=self.env,
        )

        self.id = self.rPanel.getId()
        self._layout(self.rPanel)

    def update(self) -> bool:
        ok = self.rPanel.update()
        return bool(ok)

    def OnApply(self, event):
        ok = self.update()
        if not ok:
            return False

        if self.id in self.instruction:
            self.parent.DialogDataChanged(id=self.id)
        else:
            mapId = self.instruction.FindInstructionByType("map").id
            self.parent.DialogDataChanged(id=mapId)
        return True

    def updateDialog(self):
        """Update information (not used)"""


# if "map" in self.parent.openDialogs:
#     if (
#         self.parent.openDialogs["map"].mPanel.rasterTypeRadio.GetValue()
#         and self.parent.openDialogs["map"].mPanel.select.GetValue()
#     ):
#         if self.parent.openDialogs["map"].mPanel.drawMap.IsChecked():
#             self.rPanel.rasterSelect.SetValue(
#                 self.parent.openDialogs["map"].mPanel.select.GetValue()
#             )


class MainVectorDialog(PsmapDialog):
    def __init__(self, parent, id, settings, env):
        PsmapDialog.__init__(
            self,
            parent=parent,
            id=id,
            title=_("Vector maps settings"),
            settings=settings,
            env=env,
        )
        self.objectType = ("vector",)
        self.vPanel = VectorPanel(
            parent=self, id=self.id, settings=self.instruction, env=env, notebook=False
        )

        self.id = self.vPanel.getId()
        self._layout(self.vPanel)

    def update(self):
        self.vPanel.update()

    def OnApply(self, event):
        self.update()
        if self.id in self.instruction:
            self.parent.DialogDataChanged(id=self.id)
        else:
            mapId = self.instruction.FindInstructionByType("map").id
            self.parent.DialogDataChanged(id=mapId)
        return True

    def updateDialog(self):
        """Update information (not used)"""


class VPropertiesDialog(Dialog):
    def __init__(self, parent, id, vectors, tmpSettings):
        Dialog.__init__(
            self,
            parent=parent,
        )

        vectorList = vectors
        self.vPropertiesDict = tmpSettings
        self.spinCtrlSize = (65, -1)

        # determine map and its type
        for item in vectorList:
            if id == item[2]:
                self.vectorName = item[0]
                self.type = item[1]
        self.SetTitle(_("%s properties") % self.vectorName)

        # vector map info
        self.connection = True
        try:
            self.mapDBInfo = VectorDBInfo(self.vectorName)
            self.layers = self.mapDBInfo.layers.keys()
        except gs.ScriptError:
            self.connection = False
            self.layers = []
        if not self.layers:
            self.connection = False
            self.layers = []

        self.currLayer = self.vPropertiesDict["layer"]

        # path to symbols, patterns
        gisbase = os.getenv("GISBASE")
        self.symbolPath = os.path.join(gisbase, "etc", "symbol")
        self.symbols = []
        for dir in os.listdir(self.symbolPath):
            for symbol in os.listdir(os.path.join(self.symbolPath, dir)):
                self.symbols.append(os.path.join(dir, symbol))
        self.patternPath = os.path.join(gisbase, "etc", "paint", "patterns")

        # notebook
        notebook = Notebook(parent=self, id=wx.ID_ANY, style=wx.BK_DEFAULT)
        self.DSpanel = self._DataSelectionPanel(notebook)
        self.EnableLayerSelection(enable=self.connection)
        selectPanel = {
            "points": [self._ColorsPointAreaPanel, self._StylePointPanel],
            "lines": [self._ColorsLinePanel, self._StyleLinePanel],
            "areas": [self._ColorsPointAreaPanel, self._StyleAreaPanel],
        }
        self.ColorsPanel = selectPanel[self.type][0](notebook)

        self.OnOutline(None)
        if self.type in {"points", "areas"}:
            self.OnFill(None)
        self.OnColor(None)

        self.StylePanel = selectPanel[self.type][1](notebook)
        if self.type == "points":
            self.OnSize(None)
            self.OnRotation(None)
            self.OnSymbology(None)
        if self.type == "areas":
            self.OnPattern(None)

        self._layout(notebook)

    def _layout(self, panel):
        # buttons
        btnCancel = Button(self, wx.ID_CANCEL)
        btnOK = Button(self, wx.ID_OK)
        btnOK.SetDefault()

        # sizers
        btnSizer = wx.StdDialogButtonSizer()
        btnSizer.AddButton(btnCancel)
        btnSizer.AddButton(btnOK)
        btnSizer.Realize()

        mainSizer = wx.BoxSizer(wx.VERTICAL)
        mainSizer.Add(panel, proportion=1, flag=wx.EXPAND | wx.ALL, border=5)
        mainSizer.Add(btnSizer, proportion=0, flag=wx.EXPAND | wx.ALL, border=5)

        self.SetSizer(mainSizer)
        mainSizer.Layout()
        mainSizer.Fit(self)

    def _DataSelectionPanel(self, notebook):
        panel = Panel(
            parent=notebook, id=wx.ID_ANY, size=(-1, -1), style=wx.TAB_TRAVERSAL
        )
        notebook.AddPage(page=panel, text=_("Data selection"))

        border = wx.BoxSizer(wx.VERTICAL)

        # data type
        self.checkType1 = self.checkType2 = None
        if self.type in {"lines", "points"}:
            box = StaticBox(
                parent=panel, id=wx.ID_ANY, label=" %s " % _("Feature type")
            )
            sizer = wx.StaticBoxSizer(box, wx.HORIZONTAL)
            gridBagSizer = wx.GridBagSizer(hgap=5, vgap=5)
            if self.type == "points":
                label = (_("points"), _("centroids"))
            else:
                label = (_("lines"), _("boundaries"))
            if self.type == "points":
                name = ("point", "centroid")
            else:
                name = ("line", "boundary")
            self.checkType1 = CheckBox(
                panel, id=wx.ID_ANY, label=label[0], name=name[0]
            )
            self.checkType2 = CheckBox(
                panel, id=wx.ID_ANY, label=label[1], name=name[1]
            )
            self.checkType1.SetValue(self.vPropertiesDict["type"].find(name[0]) >= 0)
            self.checkType2.SetValue(self.vPropertiesDict["type"].find(name[1]) >= 0)

            gridBagSizer.Add(
                self.checkType1, pos=(0, 0), flag=wx.ALIGN_CENTER_VERTICAL, border=0
            )
            gridBagSizer.Add(
                self.checkType2, pos=(0, 1), flag=wx.ALIGN_CENTER_VERTICAL, border=0
            )
            sizer.Add(gridBagSizer, proportion=1, flag=wx.EXPAND | wx.ALL, border=5)
            border.Add(sizer, proportion=0, flag=wx.ALL | wx.EXPAND, border=5)

        # layer selection
        box = StaticBox(parent=panel, id=wx.ID_ANY, label=" %s " % _("Layer selection"))
        sizer = wx.StaticBoxSizer(box, wx.HORIZONTAL)
        self.gridBagSizerL = wx.GridBagSizer(hgap=5, vgap=5)

        self.warning = StaticText(panel, id=wx.ID_ANY, label="")
        if not self.connection:
            self.warning = StaticText(
                panel,
                id=wx.ID_ANY,
                label=_("Database connection is not defined in DB file."),
            )
        text = StaticText(panel, id=wx.ID_ANY, label=_("Select layer:"))
        self.layerChoice = Choice(
            panel,
            id=wx.ID_ANY,
            choices=[str(each) for each in self.layers],
            size=self.spinCtrlSize,
        )

        self.layerChoice.SetStringSelection(self.currLayer)

        if self.connection:
            table = self.mapDBInfo.layers[int(self.currLayer)]["table"]
        else:
            table = ""

        self.radioWhere = RadioButton(
            panel,
            id=wx.ID_ANY,
            label="SELECT * FROM %s WHERE" % table,
            style=wx.RB_GROUP,
        )
        self.textCtrlWhere = TextCtrl(panel, id=wx.ID_ANY, value="")

        if self.connection:
            cols = self.mapDBInfo.GetColumns(
                self.mapDBInfo.layers[int(self.currLayer)]["table"]
            )
        else:
            cols = []

        self.choiceColumns = Choice(panel, id=wx.ID_ANY, choices=cols)

        self.radioCats = RadioButton(panel, id=wx.ID_ANY, label="Choose categories ")
        self.textCtrlCats = TextCtrl(panel, id=wx.ID_ANY, value="")
        self.textCtrlCats.SetToolTip(_("list of categories (e.g. 1,3,5-7)"))

        if "cats" in self.vPropertiesDict:
            self.radioCats.SetValue(True)
            self.textCtrlCats.SetValue(self.vPropertiesDict["cats"])
        if "where" in self.vPropertiesDict:
            self.radioWhere.SetValue(True)
            where = self.vPropertiesDict["where"].strip().split(" ", 1)
            self.choiceColumns.SetStringSelection(where[0])
            self.textCtrlWhere.SetValue(where[1])

        row = 0
        if not self.connection:
            self.gridBagSizerL.Add(
                self.warning,
                pos=(0, 0),
                span=(1, 3),
                flag=wx.ALIGN_CENTER_VERTICAL,
                border=0,
            )
            row = 1
        self.gridBagSizerL.Add(
            text, pos=(0 + row, 0), flag=wx.ALIGN_CENTER_VERTICAL, border=0
        )
        self.gridBagSizerL.Add(
            self.layerChoice,
            pos=(0 + row, 1),
            flag=wx.ALIGN_CENTER_VERTICAL | wx.EXPAND,
            border=0,
        )
        self.gridBagSizerL.Add(
            self.radioWhere, pos=(1 + row, 0), flag=wx.ALIGN_CENTER_VERTICAL, border=0
        )
        self.gridBagSizerL.Add(
            self.choiceColumns,
            pos=(1 + row, 1),
            flag=wx.ALIGN_CENTER_VERTICAL,
            border=0,
        )
        self.gridBagSizerL.Add(
            self.textCtrlWhere,
            pos=(1 + row, 2),
            flag=wx.ALIGN_CENTER_VERTICAL,
            border=0,
        )
        self.gridBagSizerL.Add(
            self.radioCats, pos=(2 + row, 0), flag=wx.ALIGN_CENTER_VERTICAL, border=0
        )
        self.gridBagSizerL.Add(
            self.textCtrlCats,
            pos=(2 + row, 1),
            span=(1, 2),
            flag=wx.ALIGN_CENTER_VERTICAL | wx.EXPAND,
            border=0,
        )

        sizer.Add(self.gridBagSizerL, proportion=1, flag=wx.EXPAND | wx.ALL, border=5)
        border.Add(sizer, proportion=0, flag=wx.ALL | wx.EXPAND, border=5)

        # mask
        box = StaticBox(parent=panel, id=wx.ID_ANY, label=" %s " % _("Mask"))
        sizer = wx.StaticBoxSizer(box, wx.HORIZONTAL)

        self.mask = CheckBox(panel, id=wx.ID_ANY, label=_("Use current mask"))
        if self.vPropertiesDict["masked"] == "y":
            self.mask.SetValue(True)
        else:
            self.mask.SetValue(False)

        sizer.Add(self.mask, proportion=1, flag=wx.EXPAND | wx.ALL, border=5)
        border.Add(sizer, proportion=0, flag=wx.ALL | wx.EXPAND, border=5)

        self.Bind(wx.EVT_CHOICE, self.OnLayer, self.layerChoice)

        panel.SetSizer(border)
        panel.Fit()
        return panel

    def _ColorsPointAreaPanel(self, notebook):
        panel = Panel(
            parent=notebook, id=wx.ID_ANY, size=(-1, -1), style=wx.TAB_TRAVERSAL
        )
        notebook.AddPage(page=panel, text=_("Colors"))

        border = wx.BoxSizer(wx.VERTICAL)

        # colors - outline
        box = StaticBox(parent=panel, id=wx.ID_ANY, label=" %s " % _("Outline"))
        sizer = wx.StaticBoxSizer(box, wx.HORIZONTAL)
        self.gridBagSizerO = wx.GridBagSizer(hgap=5, vgap=2)

        self.outlineCheck = CheckBox(panel, id=wx.ID_ANY, label=_("draw outline"))
        self.outlineCheck.SetValue(self.vPropertiesDict["color"] != "none")

        widthText = StaticText(panel, id=wx.ID_ANY, label=_("Width (pts):"))

        self.widthSpin = FloatSpin(
            panel,
            id=wx.ID_ANY,
            min_val=0,
            max_val=30,
            increment=0.5,
            value=1,
            style=fs.FS_RIGHT,
        )
        self.widthSpin.SetFormat("%f")
        self.widthSpin.SetDigits(2)

        if self.vPropertiesDict["color"] is None:
            self.vPropertiesDict["color"] = "none"

        if self.vPropertiesDict["color"] != "none":
            self.widthSpin.SetValue(self.vPropertiesDict["width"])
        else:
            self.widthSpin.SetValue(1)

        colorText = StaticText(panel, id=wx.ID_ANY, label=_("Color:"))
        self.colorPicker = ColourPickerCtrl(panel, id=wx.ID_ANY)
        if self.vPropertiesDict["color"] != "none":
            self.colorPicker.SetColour(convertRGB(self.vPropertiesDict["color"]))
        else:
            self.colorPicker.SetColour(convertRGB("black"))

        self.gridBagSizerO.Add(
            self.outlineCheck,
            pos=(0, 0),
            span=(1, 2),
            flag=wx.ALIGN_CENTER_VERTICAL,
            border=0,
        )
        self.gridBagSizerO.Add(
            widthText, pos=(1, 1), flag=wx.ALIGN_CENTER_VERTICAL, border=0
        )
        self.gridBagSizerO.Add(
            self.widthSpin,
            pos=(1, 2),
            flag=wx.ALIGN_CENTER_VERTICAL | wx.EXPAND,
            border=0,
        )
        self.gridBagSizerO.Add(
            colorText, pos=(2, 1), flag=wx.ALIGN_CENTER_VERTICAL, border=0
        )
        self.gridBagSizerO.Add(
            self.colorPicker, pos=(2, 2), flag=wx.ALIGN_CENTER_VERTICAL, border=0
        )

        sizer.Add(self.gridBagSizerO, proportion=1, flag=wx.EXPAND | wx.ALL, border=5)
        border.Add(sizer, proportion=0, flag=wx.ALL | wx.EXPAND, border=5)

        self.Bind(wx.EVT_CHECKBOX, self.OnOutline, self.outlineCheck)

        # colors - fill
        box = StaticBox(parent=panel, id=wx.ID_ANY, label=" %s " % _("Fill"))
        sizer = wx.StaticBoxSizer(box, wx.HORIZONTAL)
        self.gridBagSizerF = wx.GridBagSizer(hgap=5, vgap=2)

        self.fillCheck = CheckBox(panel, id=wx.ID_ANY, label=_("fill color"))
        self.fillCheck.SetValue(
            self.vPropertiesDict["fcolor"] != "none"
            or self.vPropertiesDict["rgbcolumn"] is not None
        )

        self.colorPickerRadio = RadioButton(
            panel, id=wx.ID_ANY, label=_("choose color:"), style=wx.RB_GROUP
        )
        # set choose color option if there is no db connection
        if self.connection:
            self.colorPickerRadio.SetValue(not self.vPropertiesDict["rgbcolumn"])
        else:
            self.colorPickerRadio.SetValue(False)
        self.fillColorPicker = ColourPickerCtrl(panel, id=wx.ID_ANY)
        if self.vPropertiesDict["fcolor"] != "none":
            self.fillColorPicker.SetColour(convertRGB(self.vPropertiesDict["fcolor"]))
        else:
            self.fillColorPicker.SetColour(convertRGB("red"))

        self.colorColRadio = RadioButton(
            panel, id=wx.ID_ANY, label=_("color from map table column:")
        )
        self.colorColChoice = self.getColsChoice(parent=panel)
        if self.connection:
            if self.vPropertiesDict["rgbcolumn"]:
                self.colorColRadio.SetValue(True)
                self.colorColChoice.SetStringSelection(
                    self.vPropertiesDict["rgbcolumn"]
                )
            else:
                self.colorColRadio.SetValue(False)
                self.colorColChoice.SetSelection(0)
        self.colorColChoice.Enable(self.connection)
        self.colorColRadio.Enable(self.connection)

        self.gridBagSizerF.Add(
            self.fillCheck,
            pos=(0, 0),
            span=(1, 2),
            flag=wx.ALIGN_CENTER_VERTICAL,
            border=0,
        )
        self.gridBagSizerF.Add(
            self.colorPickerRadio, pos=(1, 1), flag=wx.ALIGN_CENTER_VERTICAL, border=0
        )
        self.gridBagSizerF.Add(
            self.fillColorPicker, pos=(1, 2), flag=wx.ALIGN_CENTER_VERTICAL, border=0
        )
        self.gridBagSizerF.Add(
            self.colorColRadio, pos=(2, 1), flag=wx.ALIGN_CENTER_VERTICAL, border=0
        )
        self.gridBagSizerF.Add(
            self.colorColChoice,
            pos=(2, 2),
            flag=wx.ALIGN_CENTER_VERTICAL | wx.EXPAND,
            border=0,
        )

        sizer.Add(self.gridBagSizerF, proportion=1, flag=wx.EXPAND | wx.ALL, border=5)
        border.Add(sizer, proportion=0, flag=wx.ALL | wx.EXPAND, border=5)

        self.Bind(wx.EVT_CHECKBOX, self.OnFill, self.fillCheck)
        self.Bind(wx.EVT_RADIOBUTTON, self.OnColor, self.colorColRadio)
        self.Bind(wx.EVT_RADIOBUTTON, self.OnColor, self.colorPickerRadio)

        panel.SetSizer(border)
        panel.Fit()
        return panel

    def _ColorsLinePanel(self, notebook):
        panel = Panel(
            parent=notebook, id=wx.ID_ANY, size=(-1, -1), style=wx.TAB_TRAVERSAL
        )
        notebook.AddPage(page=panel, text=_("Colors"))

        border = wx.BoxSizer(wx.VERTICAL)

        # colors - outline
        box = StaticBox(parent=panel, id=wx.ID_ANY, label=" %s " % _("Outline"))
        sizer = wx.StaticBoxSizer(box, wx.HORIZONTAL)
        self.gridBagSizerO = wx.GridBagSizer(hgap=5, vgap=2)

        if self.vPropertiesDict["hcolor"] is None:
            self.vPropertiesDict["hcolor"] = "none"
        if self.vPropertiesDict["color"] is None:
            self.vPropertiesDict["color"] = "none"

        self.outlineCheck = CheckBox(panel, id=wx.ID_ANY, label=_("draw outline"))
        self.outlineCheck.SetValue(self.vPropertiesDict["hcolor"] != "none")
        self.outlineCheck.SetToolTip(_("No effect for fill color from table column"))

        widthText = StaticText(panel, id=wx.ID_ANY, label=_("Width (pts):"))

        self.outWidthSpin = FloatSpin(
            panel,
            id=wx.ID_ANY,
            min_val=0,
            max_val=30,
            increment=0.5,
            value=1,
            style=fs.FS_RIGHT,
        )
        self.outWidthSpin.SetFormat("%f")
        self.outWidthSpin.SetDigits(1)

        if self.vPropertiesDict["hcolor"] != "none":
            self.outWidthSpin.SetValue(self.vPropertiesDict["hwidth"])
        else:
            self.outWidthSpin.SetValue(1)

        colorText = StaticText(panel, id=wx.ID_ANY, label=_("Color:"))
        self.colorPicker = ColourPickerCtrl(panel, id=wx.ID_ANY)
        if self.vPropertiesDict["hcolor"] != "none":
            self.colorPicker.SetColour(convertRGB(self.vPropertiesDict["hcolor"]))
        else:
            self.colorPicker.SetColour(convertRGB("black"))

        self.gridBagSizerO.Add(
            self.outlineCheck,
            pos=(0, 0),
            span=(1, 2),
            flag=wx.ALIGN_CENTER_VERTICAL,
            border=0,
        )
        self.gridBagSizerO.Add(
            widthText, pos=(1, 1), flag=wx.ALIGN_CENTER_VERTICAL, border=0
        )
        self.gridBagSizerO.Add(
            self.outWidthSpin,
            pos=(1, 2),
            flag=wx.ALIGN_CENTER_VERTICAL | wx.EXPAND,
            border=0,
        )
        self.gridBagSizerO.Add(
            colorText, pos=(2, 1), flag=wx.ALIGN_CENTER_VERTICAL, border=0
        )
        self.gridBagSizerO.Add(
            self.colorPicker, pos=(2, 2), flag=wx.ALIGN_CENTER_VERTICAL, border=0
        )

        sizer.Add(self.gridBagSizerO, proportion=1, flag=wx.EXPAND | wx.ALL, border=5)
        border.Add(sizer, proportion=0, flag=wx.ALL | wx.EXPAND, border=5)

        self.Bind(wx.EVT_CHECKBOX, self.OnOutline, self.outlineCheck)

        # colors - fill
        box = StaticBox(parent=panel, id=wx.ID_ANY, label=" %s " % _("Fill"))
        sizer = wx.StaticBoxSizer(box, wx.HORIZONTAL)
        self.gridBagSizerF = wx.GridBagSizer(hgap=5, vgap=2)

        fillText = StaticText(panel, id=wx.ID_ANY, label=_("Color of lines:"))

        self.colorPickerRadio = RadioButton(
            panel, id=wx.ID_ANY, label=_("choose color:"), style=wx.RB_GROUP
        )

        # set choose color option if there is no db connection
        if self.connection:
            self.colorPickerRadio.SetValue(not self.vPropertiesDict["rgbcolumn"])
        else:
            self.colorPickerRadio.SetValue(False)
        self.fillColorPicker = ColourPickerCtrl(panel, id=wx.ID_ANY)
        if self.vPropertiesDict["color"] != "none":
            self.fillColorPicker.SetColour(convertRGB(self.vPropertiesDict["color"]))
        else:
            self.fillColorPicker.SetColour(convertRGB("black"))

        self.colorColRadio = RadioButton(
            panel, id=wx.ID_ANY, label=_("color from map table column:")
        )
        self.colorColChoice = self.getColsChoice(parent=panel)
        if self.connection:
            if self.vPropertiesDict["rgbcolumn"]:
                self.colorColRadio.SetValue(True)
                self.colorColChoice.SetStringSelection(
                    self.vPropertiesDict["rgbcolumn"]
                )
            else:
                self.colorColRadio.SetValue(False)
                self.colorColChoice.SetSelection(0)
        self.colorColChoice.Enable(self.connection)
        self.colorColRadio.Enable(self.connection)

        self.gridBagSizerF.Add(
            fillText, pos=(0, 0), span=(1, 2), flag=wx.ALIGN_CENTER_VERTICAL, border=0
        )
        self.gridBagSizerF.Add(
            self.colorPickerRadio, pos=(1, 1), flag=wx.ALIGN_CENTER_VERTICAL, border=0
        )
        self.gridBagSizerF.Add(
            self.fillColorPicker, pos=(1, 2), flag=wx.ALIGN_CENTER_VERTICAL, border=0
        )
        self.gridBagSizerF.Add(
            self.colorColRadio, pos=(2, 1), flag=wx.ALIGN_CENTER_VERTICAL, border=0
        )
        self.gridBagSizerF.Add(
            self.colorColChoice,
            pos=(2, 2),
            flag=wx.ALIGN_CENTER_VERTICAL | wx.EXPAND,
            border=0,
        )

        sizer.Add(self.gridBagSizerF, proportion=1, flag=wx.EXPAND | wx.ALL, border=5)
        border.Add(sizer, proportion=0, flag=wx.ALL | wx.EXPAND, border=5)

        self.Bind(wx.EVT_RADIOBUTTON, self.OnColor, self.colorColRadio)
        self.Bind(wx.EVT_RADIOBUTTON, self.OnColor, self.colorPickerRadio)

        panel.SetSizer(border)
        panel.Fit()
        return panel

    def _StylePointPanel(self, notebook):
        panel = Panel(
            parent=notebook, id=wx.ID_ANY, size=(-1, -1), style=wx.TAB_TRAVERSAL
        )
        notebook.AddPage(page=panel, text=_("Size and style"))

        border = wx.BoxSizer(wx.VERTICAL)

        # symbology
        box = StaticBox(parent=panel, id=wx.ID_ANY, label=" %s " % _("Symbology"))
        sizer = wx.StaticBoxSizer(box, wx.HORIZONTAL)
        gridBagSizer = wx.GridBagSizer(hgap=5, vgap=5)

        self.symbolRadio = RadioButton(
            panel, id=wx.ID_ANY, label=_("symbol:"), style=wx.RB_GROUP
        )
        self.symbolRadio.SetValue(bool(self.vPropertiesDict["symbol"]))

        self.symbolName = StaticText(panel, id=wx.ID_ANY)
        self.symbolName.SetLabel(self.vPropertiesDict["symbol"])
        bitmap = wx.Bitmap(
            os.path.join(globalvar.SYMBDIR, self.vPropertiesDict["symbol"]) + ".png"
        )
        self.symbolButton = BitmapButton(panel, id=wx.ID_ANY, bitmap=bitmap)

        self.epsRadio = RadioButton(panel, id=wx.ID_ANY, label=_("eps file:"))
        self.epsRadio.SetValue(bool(self.vPropertiesDict["eps"]))

        self.epsFileCtrl = FileBrowseButton(
            panel,
            id=wx.ID_ANY,
            labelText="",
            buttonText=_("Browse"),
            toolTip=_("Type filename or click browse to choose file"),
            dialogTitle=_("Choose a file"),
            startDirectory="",
            initialValue="",
            fileMask="Encapsulated PostScript (*.eps)|*.eps|All files (*.*)|*.*",
            fileMode=wx.FD_OPEN,
        )
        if not self.vPropertiesDict["eps"]:
            self.epsFileCtrl.SetValue("")
        else:  # eps chosen
            self.epsFileCtrl.SetValue(self.vPropertiesDict["eps"])

        gridBagSizer.Add(
            self.symbolRadio, pos=(0, 0), flag=wx.ALIGN_CENTER_VERTICAL, border=0
        )
        gridBagSizer.Add(
            self.symbolName,
            pos=(0, 1),
            flag=wx.ALIGN_CENTER_VERTICAL | wx.LEFT,
            border=10,
        )
        gridBagSizer.Add(self.symbolButton, pos=(0, 2), flag=wx.ALIGN_RIGHT, border=0)
        gridBagSizer.Add(
            self.epsRadio, pos=(1, 0), flag=wx.ALIGN_CENTER_VERTICAL, border=0
        )
        gridBagSizer.Add(
            self.epsFileCtrl,
            pos=(1, 1),
            span=(1, 2),
            flag=wx.ALIGN_CENTER_VERTICAL | wx.EXPAND,
            border=0,
        )

        gridBagSizer.AddGrowableCol(1)
        gridBagSizer.AddGrowableCol(2)
        sizer.Add(gridBagSizer, proportion=1, flag=wx.EXPAND | wx.ALL, border=5)
        border.Add(sizer, proportion=0, flag=wx.ALL | wx.EXPAND, border=5)

        self.Bind(wx.EVT_BUTTON, self.OnSymbolSelection, self.symbolButton)
        self.Bind(wx.EVT_RADIOBUTTON, self.OnSymbology, self.symbolRadio)
        self.Bind(wx.EVT_RADIOBUTTON, self.OnSymbology, self.epsRadio)

        # size

        box = StaticBox(parent=panel, id=wx.ID_ANY, label=" %s " % _("Size"))
        sizer = wx.StaticBoxSizer(box, wx.HORIZONTAL)
        gridBagSizer = wx.GridBagSizer(hgap=5, vgap=5)

        self.sizeRadio = RadioButton(
            panel, id=wx.ID_ANY, label=_("size:"), style=wx.RB_GROUP
        )
        self.sizeSpin = SpinCtrl(panel, id=wx.ID_ANY, min=1, max=50, initial=1)
        self.sizecolumnRadio = RadioButton(
            panel, id=wx.ID_ANY, label=_("size from map table column:")
        )
        self.sizeColChoice = self.getColsChoice(panel)
        self.scaleText = StaticText(panel, id=wx.ID_ANY, label=_("scale:"))
        self.scaleSpin = SpinCtrl(panel, id=wx.ID_ANY, min=1, max=25, initial=1)

        self.sizeRadio.SetValue(self.vPropertiesDict["size"] is not None)
        self.sizecolumnRadio.SetValue(bool(self.vPropertiesDict["sizecolumn"]))
        if self.vPropertiesDict["size"]:
            self.sizeSpin.SetValue(self.vPropertiesDict["size"])
        else:
            self.sizeSpin.SetValue(5)
        if self.vPropertiesDict["sizecolumn"]:
            self.scaleSpin.SetValue(self.vPropertiesDict["scale"])
            self.sizeColChoice.SetStringSelection(self.vPropertiesDict["sizecolumn"])
        else:
            self.scaleSpin.SetValue(1)
            self.sizeColChoice.SetSelection(0)
        if not self.connection:
            for each in (
                self.sizecolumnRadio,
                self.sizeColChoice,
                self.scaleSpin,
                self.scaleText,
            ):
                each.Disable()

        gridBagSizer.Add(
            self.sizeRadio, pos=(0, 0), flag=wx.ALIGN_CENTER_VERTICAL, border=0
        )
        gridBagSizer.Add(
            self.sizeSpin, pos=(0, 1), flag=wx.ALIGN_CENTER_VERTICAL, border=0
        )
        gridBagSizer.Add(
            self.sizecolumnRadio, pos=(1, 0), flag=wx.ALIGN_CENTER_VERTICAL, border=0
        )
        gridBagSizer.Add(
            self.sizeColChoice,
            pos=(1, 1),
            flag=wx.ALIGN_CENTER_VERTICAL | wx.EXPAND,
            border=0,
        )
        gridBagSizer.Add(
            self.scaleText,
            pos=(2, 0),
            flag=wx.ALIGN_CENTER_VERTICAL | wx.ALIGN_RIGHT,
            border=0,
        )
        gridBagSizer.Add(
            self.scaleSpin, pos=(2, 1), flag=wx.ALIGN_CENTER_VERTICAL, border=0
        )

        gridBagSizer.AddGrowableCol(0)
        sizer.Add(gridBagSizer, proportion=1, flag=wx.EXPAND | wx.ALL, border=5)
        border.Add(sizer, proportion=0, flag=wx.ALL | wx.EXPAND, border=5)

        self.Bind(wx.EVT_RADIOBUTTON, self.OnSize, self.sizeRadio)
        self.Bind(wx.EVT_RADIOBUTTON, self.OnSize, self.sizecolumnRadio)

        # rotation
        box = StaticBox(parent=panel, id=wx.ID_ANY, label=" %s " % _("Rotation"))
        sizer = wx.StaticBoxSizer(box, wx.HORIZONTAL)
        gridBagSizer = wx.GridBagSizer(hgap=5, vgap=5)

        self.rotateCheck = CheckBox(panel, id=wx.ID_ANY, label=_("rotate symbols:"))
        self.rotateRadio = RadioButton(
            panel,
            id=wx.ID_ANY,
            label=_("counterclockwise in degrees:"),
            style=wx.RB_GROUP,
        )
        self.rotateSpin = SpinCtrl(panel, id=wx.ID_ANY, min=0, max=360, initial=0)
        self.rotatecolumnRadio = RadioButton(
            panel, id=wx.ID_ANY, label=_("from map table column:")
        )
        self.rotateColChoice = self.getColsChoice(panel)

        self.rotateCheck.SetValue(self.vPropertiesDict["rotation"])
        self.rotateRadio.SetValue(self.vPropertiesDict["rotate"] is not None)
        self.rotatecolumnRadio.SetValue(bool(self.vPropertiesDict["rotatecolumn"]))
        if self.vPropertiesDict["rotate"]:
            self.rotateSpin.SetValue(self.vPropertiesDict["rotate"])
        else:
            self.rotateSpin.SetValue(0)
        if self.vPropertiesDict["rotatecolumn"]:
            self.rotateColChoice.SetStringSelection(
                self.vPropertiesDict["rotatecolumn"]
            )
        else:
            self.rotateColChoice.SetSelection(0)

        gridBagSizer.Add(
            self.rotateCheck,
            pos=(0, 0),
            span=(1, 2),
            flag=wx.ALIGN_CENTER_VERTICAL,
            border=0,
        )
        gridBagSizer.Add(
            self.rotateRadio, pos=(1, 1), flag=wx.ALIGN_CENTER_VERTICAL, border=0
        )
        gridBagSizer.Add(
            self.rotateSpin, pos=(1, 2), flag=wx.ALIGN_CENTER_VERTICAL, border=0
        )
        gridBagSizer.Add(
            self.rotatecolumnRadio, pos=(2, 1), flag=wx.ALIGN_CENTER_VERTICAL, border=0
        )
        gridBagSizer.Add(
            self.rotateColChoice,
            pos=(2, 2),
            flag=wx.ALIGN_CENTER_VERTICAL | wx.EXPAND,
            border=0,
        )

        gridBagSizer.AddGrowableCol(1)
        sizer.Add(gridBagSizer, proportion=1, flag=wx.EXPAND | wx.ALL, border=5)
        border.Add(sizer, proportion=0, flag=wx.ALL | wx.EXPAND, border=5)

        self.Bind(wx.EVT_CHECKBOX, self.OnRotation, self.rotateCheck)
        self.Bind(wx.EVT_RADIOBUTTON, self.OnRotationType, self.rotateRadio)
        self.Bind(wx.EVT_RADIOBUTTON, self.OnRotationType, self.rotatecolumnRadio)

        panel.SetSizer(border)
        panel.Fit()
        return panel

    def _StyleLinePanel(self, notebook):
        panel = Panel(
            parent=notebook, id=wx.ID_ANY, size=(-1, -1), style=wx.TAB_TRAVERSAL
        )
        notebook.AddPage(page=panel, text=_("Size and style"))

        border = wx.BoxSizer(wx.VERTICAL)

        # width
        box = StaticBox(parent=panel, id=wx.ID_ANY, label=" %s " % _("Width"))
        sizer = wx.StaticBoxSizer(box, wx.HORIZONTAL)
        gridBagSizer = wx.GridBagSizer(hgap=5, vgap=5)

        widthText = StaticText(panel, id=wx.ID_ANY, label=_("Set width (pts):"))

        self.widthSpin = FloatSpin(
            panel,
            id=wx.ID_ANY,
            min_val=0,
            max_val=30,
            increment=0.5,
            value=1,
            style=fs.FS_RIGHT,
        )
        self.widthSpin.SetFormat("%f")
        self.widthSpin.SetDigits(1)

        self.cwidthCheck = CheckBox(
            panel, id=wx.ID_ANY, label=_("multiply width by category value")
        )

        if self.vPropertiesDict["width"]:
            self.widthSpin.SetValue(self.vPropertiesDict["width"])
            self.cwidthCheck.SetValue(False)
        else:
            self.widthSpin.SetValue(self.vPropertiesDict["cwidth"])
            self.cwidthCheck.SetValue(True)

        gridBagSizer.Add(widthText, pos=(0, 0), flag=wx.ALIGN_CENTER_VERTICAL, border=0)
        gridBagSizer.Add(
            self.widthSpin, pos=(0, 1), flag=wx.ALIGN_CENTER_VERTICAL, border=0
        )
        gridBagSizer.Add(
            self.cwidthCheck,
            pos=(1, 0),
            span=(1, 2),
            flag=wx.ALIGN_CENTER_VERTICAL,
            border=0,
        )

        sizer.Add(gridBagSizer, proportion=1, flag=wx.EXPAND | wx.ALL, border=5)
        border.Add(sizer, proportion=0, flag=wx.ALL | wx.EXPAND, border=5)

        # style
        box = StaticBox(parent=panel, id=wx.ID_ANY, label=" %s " % _("Line style"))
        sizer = wx.StaticBoxSizer(box, wx.HORIZONTAL)
        gridBagSizer = wx.GridBagSizer(hgap=5, vgap=5)

        styleText = StaticText(panel, id=wx.ID_ANY, label=_("Choose line style:"))
        penStyles = ["solid", "dashed", "dotted", "dashdotted"]
        self.styleCombo = PenStyleComboBox(panel, choices=penStyles)
        # self.styleCombo = wx.ComboBox(
        #     panel,
        #     id=wx.ID_ANY,
        #     choices=["solid", "dashed", "dotted", "dashdotted"],
        #     validator=TCValidator(flag="ZERO_AND_ONE_ONLY"),
        # )
        # self.styleCombo.SetToolTipString(
        #     _(
        #         "It's possible to enter a series of 0's and 1's too. "
        #         "The first block of repeated zeros or ones represents 'draw', "
        #         "the second block represents 'blank'. An even number of blocks "
        #         "will repeat the pattern, an odd number of blocks will alternate "
        #         "the pattern."
        #     )
        # )
        linecapText = StaticText(panel, id=wx.ID_ANY, label=_("Choose linecap:"))
        self.linecapChoice = Choice(
            panel, id=wx.ID_ANY, choices=["butt", "round", "extended_butt"]
        )

        self.styleCombo.SetValue(self.vPropertiesDict["style"])
        self.linecapChoice.SetStringSelection(self.vPropertiesDict["linecap"])

        gridBagSizer.Add(styleText, pos=(0, 0), flag=wx.ALIGN_CENTER_VERTICAL, border=0)
        gridBagSizer.Add(
            self.styleCombo,
            pos=(0, 1),
            flag=wx.ALIGN_CENTER_VERTICAL | wx.EXPAND,
            border=0,
        )
        gridBagSizer.Add(
            linecapText, pos=(1, 0), flag=wx.ALIGN_CENTER_VERTICAL, border=0
        )
        gridBagSizer.Add(
            self.linecapChoice,
            pos=(1, 1),
            flag=wx.ALIGN_CENTER_VERTICAL | wx.EXPAND,
            border=0,
        )

        sizer.Add(gridBagSizer, proportion=1, flag=wx.EXPAND | wx.ALL, border=5)
        border.Add(sizer, proportion=0, flag=wx.ALL | wx.EXPAND, border=5)

        panel.SetSizer(border)
        panel.Fit()
        return panel

    def _StyleAreaPanel(self, notebook):
        panel = Panel(
            parent=notebook, id=wx.ID_ANY, size=(-1, -1), style=wx.TAB_TRAVERSAL
        )
        notebook.AddPage(page=panel, text=_("Size and style"))

        border = wx.BoxSizer(wx.VERTICAL)

        # pattern
        box = StaticBox(parent=panel, id=wx.ID_ANY, label=" %s " % _("Pattern"))
        sizer = wx.StaticBoxSizer(box, wx.HORIZONTAL)
        gridBagSizer = wx.GridBagSizer(hgap=5, vgap=5)

        self.patternCheck = CheckBox(panel, id=wx.ID_ANY, label=_("use pattern:"))
        self.patFileCtrl = FileBrowseButton(
            panel,
            id=wx.ID_ANY,
            labelText=_("Choose pattern file:"),
            buttonText=_("Browse"),
            toolTip=_("Type filename or click browse to choose file"),
            dialogTitle=_("Choose a file"),
            startDirectory=self.patternPath,
            initialValue="",
            fileMask="Encapsulated PostScript (*.eps)|*.eps|All files (*.*)|*.*",
            fileMode=wx.FD_OPEN,
        )
        self.patWidthText = StaticText(
            panel, id=wx.ID_ANY, label=_("pattern line width (pts):")
        )
        self.patWidthSpin = SpinCtrl(panel, id=wx.ID_ANY, min=1, max=25, initial=1)
        self.patScaleText = StaticText(
            panel, id=wx.ID_ANY, label=_("pattern scale factor:")
        )
        self.patScaleSpin = SpinCtrl(panel, id=wx.ID_ANY, min=1, max=25, initial=1)

        self.patternCheck.SetValue(bool(self.vPropertiesDict["pat"]))
        if self.patternCheck.GetValue():
            self.patFileCtrl.SetValue(self.vPropertiesDict["pat"])
            self.patWidthSpin.SetValue(self.vPropertiesDict["pwidth"])
            self.patScaleSpin.SetValue(self.vPropertiesDict["scale"])

        gridBagSizer.Add(
            self.patternCheck, pos=(0, 0), flag=wx.ALIGN_CENTER_VERTICAL, border=0
        )
        gridBagSizer.Add(
            self.patFileCtrl,
            pos=(1, 0),
            span=(1, 2),
            flag=wx.ALIGN_CENTER_VERTICAL | wx.EXPAND,
            border=0,
        )
        gridBagSizer.Add(
            self.patWidthText, pos=(2, 0), flag=wx.ALIGN_CENTER_VERTICAL, border=0
        )
        gridBagSizer.Add(
            self.patWidthSpin, pos=(2, 1), flag=wx.ALIGN_CENTER_VERTICAL, border=0
        )
        gridBagSizer.Add(
            self.patScaleText, pos=(3, 0), flag=wx.ALIGN_CENTER_VERTICAL, border=0
        )
        gridBagSizer.Add(
            self.patScaleSpin, pos=(3, 1), flag=wx.ALIGN_CENTER_VERTICAL, border=0
        )

        gridBagSizer.AddGrowableCol(1)
        sizer.Add(gridBagSizer, proportion=1, flag=wx.EXPAND | wx.ALL, border=5)
        border.Add(sizer, proportion=0, flag=wx.ALL | wx.EXPAND, border=5)

        self.Bind(wx.EVT_CHECKBOX, self.OnPattern, self.patternCheck)

        panel.SetSizer(border)
        panel.Fit()
        return panel

    def OnLayer(self, event):
        """Change columns on layer change"""
        if self.layerChoice.GetStringSelection() == self.currLayer:
            return
        self.currLayer = self.layerChoice.GetStringSelection()
        if self.connection:
            cols = self.mapDBInfo.GetColumns(
                self.mapDBInfo.layers[int(self.currLayer)]["table"]
            )
        else:
            cols = []

        self.choiceColumns.SetItems(cols)

        self.choiceColumns.SetSelection(0)
        if self.type in {"points", "lines"}:
            self.colorColChoice.SetItems(cols)
            self.colorColChoice.SetSelection(0)

    def OnOutline(self, event):
        for widget in self.gridBagSizerO.GetChildren():
            if widget.GetWindow() != self.outlineCheck:
                widget.GetWindow().Enable(self.outlineCheck.GetValue())

    def OnFill(self, event):
        enable = self.fillCheck.GetValue()

        self.colorColChoice.Enable(enable)
        self.colorColRadio.Enable(enable)
        self.fillColorPicker.Enable(enable)
        self.colorPickerRadio.Enable(enable)
        if enable:
            self.OnColor(None)
        if not self.connection:
            self.colorColChoice.Disable()
            self.colorColRadio.Disable()

    def OnColor(self, event):
        self.colorColChoice.Enable(self.colorColRadio.GetValue())
        self.fillColorPicker.Enable(self.colorPickerRadio.GetValue())

    def OnSize(self, event):
        self.sizeSpin.Enable(self.sizeRadio.GetValue())
        self.sizeColChoice.Enable(self.sizecolumnRadio.GetValue())
        self.scaleText.Enable(self.sizecolumnRadio.GetValue())
        self.scaleSpin.Enable(self.sizecolumnRadio.GetValue())

    def OnRotation(self, event):
        for each in (
            self.rotateRadio,
            self.rotatecolumnRadio,
            self.rotateColChoice,
            self.rotateSpin,
        ):
            if self.rotateCheck.GetValue():
                each.Enable()
                self.OnRotationType(event=None)
            else:
                each.Disable()

    def OnRotationType(self, event):
        self.rotateSpin.Enable(self.rotateRadio.GetValue())
        self.rotateColChoice.Enable(self.rotatecolumnRadio.GetValue())

    def OnPattern(self, event):
        for each in (
            self.patFileCtrl,
            self.patWidthText,
            self.patWidthSpin,
            self.patScaleText,
            self.patScaleSpin,
        ):
            each.Enable(self.patternCheck.GetValue())

    def OnSymbology(self, event):
        useSymbol = self.symbolRadio.GetValue()

        self.symbolButton.Enable(useSymbol)
        self.symbolName.Enable(useSymbol)
        self.epsFileCtrl.Enable(not useSymbol)

    def OnSymbolSelection(self, event):
        dlg = SymbolDialog(
            self, symbolPath=globalvar.SYMBDIR, currentSymbol=self.symbolName.GetLabel()
        )
        if dlg.ShowModal() == wx.ID_OK:
            img = dlg.GetSelectedSymbolPath()
            name = dlg.GetSelectedSymbolName()
            self.symbolButton.SetBitmapLabel(wx.Bitmap(img + ".png"))
            self.symbolName.SetLabel(name)

        dlg.Destroy()

    def EnableLayerSelection(self, enable=True):
        for widget in self.gridBagSizerL.GetChildren():
            if widget.GetWindow() != self.warning:
                widget.GetWindow().Enable(enable)

    def getColsChoice(self, parent):
        """Returns a Choice with table columns"""
        if self.connection:
            cols = self.mapDBInfo.GetColumns(
                self.mapDBInfo.layers[int(self.currLayer)]["table"]
            )
        else:
            cols = []

        return Choice(parent=parent, id=wx.ID_ANY, choices=cols)

    def update(self):
        # feature type
        if self.type in {"lines", "points"}:
            featureType = None
            if self.checkType1.GetValue():
                featureType = self.checkType1.GetName()
                if self.checkType2.GetValue():
                    featureType += " or " + self.checkType2.GetName()
            elif self.checkType2.GetValue():
                featureType = self.checkType2.GetName()
            if featureType:
                self.vPropertiesDict["type"] = featureType

        # is connection
        self.vPropertiesDict["connection"] = self.connection
        if self.connection:
            self.vPropertiesDict["layer"] = self.layerChoice.GetStringSelection()
            if self.radioCats.GetValue() and not self.textCtrlCats.IsEmpty():
                self.vPropertiesDict["cats"] = self.textCtrlCats.GetValue()
            elif self.radioWhere.GetValue() and not self.textCtrlWhere.IsEmpty():
                self.vPropertiesDict["where"] = (
                    self.choiceColumns.GetStringSelection()
                    + " "
                    + self.textCtrlWhere.GetValue()
                )
        # mask
        if self.mask.GetValue():
            self.vPropertiesDict["masked"] = "y"
        else:
            self.vPropertiesDict["masked"] = "n"

        # colors
        if self.type in {"points", "areas"}:
            if self.outlineCheck.GetValue():
                self.vPropertiesDict["color"] = convertRGB(self.colorPicker.GetColour())
                self.vPropertiesDict["width"] = self.widthSpin.GetValue()
            else:
                self.vPropertiesDict["color"] = "none"

            if self.fillCheck.GetValue():
                if self.colorPickerRadio.GetValue():
                    self.vPropertiesDict["fcolor"] = convertRGB(
                        self.fillColorPicker.GetColour()
                    )
                    self.vPropertiesDict["rgbcolumn"] = None
                if self.colorColRadio.GetValue():
                    # this color is taken in case of no record in rgb column
                    self.vPropertiesDict["fcolor"] = "none"
                    self.vPropertiesDict["rgbcolumn"] = (
                        self.colorColChoice.GetStringSelection()
                    )
            else:
                self.vPropertiesDict["fcolor"] = "none"

        if self.type == "lines":
            # hcolor only when no rgbcolumn
            # and self.fillCheck.GetValue() and self.colorColRadio.GetValue():
            if self.outlineCheck.GetValue():
                self.vPropertiesDict["hcolor"] = convertRGB(
                    self.colorPicker.GetColour()
                )
                self.vPropertiesDict["hwidth"] = self.outWidthSpin.GetValue()

            else:
                self.vPropertiesDict["hcolor"] = "none"

            if self.colorPickerRadio.GetValue():
                self.vPropertiesDict["color"] = convertRGB(
                    self.fillColorPicker.GetColour()
                )
                self.vPropertiesDict["rgbcolumn"] = None
            if self.colorColRadio.GetValue():
                # this color is taken in case of no record in rgb column
                self.vPropertiesDict["color"] = "none"
                self.vPropertiesDict["rgbcolumn"] = (
                    self.colorColChoice.GetStringSelection()
                )
        #
        # size and style
        #

        if self.type == "points":
            # symbols
            if self.symbolRadio.GetValue():
                self.vPropertiesDict["symbol"] = self.symbolName.GetLabel()
                self.vPropertiesDict["eps"] = None
            else:
                self.vPropertiesDict["eps"] = self.epsFileCtrl.GetValue()
            # size
            if self.sizeRadio.GetValue():
                self.vPropertiesDict["size"] = self.sizeSpin.GetValue()
                self.vPropertiesDict["sizecolumn"] = None
                self.vPropertiesDict["scale"] = None
            else:
                self.vPropertiesDict["sizecolumn"] = (
                    self.sizeColChoice.GetStringSelection()
                )
                self.vPropertiesDict["scale"] = self.scaleSpin.GetValue()
                self.vPropertiesDict["size"] = None

            # rotation
            self.vPropertiesDict["rotate"] = None
            self.vPropertiesDict["rotatecolumn"] = None
            self.vPropertiesDict["rotation"] = False
            if self.rotateCheck.GetValue():
                self.vPropertiesDict["rotation"] = True
            if self.rotateRadio.GetValue():
                self.vPropertiesDict["rotate"] = self.rotateSpin.GetValue()
            else:
                self.vPropertiesDict["rotatecolumn"] = (
                    self.rotateColChoice.GetStringSelection()
                )

        if self.type == "areas":
            # pattern
            self.vPropertiesDict["pat"] = None
            if self.patternCheck.GetValue() and bool(self.patFileCtrl.GetValue()):
                self.vPropertiesDict["pat"] = self.patFileCtrl.GetValue()
                self.vPropertiesDict["pwidth"] = self.patWidthSpin.GetValue()
                self.vPropertiesDict["scale"] = self.patScaleSpin.GetValue()

        if self.type == "lines":
            # width
            if self.cwidthCheck.GetValue():
                self.vPropertiesDict["cwidth"] = self.widthSpin.GetValue()
                self.vPropertiesDict["width"] = None
            else:
                self.vPropertiesDict["width"] = self.widthSpin.GetValue()
                self.vPropertiesDict["cwidth"] = None
            # line style
            if self.styleCombo.GetValue():
                self.vPropertiesDict["style"] = self.styleCombo.GetValue()
            else:
                self.vPropertiesDict["style"] = "solid"

            self.vPropertiesDict["linecap"] = self.linecapChoice.GetStringSelection()


class LegendDialog(PsmapDialog):
    def __init__(self, parent, id, settings, page, env):
        PsmapDialog.__init__(
            self,
            parent=parent,
            id=id,
            title="Legend settings",
            settings=settings,
            env=env,
        )
        self.objectType = ("rasterLegend", "vectorLegend")
        self.instruction = settings
        map = self.instruction.FindInstructionByType("map")
        if map:
            self.mapId = map.id
        else:
            self.mapId = None

        vector = self.instruction.FindInstructionByType("vector")
        if vector:
            self.vectorId = vector.id
        else:
            self.vectorId = None

        raster = self.instruction.FindInstructionByType("raster")
        if raster:
            self.rasterId = raster.id
        else:
            self.rasterId = None

        self.pageId = self.instruction.FindInstructionByType("page").id
        currPage = self.instruction[self.pageId].GetInstruction()
        # raster legend
        if self.id[0] is not None:
            self.rasterLegend = self.instruction[self.id[0]]
            self.rLegendDict = self.rasterLegend.GetInstruction()
        else:
            self.id[0] = NewId()
            self.rasterLegend = RasterLegend(self.id[0], env=self.env)
            self.rLegendDict = self.rasterLegend.GetInstruction()
            self.rLegendDict["where"] = currPage["Left"], currPage["Top"]

        # vector legend
        if self.id[1] is not None:
            self.vLegendDict = self.instruction[self.id[1]].GetInstruction()
        else:
            self.id[1] = NewId()
            vectorLegend = VectorLegend(self.id[1], env=self.env)
            self.vLegendDict = vectorLegend.GetInstruction()
            self.vLegendDict["where"] = currPage["Left"], currPage["Top"]

        if self.rasterId:
            self.currRaster = self.instruction[self.rasterId]["raster"]
        else:
            self.currRaster = None

        # notebook
        self.notebook = Notebook(parent=self, id=wx.ID_ANY, style=wx.BK_DEFAULT)
        self.panelRaster = self._rasterLegend(self.notebook)
        self.panelVector = self._vectorLegend(self.notebook)
        self.OnRaster(None)
        self.OnRange(None)
        self.OnIsLegend(None)
        self.OnSpan(None)
        self.OnBorder(None)

        self._layout(self.notebook)
        self.notebook.ChangeSelection(page)
        self.notebook.Bind(wx.EVT_NOTEBOOK_PAGE_CHANGING, self.OnPageChanging)

    def OnPageChanging(self, event):
        """Workaround to scroll up to see the checkbox"""
        wx.CallAfter(
            self.FindWindowByName("rasterPanel").ScrollChildIntoView,
            self.FindWindowByName("showRLegend"),
        )
        wx.CallAfter(
            self.FindWindowByName("vectorPanel").ScrollChildIntoView,
            self.FindWindowByName("showVLegend"),
        )

    def _rasterLegend(self, notebook):
        panel = ScrolledPanel(
            parent=notebook, id=wx.ID_ANY, size=(-1, 500), style=wx.TAB_TRAVERSAL
        )
        panel.SetupScrolling(scroll_x=False, scroll_y=True)
        panel.SetName("rasterPanel")
        notebook.AddPage(page=panel, text=_("Raster legend"))

        border = wx.BoxSizer(wx.VERTICAL)
        # is legend
        self.isRLegend = CheckBox(panel, id=wx.ID_ANY, label=_("Show raster legend"))
        self.isRLegend.SetValue(self.rLegendDict["rLegend"])
        self.isRLegend.SetName("showRLegend")
        border.Add(self.isRLegend, proportion=0, flag=wx.ALL | wx.EXPAND, border=5)

        # choose raster
        box = StaticBox(parent=panel, id=wx.ID_ANY, label=" %s " % _("Source raster"))
        sizer = wx.StaticBoxSizer(box, wx.VERTICAL)
        flexSizer = wx.FlexGridSizer(cols=2, hgap=5, vgap=5)

        self.rasterDefault = RadioButton(
            panel, id=wx.ID_ANY, label=_("current raster"), style=wx.RB_GROUP
        )
        self.rasterOther = RadioButton(panel, id=wx.ID_ANY, label=_("select raster"))
        self.rasterDefault.SetValue(self.rLegendDict["rasterDefault"])
        self.rasterOther.SetValue(not self.rLegendDict["rasterDefault"])

        rasterType = getRasterType(map=self.currRaster)

        self.rasterCurrent = StaticText(
            panel,
            id=wx.ID_ANY,
            label=_("%(rast)s: type %(type)s")
            % {"rast": self.currRaster, "type": rasterType},
        )
        self.rasterSelect = Select(
            panel,
            id=wx.ID_ANY,
            size=globalvar.DIALOG_GSELECT_SIZE,
            type="raster",
            multiple=False,
            updateOnPopup=True,
            onPopup=None,
        )
        if not self.rLegendDict["rasterDefault"]:
            self.rasterSelect.SetValue(self.rLegendDict["raster"])
        else:
            self.rasterSelect.SetValue("")
        flexSizer.Add(
            self.rasterDefault, proportion=0, flag=wx.ALIGN_CENTER_VERTICAL, border=0
        )
        flexSizer.Add(
            self.rasterCurrent,
            proportion=0,
            flag=wx.ALIGN_CENTER_VERTICAL | wx.LEFT,
            border=10,
        )
        flexSizer.Add(
            self.rasterOther, proportion=0, flag=wx.ALIGN_CENTER_VERTICAL, border=0
        )
        flexSizer.Add(
            self.rasterSelect,
            proportion=0,
            flag=wx.ALIGN_CENTER_VERTICAL | wx.ALIGN_RIGHT,
            border=0,
        )
        flexSizer.AddGrowableCol(1)

        sizer.Add(flexSizer, proportion=1, flag=wx.ALL | wx.EXPAND, border=1)
        border.Add(sizer, proportion=0, flag=wx.ALL | wx.EXPAND, border=5)

        # type of legend

        box = StaticBox(parent=panel, id=wx.ID_ANY, label=" %s " % _("Type of legend"))
        sizer = wx.StaticBoxSizer(box, wx.VERTICAL)
        vbox = wx.BoxSizer(wx.VERTICAL)
        self.discrete = RadioButton(
            parent=panel,
            id=wx.ID_ANY,
            label=" %s " % _("discrete legend (categorical maps)"),
            style=wx.RB_GROUP,
        )
        self.continuous = RadioButton(
            parent=panel,
            id=wx.ID_ANY,
            label=" %s " % _("continuous color gradient legend (floating point map)"),
        )

        vbox.Add(self.discrete, proportion=1, flag=wx.EXPAND | wx.ALL, border=0)
        vbox.Add(self.continuous, proportion=1, flag=wx.EXPAND | wx.ALL, border=0)
        sizer.Add(vbox, proportion=1, flag=wx.ALL | wx.EXPAND, border=1)
        border.Add(sizer, proportion=0, flag=wx.ALL | wx.EXPAND, border=5)

        # size, position and font
        self.sizePositionFont(legendType="raster", parent=panel, mainSizer=border)

        # advanced settings
        box = StaticBox(
            parent=panel, id=wx.ID_ANY, label=" %s " % _("Advanced legend settings")
        )
        sizer = wx.StaticBoxSizer(box, wx.VERTICAL)
        gridBagSizer = wx.GridBagSizer(hgap=5, vgap=5)
        # no data
        self.nodata = CheckBox(panel, id=wx.ID_ANY, label=_('draw "no data" box'))
        if self.rLegendDict["nodata"] == "y":
            self.nodata.SetValue(True)
        else:
            self.nodata.SetValue(False)
        # tickbar
        self.ticks = CheckBox(
            panel, id=wx.ID_ANY, label=_("draw ticks across color table")
        )
        if self.rLegendDict["tickbar"] == "y":
            self.ticks.SetValue(True)
        else:
            self.ticks.SetValue(False)
        # range
        if self.rasterId and self.instruction[self.rasterId]["raster"]:
            rinfo = gs.raster_info(self.instruction[self.rasterId]["raster"])
            self.minim, self.maxim = rinfo["min"], rinfo["max"]
        else:
            self.minim, self.maxim = 0, 0
        self.range = CheckBox(panel, id=wx.ID_ANY, label=_("range"))
        self.range.SetValue(self.rLegendDict["range"])
        self.minText = StaticText(panel, id=wx.ID_ANY, label="min (%s)" % self.minim)
        self.maxText = StaticText(panel, id=wx.ID_ANY, label="max (%s)" % self.maxim)
        self.min = TextCtrl(panel, id=wx.ID_ANY, value=str(self.rLegendDict["min"]))
        self.max = TextCtrl(panel, id=wx.ID_ANY, value=str(self.rLegendDict["max"]))

        gridBagSizer.Add(
            self.nodata,
            pos=(0, 0),
            span=(1, 5),
            flag=wx.ALIGN_CENTER_VERTICAL,
            border=0,
        )
        gridBagSizer.Add(
            self.ticks, pos=(1, 0), span=(1, 5), flag=wx.ALIGN_CENTER_VERTICAL, border=0
        )
        gridBagSizer.Add(
            self.range, pos=(2, 0), flag=wx.ALIGN_CENTER_VERTICAL, border=0
        )
        gridBagSizer.Add(
            self.minText,
            pos=(2, 1),
            flag=wx.ALIGN_CENTER_VERTICAL | wx.ALIGN_RIGHT,
            border=0,
        )
        gridBagSizer.Add(self.min, pos=(2, 2), flag=wx.ALIGN_CENTER_VERTICAL, border=0)
        gridBagSizer.Add(
            self.maxText,
            pos=(2, 3),
            flag=wx.ALIGN_CENTER_VERTICAL | wx.ALIGN_RIGHT,
            border=0,
        )
        gridBagSizer.Add(self.max, pos=(2, 4), flag=wx.ALIGN_CENTER_VERTICAL, border=0)

        sizer.Add(gridBagSizer, proportion=0, border=0)
        border.Add(sizer, proportion=0, flag=wx.ALL | wx.EXPAND, border=5)

        panel.SetSizer(border)
        panel.Fit()

        # bindings
        self.Bind(wx.EVT_RADIOBUTTON, self.OnRaster, self.rasterDefault)
        self.Bind(wx.EVT_RADIOBUTTON, self.OnRaster, self.rasterOther)
        self.Bind(wx.EVT_CHECKBOX, self.OnIsLegend, self.isRLegend)
        self.Bind(wx.EVT_RADIOBUTTON, self.OnDiscrete, self.discrete)
        self.Bind(wx.EVT_RADIOBUTTON, self.OnDiscrete, self.continuous)
        ##        self.Bind(wx.EVT_CHECKBOX, self.OnDefaultSize, panel.defaultSize)
        self.Bind(wx.EVT_CHECKBOX, self.OnRange, self.range)
        self.rasterSelect.GetTextCtrl().Bind(wx.EVT_TEXT, self.OnRaster)

        return panel

    def _vectorLegend(self, notebook):
        panel = ScrolledPanel(
            parent=notebook, id=wx.ID_ANY, size=(-1, 500), style=wx.TAB_TRAVERSAL
        )
        panel.SetupScrolling(scroll_x=False, scroll_y=True)
        panel.SetName("vectorPanel")
        notebook.AddPage(page=panel, text=_("Vector legend"))

        border = wx.BoxSizer(wx.VERTICAL)
        # is legend
        self.isVLegend = CheckBox(panel, id=wx.ID_ANY, label=_("Show vector legend"))
        self.isVLegend.SetValue(self.vLegendDict["vLegend"])
        self.isVLegend.SetName("showVLegend")
        border.Add(self.isVLegend, proportion=0, flag=wx.ALL | wx.EXPAND, border=5)

        # vector maps, their order, labels
        box = StaticBox(
            parent=panel, id=wx.ID_ANY, label=" %s " % _("Source vector maps")
        )
        sizer = wx.StaticBoxSizer(box, wx.VERTICAL)
        gridBagSizer = wx.GridBagSizer(hgap=5, vgap=5)

        vectorText = StaticText(
            panel, id=wx.ID_ANY, label=_("Choose vector maps and their order in legend")
        )

        self.vectorListCtrl = CheckListCtrl(panel)

        self.vectorListCtrl.InsertColumn(0, _("Vector map"))
        self.vectorListCtrl.InsertColumn(1, _("Label"))
        if self.vectorId:
            vectors = sorted(self.instruction[self.vectorId]["list"], key=itemgetter(3))

            for vector in vectors:
                index = self.vectorListCtrl.InsertItem(
                    self.vectorListCtrl.GetItemCount(), vector[0].split("@")[0]
                )
                self.vectorListCtrl.SetItem(index, 1, vector[4])
                self.vectorListCtrl.SetItemData(index, index)
                self.vectorListCtrl.CheckItem(index, True)
                if vector[3] == 0:
                    self.vectorListCtrl.CheckItem(index, False)
        if not self.vectorId:
            self.vectorListCtrl.SetColumnWidth(0, 100)
        else:
            self.vectorListCtrl.SetColumnWidth(0, wx.LIST_AUTOSIZE)
        self.vectorListCtrl.SetColumnWidth(1, wx.LIST_AUTOSIZE)

        self.btnUp = Button(panel, id=wx.ID_ANY, label=_("Up"))
        self.btnDown = Button(panel, id=wx.ID_ANY, label=_("Down"))
        self.btnLabel = Button(panel, id=wx.ID_ANY, label=_("Edit label"))

        gridBagSizer.Add(
            vectorText, pos=(0, 0), span=(1, 2), flag=wx.ALIGN_CENTER_VERTICAL, border=0
        )
        gridBagSizer.Add(
            self.vectorListCtrl,
            pos=(1, 0),
            span=(3, 1),
            flag=wx.ALIGN_CENTER_VERTICAL | wx.EXPAND,
            border=0,
        )
        gridBagSizer.Add(
            self.btnUp, pos=(1, 1), flag=wx.ALIGN_CENTER_VERTICAL, border=0
        )
        gridBagSizer.Add(
            self.btnDown, pos=(2, 1), flag=wx.ALIGN_CENTER_VERTICAL, border=0
        )
        gridBagSizer.Add(
            self.btnLabel, pos=(3, 1), flag=wx.ALIGN_CENTER_VERTICAL, border=0
        )

        gridBagSizer.AddGrowableCol(0, 3)
        gridBagSizer.AddGrowableCol(1, 1)
        sizer.Add(gridBagSizer, proportion=0, flag=wx.EXPAND, border=0)
        border.Add(sizer, proportion=0, flag=wx.ALL | wx.EXPAND, border=5)

        # size, position and font
        self.sizePositionFont(legendType="vector", parent=panel, mainSizer=border)

        # border
        # GTC  Line around legend or map frame
        box = StaticBox(parent=panel, id=wx.ID_ANY, label=" %s " % _("Border"))
        sizer = wx.StaticBoxSizer(box, wx.VERTICAL)
        flexGridSizer = wx.FlexGridSizer(cols=2, hgap=5, vgap=5)

        self.borderCheck = CheckBox(
            panel, id=wx.ID_ANY, label=_("draw border around legend")
        )
        self.borderColorCtrl = ColourPickerCtrl(
            panel, id=wx.ID_ANY, style=wx.FNTP_FONTDESC_AS_LABEL
        )
        if self.vLegendDict["border"] == "none":
            self.borderColorCtrl.SetColour(wx.BLACK)
            self.borderCheck.SetValue(False)
        else:
            self.borderColorCtrl.SetColour(convertRGB(self.vLegendDict["border"]))
            self.borderCheck.SetValue(True)

        flexGridSizer.Add(
            self.borderCheck, proportion=0, flag=wx.ALIGN_CENTER_VERTICAL, border=0
        )
        flexGridSizer.Add(
            self.borderColorCtrl, proportion=0, flag=wx.ALIGN_CENTER_VERTICAL, border=0
        )
        sizer.Add(flexGridSizer, proportion=1, flag=wx.ALL | wx.EXPAND, border=1)
        border.Add(sizer, proportion=0, flag=wx.ALL | wx.EXPAND, border=5)

        self.Bind(wx.EVT_BUTTON, self.OnUp, self.btnUp)
        self.Bind(wx.EVT_BUTTON, self.OnDown, self.btnDown)
        self.Bind(wx.EVT_BUTTON, self.OnEditLabel, self.btnLabel)
        self.Bind(wx.EVT_CHECKBOX, self.OnIsLegend, self.isVLegend)
        self.Bind(wx.EVT_CHECKBOX, self.OnSpan, panel.spanRadio)
        self.Bind(wx.EVT_CHECKBOX, self.OnBorder, self.borderCheck)
        self.Bind(wx.EVT_FONTPICKER_CHANGED, self.OnFont, panel.font["fontCtrl"])

        panel.SetSizer(border)

        panel.Fit()
        return panel

    def sizePositionFont(self, legendType, parent, mainSizer):
        """Insert widgets for size, position and font control"""
        if legendType == "raster":
            legendDict = self.rLegendDict
        else:
            legendDict = self.vLegendDict
        panel = parent
        border = mainSizer

        # size and position
        box = StaticBox(
            parent=panel, id=wx.ID_ANY, label=" %s " % _("Size and position")
        )
        sizer = wx.StaticBoxSizer(box, wx.VERTICAL)
        # unit
        self.AddUnits(parent=panel, dialogDict=legendDict)
        unitBox = wx.BoxSizer(wx.HORIZONTAL)
        unitBox.Add(
            panel.units["unitsLabel"],
            proportion=0,
            flag=wx.ALIGN_CENTER_VERTICAL | wx.LEFT,
            border=10,
        )
        unitBox.Add(panel.units["unitsCtrl"], proportion=1, flag=wx.ALL, border=5)
        sizer.Add(unitBox, proportion=0, border=0)

        hBox = wx.BoxSizer(wx.HORIZONTAL)
        posBox = StaticBox(parent=panel, id=wx.ID_ANY, label=" %s " % _("Position"))
        posSizer = wx.StaticBoxSizer(posBox, wx.VERTICAL)
        sizeBox = StaticBox(parent=panel, id=wx.ID_ANY, label=" %s " % _("Size"))
        sizeSizer = wx.StaticBoxSizer(sizeBox, wx.VERTICAL)
        posGridBagSizer = wx.GridBagSizer(hgap=10, vgap=5)

        # position
        self.AddPosition(parent=panel, dialogDict=legendDict)

        posGridBagSizer.Add(
            panel.position["xLabel"],
            pos=(0, 0),
            flag=wx.ALIGN_CENTER_VERTICAL,
            border=0,
        )
        posGridBagSizer.Add(
            panel.position["xCtrl"], pos=(0, 1), flag=wx.ALIGN_CENTER_VERTICAL, border=0
        )
        posGridBagSizer.Add(
            panel.position["yLabel"],
            pos=(1, 0),
            flag=wx.ALIGN_CENTER_VERTICAL,
            border=0,
        )
        posGridBagSizer.Add(
            panel.position["yCtrl"], pos=(1, 1), flag=wx.ALIGN_CENTER_VERTICAL, border=0
        )
        posGridBagSizer.Add(
            panel.position["comment"],
            pos=(2, 0),
            span=(1, 2),
            flag=wx.ALIGN_BOTTOM,
            border=0,
        )
        posGridBagSizer.AddGrowableRow(2)
        posSizer.Add(posGridBagSizer, proportion=1, flag=wx.EXPAND | wx.ALL, border=5)

        # size
        width = StaticText(panel, id=wx.ID_ANY, label=_("Width:"))
        if legendDict["width"]:
            w = self.unitConv.convert(
                value=float(legendDict["width"]),
                fromUnit="inch",
                toUnit=legendDict["unit"],
            )
        else:
            w = ""
        panel.widthCtrl = TextCtrl(
            panel, id=wx.ID_ANY, value=str(w), validator=TCValidator("DIGIT_ONLY")
        )
        panel.widthCtrl.SetToolTip(
            _("Leave the edit field empty, to use default values.")
        )

        if legendType == "raster":
            # panel.defaultSize = wx.CheckBox(
            #     panel, id=wx.ID_ANY, label=_("Use default size")
            # )
            # panel.defaultSize.SetValue(legendDict["defaultSize"])

            panel.heightOrColumnsLabel = StaticText(
                panel, id=wx.ID_ANY, label=_("Height:")
            )
            if legendDict["height"]:
                h = self.unitConv.convert(
                    value=float(legendDict["height"]),
                    fromUnit="inch",
                    toUnit=legendDict["unit"],
                )
            else:
                h = ""
            panel.heightOrColumnsCtrl = TextCtrl(
                panel, id=wx.ID_ANY, value=str(h), validator=TCValidator("DIGIT_ONLY")
            )

            self.rSizeGBSizer = wx.GridBagSizer(hgap=5, vgap=5)
            # self.rSizeGBSizer.Add(
            #     panel.defaultSize,
            #     pos=(0, 0),
            #     span=(1, 2),
            #     flag=wx.ALIGN_CENTER_VERTICAL,
            #     border=0,
            # )
            self.rSizeGBSizer.Add(
                width, pos=(0, 0), flag=wx.ALIGN_CENTER_VERTICAL, border=0
            )
            self.rSizeGBSizer.Add(
                panel.widthCtrl, pos=(0, 1), flag=wx.ALIGN_CENTER_VERTICAL, border=0
            )
            self.rSizeGBSizer.Add(
                panel.heightOrColumnsLabel,
                pos=(1, 0),
                flag=wx.ALIGN_CENTER_VERTICAL,
                border=0,
            )
            self.rSizeGBSizer.Add(
                panel.heightOrColumnsCtrl,
                pos=(1, 1),
                flag=wx.ALIGN_CENTER_VERTICAL,
                border=0,
            )
            sizeSizer.Add(
                self.rSizeGBSizer, proportion=1, flag=wx.EXPAND | wx.ALL, border=5
            )

        if legendType == "vector":
            panel.widthCtrl.SetToolTip(
                _("Width of the color symbol (for lines)\nin front of the legend text")
            )
            # columns
            minVect, maxVect = 0, 0
            if self.vectorId:
                minVect = 1
                maxVect = min(10, len(self.instruction[self.vectorId]["list"]))
            cols = StaticText(panel, id=wx.ID_ANY, label=_("Columns:"))
            panel.colsCtrl = SpinCtrl(
                panel,
                id=wx.ID_ANY,
                value="",
                min=minVect,
                max=maxVect,
                initial=legendDict["cols"],
            )
            # span
            panel.spanRadio = CheckBox(panel, id=wx.ID_ANY, label=_("column span:"))
            panel.spanTextCtrl = TextCtrl(panel, id=wx.ID_ANY, value="")
            panel.spanTextCtrl.SetToolTip(
                _(
                    "Column separation distance between the left edges\n"
                    "of two columns in a multicolumn legend"
                )
            )
            if legendDict["span"]:
                panel.spanRadio.SetValue(True)
                s = self.unitConv.convert(
                    value=float(legendDict["span"]),
                    fromUnit="inch",
                    toUnit=legendDict["unit"],
                )
                panel.spanTextCtrl.SetValue(str(s))
            else:
                panel.spanRadio.SetValue(False)

            self.vSizeGBSizer = wx.GridBagSizer(hgap=5, vgap=5)
            self.vSizeGBSizer.Add(
                width, pos=(0, 0), flag=wx.ALIGN_CENTER_VERTICAL, border=0
            )
            self.vSizeGBSizer.Add(
                panel.widthCtrl, pos=(0, 1), flag=wx.ALIGN_CENTER_VERTICAL, border=0
            )
            self.vSizeGBSizer.Add(
                cols, pos=(1, 0), flag=wx.ALIGN_CENTER_VERTICAL, border=0
            )
            self.vSizeGBSizer.Add(
                panel.colsCtrl, pos=(1, 1), flag=wx.ALIGN_CENTER_VERTICAL, border=0
            )
            self.vSizeGBSizer.Add(
                panel.spanRadio, pos=(2, 0), flag=wx.ALIGN_CENTER_VERTICAL, border=0
            )
            self.vSizeGBSizer.Add(
                panel.spanTextCtrl, pos=(2, 1), flag=wx.ALIGN_CENTER_VERTICAL, border=0
            )
            self.vSizeGBSizer.AddGrowableCol(1)
            sizeSizer.Add(
                self.vSizeGBSizer, proportion=1, flag=wx.EXPAND | wx.ALL, border=5
            )

        hBox.Add(posSizer, proportion=1, flag=wx.EXPAND | wx.ALL, border=3)
        hBox.Add(sizeSizer, proportion=1, flag=wx.EXPAND | wx.ALL, border=3)
        sizer.Add(hBox, proportion=0, flag=wx.EXPAND, border=0)
        border.Add(sizer, proportion=0, flag=wx.ALL | wx.EXPAND, border=5)

        # font
        box = StaticBox(parent=panel, id=wx.ID_ANY, label=" %s " % _("Font settings"))
        fontSizer = wx.StaticBoxSizer(box, wx.VERTICAL)
        flexSizer = wx.FlexGridSizer(cols=2, hgap=5, vgap=5)

        if legendType == "raster":
            self.AddFont(parent=panel, dialogDict=legendDict, color=True)
        else:
            self.AddFont(parent=panel, dialogDict=legendDict, color=False)
        flexSizer.Add(
            panel.font["fontLabel"],
            proportion=0,
            flag=wx.ALIGN_CENTER_VERTICAL,
            border=0,
        )
        flexSizer.Add(
            panel.font["fontCtrl"],
            proportion=0,
            flag=wx.ALIGN_CENTER_VERTICAL,
            border=0,
        )
        flexSizer.Add(
            panel.font["fontSizeLabel"],
            proportion=0,
            flag=wx.ALIGN_CENTER_VERTICAL,
            border=0,
        )
        flexSizer.Add(
            panel.font["fontSizeCtrl"],
            proportion=0,
            flag=wx.ALIGN_CENTER_VERTICAL,
            border=0,
        )
        if legendType == "raster":
            flexSizer.Add(
                panel.font["colorLabel"],
                proportion=0,
                flag=wx.ALIGN_CENTER_VERTICAL,
                border=0,
            )
            flexSizer.Add(
                panel.font["colorCtrl"],
                proportion=0,
                flag=wx.ALIGN_CENTER_VERTICAL,
                border=0,
            )
        flexSizer.AddGrowableCol(1)

        fontSizer.Add(flexSizer, proportion=1, flag=wx.ALL | wx.EXPAND, border=1)
        border.Add(fontSizer, proportion=0, flag=wx.ALL | wx.EXPAND, border=5)

    #   some enable/disable methods

    def OnIsLegend(self, event):
        """Enables and disables controls, it depends if raster or vector legend is
        checked"""
        page = self.notebook.GetSelection()
        if page == 0 or event is None:
            children = self.panelRaster.GetChildren()
            if self.isRLegend.GetValue():
                for widget in children:
                    widget.Enable()
                self.OnRaster(None)
                self.OnRange(None)
                self.OnDiscrete(None)
            else:
                for widget in children:
                    if widget.GetName() != "showRLegend":
                        widget.Disable()
        if page == 1 or event is None:
            children = self.panelVector.GetChildren()
            if self.isVLegend.GetValue():
                for widget in children:
                    widget.Enable()
                self.OnSpan(None)
                self.OnBorder(None)
            else:
                for widget in children:
                    if widget.GetName() != "showVLegend":
                        widget.Disable()

    def OnRaster(self, event):
        if self.rasterDefault.GetValue():  # default
            self.rasterSelect.Disable()
            type = getRasterType(self.currRaster)
        else:  # select raster
            self.rasterSelect.Enable()
            map = self.rasterSelect.GetValue()
            type = getRasterType(map)

        if type == "CELL":
            self.discrete.SetValue(True)
        elif type in {"FCELL", "DCELL"}:
            self.continuous.SetValue(True)
        if event is None:
            if self.rLegendDict["discrete"] == "y":
                self.discrete.SetValue(True)
            elif self.rLegendDict["discrete"] == "n":
                self.continuous.SetValue(True)
        self.OnDiscrete(None)

    def OnDiscrete(self, event):
        """Change control according to the type of legend"""
        enabledSize = self.panelRaster.heightOrColumnsCtrl.IsEnabled()
        self.panelRaster.heightOrColumnsCtrl.Destroy()
        if self.discrete.GetValue():
            self.panelRaster.heightOrColumnsLabel.SetLabel(_("Columns:"))
            self.panelRaster.heightOrColumnsCtrl = SpinCtrl(
                self.panelRaster,
                id=wx.ID_ANY,
                value="",
                min=1,
                max=10,
                initial=self.rLegendDict["cols"],
            )
            self.panelRaster.heightOrColumnsCtrl.Enable(enabledSize)
            self.nodata.Enable()
            self.range.Disable()
            self.min.Disable()
            self.max.Disable()
            self.minText.Disable()
            self.maxText.Disable()
            self.ticks.Disable()
        else:
            self.panelRaster.heightOrColumnsLabel.SetLabel(_("Height:"))
            if self.rLegendDict["height"]:
                h = self.unitConv.convert(
                    value=float(self.rLegendDict["height"]),
                    fromUnit="inch",
                    toUnit=self.rLegendDict["unit"],
                )
            else:
                h = ""
            self.panelRaster.heightOrColumnsCtrl = TextCtrl(
                self.panelRaster,
                id=wx.ID_ANY,
                value=str(h),
                validator=TCValidator("DIGIT_ONLY"),
            )
            self.panelRaster.heightOrColumnsCtrl.Enable(enabledSize)
            self.nodata.Disable()
            self.range.Enable()
            if self.range.GetValue():
                self.minText.Enable()
                self.maxText.Enable()
                self.min.Enable()
                self.max.Enable()
            self.ticks.Enable()

        self.rSizeGBSizer.Add(
            self.panelRaster.heightOrColumnsCtrl,
            pos=(1, 1),
            flag=wx.ALIGN_CENTER_VERTICAL,
            border=0,
        )
        self.panelRaster.Layout()
        self.panelRaster.Fit()

    def OnRange(self, event):
        if not self.range.GetValue():
            self.min.Disable()
            self.max.Disable()
            self.minText.Disable()
            self.maxText.Disable()
        else:
            self.min.Enable()
            self.max.Enable()
            self.minText.Enable()
            self.maxText.Enable()

    def OnUp(self, event):
        """Moves selected map up, changes order in vector legend"""
        if self.vectorListCtrl.GetFirstSelected() != -1:
            pos = self.vectorListCtrl.GetFirstSelected()
            if pos:
                idx1 = self.vectorListCtrl.GetItemData(pos) - 1
                idx2 = self.vectorListCtrl.GetItemData(pos - 1) + 1
                self.vectorListCtrl.SetItemData(pos, idx1)
                self.vectorListCtrl.SetItemData(pos - 1, idx2)
                self.vectorListCtrl.SortItems(cmp)
                if pos > 0:
                    selected = pos - 1
                else:
                    selected = 0

                self.vectorListCtrl.Select(selected)

    def OnDown(self, event):
        """Moves selected map down, changes order in vector legend"""
        if self.vectorListCtrl.GetFirstSelected() != -1:
            pos = self.vectorListCtrl.GetFirstSelected()
            if pos != self.vectorListCtrl.GetItemCount() - 1:
                idx1 = self.vectorListCtrl.GetItemData(pos) + 1
                idx2 = self.vectorListCtrl.GetItemData(pos + 1) - 1
                self.vectorListCtrl.SetItemData(pos, idx1)
                self.vectorListCtrl.SetItemData(pos + 1, idx2)
                self.vectorListCtrl.SortItems(cmp)
                if pos < self.vectorListCtrl.GetItemCount() - 1:
                    selected = pos + 1
                else:
                    selected = self.vectorListCtrl.GetItemCount() - 1

                self.vectorListCtrl.Select(selected)

    def OnEditLabel(self, event):
        """Change legend label of vector map"""
        if self.vectorListCtrl.GetFirstSelected() != -1:
            idx = self.vectorListCtrl.GetFirstSelected()
            default = self.vectorListCtrl.GetItem(idx, 1).GetText()
            dlg = TextEntryDialog(
                self,
                message=_("Edit legend label:"),
                caption=_("Edit label"),
                value=default,
                style=wx.OK | wx.CANCEL | wx.CENTRE,
            )
            if dlg.ShowModal() == wx.ID_OK:
                new = dlg.GetValue()
                self.vectorListCtrl.SetItem(idx, 1, new)
            dlg.Destroy()

    def OnSpan(self, event):
        self.panelVector.spanTextCtrl.Enable(self.panelVector.spanRadio.GetValue())

    def OnFont(self, event):
        """Changes default width according to fontsize,
        width [inch] = fontsize[pt]/24"""
        # fontsize = self.panelVector.font["fontCtrl"].GetSelectedFont().GetPointSize()
        fontsize = self.panelVector.font["fontSizeCtrl"].GetValue()
        unit = self.unitConv.findUnit(
            self.panelVector.units["unitsCtrl"].GetStringSelection()
        )
        w = fontsize / 24.0
        width = self.unitConv.convert(value=w, fromUnit="inch", toUnit=unit)
        self.panelVector.widthCtrl.SetValue("%3.2f" % width)

    def OnBorder(self, event):
        """Enables/disables colorPickerCtrl for border"""
        self.borderColorCtrl.Enable(self.borderCheck.GetValue())

    def updateRasterLegend(self):
        """Save information from raster legend dialog to dictionary"""

        # is raster legend
        if not self.isRLegend.GetValue():
            self.rLegendDict["rLegend"] = False
        else:
            self.rLegendDict["rLegend"] = True
        # units
        currUnit = self.unitConv.findUnit(
            self.panelRaster.units["unitsCtrl"].GetStringSelection()
        )
        self.rLegendDict["unit"] = currUnit
        # raster
        if self.rasterDefault.GetValue():
            self.rLegendDict["rasterDefault"] = True
            self.rLegendDict["raster"] = self.currRaster
        else:
            self.rLegendDict["rasterDefault"] = False
            self.rLegendDict["raster"] = self.rasterSelect.GetValue()
        if self.rLegendDict["rLegend"] and not self.rLegendDict["raster"]:
            wx.MessageBox(
                message=_("No raster map selected!"),
                caption=_("No raster"),
                style=wx.OK | wx.ICON_ERROR,
            )
            return False

        if self.rLegendDict["raster"]:
            # type and range of map
            rasterType = getRasterType(self.rLegendDict["raster"])
            if rasterType is None:
                return False
            self.rLegendDict["type"] = rasterType

            # discrete
            if self.discrete.GetValue():
                self.rLegendDict["discrete"] = "y"
            else:
                self.rLegendDict["discrete"] = "n"

            # font
            self.rLegendDict["font"] = self.panelRaster.font[
                "fontCtrl"
            ].GetStringSelection()
            self.rLegendDict["fontsize"] = self.panelRaster.font[
                "fontSizeCtrl"
            ].GetValue()
            color = self.panelRaster.font["colorCtrl"].GetColour()
            self.rLegendDict["color"] = convertRGB(color)

            # position
            x = self.unitConv.convert(
                value=float(self.panelRaster.position["xCtrl"].GetValue()),
                fromUnit=currUnit,
                toUnit="inch",
            )
            y = self.unitConv.convert(
                value=float(self.panelRaster.position["yCtrl"].GetValue()),
                fromUnit=currUnit,
                toUnit="inch",
            )
            self.rLegendDict["where"] = (x, y)
            # estimated size
            width = self.panelRaster.widthCtrl.GetValue()
            try:
                width = float(width)
                width = self.unitConv.convert(
                    value=width, fromUnit=currUnit, toUnit="inch"
                )
            except ValueError:
                width = None
            self.rLegendDict["width"] = width
            if self.rLegendDict["discrete"] == "n":
                height = self.panelRaster.heightOrColumnsCtrl.GetValue()
                try:
                    height = float(height)
                    height = self.unitConv.convert(
                        value=height, fromUnit=currUnit, toUnit="inch"
                    )
                except ValueError:
                    height = None
                self.rLegendDict["height"] = height
            else:
                cols = self.panelRaster.heightOrColumnsCtrl.GetValue()
                self.rLegendDict["cols"] = cols
            drawHeight = self.rasterLegend.EstimateHeight(
                raster=self.rLegendDict["raster"],
                discrete=self.rLegendDict["discrete"],
                fontsize=self.rLegendDict["fontsize"],
                cols=self.rLegendDict["cols"],
                height=self.rLegendDict["height"],
            )
            drawWidth = self.rasterLegend.EstimateWidth(
                raster=self.rLegendDict["raster"],
                discrete=self.rLegendDict["discrete"],
                fontsize=self.rLegendDict["fontsize"],
                cols=self.rLegendDict["cols"],
                width=self.rLegendDict["width"],
                paperInstr=self.instruction[self.pageId],
            )
            self.rLegendDict["rect"] = Rect2D(
                x=x, y=y, width=drawWidth, height=drawHeight
            )

            # no data
            if self.rLegendDict["discrete"] == "y":
                if self.nodata.GetValue():
                    self.rLegendDict["nodata"] = "y"
                else:
                    self.rLegendDict["nodata"] = "n"
            # tickbar
            elif self.rLegendDict["discrete"] == "n":
                if self.ticks.GetValue():
                    self.rLegendDict["tickbar"] = "y"
                else:
                    self.rLegendDict["tickbar"] = "n"
                # range
                if self.range.GetValue():
                    self.rLegendDict["range"] = True
                    self.rLegendDict["min"] = self.min.GetValue()
                    self.rLegendDict["max"] = self.max.GetValue()
                else:
                    self.rLegendDict["range"] = False

        if self.id[0] not in self.instruction:
            rasterLegend = RasterLegend(self.id[0], env=self.env)
            self.instruction.AddInstruction(rasterLegend)
        self.instruction[self.id[0]].SetInstruction(self.rLegendDict)

        if self.id[0] not in self.parent.objectId:
            self.parent.objectId.append(self.id[0])
        return True

    def updateVectorLegend(self):
        """Save information from vector legend dialog to dictionary"""

        vector = self.instruction.FindInstructionByType("vector")
        if vector:
            self.vectorId = vector.id
        else:
            self.vectorId = None

        # is vector legend
        if not self.isVLegend.GetValue():
            self.vLegendDict["vLegend"] = False
        else:
            self.vLegendDict["vLegend"] = True
        if self.vLegendDict["vLegend"] and self.vectorId is not None:
            # labels
            # reindex order
            idx = 1
            for item in range(self.vectorListCtrl.GetItemCount()):
                if self.vectorListCtrl.IsItemChecked(item):
                    self.vectorListCtrl.SetItemData(item, idx)
                    idx += 1
                else:
                    self.vectorListCtrl.SetItemData(item, 0)
            if idx == 1:
                self.vLegendDict["vLegend"] = False
            else:
                vList = self.instruction[self.vectorId]["list"]
                for i, vector in enumerate(vList):
                    item = self.vectorListCtrl.FindItem(
                        start=-1, str=vector[0].split("@")[0]
                    )
                    vList[i][3] = self.vectorListCtrl.GetItemData(item)
                    vList[i][4] = self.vectorListCtrl.GetItem(item, 1).GetText()
                vmaps = self.instruction.FindInstructionByType("vProperties", list=True)
                for vmap, vector in zip(vmaps, vList):
                    self.instruction[vmap.id]["lpos"] = vector[3]
                    self.instruction[vmap.id]["label"] = vector[4]
                # units
                currUnit = self.unitConv.findUnit(
                    self.panelVector.units["unitsCtrl"].GetStringSelection()
                )
                self.vLegendDict["unit"] = currUnit
                # position
                x = self.unitConv.convert(
                    value=float(self.panelVector.position["xCtrl"].GetValue()),
                    fromUnit=currUnit,
                    toUnit="inch",
                )
                y = self.unitConv.convert(
                    value=float(self.panelVector.position["yCtrl"].GetValue()),
                    fromUnit=currUnit,
                    toUnit="inch",
                )
                self.vLegendDict["where"] = (x, y)

                # font
                self.vLegendDict["font"] = self.panelVector.font[
                    "fontCtrl"
                ].GetStringSelection()
                self.vLegendDict["fontsize"] = self.panelVector.font[
                    "fontSizeCtrl"
                ].GetValue()
                dc = ClientDC(self)
                dc.SetFont(
                    wx.Font(
                        pointSize=self.vLegendDict["fontsize"],
                        family=wx.FONTFAMILY_DEFAULT,
                        style=wx.FONTSTYLE_NORMAL,
                        weight=wx.FONTWEIGHT_NORMAL,
                    )
                )
                # size
                width = self.unitConv.convert(
                    value=float(self.panelVector.widthCtrl.GetValue()),
                    fromUnit=currUnit,
                    toUnit="inch",
                )
                self.vLegendDict["width"] = width
                self.vLegendDict["cols"] = self.panelVector.colsCtrl.GetValue()
                if (
                    self.panelVector.spanRadio.GetValue()
                    and self.panelVector.spanTextCtrl.GetValue()
                ):
                    self.vLegendDict["span"] = self.panelVector.spanTextCtrl.GetValue()
                else:
                    self.vLegendDict["span"] = None

                # size estimation
                vectors = self.instruction[self.vectorId]["list"]
                labels = [vector[4] for vector in vectors if vector[3] != 0]
                extent = dc.GetTextExtent(max(labels, key=len))
                wExtent = self.unitConv.convert(
                    value=extent[0], fromUnit="pixel", toUnit="inch"
                )
                hExtent = self.unitConv.convert(
                    value=extent[1], fromUnit="pixel", toUnit="inch"
                )
                w = (width + wExtent) * self.vLegendDict["cols"]
                h = len(labels) * hExtent / self.vLegendDict["cols"]
                h *= 1.1
                self.vLegendDict["rect"] = Rect2D(x, y, w, h)

                # border
                if self.borderCheck.GetValue():
                    color = self.borderColorCtrl.GetColour()
                    self.vLegendDict["border"] = convertRGB(color)

                else:
                    self.vLegendDict["border"] = "none"

        if self.id[1] not in self.instruction:
            vectorLegend = VectorLegend(self.id[1], env=self.env)
            self.instruction.AddInstruction(vectorLegend)
        self.instruction[self.id[1]].SetInstruction(self.vLegendDict)
        if self.id[1] not in self.parent.objectId:
            self.parent.objectId.append(self.id[1])
        return True

    def update(self) -> bool:
        okR = self.updateRasterLegend()
        okV = self.updateVectorLegend()
        return bool(okR and okV)

    def updateDialog(self):
        """Update legend coordinates after moving"""

        # raster legend
        if "rect" in self.rLegendDict:
            x, y = self.rLegendDict["rect"][:2]
            currUnit = self.unitConv.findUnit(
                self.panelRaster.units["unitsCtrl"].GetStringSelection()
            )
            x = self.unitConv.convert(value=x, fromUnit="inch", toUnit=currUnit)
            y = self.unitConv.convert(value=y, fromUnit="inch", toUnit=currUnit)
            self.panelRaster.position["xCtrl"].SetValue("%5.3f" % x)
            self.panelRaster.position["yCtrl"].SetValue("%5.3f" % y)
        # update name and type of raster
        raster = self.instruction.FindInstructionByType("raster")
        if raster:
            self.rasterId = raster.id
        else:
            self.rasterId = None

        if raster:
            currRaster = raster["raster"]
        else:
            currRaster = None

        rasterType = getRasterType(map=currRaster)
        self.rasterCurrent.SetLabel(
            _("%(rast)s: type %(type)s") % {"rast": currRaster, "type": str(rasterType)}
        )

        # vector legend
        if "rect" in self.vLegendDict:
            x, y = self.vLegendDict["rect"][:2]
            currUnit = self.unitConv.findUnit(
                self.panelVector.units["unitsCtrl"].GetStringSelection()
            )
            x = self.unitConv.convert(value=x, fromUnit="inch", toUnit=currUnit)
            y = self.unitConv.convert(value=y, fromUnit="inch", toUnit=currUnit)
            self.panelVector.position["xCtrl"].SetValue("%5.3f" % x)
            self.panelVector.position["yCtrl"].SetValue("%5.3f" % y)
        # update vector maps
        if self.instruction.FindInstructionByType("vector"):
            vectors = sorted(
                self.instruction.FindInstructionByType("vector")["list"],
                key=itemgetter(3),
            )
            self.vectorListCtrl.DeleteAllItems()
            for vector in vectors:
                index = self.vectorListCtrl.InsertItem(
                    self.vectorListCtrl.GetItemCount(), vector[0].split("@")[0]
                )
                self.vectorListCtrl.SetItem(index, 1, vector[4])
                self.vectorListCtrl.SetItemData(index, index)
                self.vectorListCtrl.CheckItem(index, True)
                if vector[3] == 0:
                    self.vectorListCtrl.CheckItem(index, False)
            self.panelVector.colsCtrl.SetRange(
                1,
                min(10, len(self.instruction.FindInstructionByType("vector")["list"])),
            )
            self.panelVector.colsCtrl.SetValue(1)
        else:
            self.vectorListCtrl.DeleteAllItems()
            self.panelVector.colsCtrl.SetRange(0, 0)
            self.panelVector.colsCtrl.SetValue(0)


class MapinfoDialog(PsmapDialog):
    def __init__(self, parent, id, settings, env):
        PsmapDialog.__init__(
            self,
            parent=parent,
            id=id,
            title=_("Mapinfo settings"),
            settings=settings,
            env=env,
        )

        self.objectType = ("mapinfo",)
        if self.id is not None:
            self.mapinfo = self.instruction[self.id]
            self.mapinfoDict = self.mapinfo.GetInstruction()
        else:
            self.id = NewId()
            self.mapinfo = Mapinfo(self.id, env=self.env)
            self.mapinfoDict = self.mapinfo.GetInstruction()
            page = self.instruction.FindInstructionByType("page").GetInstruction()
            self.mapinfoDict["where"] = page["Left"], page["Top"]

        self.panel = self._mapinfoPanel()

        self._layout(self.panel)
        self.OnIsBackground(None)
        self.OnIsBorder(None)

    def _mapinfoPanel(self):
        panel = Panel(parent=self, id=wx.ID_ANY, size=(-1, -1), style=wx.TAB_TRAVERSAL)
        # panel.SetupScrolling(scroll_x = False, scroll_y = True)
        border = wx.BoxSizer(wx.VERTICAL)

        # position
        box = StaticBox(parent=panel, id=wx.ID_ANY, label=" %s " % _("Position"))
        sizer = wx.StaticBoxSizer(box, wx.VERTICAL)
        gridBagSizer = wx.GridBagSizer(hgap=5, vgap=5)

        self.AddPosition(parent=panel, dialogDict=self.mapinfoDict)
        self.AddUnits(parent=panel, dialogDict=self.mapinfoDict)
        gridBagSizer.Add(
            panel.units["unitsLabel"],
            pos=(0, 0),
            flag=wx.ALIGN_CENTER_VERTICAL,
            border=0,
        )
        gridBagSizer.Add(
            panel.units["unitsCtrl"],
            pos=(0, 1),
            flag=wx.ALIGN_CENTER_VERTICAL,
            border=0,
        )
        gridBagSizer.Add(
            panel.position["xLabel"],
            pos=(1, 0),
            flag=wx.ALIGN_CENTER_VERTICAL,
            border=0,
        )
        gridBagSizer.Add(
            panel.position["xCtrl"], pos=(1, 1), flag=wx.ALIGN_CENTER_VERTICAL, border=0
        )
        gridBagSizer.Add(
            panel.position["yLabel"],
            pos=(2, 0),
            flag=wx.ALIGN_CENTER_VERTICAL,
            border=0,
        )
        gridBagSizer.Add(
            panel.position["yCtrl"], pos=(2, 1), flag=wx.ALIGN_CENTER_VERTICAL, border=0
        )
        gridBagSizer.Add(
            panel.position["comment"],
            pos=(3, 0),
            span=(1, 2),
            flag=wx.ALIGN_BOTTOM,
            border=0,
        )

        gridBagSizer.AddGrowableCol(1)
        sizer.Add(gridBagSizer, proportion=1, flag=wx.EXPAND | wx.ALL, border=5)
        border.Add(sizer, proportion=0, flag=wx.ALL | wx.EXPAND, border=5)

        # font
        box = StaticBox(parent=panel, id=wx.ID_ANY, label=" %s " % _("Font settings"))
        sizer = wx.StaticBoxSizer(box, wx.VERTICAL)
        gridBagSizer = wx.GridBagSizer(hgap=5, vgap=5)

        # creates font color too, used below
        self.AddFont(parent=panel, dialogDict=self.mapinfoDict)

        gridBagSizer.Add(
            panel.font["fontLabel"], pos=(0, 0), flag=wx.ALIGN_CENTER_VERTICAL, border=0
        )
        gridBagSizer.Add(
            panel.font["fontCtrl"], pos=(0, 1), flag=wx.ALIGN_CENTER_VERTICAL, border=0
        )
        gridBagSizer.Add(
            panel.font["fontSizeLabel"],
            pos=(1, 0),
            flag=wx.ALIGN_CENTER_VERTICAL,
            border=0,
        )
        gridBagSizer.Add(
            panel.font["fontSizeCtrl"],
            pos=(1, 1),
            flag=wx.ALIGN_CENTER_VERTICAL,
            border=0,
        )
        gridBagSizer.Add(
            panel.font["colorLabel"],
            pos=(2, 0),
            flag=wx.ALIGN_CENTER_VERTICAL,
            border=0,
        )
        gridBagSizer.Add(
            panel.font["colorCtrl"], pos=(2, 1), flag=wx.ALIGN_CENTER_VERTICAL, border=0
        )

        gridBagSizer.AddGrowableCol(1)
        sizer.Add(gridBagSizer, proportion=1, flag=wx.ALL | wx.EXPAND, border=1)
        border.Add(sizer, proportion=0, flag=wx.ALL | wx.EXPAND, border=5)

        # colors
        box = StaticBox(parent=panel, id=wx.ID_ANY, label=" %s " % _("Color settings"))
        sizer = wx.StaticBoxSizer(box, wx.VERTICAL)
        flexSizer = wx.FlexGridSizer(cols=2, hgap=5, vgap=5)

        self.colors = {}
        self.colors["borderCtrl"] = CheckBox(
            panel, id=wx.ID_ANY, label=_("use border color:")
        )
        self.colors["backgroundCtrl"] = CheckBox(
            panel, id=wx.ID_ANY, label=_("use background color:")
        )
        self.colors["borderColor"] = ColourPickerCtrl(panel, id=wx.ID_ANY)
        self.colors["backgroundColor"] = ColourPickerCtrl(panel, id=wx.ID_ANY)

        if self.mapinfoDict["border"] is None:
            self.mapinfoDict["border"] = "none"
        if self.mapinfoDict["border"] != "none":
            self.colors["borderCtrl"].SetValue(True)
            self.colors["borderColor"].SetColour(convertRGB(self.mapinfoDict["border"]))
        else:
            self.colors["borderCtrl"].SetValue(False)
            self.colors["borderColor"].SetColour(convertRGB("black"))

        if self.mapinfoDict["background"] is None:
            self.mapinfoDict["background"] == "none"
        if self.mapinfoDict["background"] != "none":
            self.colors["backgroundCtrl"].SetValue(True)
            self.colors["backgroundColor"].SetColour(
                convertRGB(self.mapinfoDict["background"])
            )
        else:
            self.colors["backgroundCtrl"].SetValue(False)
            self.colors["backgroundColor"].SetColour(convertRGB("white"))

        flexSizer.Add(
            self.colors["borderCtrl"],
            proportion=0,
            flag=wx.ALIGN_CENTER_VERTICAL,
            border=0,
        )
        flexSizer.Add(
            self.colors["borderColor"],
            proportion=0,
            flag=wx.ALIGN_CENTER_VERTICAL,
            border=0,
        )
        flexSizer.Add(
            self.colors["backgroundCtrl"],
            proportion=0,
            flag=wx.ALIGN_CENTER_VERTICAL,
            border=0,
        )
        flexSizer.Add(
            self.colors["backgroundColor"],
            proportion=0,
            flag=wx.ALIGN_CENTER_VERTICAL,
            border=0,
        )
        flexSizer.AddGrowableCol(1)

        sizer.Add(flexSizer, proportion=1, flag=wx.ALL | wx.EXPAND, border=1)
        border.Add(sizer, proportion=0, flag=wx.ALL | wx.EXPAND, border=5)

        panel.SetSizer(border)

        self.Bind(wx.EVT_CHECKBOX, self.OnIsBorder, self.colors["borderCtrl"])
        self.Bind(wx.EVT_CHECKBOX, self.OnIsBackground, self.colors["backgroundCtrl"])

        return panel

    def OnIsBackground(self, event):
        if self.colors["backgroundCtrl"].GetValue():
            self.colors["backgroundColor"].Enable()
            self.update()
        else:
            self.colors["backgroundColor"].Disable()

    def OnIsBorder(self, event):
        if self.colors["borderCtrl"].GetValue():
            self.colors["borderColor"].Enable()
            self.update()
        else:
            self.colors["borderColor"].Disable()

    def update(self):
        # units
        currUnit = self.unitConv.findUnit(
            self.panel.units["unitsCtrl"].GetStringSelection()
        )
        self.mapinfoDict["unit"] = currUnit

        # position
        if self.panel.position["xCtrl"].GetValue():
            x = self.panel.position["xCtrl"].GetValue()
        else:
            x = self.mapinfoDict["where"][0]

        if self.panel.position["yCtrl"].GetValue():
            y = self.panel.position["yCtrl"].GetValue()
        else:
            y = self.mapinfoDict["where"][1]

        x = self.unitConv.convert(
            value=float(self.panel.position["xCtrl"].GetValue()),
            fromUnit=currUnit,
            toUnit="inch",
        )
        y = self.unitConv.convert(
            value=float(self.panel.position["yCtrl"].GetValue()),
            fromUnit=currUnit,
            toUnit="inch",
        )
        self.mapinfoDict["where"] = (x, y)

        # font
        self.mapinfoDict["font"] = self.panel.font["fontCtrl"].GetStringSelection()
        self.mapinfoDict["fontsize"] = self.panel.font["fontSizeCtrl"].GetValue()

        # colors
        color = self.panel.font["colorCtrl"].GetColour()
        self.mapinfoDict["color"] = convertRGB(color)

        if self.colors["backgroundCtrl"].GetValue():
            background = self.colors["backgroundColor"].GetColour()
            self.mapinfoDict["background"] = convertRGB(background)
        else:
            self.mapinfoDict["background"] = "none"

        if self.colors["borderCtrl"].GetValue():
            border = self.colors["borderColor"].GetColour()
            self.mapinfoDict["border"] = convertRGB(border)
        else:
            self.mapinfoDict["border"] = "none"

        # estimation of size
        self.mapinfoDict["rect"] = self.mapinfo.EstimateRect(self.mapinfoDict)

        if self.id not in self.instruction:
            mapinfo = Mapinfo(self.id, env=self.env)
            self.instruction.AddInstruction(mapinfo)

        self.instruction[self.id].SetInstruction(self.mapinfoDict)

        if self.id not in self.parent.objectId:
            self.parent.objectId.append(self.id)

        self.updateDialog()

        return True

    def updateDialog(self):
        """Update mapinfo coordinates, after moving"""
        x, y = self.mapinfoDict["where"]
        currUnit = self.unitConv.findUnit(
            self.panel.units["unitsCtrl"].GetStringSelection()
        )
        x = self.unitConv.convert(value=x, fromUnit="inch", toUnit=currUnit)
        y = self.unitConv.convert(value=y, fromUnit="inch", toUnit=currUnit)
        self.panel.position["xCtrl"].SetValue("%5.3f" % x)
        self.panel.position["yCtrl"].SetValue("%5.3f" % y)


class ScalebarDialog(PsmapDialog):
    """Dialog for scale bar"""

    def __init__(self, parent, id, settings, env):
        PsmapDialog.__init__(
            self,
            parent=parent,
            id=id,
            title="Scale bar settings",
            settings=settings,
            env=env,
        )
        self.objectType = ("scalebar",)
        if self.id is not None:
            self.scalebar = self.instruction[id]
            self.scalebarDict = self.scalebar.GetInstruction()
        else:
            self.id = NewId()
            self.scalebar = Scalebar(self.id, env=self.env)
            self.scalebarDict = self.scalebar.GetInstruction()
            page = self.instruction.FindInstructionByType("page").GetInstruction()
            self.scalebarDict["where"] = page["Left"], page["Top"]

        self.panel = self._scalebarPanel()

        self._layout(self.panel)

        self.mapUnit = projInfo()["units"].lower()
        if projInfo()["proj"] == "xy":
            self.mapUnit = "meters"
        if self.mapUnit not in self.unitConv.getAllUnits():
            self.mapUnit = "meters"

    def _scalebarPanel(self):
        panel = Panel(parent=self, id=wx.ID_ANY, style=wx.TAB_TRAVERSAL)
        border = wx.BoxSizer(wx.VERTICAL)
        #
        # position
        #
        box = StaticBox(parent=panel, id=wx.ID_ANY, label=" %s " % _("Position"))
        sizer = wx.StaticBoxSizer(box, wx.VERTICAL)
        gridBagSizer = wx.GridBagSizer(hgap=5, vgap=5)

        self.AddUnits(parent=panel, dialogDict=self.scalebarDict)
        self.AddPosition(parent=panel, dialogDict=self.scalebarDict)

        if self.scalebarDict[
            "rect"
        ]:  # set position, ref point is center and not left top corner
            x = self.unitConv.convert(
                value=self.scalebarDict["where"][0]
                - self.scalebarDict["rect"].Get()[2] / 2,
                fromUnit="inch",
                toUnit=self.scalebarDict["unit"],
            )
            y = self.unitConv.convert(
                value=self.scalebarDict["where"][1]
                - self.scalebarDict["rect"].Get()[3] / 2,
                fromUnit="inch",
                toUnit=self.scalebarDict["unit"],
            )
            panel.position["xCtrl"].SetValue("%5.3f" % x)
            panel.position["yCtrl"].SetValue("%5.3f" % y)

        gridBagSizer.Add(
            panel.units["unitsLabel"],
            pos=(0, 0),
            flag=wx.ALIGN_CENTER_VERTICAL,
            border=0,
        )
        gridBagSizer.Add(
            panel.units["unitsCtrl"],
            pos=(0, 1),
            flag=wx.ALIGN_CENTER_VERTICAL,
            border=0,
        )
        gridBagSizer.Add(
            panel.position["xLabel"],
            pos=(1, 0),
            flag=wx.ALIGN_CENTER_VERTICAL,
            border=0,
        )
        gridBagSizer.Add(
            panel.position["xCtrl"], pos=(1, 1), flag=wx.ALIGN_CENTER_VERTICAL, border=0
        )
        gridBagSizer.Add(
            panel.position["yLabel"],
            pos=(2, 0),
            flag=wx.ALIGN_CENTER_VERTICAL,
            border=0,
        )
        gridBagSizer.Add(
            panel.position["yCtrl"], pos=(2, 1), flag=wx.ALIGN_CENTER_VERTICAL, border=0
        )
        gridBagSizer.Add(
            panel.position["comment"],
            pos=(3, 0),
            span=(1, 2),
            flag=wx.ALIGN_BOTTOM,
            border=0,
        )

        gridBagSizer.AddGrowableCol(1)
        sizer.Add(gridBagSizer, proportion=1, flag=wx.EXPAND | wx.ALL, border=5)
        border.Add(sizer, proportion=0, flag=wx.ALL | wx.EXPAND, border=5)
        #
        # size
        #
        box = StaticBox(parent=panel, id=wx.ID_ANY, label=" %s " % _("Size"))
        sizer = wx.StaticBoxSizer(box, wx.VERTICAL)
        gridBagSizer = wx.GridBagSizer(hgap=5, vgap=5)

        lengthText = StaticText(panel, id=wx.ID_ANY, label=_("Length:"))
        heightText = StaticText(panel, id=wx.ID_ANY, label=_("Height:"))

        self.lengthTextCtrl = TextCtrl(
            panel, id=wx.ID_ANY, validator=TCValidator("DIGIT_ONLY")
        )
        self.lengthTextCtrl.SetToolTip(_("Scalebar length is given in map units"))

        self.heightTextCtrl = TextCtrl(
            panel, id=wx.ID_ANY, validator=TCValidator("DIGIT_ONLY")
        )
        self.heightTextCtrl.SetToolTip(_("Scalebar height is real height on paper"))

        choices = [_("default")] + self.unitConv.getMapUnitsNames()
        self.unitsLength = Choice(panel, id=wx.ID_ANY, choices=choices)
        choices = self.unitConv.getPageUnitsNames()
        self.unitsHeight = Choice(panel, id=wx.ID_ANY, choices=choices)

        # set values
        unitName = self.unitConv.findName(self.scalebarDict["unitsLength"])
        if unitName:
            self.unitsLength.SetStringSelection(unitName)
        elif self.scalebarDict["unitsLength"] == "auto":
            self.unitsLength.SetSelection(0)
        elif self.scalebarDict["unitsLength"] == "nautmiles":
            self.unitsLength.SetStringSelection(
                self.unitConv.findName("nautical miles")
            )
        self.unitsHeight.SetStringSelection(
            self.unitConv.findName(self.scalebarDict["unitsHeight"])
        )
        if self.scalebarDict["length"]:
            self.lengthTextCtrl.SetValue(str(self.scalebarDict["length"]))
        else:  # estimate default
            reg = gs.region(env=self.env)
            w = int((reg["e"] - reg["w"]) / 3)
            w = round(w, -len(str(w)) + 2)  # 12345 -> 12000
            self.lengthTextCtrl.SetValue(str(w))

        h = self.unitConv.convert(
            value=self.scalebarDict["height"],
            fromUnit="inch",
            toUnit=self.scalebarDict["unitsHeight"],
        )
        self.heightTextCtrl.SetValue(str(h))

        gridBagSizer.Add(
            lengthText, pos=(0, 0), flag=wx.ALIGN_CENTER_VERTICAL, border=0
        )
        gridBagSizer.Add(
            self.lengthTextCtrl, pos=(0, 1), flag=wx.ALIGN_CENTER_VERTICAL, border=0
        )
        gridBagSizer.Add(
            self.unitsLength,
            pos=(0, 2),
            flag=wx.ALIGN_CENTER_VERTICAL | wx.EXPAND,
            border=0,
        )
        gridBagSizer.Add(
            heightText, pos=(1, 0), flag=wx.ALIGN_CENTER_VERTICAL, border=0
        )
        gridBagSizer.Add(
            self.heightTextCtrl, pos=(1, 1), flag=wx.ALIGN_CENTER_VERTICAL, border=0
        )
        gridBagSizer.Add(
            self.unitsHeight,
            pos=(1, 2),
            flag=wx.ALIGN_CENTER_VERTICAL | wx.EXPAND,
            border=0,
        )

        gridBagSizer.AddGrowableCol(1)
        sizer.Add(gridBagSizer, proportion=1, flag=wx.EXPAND | wx.ALL, border=5)
        border.Add(sizer, proportion=0, flag=wx.ALL | wx.EXPAND, border=5)
        #
        # style
        #
        box = StaticBox(parent=panel, id=wx.ID_ANY, label=" %s " % _("Style"))
        sizer = wx.StaticBoxSizer(box, wx.VERTICAL)
        gridBagSizer = wx.GridBagSizer(hgap=5, vgap=5)

        sbTypeText = StaticText(panel, id=wx.ID_ANY, label=_("Type:"))
        self.sbCombo = BitmapComboBox(panel, style=wx.CB_READONLY)
        # only temporary, images must be moved away
        imagePath = os.path.join(globalvar.IMGDIR, "scalebar-fancy.png"), os.path.join(
            globalvar.IMGDIR, "scalebar-simple.png"
        )
        for item, path in zip(["fancy", "simple"], imagePath):
            if not os.path.exists(path):
                bitmap = EmptyBitmap(0, 0)
            else:
                bitmap = wx.Bitmap(path)
            self.sbCombo.Append(item="", bitmap=bitmap, clientData=item[0])
        # self.sbCombo.Append(
        #     item="simple",
        #     bitmap=wx.Bitmap("./images/scalebar-simple.png"),
        #     clientData="s",
        # )
        if self.scalebarDict["scalebar"] == "f":
            self.sbCombo.SetSelection(0)
        elif self.scalebarDict["scalebar"] == "s":
            self.sbCombo.SetSelection(1)

        sbSegmentsText = StaticText(panel, id=wx.ID_ANY, label=_("Number of segments:"))
        self.sbSegmentsCtrl = SpinCtrl(panel, id=wx.ID_ANY, min=1, max=30, initial=4)
        self.sbSegmentsCtrl.SetValue(self.scalebarDict["segment"])

        sbLabelsText1 = StaticText(panel, id=wx.ID_ANY, label=_("Label every "))
        sbLabelsText2 = StaticText(panel, id=wx.ID_ANY, label=_("segments"))
        self.sbLabelsCtrl = SpinCtrl(panel, id=wx.ID_ANY, min=1, max=30, initial=1)
        self.sbLabelsCtrl.SetValue(self.scalebarDict["numbers"])

        # font
        fontsizeText = StaticText(panel, id=wx.ID_ANY, label=_("Font size:"))
        self.fontsizeCtrl = SpinCtrl(panel, id=wx.ID_ANY, min=4, max=30, initial=10)
        self.fontsizeCtrl.SetValue(self.scalebarDict["fontsize"])

        self.backgroundCheck = CheckBox(
            panel, id=wx.ID_ANY, label=_("transparent text background")
        )
        if self.scalebarDict["background"] == "y":
            self.backgroundCheck.SetValue(False)
        else:
            self.backgroundCheck.SetValue(True)

        gridBagSizer.Add(
            sbTypeText, pos=(0, 0), flag=wx.ALIGN_CENTER_VERTICAL, border=0
        )
        gridBagSizer.Add(
            self.sbCombo,
            pos=(0, 1),
            span=(1, 2),
            flag=wx.ALIGN_CENTER_VERTICAL | wx.EXPAND,
            border=0,
        )
        gridBagSizer.Add(
            sbSegmentsText, pos=(1, 0), flag=wx.ALIGN_CENTER_VERTICAL, border=0
        )
        gridBagSizer.Add(
            self.sbSegmentsCtrl, pos=(1, 1), flag=wx.ALIGN_CENTER_VERTICAL, border=0
        )
        gridBagSizer.Add(
            sbLabelsText1, pos=(2, 0), flag=wx.ALIGN_CENTER_VERTICAL, border=0
        )
        gridBagSizer.Add(
            self.sbLabelsCtrl, pos=(2, 1), flag=wx.ALIGN_CENTER_VERTICAL, border=0
        )
        gridBagSizer.Add(
            sbLabelsText2, pos=(2, 2), flag=wx.ALIGN_CENTER_VERTICAL, border=0
        )
        gridBagSizer.Add(
            fontsizeText, pos=(3, 0), flag=wx.ALIGN_CENTER_VERTICAL, border=0
        )
        gridBagSizer.Add(
            self.fontsizeCtrl, pos=(3, 1), flag=wx.ALIGN_CENTER_VERTICAL, border=0
        )
        gridBagSizer.Add(
            self.backgroundCheck,
            pos=(4, 0),
            span=(1, 3),
            flag=wx.ALIGN_CENTER_VERTICAL,
            border=0,
        )

        sizer.Add(gridBagSizer, proportion=1, border=5)
        border.Add(sizer, proportion=0, flag=wx.ALL | wx.EXPAND, border=5)

        panel.SetSizer(border)

        return panel

    def update(self):
        """Save information from dialog"""

        # units
        currUnit = self.unitConv.findUnit(
            self.panel.units["unitsCtrl"].GetStringSelection()
        )
        self.scalebarDict["unit"] = currUnit
        # position
        if self.panel.position["xCtrl"].GetValue():
            x = self.panel.position["xCtrl"].GetValue()
        else:
            x = self.scalebarDict["where"][0]

        if self.panel.position["yCtrl"].GetValue():
            y = self.panel.position["yCtrl"].GetValue()
        else:
            y = self.scalebarDict["where"][1]

        x = self.unitConv.convert(
            value=float(self.panel.position["xCtrl"].GetValue()),
            fromUnit=currUnit,
            toUnit="inch",
        )
        y = self.unitConv.convert(
            value=float(self.panel.position["yCtrl"].GetValue()),
            fromUnit=currUnit,
            toUnit="inch",
        )

        # style
        self.scalebarDict["scalebar"] = self.sbCombo.GetClientData(
            self.sbCombo.GetSelection()
        )
        self.scalebarDict["segment"] = self.sbSegmentsCtrl.GetValue()
        self.scalebarDict["numbers"] = self.sbLabelsCtrl.GetValue()
        self.scalebarDict["fontsize"] = self.fontsizeCtrl.GetValue()
        if self.backgroundCheck.GetValue():
            self.scalebarDict["background"] = "n"
        else:
            self.scalebarDict["background"] = "y"

        # size

        # height
        self.scalebarDict["unitsHeight"] = self.unitConv.findUnit(
            self.unitsHeight.GetStringSelection()
        )
        try:
            height = float(self.heightTextCtrl.GetValue())
            height = self.unitConv.convert(
                value=height, fromUnit=self.scalebarDict["unitsHeight"], toUnit="inch"
            )
        except (ValueError, SyntaxError):
            height = 0.1  # default in inch
        self.scalebarDict["height"] = height

        # length
        if self.unitsLength.GetSelection() == 0:
            selected = "auto"
        else:
            selected = self.unitConv.findUnit(self.unitsLength.GetStringSelection())
            if selected == "nautical miles":
                selected = "nautmiles"
        self.scalebarDict["unitsLength"] = selected
        try:
            length = float(self.lengthTextCtrl.GetValue())
        except (ValueError, SyntaxError):
            wx.MessageBox(
                message=_("Length of scale bar is not defined"),
                caption=_("Invalid input"),
                style=wx.OK | wx.ICON_ERROR,
            )
            return False
        self.scalebarDict["length"] = length

        # estimation of size
        map = self.instruction.FindInstructionByType("map")
        if not map:
            map = self.instruction.FindInstructionByType("initMap")
        mapId = map.id

        rectSize = self.scalebar.EstimateSize(
            scalebarDict=self.scalebarDict, scale=self.instruction[mapId]["scale"]
        )
        self.scalebarDict["rect"] = Rect2D(
            x=x, y=y, width=rectSize[0], height=rectSize[1]
        )
        self.scalebarDict["where"] = self.scalebarDict["rect"].GetCentre()

        if self.id not in self.instruction:
            scalebar = Scalebar(self.id, env=self.env)
            self.instruction.AddInstruction(scalebar)
        self.instruction[self.id].SetInstruction(self.scalebarDict)
        if self.id not in self.parent.objectId:
            self.parent.objectId.append(self.id)

        return True

    def updateDialog(self):
        """Update scalebar coordinates, after moving"""
        x, y = self.scalebarDict["rect"][:2]
        currUnit = self.unitConv.findUnit(
            self.panel.units["unitsCtrl"].GetStringSelection()
        )
        x = self.unitConv.convert(value=x, fromUnit="inch", toUnit=currUnit)
        y = self.unitConv.convert(value=y, fromUnit="inch", toUnit=currUnit)
        self.panel.position["xCtrl"].SetValue("%5.3f" % x)
        self.panel.position["yCtrl"].SetValue("%5.3f" % y)


class TextDialog(PsmapDialog):
    def __init__(self, parent, id, settings, env):
        PsmapDialog.__init__(
            self,
            parent=parent,
            id=id,
            title="Text settings",
            settings=settings,
            env=env,
        )
        self.objectType = ("text",)
        if self.id is not None:
            self.textDict = self.instruction[id].GetInstruction()
        else:
            self.id = NewId()
            text = Text(self.id, env=self.env)
            self.textDict = text.GetInstruction()
            page = self.instruction.FindInstructionByType("page").GetInstruction()
            self.textDict["where"] = page["Left"], page["Top"]

        map = self.instruction.FindInstructionByType("map")
        if not map:
            map = self.instruction.FindInstructionByType("initMap")
        self.mapId = map.id

        self.textDict["east"], self.textDict["north"] = PaperMapCoordinates(
            mapInstr=map,
            x=self.textDict["where"][0],
            y=self.textDict["where"][1],
            paperToMap=True,
            env=self.env,
        )

        notebook = Notebook(parent=self, id=wx.ID_ANY, style=wx.BK_DEFAULT)
        self.textPanel = self._textPanel(notebook)
        self.positionPanel = self._positionPanel(notebook)
        self.OnBackground(None)
        self.OnHighlight(None)
        self.OnBorder(None)
        self.OnPositionType(None)
        self.OnRotation(None)

        self._layout(notebook)

    def _textPanel(self, notebook):
        panel = Panel(parent=notebook, id=wx.ID_ANY, style=wx.TAB_TRAVERSAL)
        notebook.AddPage(page=panel, text=_("Text"))

        border = wx.BoxSizer(wx.VERTICAL)

        # text entry
        box = StaticBox(parent=panel, id=wx.ID_ANY, label=" %s " % _("Text"))
        sizer = wx.StaticBoxSizer(box, wx.HORIZONTAL)

        textLabel = StaticText(panel, id=wx.ID_ANY, label=_("Enter text:"))
        self.textCtrl = ExpandoTextCtrl(
            panel, id=wx.ID_ANY, value=self.textDict["text"]
        )

        sizer.Add(
            textLabel, proportion=0, flag=wx.ALIGN_CENTER_VERTICAL | wx.ALL, border=5
        )
        sizer.Add(
            self.textCtrl,
            proportion=1,
            flag=wx.ALIGN_CENTER_VERTICAL | wx.ALL,
            border=5,
        )
        border.Add(sizer, proportion=0, flag=wx.ALL | wx.EXPAND, border=5)

        # font
        box = StaticBox(parent=panel, id=wx.ID_ANY, label=" %s " % _("Font settings"))
        sizer = wx.StaticBoxSizer(box, wx.VERTICAL)
        flexGridSizer = wx.FlexGridSizer(rows=3, cols=2, hgap=5, vgap=5)

        self.AddFont(parent=panel, dialogDict=self.textDict)

        flexGridSizer.Add(
            panel.font["fontLabel"],
            proportion=0,
            flag=wx.ALIGN_CENTER_VERTICAL,
            border=0,
        )
        flexGridSizer.Add(
            panel.font["fontCtrl"],
            proportion=0,
            flag=wx.ALIGN_CENTER_VERTICAL,
            border=0,
        )
        flexGridSizer.Add(
            panel.font["fontSizeLabel"],
            proportion=0,
            flag=wx.ALIGN_CENTER_VERTICAL,
            border=0,
        )
        flexGridSizer.Add(
            panel.font["fontSizeCtrl"],
            proportion=0,
            flag=wx.ALIGN_CENTER_VERTICAL,
            border=0,
        )
        flexGridSizer.Add(
            panel.font["colorLabel"],
            proportion=0,
            flag=wx.ALIGN_CENTER_VERTICAL,
            border=0,
        )
        flexGridSizer.Add(
            panel.font["colorCtrl"],
            proportion=0,
            flag=wx.ALIGN_CENTER_VERTICAL,
            border=0,
        )
        flexGridSizer.AddGrowableCol(1)

        sizer.Add(flexGridSizer, proportion=1, flag=wx.ALL | wx.EXPAND, border=1)
        border.Add(sizer, proportion=0, flag=wx.ALL | wx.EXPAND, border=5)

        # text effects
        box = StaticBox(parent=panel, id=wx.ID_ANY, label=" %s " % _("Text effects"))
        sizer = wx.StaticBoxSizer(box, wx.VERTICAL)
        gridBagSizer = wx.GridBagSizer(hgap=5, vgap=5)

        self.effect = {}
        self.effect["backgroundCtrl"] = CheckBox(
            panel, id=wx.ID_ANY, label=_("text background")
        )
        self.effect["backgroundColor"] = ColourPickerCtrl(panel, id=wx.ID_ANY)

        self.effect["highlightCtrl"] = CheckBox(
            panel, id=wx.ID_ANY, label=_("highlight")
        )
        self.effect["highlightColor"] = ColourPickerCtrl(panel, id=wx.ID_ANY)
        self.effect["highlightWidth"] = SpinCtrl(
            panel, id=wx.ID_ANY, size=self.spinCtrlSize, min=0, max=5, initial=1
        )
        self.effect["highlightWidthLabel"] = StaticText(
            panel, id=wx.ID_ANY, label=_("Width (pts):")
        )

        self.effect["borderCtrl"] = CheckBox(
            panel, id=wx.ID_ANY, label=_("text border")
        )
        self.effect["borderColor"] = ColourPickerCtrl(panel, id=wx.ID_ANY)
        self.effect["borderWidth"] = SpinCtrl(
            panel, id=wx.ID_ANY, size=self.spinCtrlSize, min=1, max=25, initial=1
        )
        self.effect["borderWidthLabel"] = StaticText(
            panel, id=wx.ID_ANY, label=_("Width (pts):")
        )

        # set values
        if self.textDict["background"] is None:
            self.textDict["background"] = "none"
        if self.textDict["background"] != "none":
            self.effect["backgroundCtrl"].SetValue(True)
            self.effect["backgroundColor"].SetColour(
                convertRGB(self.textDict["background"])
            )
        else:
            self.effect["backgroundCtrl"].SetValue(False)
            self.effect["backgroundColor"].SetColour(convertRGB("white"))

        if self.textDict["hcolor"] is None:
            self.textDict["hcolor"] = "none"
        if self.textDict["hcolor"] != "none":
            self.effect["highlightCtrl"].SetValue(True)
            self.effect["highlightColor"].SetColour(convertRGB(self.textDict["hcolor"]))
        else:
            self.effect["highlightCtrl"].SetValue(False)
            self.effect["highlightColor"].SetColour(convertRGB("grey"))

        self.effect["highlightWidth"].SetValue(int(float(self.textDict["hwidth"])))

        if self.textDict["border"] is None:
            self.textDict["border"] = "none"
        if self.textDict["border"] != "none":
            self.effect["borderCtrl"].SetValue(True)
            self.effect["borderColor"].SetColour(convertRGB(self.textDict["border"]))
        else:
            self.effect["borderCtrl"].SetValue(False)
            self.effect["borderColor"].SetColour(convertRGB("black"))

        self.effect["borderWidth"].SetValue(int(float(self.textDict["width"])))

        gridBagSizer.Add(
            self.effect["backgroundCtrl"],
            pos=(0, 0),
            flag=wx.ALIGN_CENTER_VERTICAL,
            border=0,
        )
        gridBagSizer.Add(
            self.effect["backgroundColor"],
            pos=(0, 1),
            flag=wx.ALIGN_CENTER_VERTICAL,
            border=0,
        )
        gridBagSizer.Add(
            self.effect["highlightCtrl"],
            pos=(1, 0),
            flag=wx.ALIGN_CENTER_VERTICAL,
            border=0,
        )
        gridBagSizer.Add(
            self.effect["highlightColor"],
            pos=(1, 1),
            flag=wx.ALIGN_CENTER_VERTICAL,
            border=0,
        )
        gridBagSizer.Add(
            self.effect["highlightWidthLabel"],
            pos=(1, 2),
            flag=wx.ALIGN_CENTER_VERTICAL,
            border=0,
        )
        gridBagSizer.Add(
            self.effect["highlightWidth"],
            pos=(1, 3),
            flag=wx.ALIGN_CENTER_VERTICAL,
            border=0,
        )
        gridBagSizer.Add(
            self.effect["borderCtrl"],
            pos=(2, 0),
            flag=wx.ALIGN_CENTER_VERTICAL,
            border=0,
        )
        gridBagSizer.Add(
            self.effect["borderColor"],
            pos=(2, 1),
            flag=wx.ALIGN_CENTER_VERTICAL,
            border=0,
        )
        gridBagSizer.Add(
            self.effect["borderWidthLabel"],
            pos=(2, 2),
            flag=wx.ALIGN_CENTER_VERTICAL,
            border=0,
        )
        gridBagSizer.Add(
            self.effect["borderWidth"],
            pos=(2, 3),
            flag=wx.ALIGN_CENTER_VERTICAL,
            border=0,
        )

        sizer.Add(gridBagSizer, proportion=1, flag=wx.ALL | wx.EXPAND, border=1)
        border.Add(sizer, proportion=0, flag=wx.ALL | wx.EXPAND, border=5)

        self.Bind(ExpandoTextCtrl.EVT_ETC_LAYOUT_NEEDED, self.OnRefit, self.textCtrl)
        self.Bind(wx.EVT_CHECKBOX, self.OnBackground, self.effect["backgroundCtrl"])
        self.Bind(wx.EVT_CHECKBOX, self.OnHighlight, self.effect["highlightCtrl"])
        self.Bind(wx.EVT_CHECKBOX, self.OnBorder, self.effect["borderCtrl"])

        panel.SetSizer(border)
        panel.Fit()

        return panel

    def _positionPanel(self, notebook):
        panel = Panel(parent=notebook, id=wx.ID_ANY, style=wx.TAB_TRAVERSAL)
        notebook.AddPage(page=panel, text=_("Position"))

        border = wx.BoxSizer(wx.VERTICAL)

        box = StaticBox(parent=panel, id=wx.ID_ANY, label=" %s " % _("Position"))
        sizer = wx.StaticBoxSizer(box, wx.HORIZONTAL)
        gridBagSizer = wx.GridBagSizer(hgap=5, vgap=5)

        # Position
        self.AddExtendedPosition(panel, gridBagSizer, self.textDict)

        # offset
        box3 = StaticBox(parent=panel, id=wx.ID_ANY, label=" %s " % _("Offset"))
        sizerO = wx.StaticBoxSizer(box3, wx.VERTICAL)
        gridBagSizerO = wx.GridBagSizer(hgap=5, vgap=5)
        self.xoffLabel = StaticText(panel, id=wx.ID_ANY, label=_("horizontal (pts):"))
        self.yoffLabel = StaticText(panel, id=wx.ID_ANY, label=_("vertical (pts):"))
        self.xoffCtrl = SpinCtrl(
            panel, id=wx.ID_ANY, size=(50, -1), min=-50, max=50, initial=0
        )
        self.yoffCtrl = SpinCtrl(
            panel, id=wx.ID_ANY, size=(50, -1), min=-50, max=50, initial=0
        )
        self.xoffCtrl.SetValue(self.textDict["xoffset"])
        self.yoffCtrl.SetValue(self.textDict["yoffset"])
        gridBagSizerO.Add(
            self.xoffLabel, pos=(0, 0), flag=wx.ALIGN_CENTER_VERTICAL, border=0
        )
        gridBagSizerO.Add(
            self.yoffLabel, pos=(1, 0), flag=wx.ALIGN_CENTER_VERTICAL, border=0
        )
        gridBagSizerO.Add(
            self.xoffCtrl, pos=(0, 1), flag=wx.ALIGN_CENTER_VERTICAL, border=0
        )
        gridBagSizerO.Add(
            self.yoffCtrl, pos=(1, 1), flag=wx.ALIGN_CENTER_VERTICAL, border=0
        )

        sizerO.Add(gridBagSizerO, proportion=1, flag=wx.EXPAND | wx.ALL, border=5)
        gridBagSizer.Add(
            sizerO, pos=(3, 0), flag=wx.ALIGN_CENTER_HORIZONTAL | wx.EXPAND, border=0
        )
        # reference point
        box = StaticBox(
            parent=panel, id=wx.ID_ANY, label=" %s " % _(" Reference point")
        )
        sizerR = wx.StaticBoxSizer(box, wx.VERTICAL)
        flexSizer = wx.FlexGridSizer(rows=3, cols=3, hgap=5, vgap=5)
        ref = []
        for row in ["upper", "center", "lower"]:
            for col in ["left", "center", "right"]:
                ref.append(row + " " + col)
        self.radio = [
            RadioButton(panel, id=wx.ID_ANY, label="", style=wx.RB_GROUP, name=ref[0])
        ]
        self.radio[0].SetValue(False)
        flexSizer.Add(self.radio[0], proportion=0, flag=wx.ALIGN_CENTER, border=0)
        for i in range(1, 9):
            self.radio.append(RadioButton(panel, id=wx.ID_ANY, label="", name=ref[i]))
            self.radio[-1].SetValue(False)
            flexSizer.Add(self.radio[-1], proportion=0, flag=wx.ALIGN_CENTER, border=0)
        self.FindWindowByName(self.textDict["ref"]).SetValue(True)
        flexSizer.AddGrowableCol(0)
        flexSizer.AddGrowableCol(1)
        flexSizer.AddGrowableCol(2)

        sizerR.Add(flexSizer, proportion=1, flag=wx.EXPAND, border=0)
        gridBagSizer.Add(sizerR, pos=(3, 1), flag=wx.ALIGN_LEFT | wx.EXPAND, border=0)
        gridBagSizer.AddGrowableCol(0)
        gridBagSizer.AddGrowableCol(1)

        sizer.Add(
            gridBagSizer, proportion=1, flag=wx.ALIGN_CENTER_VERTICAL | wx.ALL, border=5
        )
        border.Add(sizer, proportion=0, flag=wx.ALL | wx.EXPAND, border=5)

        # rotation
        box = StaticBox(parent=panel, id=wx.ID_ANY, label=" %s " % _("Text rotation"))
        sizer = wx.StaticBoxSizer(box, wx.HORIZONTAL)

        self.rotCtrl = CheckBox(
            panel, id=wx.ID_ANY, label=_("rotate text (counterclockwise)")
        )
        self.rotValue = SpinCtrl(
            panel, wx.ID_ANY, size=(50, -1), min=0, max=360, initial=0
        )
        if self.textDict["rotate"]:
            self.rotValue.SetValue(int(self.textDict["rotate"]))
            self.rotCtrl.SetValue(True)
        else:
            self.rotValue.SetValue(0)
            self.rotCtrl.SetValue(False)
        sizer.Add(
            self.rotCtrl,
            proportion=0,
            flag=wx.ALIGN_CENTER_VERTICAL | wx.ALIGN_LEFT | wx.ALL,
            border=5,
        )
        sizer.Add(
            self.rotValue,
            proportion=0,
            flag=wx.ALIGN_CENTER_VERTICAL | wx.ALIGN_LEFT | wx.ALL,
            border=5,
        )

        border.Add(sizer, proportion=0, flag=wx.ALL | wx.EXPAND, border=5)

        panel.SetSizer(border)
        panel.Fit()

        self.Bind(wx.EVT_RADIOBUTTON, self.OnPositionType, panel.position["toPaper"])
        self.Bind(wx.EVT_RADIOBUTTON, self.OnPositionType, panel.position["toMap"])
        self.Bind(wx.EVT_CHECKBOX, self.OnRotation, self.rotCtrl)

        return panel

    def OnRefit(self, event):
        self.Fit()

    def OnRotation(self, event):
        if self.rotCtrl.GetValue():
            self.rotValue.Enable()
        else:
            self.rotValue.Disable()

    def OnPositionType(self, event):
        if self.positionPanel.position["toPaper"].GetValue():
            for widget in self.gridBagSizerP.GetChildren():
                widget.GetWindow().Enable()
            for widget in self.gridBagSizerM.GetChildren():
                widget.GetWindow().Disable()
        else:
            for widget in self.gridBagSizerM.GetChildren():
                widget.GetWindow().Enable()
            for widget in self.gridBagSizerP.GetChildren():
                widget.GetWindow().Disable()

    def OnBackground(self, event):
        if self.effect["backgroundCtrl"].GetValue():
            self.effect["backgroundColor"].Enable()
            self.update()
        else:
            self.effect["backgroundColor"].Disable()

    def OnHighlight(self, event):
        if self.effect["highlightCtrl"].GetValue():
            self.effect["highlightColor"].Enable()
            self.effect["highlightWidth"].Enable()
            self.effect["highlightWidthLabel"].Enable()
            self.update()
        else:
            self.effect["highlightColor"].Disable()
            self.effect["highlightWidth"].Disable()
            self.effect["highlightWidthLabel"].Disable()

    def OnBorder(self, event):
        if self.effect["borderCtrl"].GetValue():
            self.effect["borderColor"].Enable()
            self.effect["borderWidth"].Enable()
            self.effect["borderWidthLabel"].Enable()
            self.update()
        else:
            self.effect["borderColor"].Disable()
            self.effect["borderWidth"].Disable()
            self.effect["borderWidthLabel"].Disable()

    def update(self):
        # text
        self.textDict["text"] = self.textCtrl.GetValue()
        if not self.textDict["text"]:
            wx.MessageBox(_("No text entered!"), _("Error"))
            return False

        # font
        self.textDict["font"] = self.textPanel.font["fontCtrl"].GetStringSelection()
        self.textDict["fontsize"] = self.textPanel.font["fontSizeCtrl"].GetValue()
        color = self.textPanel.font["colorCtrl"].GetColour()
        self.textDict["color"] = convertRGB(color)

        # effects
        if self.effect["backgroundCtrl"].GetValue():
            background = self.effect["backgroundColor"].GetColour()
            self.textDict["background"] = convertRGB(background)
        else:
            self.textDict["background"] = "none"

        if self.effect["borderCtrl"].GetValue():
            border = self.effect["borderColor"].GetColour()
            self.textDict["border"] = convertRGB(border)
        else:
            self.textDict["border"] = "none"

        self.textDict["width"] = self.effect["borderWidth"].GetValue()

        if self.effect["highlightCtrl"].GetValue():
            highlight = self.effect["highlightColor"].GetColour()
            self.textDict["hcolor"] = convertRGB(highlight)
        else:
            self.textDict["hcolor"] = "none"

        self.textDict["hwidth"] = self.effect["highlightWidth"].GetValue()

        # offset
        self.textDict["xoffset"] = self.xoffCtrl.GetValue()
        self.textDict["yoffset"] = self.yoffCtrl.GetValue()

        # position
        if self.positionPanel.position["toPaper"].GetValue():
            self.textDict["XY"] = True
            currUnit = self.unitConv.findUnit(
                self.positionPanel.units["unitsCtrl"].GetStringSelection()
            )
            self.textDict["unit"] = currUnit
            if self.positionPanel.position["xCtrl"].GetValue():
                x = self.positionPanel.position["xCtrl"].GetValue()
            else:
                x = self.textDict["where"][0]

            if self.positionPanel.position["yCtrl"].GetValue():
                y = self.positionPanel.position["yCtrl"].GetValue()
            else:
                y = self.textDict["where"][1]

            x = self.unitConv.convert(value=float(x), fromUnit=currUnit, toUnit="inch")
            y = self.unitConv.convert(value=float(y), fromUnit=currUnit, toUnit="inch")
            self.textDict["where"] = x, y
            self.textDict["east"], self.textDict["north"] = PaperMapCoordinates(
                self.instruction[self.mapId], x, y, paperToMap=True, env=self.env
            )
        else:
            self.textDict["XY"] = False
            if self.positionPanel.position["eCtrl"].GetValue():
                self.textDict["east"] = self.positionPanel.position["eCtrl"].GetValue()
            else:
                self.textDict["east"] = self.textDict["east"]

            if self.positionPanel.position["nCtrl"].GetValue():
                self.textDict["north"] = self.positionPanel.position["nCtrl"].GetValue()
            else:
                self.textDict["north"] = self.textDict["north"]

            self.textDict["where"] = PaperMapCoordinates(
                mapInstr=self.instruction[self.mapId],
                x=float(self.textDict["east"]),
                y=float(self.textDict["north"]),
                paperToMap=False,
                env=self.env,
            )
        # rotation
        if self.rotCtrl.GetValue():
            self.textDict["rotate"] = self.rotValue.GetValue()
        else:
            self.textDict["rotate"] = None
        # reference point
        for radio in self.radio:
            if radio.GetValue():
                self.textDict["ref"] = radio.GetName()

        if self.id not in self.instruction:
            text = Text(self.id, env=self.env)
            self.instruction.AddInstruction(text)
        self.instruction[self.id].SetInstruction(self.textDict)

        if self.id not in self.parent.objectId:
            self.parent.objectId.append(self.id)

        #        self.updateDialog()

        return True

    def updateDialog(self):
        """Update text coordinates, after moving"""
        # XY coordinates
        x, y = self.textDict["where"][:2]
        currUnit = self.unitConv.findUnit(
            self.positionPanel.units["unitsCtrl"].GetStringSelection()
        )
        x = self.unitConv.convert(value=x, fromUnit="inch", toUnit=currUnit)
        y = self.unitConv.convert(value=y, fromUnit="inch", toUnit=currUnit)
        self.positionPanel.position["xCtrl"].SetValue("%5.3f" % x)
        self.positionPanel.position["yCtrl"].SetValue("%5.3f" % y)
        # EN coordinates
        e, n = self.textDict["east"], self.textDict["north"]
        self.positionPanel.position["eCtrl"].SetValue(str(self.textDict["east"]))
        self.positionPanel.position["nCtrl"].SetValue(str(self.textDict["north"]))


class ImageDialog(PsmapDialog):
    """Dialog for setting image properties.

    It's base dialog for North Arrow dialog.
    """

    def __init__(self, parent, id, settings, env, imagePanelName=_("Image")):
        PsmapDialog.__init__(
            self,
            parent=parent,
            id=id,
            title="Image settings",
            settings=settings,
            env=env,
        )

        self.objectType = ("image",)
        if self.id is not None:
            self.imageObj = self.instruction[self.id]
            self.imageDict = self.instruction[id].GetInstruction()
        else:
            self.id = NewId()
            self.imageObj = self._newObject()
            self.imageDict = self.imageObj.GetInstruction()
            page = self.instruction.FindInstructionByType("page").GetInstruction()
            self.imageDict["where"] = page["Left"], page["Top"]

        map = self.instruction.FindInstructionByType("map")
        if not map:
            map = self.instruction.FindInstructionByType("initMap")
        self.mapId = map.id

        self.imageDict["east"], self.imageDict["north"] = PaperMapCoordinates(
            mapInstr=map,
            x=self.imageDict["where"][0],
            y=self.imageDict["where"][1],
            paperToMap=True,
            env=self.env,
        )

        notebook = Notebook(parent=self, id=wx.ID_ANY, style=wx.BK_DEFAULT)
        self.imagePanelName = imagePanelName
        self.imagePanel = self._imagePanel(notebook)
        self.positionPanel = self._positionPanel(notebook)
        self.OnPositionType(None)

        if self.imageDict["epsfile"]:
            self.imagePanel.image["dir"].SetValue(
                os.path.dirname(self.imageDict["epsfile"])
            )
        else:
            self.imagePanel.image["dir"].SetValue(self._getImageDirectory())
        self.OnDirChanged(None)

        self._layout(notebook)

    def _newObject(self):
        """Create corresponding instruction object"""
        return Image(self.id, self.instruction, env=self.env)

    def _imagePanel(self, notebook):
        panel = Panel(
            parent=notebook, id=wx.ID_ANY, size=(-1, -1), style=wx.TAB_TRAVERSAL
        )
        notebook.AddPage(page=panel, text=self.imagePanelName)
        border = wx.BoxSizer(wx.VERTICAL)
        #
        # choose image
        #
        box = StaticBox(parent=panel, id=wx.ID_ANY, label=" %s " % _("Image"))
        sizer = wx.StaticBoxSizer(box, wx.VERTICAL)

        # choose directory
        panel.image = {}
        if self.imageDict["epsfile"]:
            startDir = os.path.dirname(self.imageDict["epsfile"])
        else:
            startDir = self._getImageDirectory()
        dir = DirBrowseButton(
            parent=panel,
            id=wx.ID_ANY,
            labelText=_("Choose a directory:"),
            dialogTitle=_("Choose a directory with images"),
            buttonText=_("Browse"),
            startDirectory=startDir,
            changeCallback=self.OnDirChanged,
        )
        panel.image["dir"] = dir

        sizer.Add(dir, proportion=0, flag=wx.EXPAND, border=0)

        # image list
        hSizer = wx.BoxSizer(wx.HORIZONTAL)

        imageList = ListBox(parent=panel, id=wx.ID_ANY)
        panel.image["list"] = imageList
        imageList.Bind(wx.EVT_LISTBOX, self.OnImageSelectionChanged)

        hSizer.Add(imageList, proportion=1, flag=wx.EXPAND | wx.RIGHT, border=10)

        # image preview
        vSizer = wx.BoxSizer(wx.VERTICAL)
        self.previewSize = (150, 150)
        img = EmptyImage(*self.previewSize)
        panel.image["preview"] = wx.StaticBitmap(panel, wx.ID_ANY, BitmapFromImage(img))
        vSizer.Add(
            panel.image["preview"], proportion=0, flag=wx.EXPAND | wx.BOTTOM, border=5
        )
        panel.image["sizeInfo"] = StaticText(parent=panel, id=wx.ID_ANY)
        vSizer.Add(
            panel.image["sizeInfo"], proportion=0, flag=wx.ALIGN_CENTER, border=0
        )

        hSizer.Add(vSizer, proportion=0, flag=wx.EXPAND, border=0)
        sizer.Add(hSizer, proportion=1, flag=wx.EXPAND | wx.ALL, border=3)

        epsInfo = StaticText(
            parent=panel, id=wx.ID_ANY, label=_("Note: only EPS format supported")
        )
        sizer.Add(epsInfo, proportion=0, flag=wx.ALL, border=3)

        border.Add(sizer, proportion=0, flag=wx.ALL | wx.EXPAND, border=5)

        #
        # rotation
        #
        box = StaticBox(
            parent=panel, id=wx.ID_ANY, label=" %s " % _("Scale And Rotation")
        )
        sizer = wx.StaticBoxSizer(box, wx.VERTICAL)

        gridSizer = wx.GridBagSizer(hgap=5, vgap=5)

        scaleLabel = StaticText(parent=panel, id=wx.ID_ANY, label=_("Scale:"))

        panel.image["scale"] = FloatSpin(
            panel,
            id=wx.ID_ANY,
            min_val=0,
            max_val=50,
            increment=0.5,
            value=1,
            style=fs.FS_RIGHT,
        )
        panel.image["scale"].SetFormat("%f")
        panel.image["scale"].SetDigits(1)

        if self.imageDict["scale"]:
            value = float(self.imageDict["scale"])
        else:
            value = 0

        panel.image["scale"].SetValue(value)

        gridSizer.Add(scaleLabel, pos=(0, 0), flag=wx.ALIGN_CENTER_VERTICAL)
        gridSizer.Add(panel.image["scale"], pos=(0, 1), flag=wx.ALIGN_CENTER_VERTICAL)

        rotLabel = StaticText(
            parent=panel, id=wx.ID_ANY, label=_("Rotation angle (deg):")
        )
        panel.image["rotate"] = FloatSpin(
            panel,
            id=wx.ID_ANY,
            min_val=0,
            max_val=360,
            increment=0.5,
            value=0,
            style=fs.FS_RIGHT,
        )
        panel.image["rotate"].SetFormat("%f")
        panel.image["rotate"].SetDigits(1)

        panel.image["rotate"].SetToolTip(_("Counterclockwise rotation in degrees"))
        if self.imageDict["rotate"]:
            panel.image["rotate"].SetValue(int(self.imageDict["rotate"]))
        else:
            panel.image["rotate"].SetValue(0)

        gridSizer.Add(rotLabel, pos=(1, 0), flag=wx.ALIGN_CENTER_VERTICAL, border=0)
        gridSizer.Add(panel.image["rotate"], pos=(1, 1), flag=wx.ALIGN_CENTER_VERTICAL)

        self._addConvergence(panel=panel, gridBagSizer=gridSizer)
        sizer.Add(gridSizer, proportion=0, flag=wx.EXPAND | wx.ALL, border=5)
        border.Add(sizer, proportion=0, flag=wx.ALL | wx.EXPAND, border=5)

        panel.SetSizer(border)
        panel.Fit()

        return panel

    def _positionPanel(self, notebook):
        panel = Panel(
            parent=notebook, id=wx.ID_ANY, size=(-1, -1), style=wx.TAB_TRAVERSAL
        )
        notebook.AddPage(page=panel, text=_("Position"))
        border = wx.BoxSizer(wx.VERTICAL)
        #
        # set position
        #
        box = StaticBox(parent=panel, id=wx.ID_ANY, label=" %s " % _("Position"))
        sizer = wx.StaticBoxSizer(box, wx.VERTICAL)

        gridBagSizer = wx.GridBagSizer(hgap=5, vgap=5)

        self.AddExtendedPosition(panel, gridBagSizer, self.imageDict)

        self.Bind(wx.EVT_RADIOBUTTON, self.OnPositionType, panel.position["toPaper"])
        self.Bind(wx.EVT_RADIOBUTTON, self.OnPositionType, panel.position["toMap"])

        gridBagSizer.AddGrowableCol(0)
        gridBagSizer.AddGrowableCol(1)
        sizer.Add(gridBagSizer, proportion=1, flag=wx.ALL, border=5)
        border.Add(sizer, proportion=0, flag=wx.ALL | wx.EXPAND, border=5)

        panel.SetSizer(border)
        panel.Fit()

        return panel

    def OnDirChanged(self, event):
        """Image directory changed"""
        path = self.imagePanel.image["dir"].GetValue()
        try:
            files = os.listdir(path)
        except OSError:  # no such directory
            files = []
        imageList = []

        # no setter for startDirectory?
        try:
            self.imagePanel.image["dir"].startDirectory = path
        except AttributeError:  # for sure
            pass
        for file in files:
            if os.path.splitext(file)[1].lower() == ".eps":
                imageList.append(file)

        imageList.sort()
        self.imagePanel.image["list"].SetItems(imageList)
        if self.imageDict["epsfile"]:
            file = os.path.basename(self.imageDict["epsfile"])
            self.imagePanel.image["list"].SetStringSelection(file)
        elif imageList:
            self.imagePanel.image["list"].SetSelection(0)
        self.OnImageSelectionChanged(None)

    def OnPositionType(self, event):
        if self.positionPanel.position["toPaper"].GetValue():
            for widget in self.gridBagSizerP.GetChildren():
                widget.GetWindow().Enable()
            for widget in self.gridBagSizerM.GetChildren():
                widget.GetWindow().Disable()
        else:
            for widget in self.gridBagSizerM.GetChildren():
                widget.GetWindow().Enable()
            for widget in self.gridBagSizerP.GetChildren():
                widget.GetWindow().Disable()

    def _getImageDirectory(self):
        """Default image directory"""
        return str(Path.cwd())

    def _addConvergence(self, panel, gridBagSizer):
        pass

    def OnImageSelectionChanged(self, event):
        """Image selected, show preview and size"""
        if not self.imagePanel.image[
            "dir"
        ]:  # event is emitted when closing dialog an it causes error
            return

        if not havePILImage:
            self.DrawWarningText(_("PIL\nmissing"))
            return

        imageName = self.imagePanel.image["list"].GetStringSelection()
        if not imageName:
            self.ClearPreview()
            return
        basePath = self.imagePanel.image["dir"].GetValue()
        file = os.path.join(basePath, imageName)
        if not os.path.exists(file):
            return

        if os.path.splitext(file)[1].lower() == ".eps":
            try:
                pImg = PILImage.open(file)
                img = PilImageToWxImage(pImg)
            except OSError as e:
                GError(message=_("Unable to read file %s") % file)
                self.ClearPreview()
                return
            self.SetSizeInfoLabel(img)
            img = self.ScaleToPreview(img)
            bitmap = img.ConvertToBitmap()
            self.DrawBitmap(bitmap)

        else:
            # TODO: read other formats and convert by PIL to eps
            pass

    def ScaleToPreview(self, img):
        """Scale image to preview size"""
        w = img.GetWidth()
        h = img.GetHeight()
        if w <= self.previewSize[0] and h <= self.previewSize[1]:
            return img
        if w > h:
            newW = self.previewSize[0]
            newH = self.previewSize[0] * h // w
        else:
            newH = self.previewSize[0]
            newW = self.previewSize[0] * w // h
        return img.Scale(newW, newH, wx.IMAGE_QUALITY_HIGH)

    def DrawWarningText(self, warning):
        """Draw text on preview window"""
        buffer = EmptyBitmap(*self.previewSize)
        dc = wx.MemoryDC()
        dc.SelectObject(buffer)
        dc.SetBrush(wx.Brush(wx.Colour(250, 250, 250)))
        dc.Clear()
        extent = dc.GetTextExtent(warning)
        posX = self.previewSize[0] / 2 - extent[0] / 2
        posY = self.previewSize[1] / 2 - extent[1] / 2
        dc.DrawText(warning, posX, posY)
        self.imagePanel.image["preview"].SetBitmap(buffer)
        dc.SelectObject(wx.NullBitmap)

    def DrawBitmap(self, bitmap):
        """Draw bitmap, center it if smaller than preview size"""
        if (
            bitmap.GetWidth() <= self.previewSize[0]
            and bitmap.GetHeight() <= self.previewSize[1]
        ):
            buffer = EmptyBitmap(*self.previewSize)
            dc = wx.MemoryDC()
            dc.SelectObject(buffer)
            dc.SetBrush(dc.GetBrush())
            dc.Clear()
            posX = self.previewSize[0] // 2 - bitmap.GetWidth() // 2
            posY = self.previewSize[1] // 2 - bitmap.GetHeight() // 2
            dc.DrawBitmap(bitmap, posX, posY)
            self.imagePanel.image["preview"].SetBitmap(buffer)
            dc.SelectObject(wx.NullBitmap)
        else:
            self.imagePanel.image["preview"].SetBitmap(bitmap)
        self.imagePanel.Refresh()

    def SetSizeInfoLabel(self, image):
        """Update image size label"""
        self.imagePanel.image["sizeInfo"].SetLabel(
            _("size: %(width)s x %(height)s pts")
            % {"width": image.GetWidth(), "height": image.GetHeight()}
        )
        self.imagePanel.image["sizeInfo"].GetContainingSizer().Layout()

    def ClearPreview(self):
        """Clear preview window"""
        buffer = EmptyBitmap(*self.previewSize)
        dc = wx.MemoryDC()
        dc.SelectObject(buffer)
        dc.SetBrush(wx.WHITE_BRUSH)
        dc.Clear()
        dc.SelectObject(wx.NullBitmap)
        mask = wx.Mask(buffer, wx.WHITE)
        buffer.SetMask(mask)
        self.imagePanel.image["preview"].SetBitmap(buffer)

    def update(self):
        # epsfile
        selected = self.imagePanel.image["list"].GetStringSelection()
        basePath = self.imagePanel.image["dir"].GetValue()
        if not selected:
            GMessage(parent=self, message=_("No image selected."))
            return False

        self.imageDict["epsfile"] = os.path.join(basePath, selected)

        # position
        if self.positionPanel.position["toPaper"].GetValue():
            self.imageDict["XY"] = True
            currUnit = self.unitConv.findUnit(
                self.positionPanel.units["unitsCtrl"].GetStringSelection()
            )
            self.imageDict["unit"] = currUnit
            if self.positionPanel.position["xCtrl"].GetValue():
                x = self.positionPanel.position["xCtrl"].GetValue()
            else:
                x = self.imageDict["where"][0]

            if self.positionPanel.position["yCtrl"].GetValue():
                y = self.positionPanel.position["yCtrl"].GetValue()
            else:
                y = self.imageDict["where"][1]

            x = self.unitConv.convert(value=float(x), fromUnit=currUnit, toUnit="inch")
            y = self.unitConv.convert(value=float(y), fromUnit=currUnit, toUnit="inch")
            self.imageDict["where"] = x, y

        else:
            self.imageDict["XY"] = False
            if self.positionPanel.position["eCtrl"].GetValue():
                e = self.positionPanel.position["eCtrl"].GetValue()
            else:
                self.imageDict["east"] = self.imageDict["east"]

            if self.positionPanel.position["nCtrl"].GetValue():
                n = self.positionPanel.position["nCtrl"].GetValue()
            else:
                self.imageDict["north"] = self.imageDict["north"]

            x, y = PaperMapCoordinates(
                mapInstr=self.instruction[self.mapId],
                x=float(self.imageDict["east"]),
                y=float(self.imageDict["north"]),
                paperToMap=False,
                env=self.env,
            )

        # rotation
        rot = self.imagePanel.image["rotate"].GetValue()
        if rot == 0:
            self.imageDict["rotate"] = None
        else:
            self.imageDict["rotate"] = rot

        # scale
        self.imageDict["scale"] = self.imagePanel.image["scale"].GetValue()

        # scale
        w, h = self.imageObj.GetImageOrigSize(self.imageDict["epsfile"])
        if self.imageDict["rotate"]:
            self.imageDict["size"] = BBoxAfterRotation(w, h, self.imageDict["rotate"])
        else:
            self.imageDict["size"] = w, h

        w = self.unitConv.convert(
            value=self.imageDict["size"][0], fromUnit="point", toUnit="inch"
        )
        h = self.unitConv.convert(
            value=self.imageDict["size"][1], fromUnit="point", toUnit="inch"
        )

        self.imageDict["rect"] = Rect2D(
            x=x,
            y=y,
            width=w * self.imageDict["scale"],
            height=h * self.imageDict["scale"],
        )

        if self.id not in self.instruction:
            image = self._newObject()
            self.instruction.AddInstruction(image)
        self.instruction[self.id].SetInstruction(self.imageDict)

        if self.id not in self.parent.objectId:
            self.parent.objectId.append(self.id)

        return True

    def updateDialog(self):
        """Update text coordinates, after moving"""
        # XY coordinates
        x, y = self.imageDict["where"][:2]
        currUnit = self.unitConv.findUnit(
            self.positionPanel.units["unitsCtrl"].GetStringSelection()
        )
        x = self.unitConv.convert(value=x, fromUnit="inch", toUnit=currUnit)
        y = self.unitConv.convert(value=y, fromUnit="inch", toUnit=currUnit)
        self.positionPanel.position["xCtrl"].SetValue("%5.3f" % x)
        self.positionPanel.position["yCtrl"].SetValue("%5.3f" % y)
        # EN coordinates
        e, n = self.imageDict["east"], self.imageDict["north"]
        self.positionPanel.position["eCtrl"].SetValue(str(self.imageDict["east"]))
        self.positionPanel.position["nCtrl"].SetValue(str(self.imageDict["north"]))


class NorthArrowDialog(ImageDialog):
    def __init__(self, parent, id, settings, env):
        ImageDialog.__init__(
            self,
            parent=parent,
            id=id,
            settings=settings,
            imagePanelName=_("North Arrow"),
            env=env,
        )

        self.objectType = ("northArrow",)
        self.SetTitle(_("North Arrow settings"))

    def _newObject(self):
        return NorthArrow(self.id, self.instruction, env=self.env)

    def _getImageDirectory(self):
        gisbase = os.getenv("GISBASE")
        return os.path.join(gisbase, "etc", "paint", "decorations")

    def _addConvergence(self, panel, gridBagSizer):
        convergence = Button(parent=panel, id=wx.ID_ANY, label=_("Compute convergence"))
        gridBagSizer.Add(
            convergence, pos=(1, 2), flag=wx.ALIGN_CENTER_VERTICAL | wx.EXPAND
        )
        convergence.Bind(wx.EVT_BUTTON, self.OnConvergence)
        panel.image["convergence"] = convergence

    def OnConvergence(self, event):
        ret = RunCommand("g.region", read=True, flags="nug", env=self.env)
        if ret:
            convergence = float(ret.strip().split("=")[1])
            if convergence < 0:
                self.imagePanel.image["rotate"].SetValue(abs(convergence))
            else:
                self.imagePanel.image["rotate"].SetValue(360 - convergence)


class PointDialog(PsmapDialog):
    """Dialog for setting point properties."""

    def __init__(
        self, parent, id, settings, env, coordinates=None, pointPanelName=_("Point")
    ):
        PsmapDialog.__init__(
            self,
            parent=parent,
            id=id,
            title="Point settings",
            settings=settings,
            env=env,
        )

        self.objectType = ("point",)
        if self.id is not None:
            self.pointObj = self.instruction[self.id]
            self.pointDict = self.instruction[id].GetInstruction()
        else:
            self.id = NewId()
            self.pointObj = Point(self.id, env=self.env)
            self.pointDict = self.pointObj.GetInstruction()
            self.pointDict["where"] = coordinates
        self.defaultDict = self.pointObj.defaultInstruction

        mapObj = self.instruction.FindInstructionByType("map")
        if not mapObj:
            mapObj = self.instruction.FindInstructionByType("initMap")
        self.mapId = mapObj.id

        self.pointDict["east"], self.pointDict["north"] = PaperMapCoordinates(
            mapInstr=mapObj,
            x=self.pointDict["where"][0],
            y=self.pointDict["where"][1],
            paperToMap=True,
            env=self.env,
        )

        notebook = Notebook(parent=self, id=wx.ID_ANY, style=wx.BK_DEFAULT)
        self.pointPanelName = pointPanelName
        self.pointPanel = self._pointPanel(notebook)
        self.positionPanel = self._positionPanel(notebook)
        self.OnPositionType(None)

        self._layout(notebook)

    def _pointPanel(self, notebook):
        panel = Panel(
            parent=notebook, id=wx.ID_ANY, size=(-1, -1), style=wx.TAB_TRAVERSAL
        )
        notebook.AddPage(page=panel, text=self.pointPanelName)
        border = wx.BoxSizer(wx.VERTICAL)
        #
        # choose image
        #
        box = StaticBox(parent=panel, id=wx.ID_ANY, label=" %s " % _("Symbol"))
        sizer = wx.StaticBoxSizer(box, wx.HORIZONTAL)

        gridSizer = wx.GridBagSizer(hgap=5, vgap=5)

        gridSizer.Add(
            StaticText(parent=panel, id=wx.ID_ANY, label=_("Select symbol:")),
            pos=(0, 0),
            flag=wx.ALIGN_CENTER_VERTICAL,
        )

        self.symbolLabel = StaticText(
            parent=panel, id=wx.ID_ANY, label=self.pointDict["symbol"]
        )
        gridSizer.Add(self.symbolLabel, pos=(0, 1), flag=wx.ALIGN_CENTER_VERTICAL)
        bitmap = wx.Bitmap(
            os.path.join(globalvar.SYMBDIR, self.pointDict["symbol"]) + ".png"
        )
        self.symbolButton = BitmapButton(panel, id=wx.ID_ANY, bitmap=bitmap)
        self.symbolButton.Bind(wx.EVT_BUTTON, self.OnSymbolSelection)

        gridSizer.Add(self.symbolButton, pos=(0, 2), flag=wx.ALIGN_CENTER_VERTICAL)
        self.noteLabel = StaticText(
            parent=panel,
            id=wx.ID_ANY,
            label=_(
                "Note: Selected symbol is not displayed\n"
                "in draft mode (only in preview mode)"
            ),
        )
        gridSizer.Add(
            self.noteLabel, pos=(1, 0), span=(1, 2), flag=wx.ALIGN_CENTER_VERTICAL
        )

        gridSizer.AddGrowableCol(1)
        sizer.Add(gridSizer, proportion=1, flag=wx.EXPAND | wx.ALL, border=5)

        border.Add(sizer, proportion=0, flag=wx.ALL | wx.EXPAND, border=5)

        #
        # outline/fill color
        #

        # outline
        box = StaticBox(parent=panel, id=wx.ID_ANY, label=" %s " % _("Color"))
        sizer = wx.StaticBoxSizer(box, wx.VERTICAL)

        gridSizer = wx.GridBagSizer(hgap=5, vgap=5)

        outlineLabel = StaticText(parent=panel, id=wx.ID_ANY, label=_("Outline color:"))
        self.outlineColorCtrl = ColourPickerCtrl(panel, id=wx.ID_ANY)
        self.outlineTranspCtrl = CheckBox(panel, id=wx.ID_ANY, label=_("transparent"))

        if self.pointDict["color"] != "none":
            self.outlineTranspCtrl.SetValue(False)
            self.outlineColorCtrl.SetColour(convertRGB(self.pointDict["color"]))
        else:
            self.outlineTranspCtrl.SetValue(True)
            self.outlineColorCtrl.SetColour(convertRGB(self.defaultDict["color"]))

        gridSizer.Add(outlineLabel, pos=(0, 0), flag=wx.ALIGN_CENTER_VERTICAL)
        gridSizer.Add(self.outlineColorCtrl, pos=(0, 1), flag=wx.ALIGN_CENTER_VERTICAL)
        gridSizer.Add(self.outlineTranspCtrl, pos=(0, 2), flag=wx.ALIGN_CENTER_VERTICAL)

        fillLabel = StaticText(parent=panel, id=wx.ID_ANY, label=_("Fill color:"))
        self.fillColorCtrl = ColourPickerCtrl(panel, id=wx.ID_ANY)
        self.fillTranspCtrl = CheckBox(panel, id=wx.ID_ANY, label=_("transparent"))

        if self.pointDict["fcolor"] != "none":
            self.fillTranspCtrl.SetValue(False)
            self.fillColorCtrl.SetColour(convertRGB(self.pointDict["fcolor"]))
        else:
            self.fillTranspCtrl.SetValue(True)
            self.fillColorCtrl.SetColour(convertRGB(self.defaultDict["fcolor"]))

        gridSizer.Add(fillLabel, pos=(1, 0), flag=wx.ALIGN_CENTER_VERTICAL)
        gridSizer.Add(self.fillColorCtrl, pos=(1, 1), flag=wx.ALIGN_CENTER_VERTICAL)
        gridSizer.Add(self.fillTranspCtrl, pos=(1, 2), flag=wx.ALIGN_CENTER_VERTICAL)

        sizer.Add(gridSizer, proportion=0, flag=wx.EXPAND | wx.ALL, border=5)
        border.Add(sizer, proportion=0, flag=wx.ALL | wx.EXPAND, border=5)

        #
        # size and rotation
        #

        # size
        box = StaticBox(
            parent=panel, id=wx.ID_ANY, label=" %s " % _("Size and Rotation")
        )
        sizer = wx.StaticBoxSizer(box, wx.VERTICAL)

        gridSizer = wx.GridBagSizer(hgap=5, vgap=5)

        sizeLabel = StaticText(parent=panel, id=wx.ID_ANY, label=_("Size (pt):"))
        self.sizeCtrl = SpinCtrl(panel, id=wx.ID_ANY, size=self.spinCtrlSize)
        self.sizeCtrl.SetToolTip(_("Symbol size in points"))
        self.sizeCtrl.SetValue(self.pointDict["size"])

        gridSizer.Add(sizeLabel, pos=(0, 0), flag=wx.ALIGN_CENTER_VERTICAL)
        gridSizer.Add(self.sizeCtrl, pos=(0, 1), flag=wx.ALIGN_CENTER_VERTICAL)

        # rotation
        rotLabel = StaticText(
            parent=panel, id=wx.ID_ANY, label=_("Rotation angle (deg):")
        )

        self.rotCtrl = FloatSpin(
            panel,
            id=wx.ID_ANY,
            min_val=-360,
            max_val=360,
            increment=1,
            value=0,
            style=fs.FS_RIGHT,
        )
        self.rotCtrl.SetFormat("%f")
        self.rotCtrl.SetDigits(1)

        self.rotCtrl.SetToolTip(_("Counterclockwise rotation in degrees"))
        self.rotCtrl.SetValue(float(self.pointDict["rotate"]))

        gridSizer.Add(rotLabel, pos=(1, 0), flag=wx.ALIGN_CENTER_VERTICAL, border=0)
        gridSizer.Add(self.rotCtrl, pos=(1, 1), flag=wx.ALIGN_CENTER_VERTICAL)

        sizer.Add(gridSizer, proportion=0, flag=wx.EXPAND | wx.ALL, border=5)
        border.Add(sizer, proportion=0, flag=wx.ALL | wx.EXPAND, border=5)

        panel.SetSizer(border)
        panel.Fit()

        return panel

    def _positionPanel(self, notebook):
        panel = Panel(
            parent=notebook, id=wx.ID_ANY, size=(-1, -1), style=wx.TAB_TRAVERSAL
        )
        notebook.AddPage(page=panel, text=_("Position"))
        border = wx.BoxSizer(wx.VERTICAL)
        #
        # set position
        #
        box = StaticBox(parent=panel, id=wx.ID_ANY, label=" %s " % _("Position"))
        sizer = wx.StaticBoxSizer(box, wx.VERTICAL)

        gridBagSizer = wx.GridBagSizer(hgap=5, vgap=5)

        self.AddExtendedPosition(panel, gridBagSizer, self.pointDict)

        self.Bind(wx.EVT_RADIOBUTTON, self.OnPositionType, panel.position["toPaper"])
        self.Bind(wx.EVT_RADIOBUTTON, self.OnPositionType, panel.position["toMap"])

        gridBagSizer.AddGrowableCol(0)
        gridBagSizer.AddGrowableCol(1)
        sizer.Add(gridBagSizer, proportion=1, flag=wx.ALL, border=5)
        border.Add(sizer, proportion=0, flag=wx.ALL | wx.EXPAND, border=5)

        panel.SetSizer(border)
        panel.Fit()

        return panel

    def OnPositionType(self, event):
        if self.positionPanel.position["toPaper"].GetValue():
            for widget in self.gridBagSizerP.GetChildren():
                widget.GetWindow().Enable()
            for widget in self.gridBagSizerM.GetChildren():
                widget.GetWindow().Disable()
        else:
            for widget in self.gridBagSizerM.GetChildren():
                widget.GetWindow().Enable()
            for widget in self.gridBagSizerP.GetChildren():
                widget.GetWindow().Disable()

    def OnSymbolSelection(self, event):
        dlg = SymbolDialog(
            self,
            symbolPath=globalvar.SYMBDIR,
            currentSymbol=self.symbolLabel.GetLabel(),
        )
        if dlg.ShowModal() == wx.ID_OK:
            img = dlg.GetSelectedSymbolPath()
            name = dlg.GetSelectedSymbolName()
            self.symbolButton.SetBitmapLabel(wx.Bitmap(img + ".png"))
            self.symbolLabel.SetLabel(name)

        dlg.Destroy()

    def update(self):
        # symbol
        self.pointDict["symbol"] = self.symbolLabel.GetLabel()

        # position
        if self.positionPanel.position["toPaper"].GetValue():
            self.pointDict["XY"] = True
            currUnit = self.unitConv.findUnit(
                self.positionPanel.units["unitsCtrl"].GetStringSelection()
            )
            self.pointDict["unit"] = currUnit
            if self.positionPanel.position["xCtrl"].GetValue():
                x = self.positionPanel.position["xCtrl"].GetValue()
            else:
                x = self.pointDict["where"][0]

            if self.positionPanel.position["yCtrl"].GetValue():
                y = self.positionPanel.position["yCtrl"].GetValue()
            else:
                y = self.pointDict["where"][1]

            x = self.unitConv.convert(value=float(x), fromUnit=currUnit, toUnit="inch")
            y = self.unitConv.convert(value=float(y), fromUnit=currUnit, toUnit="inch")
            self.pointDict["where"] = x, y

        else:
            self.pointDict["XY"] = False
            if self.positionPanel.position["eCtrl"].GetValue():
                e = self.positionPanel.position["eCtrl"].GetValue()
            else:
                self.pointDict["east"] = self.pointDict["east"]

            if self.positionPanel.position["nCtrl"].GetValue():
                n = self.positionPanel.position["nCtrl"].GetValue()
            else:
                self.pointDict["north"] = self.pointDict["north"]

            x, y = PaperMapCoordinates(
                mapInstr=self.instruction[self.mapId],
                x=float(self.pointDict["east"]),
                y=float(self.pointDict["north"]),
                paperToMap=False,
                env=self.env,
            )

        # rotation
        self.pointDict["rotate"] = self.rotCtrl.GetValue()

        # size
        self.pointDict["size"] = self.sizeCtrl.GetValue()

        w = h = self.unitConv.convert(
            value=self.pointDict["size"], fromUnit="point", toUnit="inch"
        )

        # outline color
        if self.outlineTranspCtrl.GetValue():
            self.pointDict["color"] = "none"
        else:
            self.pointDict["color"] = convertRGB(self.outlineColorCtrl.GetColour())

        # fill color
        if self.fillTranspCtrl.GetValue():
            self.pointDict["fcolor"] = "none"
        else:
            self.pointDict["fcolor"] = convertRGB(self.fillColorCtrl.GetColour())

        self.pointDict["rect"] = Rect2D(x=x - w / 2, y=y - h / 2, width=w, height=h)

        if self.id not in self.instruction:
            point = Point(self.id, env=self.env)
            self.instruction.AddInstruction(point)
        self.instruction[self.id].SetInstruction(self.pointDict)

        if self.id not in self.parent.objectId:
            self.parent.objectId.append(self.id)

        return True

    def updateDialog(self):
        """Update text coordinates, after moving"""
        # XY coordinates
        x, y = self.pointDict["where"][:2]
        currUnit = self.unitConv.findUnit(
            self.positionPanel.units["unitsCtrl"].GetStringSelection()
        )
        x = self.unitConv.convert(value=x, fromUnit="inch", toUnit=currUnit)
        y = self.unitConv.convert(value=y, fromUnit="inch", toUnit=currUnit)
        self.positionPanel.position["xCtrl"].SetValue("%5.3f" % x)
        self.positionPanel.position["yCtrl"].SetValue("%5.3f" % y)
        # EN coordinates
        e, n = self.pointDict["east"], self.pointDict["north"]
        self.positionPanel.position["eCtrl"].SetValue(str(self.pointDict["east"]))
        self.positionPanel.position["nCtrl"].SetValue(str(self.pointDict["north"]))


class RectangleDialog(PsmapDialog):
    def __init__(self, parent, id, settings, env, type="rectangle", coordinates=None):
        """

        :param coordinates: begin and end point coordinate (wx.Point, wx.Point)
        """
        if type == "rectangle":
            title = _("Rectangle settings")
        else:
            title = _("Line settings")
        PsmapDialog.__init__(
            self, parent=parent, id=id, title=title, settings=settings, env=env
        )

        self.objectType = (type,)

        if self.id is not None:
            self.rectObj = self.instruction[self.id]
            self.rectDict = self.rectObj.GetInstruction()
        else:
            self.id = NewId()
            if type == "rectangle":
                self.rectObj = Rectangle(self.id, env=self.env)
            else:
                self.rectObj = Line(self.id, env=self.env)
            self.rectDict = self.rectObj.GetInstruction()

            self.rectDict["rect"] = Rect2DPP(coordinates[0], coordinates[1])
            self.rectDict["where"] = coordinates

        self.defaultDict = self.rectObj.defaultInstruction
        self.panel = self._rectPanel()

        self._layout(self.panel)

    def _rectPanel(self):
        panel = Panel(parent=self, id=wx.ID_ANY, style=wx.TAB_TRAVERSAL)
        border = wx.BoxSizer(wx.VERTICAL)

        # color
        box = StaticBox(parent=panel, id=wx.ID_ANY, label=" %s " % _("Color"))
        sizer = wx.StaticBoxSizer(box, wx.VERTICAL)
        gridSizer = wx.GridBagSizer(hgap=5, vgap=5)

        outlineLabel = StaticText(parent=panel, id=wx.ID_ANY, label=_("Outline color:"))
        self.outlineColorCtrl = ColourPickerCtrl(panel, id=wx.ID_ANY)
        self.outlineTranspCtrl = CheckBox(panel, id=wx.ID_ANY, label=_("transparent"))

        if self.rectDict["color"] != "none":
            self.outlineTranspCtrl.SetValue(False)
            self.outlineColorCtrl.SetColour(convertRGB(self.rectDict["color"]))
        else:
            self.outlineTranspCtrl.SetValue(True)
            self.outlineColorCtrl.SetColour(convertRGB(self.defaultDict["color"]))

        # transparent outline makes sense only for rectangle
        if self.objectType == ("line",):
            self.outlineTranspCtrl.Hide()

        gridSizer.Add(outlineLabel, pos=(0, 0), flag=wx.ALIGN_CENTER_VERTICAL)
        gridSizer.Add(self.outlineColorCtrl, pos=(0, 1), flag=wx.ALIGN_CENTER_VERTICAL)
        gridSizer.Add(self.outlineTranspCtrl, pos=(0, 2), flag=wx.ALIGN_CENTER_VERTICAL)

        # fill color only in rectangle
        if self.objectType == ("rectangle",):
            fillLabel = StaticText(parent=panel, id=wx.ID_ANY, label=_("Fill color:"))
            self.fillColorCtrl = ColourPickerCtrl(panel, id=wx.ID_ANY)
            self.fillTranspCtrl = CheckBox(panel, id=wx.ID_ANY, label=_("transparent"))

            if self.rectDict["fcolor"] != "none":
                self.fillTranspCtrl.SetValue(False)
                self.fillColorCtrl.SetColour(convertRGB(self.rectDict["fcolor"]))
            else:
                self.fillTranspCtrl.SetValue(True)
                self.fillColorCtrl.SetColour(wx.WHITE)

            gridSizer.Add(fillLabel, pos=(1, 0), flag=wx.ALIGN_CENTER_VERTICAL)
            gridSizer.Add(self.fillColorCtrl, pos=(1, 1), flag=wx.ALIGN_CENTER_VERTICAL)
            gridSizer.Add(
                self.fillTranspCtrl, pos=(1, 2), flag=wx.ALIGN_CENTER_VERTICAL
            )

        sizer.Add(gridSizer, proportion=1, flag=wx.EXPAND | wx.ALL, border=5)
        border.Add(sizer, proportion=0, flag=wx.ALL | wx.EXPAND, border=5)
        gridSizer = wx.GridBagSizer(hgap=5, vgap=5)

        # width
        box = StaticBox(parent=panel, id=wx.ID_ANY, label=" %s " % _("Line style"))
        sizer = wx.StaticBoxSizer(box, wx.VERTICAL)

        widthLabel = StaticText(parent=panel, id=wx.ID_ANY, label=_("Line width:"))

        self.widthCtrl = FloatSpin(
            panel,
            id=wx.ID_ANY,
            min_val=0,
            max_val=50,
            increment=1,
            value=0,
            style=fs.FS_RIGHT,
        )
        self.widthCtrl.SetFormat("%f")
        self.widthCtrl.SetDigits(1)

        self.widthCtrl.SetToolTip(_("Line width in points"))
        self.widthCtrl.SetValue(float(self.rectDict["width"]))

        gridSizer.Add(widthLabel, pos=(0, 0), flag=wx.ALIGN_CENTER_VERTICAL)
        gridSizer.Add(self.widthCtrl, pos=(0, 1), flag=wx.ALIGN_CENTER_VERTICAL)

        sizer.Add(gridSizer, proportion=1, flag=wx.EXPAND | wx.ALL, border=5)
        border.Add(sizer, proportion=0, flag=wx.ALL | wx.EXPAND, border=5)

        panel.SetSizer(border)

        return panel

    def update(self):
        mapInstr = self.instruction.FindInstructionByType("map")
        if not mapInstr:
            mapInstr = self.instruction.FindInstructionByType("initMap")
        self.mapId = mapInstr.id
        point1 = self.rectDict["where"][0]
        point2 = self.rectDict["where"][1]
        self.rectDict["east1"], self.rectDict["north1"] = PaperMapCoordinates(
            mapInstr=mapInstr, x=point1[0], y=point1[1], paperToMap=True, env=self.env
        )
        self.rectDict["east2"], self.rectDict["north2"] = PaperMapCoordinates(
            mapInstr=mapInstr, x=point2[0], y=point2[1], paperToMap=True, env=self.env
        )
        # width
        self.rectDict["width"] = self.widthCtrl.GetValue()

        # outline color
        if self.outlineTranspCtrl.GetValue():
            self.rectDict["color"] = "none"
        else:
            self.rectDict["color"] = convertRGB(self.outlineColorCtrl.GetColour())

        # fill color
        if self.objectType == ("rectangle",):
            if self.fillTranspCtrl.GetValue():
                self.rectDict["fcolor"] = "none"
            else:
                self.rectDict["fcolor"] = convertRGB(self.fillColorCtrl.GetColour())

        if self.id not in self.instruction:
            if self.objectType == ("rectangle",):
                rect = Rectangle(self.id, env=self.env)
            else:
                rect = Line(self.id, env=self.env)
            self.instruction.AddInstruction(rect)

        self.instruction[self.id].SetInstruction(self.rectDict)

        if self.id not in self.parent.objectId:
            self.parent.objectId.append(self.id)

        self.updateDialog()

        return True

    def updateDialog(self):
        """Update text coordinates, after moving"""


class LabelsDialog(PsmapDialog):
    def __init__(self, parent, id, settings, env):
        PsmapDialog.__init__(
            self,
            parent=parent,
            id=id,
            title=_("Vector labels"),
            settings=settings,
            env=env,
        )
        self.objectType = ("labels",)
        if self.id is not None:
            self.labels = self.instruction[self.id]
        else:
            self.id = NewId()
            self.labels = Labels(self.id, env=self.env)
        self.labelsDict = self.labels.GetInstruction()
        self.panel = self._labelPanel()

        self._layout(self.panel)

    def _labelPanel(self):
        panel = Panel(parent=self, id=wx.ID_ANY, style=wx.TAB_TRAVERSAL)

        border = wx.BoxSizer(wx.VERTICAL)

        box = StaticBox(
            parent=panel,
            id=wx.ID_ANY,
            label=" %s " % _("Vector label files created beforehand by v.label module"),
        )
        sizer = wx.StaticBoxSizer(box, wx.VERTICAL)

        self.select = Select(
            parent=panel, multiple=True, type="label", fullyQualified=False
        )
        self.select.SetValue(",".join(self.labelsDict["labels"]))
        self.select.SetFocus()
        sizer.Add(self.select, proportion=1, flag=wx.EXPAND | wx.ALL, border=5)
        helpText = StaticText(
            panel, id=wx.ID_ANY, label=_("You can select multiple label files.")
        )
        helpText.SetForegroundColour(
            wx.SystemSettings.GetColour(wx.SYS_COLOUR_GRAYTEXT)
        )
        sizer.Add(helpText, proportion=0, flag=wx.EXPAND | wx.LEFT | wx.RIGHT, border=5)

        border.Add(sizer, proportion=1, flag=wx.EXPAND | wx.ALL, border=5)
        panel.SetSizer(border)

        return panel

    def update(self):
        value = self.select.GetValue()
        if not value:
            self.labelsDict["labels"] = []
        else:
            self.labelsDict["labels"] = value.split(",")
        if self.id not in self.instruction:
            labels = Labels(self.id, env=self.env)
            self.instruction.AddInstruction(labels)

        self.instruction[self.id].SetInstruction(self.labelsDict)

        return True<|MERGE_RESOLUTION|>--- conflicted
+++ resolved
@@ -37,11 +37,8 @@
 import os
 import string
 from copy import deepcopy
-<<<<<<< HEAD
 from operator import itemgetter
-=======
 from pathlib import Path
->>>>>>> ae5e4dd2
 
 import wx
 import wx.lib.agw.floatspin as fs
