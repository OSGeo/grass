--- conflicted
+++ resolved
@@ -97,14 +97,7 @@
         create a list of cell value and count/percent/area pairs. This is passed to
         plot to create a line graph of the histogram.
         """
-<<<<<<< HEAD
-        try:
-            self.SetCursor(StockCursor(wx.CURSOR_ARROW))
-        except Exception:
-            pass
-=======
         self.SetCursor(StockCursor(wx.CURSOR_ARROW))
->>>>>>> 3022d9fd
 
         self.SetGraphStyle()
         wx.BeginBusyCursor()
