"""
@package wxplot.profile

@brief Profiling using PyPlot

Classes:
 - profile::ProfileFrame
 - profile::ProfileToolbar

(C) 2011-2014 by the GRASS Development Team

This program is free software under the GNU General Public License
(>=v2). Read the file COPYING that comes with GRASS for details.

@author Michael Barton, Arizona State University
"""

import os
import sys
import math
import numpy as np

from pathlib import Path

import wx

from wx.lib import plot
import grass.script as gs
from wxplot.base import BasePlotFrame, PlotIcons
from gui_core.toolbars import BaseToolbar, BaseIcons
from gui_core.wrap import StockCursor
from wxplot.dialogs import ProfileRasterDialog, PlotStatsFrame
from core.gcmd import RunCommand, GWarning, GError, GMessage

try:
    import grass.lib.gis as gislib

    haveCtypes = True
except (ImportError, TypeError):
    haveCtypes = False


class ProfileFrame(BasePlotFrame):
    """Mainframe for displaying profile of one or more raster maps. Uses wx.lib.plot."""

    def __init__(
        self,
        parent,
        giface,
        controller,
        units,
        size=wx.Size(700, 400),
        rasterList=None,
        **kwargs,
    ):
        BasePlotFrame.__init__(self, parent=parent, giface=giface, size=size, **kwargs)

        self.controller = controller
        self.controller.transectChanged.connect(self.SetTransect)
        self.transect = []
        self.toolbar = ProfileToolbar(parent=self)
        # workaround for http://trac.wxwidgets.org/ticket/13888
        if sys.platform != "darwin":
            self.SetToolBar(self.toolbar)
        self.SetTitle(_("GRASS Profile Analysis Tool"))
        # in case of degrees, we want to use meters
        self._units = units if "degree" not in units else "meters"
        self._is_lat_lon_proj = self.Map.projinfo.get("proj") == "ll"

        #
        # Init variables
        #
        if rasterList is None:
            self.rasterList = []
        else:
            self.rasterList = rasterList
        self.plottype = "profile"
        self.coordstr = ""  # string of coordinates for r.profile
        self.seglist = []  # segment endpoint list
        self.ppoints = ""  # segment endpoints data
        self.transect_length = 0.0  # total transect length
        self.ptitle = _("Profile of")  # title of window
        self.colorList = [
            "blue",
            "red",
            "green",
            "yellow",
            "magenta",
            "cyan",
            "aqua",
            "black",
            "grey",
            "orange",
            "brown",
            "purple",
            "violet",
            "indigo",
        ]

        self._initOpts()

        if (
            len(self.rasterList) > 0
        ):  # set raster name(s) from layer manager if a map is selected
            self.raster = self.InitRasterOpts(self.rasterList, self.plottype)
        else:
            self.raster = {}

        # determine units (axis labels)
        # maybe, we should not accept these invalid units
        # but ok, trying to handle it here
        if self._units is not None and self._units != "":
            self.xlabel = _("Distance (%s)") % self._units
        else:
            self.xlabel = _("Distance along transect")
        self.ylabel = _("Cell values")

        # Bind events
        self.Bind(wx.EVT_CLOSE, self.OnCloseWindow)

        self.SetGraphStyle()

    def _initOpts(self):
        """Initialize plot options"""
        self.InitPlotOpts("profile")

    def SetTransect(self, coords):
        self.transect = coords
        if coords:
            self.OnCreateProfile(None)
        else:
            self.OnErase(None)

    def OnDrawTransect(self, event):
        """Draws transect to profile in map display"""
        if self.controller.IsActive():
            self.controller.Stop()
        self.controller.Start()

        self.parent.SetFocus()
        self.parent.Raise()

    def OnSelectRaster(self, event):
        """Select raster map(s) to profile"""
        dlg = ProfileRasterDialog(parent=self)
        dlg.CenterOnParent()
        if dlg.ShowModal() == wx.ID_OK:
            self.rasterList = dlg.rasterList
            self.raster = self.InitRasterOpts(self.rasterList, self.plottype)

            # plot profile
            if len(self.transect) > 0 and len(self.rasterList) > 0:
                self.OnCreateProfile(event=None)

        dlg.Destroy()

    def SetupProfile(self):
        """Create coordinate string for profiling. Create segment
        list for transect segment markers.
        """
        # create list of coordinate points for r.profile
        dist = 0
        segment_geodesic_dist = 0
        cumdist = 0
        segment_geodesic_cum_dist = 0
        self.coordstr = ""
        lasteast = lastnorth = None

        region = gs.region()
        insideRegion = True
        if len(self.transect) > 0:
            for point in self.transect:
                if not (
                    region["w"] <= point[0] <= region["e"]
                    and region["s"] <= point[1] <= region["n"]
                ):
                    insideRegion = False
                # build string of coordinate points for r.profile
                if self.coordstr == "":
                    self.coordstr = "%f,%f" % (point[0], point[1])
                else:
                    self.coordstr = "%s,%f,%f" % (self.coordstr, point[0], point[1])

        if not insideRegion:
            GWarning(
                message=_("Not all points of profile lie inside computational region."),
                parent=self,
            )

        if len(self.rasterList) == 0:
            return

        # title of window
        self.ptitle = _("Profile of")

        # Initialize latitude-longitude geodesic distance calculation
        if self._is_lat_lon_proj and haveCtypes:
            gislib.G_begin_distance_calculations()

        # create list of coordinates for transect segment markers
        if len(self.transect) > 0:
            self.seglist = []
            for point in self.transect:
                # get value of raster cell at coordinate point
                ret = RunCommand(
                    "r.what",
                    parent=self,
                    read=True,
                    map=self.rasterList[0],
                    coordinates="%f,%f" % (point[0], point[1]),
                )

                val = ret.splitlines()[0].split("|")[3]
                if val is None or val == "*":
                    continue
                val = float(val)

                # calculate distance between coordinate points
                if lasteast and lastnorth:
                    dist = math.sqrt(
                        math.pow((lasteast - point[0]), 2)
                        + math.pow((lastnorth - point[1]), 2)
                    )
                    if self._is_lat_lon_proj and haveCtypes:
                        segment_geodesic_dist = gislib.G_distance(
                            lasteast, lastnorth, point[0], point[1]
                        )
                cumdist += dist
                if self._is_lat_lon_proj and haveCtypes:
                    segment_geodesic_cum_dist += segment_geodesic_dist

                # store total transect length
                self.transect_length = cumdist

                # build a list of distance,value pairs for each segment of
                # transect
                self.seglist.append(
                    (
                        (
                            segment_geodesic_cum_dist
                            if self._is_lat_lon_proj and haveCtypes
                            else cumdist
                        ),
                        val,
                    )
                )
                lasteast = point[0]
                lastnorth = point[1]

            # delete extra first segment point
            try:
                self.seglist.pop(0)
            except IndexError:
                pass

        #
        # create datalist of dist/value pairs and y labels for each raster map
        #
        self.ylabel = ""
        i = 0

        for r in self.raster.keys():
            self.raster[r]["datalist"] = []
            datalist = self.CreateDatalist(r, self.coordstr)
            if len(datalist) > 0:
                self.raster[r]["datalist"] = datalist

                # update ylabel to match units if they exist
                if self.raster[r]["units"] != "":
                    self.ylabel += "%s (%d)," % (self.raster[r]["units"], i)
                i += 1

                # update title
                self.ptitle += " %s ," % r.split("@")[0]

        self.ptitle = self.ptitle.rstrip(",")

        if self.ylabel == "":
            self.ylabel = _("Raster values")
        else:
            self.ylabel = self.ylabel.rstrip(",")

    def CreateDatalist(self, raster, coords):
        """Build a list of distance, value pairs for points along transect

        Uses r.profile to obtain the data.
        """
        datalist = []

        # keep total number of transect points to 500 or less to avoid
        # freezing with large, high resolution maps
        region = gs.region()
        curr_res = min(float(region["nsres"]), float(region["ewres"]))
        if self.transect_length / curr_res > 500:
            transect_res = self.transect_length / 500
        else:
            transect_res = curr_res

        ret = RunCommand(
            "r.profile",
            parent=self,
            input=raster,
            coordinates=coords,
            resolution=transect_res,
            null="nan",
            quiet=True,
            read=True,
        )

        if not ret:
            return []

        for line in ret.splitlines():
            dist, elev = line.strip().split(" ")
            if (
                dist is None
                or dist in ("", "nan")
                or elev is None
                or elev in ("", "nan")
            ):
                continue
            dist = float(dist)
            elev = float(elev)
            datalist.append((dist, elev))

        return datalist

    def OnCreateProfile(self, event):
        """Main routine for creating a profile. Uses r.profile to
        create a list of distance,cell value pairs. This is passed to
        plot to create a line graph of the profile. If the profile
        transect is in multiple segments, these are drawn as
        points. Profile transect is drawn, using methods in mapdisp.py
        """

        if len(self.transect) == 0 or len(self.rasterList) == 0:
            dlg = wx.MessageDialog(
                parent=self,
                message=_(
                    "You must draw a transect to profile in the map display window."
                ),
                caption=_("Nothing to profile"),
                style=wx.OK | wx.ICON_INFORMATION | wx.CENTRE,
            )
            dlg.ShowModal()
            dlg.Destroy()
            return

        self.SetCursor(StockCursor(wx.CURSOR_ARROW))

        self.SetupProfile()
        p = self.CreatePlotList()
        self.DrawPlot(p)

    def CreatePlotList(self):
        """Create a plot data list from transect datalist and
        transect segment endpoint coordinates.
        """
        # graph the distance, value pairs for the transect
        self.plotlist = []

        # Add segment marker points to plot data list
        if len(self.seglist) > 0:
            self.ppoints = plot.PolyMarker(
                self.seglist,
                legend=" " + self.properties["marker"]["legend"],
                colour=wx.Colour(
                    self.properties["marker"]["color"][0],
                    self.properties["marker"]["color"][1],
                    self.properties["marker"]["color"][2],
                    255,
                ),
                size=self.properties["marker"]["size"],
                fillstyle=self.ptfilldict[self.properties["marker"]["fill"]],
                marker=self.properties["marker"]["type"],
            )
            self.plotlist.append(self.ppoints)

        # Add profile distance/elevation pairs to plot data list for each
        # raster profiled
        for r in self.rasterList:
            col = wx.Colour(
                self.raster[r]["pcolor"][0],
                self.raster[r]["pcolor"][1],
                self.raster[r]["pcolor"][2],
                255,
            )
            self.raster[r]["pline"] = plot.PolyLine(
                self.raster[r]["datalist"],
                colour=col,
                width=self.raster[r]["pwidth"],
                style=self.linestyledict[self.raster[r]["pstyle"]],
                legend=self.raster[r]["plegend"],
            )

            self.plotlist.append(self.raster[r]["pline"])

        if len(self.plotlist) > 0:
            return self.plotlist
        return None

    def Update(self):
        """Update profile after changing options"""
        self.SetGraphStyle()
        p = self.CreatePlotList()
        self.DrawPlot(p)

    def SaveProfileToFile(self, event):
        """Save r.profile data to a csv file"""
        dlg = wx.FileDialog(
            parent=self,
            message=_("Choose prefix for file(s) where to save profile values..."),
            defaultDir=str(Path.cwd()),
            wildcard=_("Comma separated value (*.csv)|*.csv"),
            style=wx.FD_SAVE,
        )
        pfile = []
        if dlg.ShowModal() == wx.ID_OK:
            path = dlg.GetPath()
            for r in self.rasterList:
                pfile.append(path + "_" + str(r.replace("@", "_")) + ".csv")
                if os.path.exists(pfile[-1]):
                    dlgOv = wx.MessageDialog(
                        self,
                        message=_(
                            "File <%s> already exists. "
                            "Do you want to overwrite this file?"
                        )
                        % pfile[-1],
                        caption=_("Overwrite file?"),
                        style=wx.YES_NO | wx.YES_DEFAULT | wx.ICON_QUESTION,
                    )
                    if dlgOv.ShowModal() != wx.ID_YES:
                        pfile.pop()
                        dlgOv.Destroy()
                        continue

                try:
                    fd = open(pfile[-1], "w")
                except OSError as e:
                    GError(
                        parent=self,
                        message=_("Unable to open file <%s> for writing.\nReason: %s")
                        % (pfile[-1], e),
                    )
                    dlg.Destroy()
                    return

                for datapair in self.raster[r]["datalist"]:
                    fd.write("%.6f,%.6f\n" % (float(datapair[0]), float(datapair[1])))

                fd.close()

        dlg.Destroy()
        if pfile:
            message = _("%d files created:\n%s") % (len(pfile), "\n".join(pfile))
        else:
            message = _("No files generated.")

        GMessage(parent=self, message=message)

    def OnStats(self, event):
        """Displays regression information in messagebox"""
        message = []
        title = _("Statistics for Profile(s)")

        for r in self.raster.keys():
            try:
                rast = r.split("@")[0]
                statstr = "Profile of %s\n\n" % rast

                iterable = (i[1] for i in self.raster[r]["datalist"])
                a = np.fromiter(iterable, float)

                statstr += "n: %f\n" % a.size
                statstr += "minimum: %f\n" % np.amin(a)
                statstr += "maximum: %f\n" % np.amax(a)
                statstr += "range: %f\n" % np.ptp(a)
                statstr += "mean: %f\n" % np.mean(a)
                statstr += "standard deviation: %f\n" % np.std(a)
                statstr += "variance: %f\n" % np.var(a)
                cv = np.std(a) / np.mean(a)
                statstr += "coefficient of variation: %f\n" % cv
                statstr += "sum: %f\n" % np.sum(a)
                statstr += "median: %f\n" % np.median(a)
                statstr += "distance along transect: %f\n\n" % self.transect_length
                message.append(statstr)
<<<<<<< HEAD
            except Exception:
=======
            except (ValueError, TypeError, KeyError, IndexError):
>>>>>>> 3022d9fd
                pass

        stats = PlotStatsFrame(self, id=wx.ID_ANY, message=message, title=title)

        if stats.Show() == wx.ID_CLOSE:
            stats.Destroy()

    def OnCloseWindow(self, event):
        if self.controller.IsActive():
            self.controller.Stop()
        self.Destroy()


class ProfileToolbar(BaseToolbar):
    """Toolbar for profiling raster map"""

    def __init__(self, parent):
        BaseToolbar.__init__(self, parent)

        # workaround for http://trac.wxwidgets.org/ticket/13888
        if sys.platform == "darwin":
            parent.SetToolBar(self)

        self.InitToolbar(self._toolbarData())

        # realize the toolbar
        self.Realize()

    def _toolbarData(self):
        """Toolbar data"""
        return self._getToolbarData(
            (
                (
                    ("addraster", BaseIcons["addRast"].label),
                    BaseIcons["addRast"],
                    self.parent.OnSelectRaster,
                ),
                (
                    ("transect", PlotIcons["transect"].label),
                    PlotIcons["transect"],
                    self.parent.OnDrawTransect,
                ),
                (None,),
                (
                    ("draw", PlotIcons["draw"].label),
                    PlotIcons["draw"],
                    self.parent.OnCreateProfile,
                ),
                (
                    ("erase", BaseIcons["erase"].label),
                    BaseIcons["erase"],
                    self.parent.OnErase,
                ),
                (
                    ("drag", BaseIcons["pan"].label),
                    BaseIcons["pan"],
                    self.parent.OnDrag,
                ),
                (
                    ("zoom", BaseIcons["zoomIn"].label),
                    BaseIcons["zoomIn"],
                    self.parent.OnZoom,
                ),
                (
                    ("unzoom", BaseIcons["zoomBack"].label),
                    BaseIcons["zoomBack"],
                    self.parent.OnRedraw,
                ),
                (None,),
                (
                    ("statistics", PlotIcons["statistics"].label),
                    PlotIcons["statistics"],
                    self.parent.OnStats,
                ),
                (
                    ("datasave", PlotIcons["save"].label),
                    PlotIcons["save"],
                    self.parent.SaveProfileToFile,
                ),
                (
                    ("image", BaseIcons["saveFile"].label),
                    BaseIcons["saveFile"],
                    self.parent.SaveToFile,
                ),
                (
                    ("print", BaseIcons["print"].label),
                    BaseIcons["print"],
                    self.parent.PrintMenu,
                ),
                (None,),
                (
                    ("settings", PlotIcons["options"].label),
                    PlotIcons["options"],
                    self.parent.PlotOptionsMenu,
                ),
                (
                    ("quit", PlotIcons["quit"].label),
                    PlotIcons["quit"],
                    self.parent.OnQuit,
                ),
            )
        )<|MERGE_RESOLUTION|>--- conflicted
+++ resolved
@@ -485,11 +485,7 @@
                 statstr += "median: %f\n" % np.median(a)
                 statstr += "distance along transect: %f\n\n" % self.transect_length
                 message.append(statstr)
-<<<<<<< HEAD
-            except Exception:
-=======
             except (ValueError, TypeError, KeyError, IndexError):
->>>>>>> 3022d9fd
                 pass
 
         stats = PlotStatsFrame(self, id=wx.ID_ANY, message=message, title=title)
