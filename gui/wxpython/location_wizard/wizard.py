"""
@package location_wizard.wizard

@brief Location wizard - creates a new GRASS Location. User can choose
from multiple methods.

Classes:
 - wizard::TitledPage
 - wizard::GridBagSizerTitledPage
 - wizard::DatabasePage
 - wizard::CoordinateSystemPage
 - wizard::ProjectionsPage
 - wizard::ItemList
 - wizard::ProjParamsPage
 - wizard::DatumPage
 - wizard::EllipsePage
 - wizard::GeoreferencedFilePage
 - wizard::WKTPage
 - wizard::EPSGPage
 - wizard::IAUPage
 - wizard::CustomPage
 - wizard::ProjPickerPage
 - wizard::SummaryPage
 - wizard::LocationWizard
 - wizard::WizardWithHelpButton

(C) 2007-2016 by the GRASS Development Team

This program is free software under the GNU General Public License
(>=v2). Read the file COPYING that comes with GRASS for details.

@author Michael Barton
@author Jachym Cepicky
@author Martin Landa <landa.martin gmail.com>
@author Hamish Bowman (planetary ellipsoids)
"""

import os
import locale
import functools
import socket

from pathlib import Path

import wx
import wx.lib.mixins.listctrl as listmix
from core import globalvar

if globalvar.wxPythonPhoenix:
    from wx import adv as wiz
    from wx.adv import Wizard
    from wx.adv import WizardPageSimple
else:
    from wx import wizard as wiz
    from wx.wizard import Wizard
    from wx.wizard import WizardPageSimple
import wx.lib.scrolledpanel as scrolled

from core import utils
from core.utils import cmp
from core.gcmd import RunCommand, GError, GWarning
from gui_core.widgets import GenericMultiValidator
from gui_core.wrap import (
    SpinCtrl,
    SearchCtrl,
    StaticText,
    TextCtrl,
    Button,
    CheckBox,
    StaticBox,
    NewId,
    ListCtrl,
    HyperlinkCtrl,
)
from location_wizard.dialogs import SelectTransformDialog

from projpicker_gui.panel import (
    ProjPickerPanel,
    EVT_ITEM_SELECTED,
    EVT_ITEM_DESELECTED,
)

from grass.grassdb.checks import location_exists
from grass.script import decode
from grass.script import core as grass
from grass.exceptions import OpenError

global coordsys, north, south, east, west, resolution, wizerror, translist

if globalvar.CheckWxVersion(version=[4, 1, 0]):
    search_cancel_evt = wx.EVT_SEARCH_CANCEL
else:
    search_cancel_evt = wx.EVT_SEARCHCTRL_CANCEL_BTN


class TitledPage(WizardPageSimple):
    """Class to make wizard pages. Generic methods to make labels,
    text entries, and buttons.
    """

    def __init__(self, parent, title):
        self.page = WizardPageSimple.__init__(self, parent)

        font = wx.Font(13, wx.SWISS, wx.NORMAL, wx.BOLD)
        font_height = font.GetPixelSize()[1]

        # page title
        self.title = StaticText(
            parent=self,
            id=wx.ID_ANY,
            label=title,
            style=wx.ALIGN_CENTRE_HORIZONTAL,
            size=(-1, font_height),
        )
        self.title.SetFont(font)
        # main sizers
        self.pagesizer = wx.BoxSizer(wx.VERTICAL)

    def DoLayout(self):
        """Do page layout"""
        self.pagesizer.Add(self.title, proportion=0, flag=wx.EXPAND | wx.ALL, border=5)
        self.pagesizer.Add(
            wx.StaticLine(self, -1), proportion=0, flag=wx.EXPAND | wx.ALL, border=0
        )
        self.pagesizer.Add(self.sizer, proportion=1, flag=wx.EXPAND)

        self.SetAutoLayout(True)
        self.SetSizer(self.pagesizer)
        self.Layout()

    def MakeLabel(self, text="", style=wx.ALIGN_LEFT, parent=None, tooltip=None):
        """Make aligned label"""
        if not parent:
            parent = self
        label = StaticText(parent=parent, id=wx.ID_ANY, label=text, style=style)
        if tooltip:
            label.SetToolTip(tooltip)
        return label

    def MakeTextCtrl(self, text="", size=(100, -1), style=0, parent=None, tooltip=None):
        """Generic text control"""
        if not parent:
            parent = self
        textCtrl = TextCtrl(
            parent=parent, id=wx.ID_ANY, value=text, size=size, style=style
        )
        if tooltip:
            textCtrl.SetToolTip(tooltip)
        return textCtrl

    def MakeButton(self, text, id=wx.ID_ANY, size=(-1, -1), parent=None, tooltip=None):
        """Generic button"""
        if not parent:
            parent = self
        button = Button(parent=parent, id=id, label=text, size=size)
        if tooltip:
            button.SetToolTip(tooltip)
        return button

    def MakeCheckBox(
        self, text, id=wx.ID_ANY, size=(-1, -1), parent=None, tooltip=None
    ):
        """Generic checkbox"""
        if not parent:
            parent = self
        chbox = CheckBox(parent=parent, id=id, label=text, size=size)
        if tooltip:
            chbox.SetToolTip(tooltip)
        return chbox


class GridBagSizerTitledPage(TitledPage):
    """GridBagSizer declaration for TitledPage class"""

    def __init__(self, parent, title):
        super().__init__(parent, title)

        self.sizer = wx.GridBagSizer(vgap=0, hgap=0)
        self.sizer.SetCols(5)
        self.sizer.SetRows(8)


class DatabasePage(TitledPage):
    """Wizard page for setting GIS data directory and location name"""

    def __init__(self, wizard, parent, grassdatabase):
        TitledPage.__init__(self, wizard, _("Define new GRASS project"))

        # grid definition
        self.sizer = wx.GridBagSizer(vgap=0, hgap=0)
        self.sizer.SetCols(5)
        self.sizer.SetRows(8)
        self.sizer.AddGrowableCol(1)

        # definition of variables
        self.grassdatabase = grassdatabase
        self.location = ""
        self.locTitle = ""

        # browse button
        self.bbrowse = self.MakeButton(_("Change"))

        # text controls
        self.tgisdbase = self.MakeLabel(grassdatabase)
        self.tlocation = self.MakeTextCtrl("newProject")
        self.tlocation.SetFocus()

        checks = [
            (grass.legal_name, self._nameValidationFailed),
            (self._checkLocationNotExists, self._locationAlreadyExists),
        ]
        self.tlocation.SetValidator(GenericMultiValidator(checks))
        self.tlocTitle = self.MakeTextCtrl()

        # text for required options
        required_txt = self.MakeLabel("*")
        required_txt.SetForegroundColour(wx.RED)
        required_txt.SetToolTip(_("This option is required"))

        # text for optional options
        optional_txt = self.MakeLabel(_("(optional)"))
        italics = wx.Font(10, wx.DEFAULT, wx.ITALIC, wx.NORMAL)
        optional_txt.SetFont(italics)
        optional_txt.SetForegroundColour(
            wx.SystemSettings.GetColour(wx.SYS_COLOUR_GRAYTEXT)
        )

        # layout
        self.sizer.Add(
            self.MakeLabel(
                "%s:" % _("Name"),
                tooltip=_("Name of project directory in GIS Data Directory"),
            ),
            flag=wx.ALIGN_LEFT | wx.ALIGN_CENTER_VERTICAL | wx.ALL,
            border=5,
            pos=(1, 1),
        )
        self.sizer.Add(
            self.tlocation,
            flag=wx.ALIGN_LEFT | wx.ALIGN_CENTER_VERTICAL | wx.ALL | wx.EXPAND,
            border=5,
            pos=(2, 1),
        )
        self.sizer.Add(
            required_txt,
            flag=wx.ALIGN_LEFT | wx.ALIGN_CENTER_VERTICAL | wx.ALL,
            border=5,
            pos=(2, 2),
        )

        self.sizer.Add(
            self.MakeLabel(
                "%s:" % _("Description"),
                tooltip=_("Description of project directory in GIS Data Directory"),
            ),
            flag=wx.ALIGN_LEFT | wx.ALIGN_TOP | wx.ALIGN_CENTER_VERTICAL | wx.ALL,
            border=5,
            pos=(3, 1),
        )
        self.sizer.Add(
            self.tlocTitle,
            flag=wx.ALIGN_LEFT | wx.ALIGN_CENTER_VERTICAL | wx.ALL | wx.EXPAND,
            border=5,
            pos=(4, 1),
        )
        self.sizer.Add(
            optional_txt,
            flag=wx.ALIGN_LEFT | wx.ALIGN_CENTER_VERTICAL | wx.ALL,
            border=5,
            pos=(4, 2),
        )

        self.sizer.Add(
            self.MakeLabel(_("Project will be created in GRASS database:")),
            flag=wx.ALIGN_LEFT | wx.ALIGN_CENTER_VERTICAL | wx.ALL,
            border=2,
            pos=(5, 1),
        )
        self.sizer.Add(
            self.tgisdbase,
            flag=wx.ALIGN_LEFT | wx.ALIGN_CENTER_VERTICAL | wx.ALL,
            border=5,
            pos=(6, 1),
        )
        self.sizer.Add(
            self.bbrowse,
            flag=wx.ALIGN_LEFT | wx.ALIGN_CENTER_VERTICAL | wx.ALL,
            border=5,
            pos=(6, 2),
        )

        # bindings
        self.Bind(wiz.EVT_WIZARD_PAGE_CHANGING, self.OnPageChanging)
        self.tgisdbase.Bind(wx.EVT_TEXT, self.OnChangeName)
        self.tlocation.Bind(wx.EVT_TEXT, self.OnChangeName)
        self.Bind(wx.EVT_BUTTON, self.OnBrowse, self.bbrowse)

    def _nameValidationFailed(self, ctrl):
        message = _(
            "Name '{}' is not a valid name for project. "
            "Please use only ASCII characters excluding characters {} "
            "and space."
        ).format(ctrl.GetValue(), "/\"'@,=*~")
        GError(parent=self, message=message, caption=_("Invalid name"))

    def _checkLocationNotExists(self, text) -> bool:
        """Check whether user's input location exists or not."""
        return not location_exists(self.tgisdbase.GetLabel(), text)

    def _locationAlreadyExists(self, ctrl):
        message = _(
            "Project '{}' already exists. Please consider using "
            "another name for your project."
        ).format(ctrl.GetValue())
        GError(parent=self, message=message, caption=_("Existing project path"))

    def OnChangeName(self, event):
        """Name for new location was changed"""
        nextButton = wx.FindWindowById(wx.ID_FORWARD)
        if len(event.GetString()) > 0:
            if not nextButton.IsEnabled():
                nextButton.Enable()
        else:
            nextButton.Disable()

        event.Skip()

    def OnBrowse(self, event):
        """Choose GRASS data directory"""
        dlg = wx.DirDialog(
            self,
            _("Choose GRASS data directory:"),
            str(Path.cwd()),
            wx.DD_DEFAULT_STYLE,
        )
        if dlg.ShowModal() == wx.ID_OK:
            self.grassdatabase = dlg.GetPath()
            self.tgisdbase.SetLabel(self.grassdatabase)

        dlg.Destroy()

    def OnPageChanging(self, event=None):
        self.location = self.tlocation.GetValue()
        self.grassdatabase = self.tgisdbase.GetLabel()
        self.locTitle = self.tlocTitle.GetValue()
        if os.linesep in self.locTitle or len(self.locTitle) > 255:
            GWarning(
                parent=self,
                message=_(
                    "Title of the project is limited only to one line and "
                    "256 characters. The rest of the text will be ignored."
                ),
            )
            self.locTitle = self.locTitle.split(os.linesep)[0][:255]


class CoordinateSystemPage(TitledPage):
    """Wizard page for choosing method for location creation"""

    def __init__(self, wizard, parent):
        TitledPage.__init__(self, wizard, _("Select Coordinate Reference System (CRS)"))

        self.sizer = wx.GridBagSizer(vgap=0, hgap=0)
        self.sizer.SetCols(5)
        self.sizer.SetRows(8)

        self.parent = parent
        global coordsys

        # toggles
        self.radioProjPicker = wx.RadioButton(
            parent=self,
            id=wx.ID_ANY,
            label=_("Select CRS interactively in a map (requires Internet)"),
            style=wx.RB_GROUP,
        )
        self.radioEpsg = wx.RadioButton(
            parent=self,
            id=wx.ID_ANY,
            label=_("Select CRS from a list by EPSG or description"),
        )
        # self.radioIau = wx.RadioButton(
        #    parent=self, id=wx.ID_ANY,
        #    label=_("Select IAU code of spatial reference system"))
        self.radioFile = wx.RadioButton(
            parent=self,
            id=wx.ID_ANY,
            label=_("Read CRS from a georeferenced data file"),
        )
        self.radioXy = wx.RadioButton(
            parent=self,
            id=wx.ID_ANY,
            label=_("Create a generic cartesian coordinate system (XY)"),
        )
        self.radioWkt = wx.RadioButton(
            parent=self, id=wx.ID_ANY, label=_("Specify CRS using WKT string")
        )
        self.radioProj = wx.RadioButton(
            parent=self, id=wx.ID_ANY, label=_("Specify CRS using PROJ.4 string")
        )
        self.radioSrs = wx.RadioButton(
            parent=self, id=wx.ID_ANY, label=_("Define custom CRS")
        )

        # layout
        self.sizer.SetVGap(10)
        self.sizer.Add(self.radioProjPicker, flag=wx.ALIGN_LEFT, pos=(1, 1))
        self.sizer.Add(self.radioEpsg, flag=wx.ALIGN_LEFT, pos=(2, 1))
        # self.sizer.Add(self.radioIau,
        #               flag=wx.ALIGN_LEFT, pos=(1, 1))
        self.sizer.Add(self.radioFile, flag=wx.ALIGN_LEFT, pos=(3, 1))
        self.sizer.Add(self.radioXy, flag=wx.ALIGN_LEFT, pos=(4, 1))
        self.sizer.Add(
            StaticText(parent=self, label=_("Additional methods:")),
            flag=wx.ALIGN_LEFT,
            pos=(5, 1),
        )
        self.sizer.Add(self.radioWkt, flag=wx.ALIGN_LEFT, pos=(6, 1))
        self.sizer.Add(self.radioProj, flag=wx.ALIGN_LEFT, pos=(7, 1))
        self.sizer.Add(self.radioSrs, flag=wx.ALIGN_LEFT, pos=(8, 1))
        self.sizer.AddGrowableCol(1)

        # bindings
        self.Bind(wx.EVT_RADIOBUTTON, self.SetVal, id=self.radioEpsg.GetId())
        # self.Bind(wx.EVT_RADIOBUTTON, self.SetVal, id=self.radioIau.GetId())
        self.Bind(wx.EVT_RADIOBUTTON, self.SetVal, id=self.radioFile.GetId())
        self.Bind(wx.EVT_RADIOBUTTON, self.SetVal, id=self.radioWkt.GetId())
        self.Bind(wx.EVT_RADIOBUTTON, self.SetVal, id=self.radioSrs.GetId())
        self.Bind(wx.EVT_RADIOBUTTON, self.SetVal, id=self.radioProj.GetId())
        self.Bind(wx.EVT_RADIOBUTTON, self.SetVal, id=self.radioXy.GetId())
        self.Bind(wx.EVT_RADIOBUTTON, self.SetVal, id=self.radioProjPicker.GetId())
        self.Bind(wiz.EVT_WIZARD_PAGE_CHANGED, self.OnEnterPage)

    def HasInternet(self, host="8.8.8.8", port=53, timeout=3):
        # https://stackoverflow.com/a/33117579/16079666
        """
        Host: 8.8.8.8 (google-public-dns-a.google.com)
        OpenPort: 53/tcp
        Service: domain (DNS/TCP)
        """
        try:
            socket.setdefaulttimeout(timeout)
            socket.socket(socket.AF_INET, socket.SOCK_STREAM).connect((host, port))
        except:
            return False
        return True

    def OnEnterPage(self, event):
        global coordsys

        has_internet = self.HasInternet()
        if has_internet:
            self.radioProjPicker.Enable()
        else:
            self.radioProjPicker.Disable()

        if not coordsys:
            if has_internet:
                coordsys = "projpicker"
                self.radioProjPicker.SetValue(True)
            else:
                coordsys = "epsg"
                self.radioEpsg.SetValue(True)
        else:
            if coordsys == "proj":
                self.radioSrs.SetValue(True)
            if coordsys == "epsg":
                self.radioEpsg.SetValue(True)
            # if coordsys == "iau":
            #    self.radioIau.SetValue(True)
            if coordsys == "file":
                self.radioFile.SetValue(True)
            if coordsys == "wkt":
                self.radioWkt.SetValue(True)
            if coordsys == "custom":
                self.radioProj.SetValue(True)
            if coordsys == "xy":
                self.radioXy.SetValue(True)
            if coordsys == "projpicker":
                if has_internet:
                    self.radioProjPicker.SetValue(True)
                else:
                    coordsys = "epsg"
                    self.radioEpsg.SetValue(True)
                    self.SetNext(self.parent.epsgpage)
                    self.parent.sumpage.SetPrev(self.parent.epsgpage)

        if event.GetDirection():
            if coordsys == "proj":
                self.SetNext(self.parent.projpage)
                self.parent.sumpage.SetPrev(self.parent.datumpage)
            if coordsys == "epsg":
                self.SetNext(self.parent.epsgpage)
                self.parent.sumpage.SetPrev(self.parent.epsgpage)
            # if coordsys == "iau":
            #    self.SetNext(self.parent.iaupage)
            #    self.parent.sumpage.SetPrev(self.parent.iaupage)
            if coordsys == "file":
                self.SetNext(self.parent.filepage)
                self.parent.sumpage.SetPrev(self.parent.filepage)
            if coordsys == "wkt":
                self.SetNext(self.parent.wktpage)
                self.parent.sumpage.SetPrev(self.parent.wktpage)
            if coordsys == "custom":
                self.SetNext(self.parent.custompage)
                self.parent.sumpage.SetPrev(self.parent.custompage)
            if coordsys == "xy":
                self.SetNext(self.parent.sumpage)
                self.parent.sumpage.SetPrev(self.parent.csystemspage)
            if coordsys == "projpicker":
                self.SetNext(self.parent.projpickerpage)
                self.parent.sumpage.SetPrev(self.parent.projpickerpage)

        if not wx.FindWindowById(wx.ID_FORWARD).IsEnabled():
            wx.FindWindowById(wx.ID_FORWARD).Enable()

    def SetVal(self, event):
        """Choose method"""
        global coordsys
        if event.GetId() == self.radioSrs.GetId():
            coordsys = "proj"
            self.SetNext(self.parent.projpage)
            self.parent.sumpage.SetPrev(self.parent.datumpage)
        # elif event.GetId() == self.radioIau.GetId():
        #    coordsys = "iau"
        #    self.SetNext(self.parent.iaupage)
        #    self.parent.sumpage.SetPrev(self.parent.iaupage)
        elif event.GetId() == self.radioEpsg.GetId():
            coordsys = "epsg"
            self.SetNext(self.parent.epsgpage)
            self.parent.sumpage.SetPrev(self.parent.epsgpage)
        elif event.GetId() == self.radioFile.GetId():
            coordsys = "file"
            self.SetNext(self.parent.filepage)
            self.parent.sumpage.SetPrev(self.parent.filepage)
        elif event.GetId() == self.radioWkt.GetId():
            coordsys = "wkt"
            self.SetNext(self.parent.wktpage)
            self.parent.sumpage.SetPrev(self.parent.wktpage)
        elif event.GetId() == self.radioProj.GetId():
            coordsys = "custom"
            self.SetNext(self.parent.custompage)
            self.parent.sumpage.SetPrev(self.parent.custompage)
        elif event.GetId() == self.radioXy.GetId():
            coordsys = "xy"
            self.SetNext(self.parent.sumpage)
            self.parent.sumpage.SetPrev(self.parent.csystemspage)
        elif event.GetId() == self.radioProjPicker.GetId():
            coordsys = "projpicker"
            self.SetNext(self.parent.projpickerpage)
            self.parent.sumpage.SetPrev(self.parent.projpickerpage)


class ProjectionsPage(TitledPage):
    """Wizard page for defining custom CRS"""

    def __init__(self, wizard, parent):
        TitledPage.__init__(self, wizard, _("Define custom CRS"))

        self.sizer = wx.GridBagSizer(vgap=0, hgap=0)
        self.sizer.SetCols(5)
        self.sizer.SetRows(8)

        self.parent = parent
        self.proj = ""
        self.projdesc = ""
        self.p4proj = ""

        # text input
        self.tproj = self.MakeTextCtrl("", size=(200, -1))

        # search box
        self.searchb = SearchCtrl(self, size=(200, -1), style=wx.TE_PROCESS_ENTER)
        self.searchb.ShowCancelButton(True)

        # projection list
        self.projlist = ItemList(
            self,
            data=list(self.parent.projdesc.items()),
            columns=[_("Code"), _("Description")],
        )
        self.projlist.resizeLastColumn(30)

        # layout
        self.sizer.Add(
            self.MakeLabel(_("Projection code:")),
            flag=wx.ALIGN_LEFT | wx.ALIGN_CENTER_VERTICAL | wx.ALL,
            border=5,
            pos=(1, 1),
        )
        self.sizer.Add(
            self.tproj, flag=wx.ALIGN_RIGHT | wx.EXPAND | wx.ALL, border=5, pos=(1, 2)
        )

        self.sizer.Add(
            self.MakeLabel(_("Search in description:")),
            flag=wx.ALIGN_LEFT | wx.ALIGN_CENTER_VERTICAL | wx.ALL,
            border=5,
            pos=(2, 1),
        )
        self.sizer.Add(
            self.searchb, flag=wx.ALIGN_RIGHT | wx.EXPAND | wx.ALL, border=5, pos=(2, 2)
        )

        self.sizer.Add(
            self.projlist,
            flag=wx.EXPAND | wx.ALIGN_LEFT | wx.ALL,
            border=5,
            pos=(3, 1),
            span=(1, 3),
        )
        self.sizer.AddGrowableCol(3)
        self.sizer.AddGrowableRow(3)

        # events
        self.tproj.Bind(wx.EVT_TEXT, self.OnText)
        self.searchb.Bind(wx.EVT_TEXT, self.OnSearch)
        self.searchb.Bind(search_cancel_evt, self.OnSearchCancel)
        self.projlist.Bind(wx.EVT_LIST_ITEM_SELECTED, self.OnItemSelected)
        self.Bind(wiz.EVT_WIZARD_PAGE_CHANGING, self.OnPageChanging)
        self.Bind(wiz.EVT_WIZARD_PAGE_CHANGED, self.OnEnterPage)

    def OnPageChanging(self, event):
        if event.GetDirection() and self.proj not in self.parent.projections.keys():
            event.Veto()

    def OnText(self, event):
        """Projection name changed"""
        self.proj = event.GetString().lower()
        self.p4proj = ""
        nextButton = wx.FindWindowById(wx.ID_FORWARD)
        if self.proj not in self.parent.projections.keys() and nextButton.IsEnabled():
            nextButton.Enable(False)

        if self.proj in self.parent.projections.keys():
            if self.proj == "stp":
                wx.MessageBox(
                    "Currently State Plane projections must be selected using the "
                    "text-based setup (g.setproj), or entered by EPSG code or "
                    "custom PROJ.4 terms.",
                    "Warning",
                    wx.ICON_WARNING,
                )
                self.proj = ""
                self.tproj.SetValue(self.proj)
                nextButton.Enable(False)
                return
            if self.proj.lower() == "ll":
                self.p4proj = "+proj=longlat"
            else:
                self.p4proj = "+proj=" + self.proj.lower()
            self.projdesc = self.parent.projections[self.proj][0]
            nextButton.Enable()

    def OnEnterPage(self, event):
        if len(self.proj) == 0:
            # disable 'next' button by default
            wx.FindWindowById(wx.ID_FORWARD).Enable(False)
        else:
            wx.FindWindowById(wx.ID_FORWARD).Enable(True)

        event.Skip()

    def OnSearch(self, event):
        """Search projection by desc"""
        search_str = event.GetString()
        try:
            self.proj, self.projdesc = self.projlist.Search(
                index=[0, 1], pattern=search_str
            )
        except:
            self.proj = self.projdesc = ""

        event.Skip()

    def OnSearchCancel(self, event):
        self.projlist.Search(index=None, pattern="")
        event.Skip()

    def OnItemSelected(self, event):
        """Projection selected"""
        index = event.GetIndex()

        # set values
        self.proj = self.projlist.GetItem(index, 0).GetText().lower()
        self.tproj.SetValue(self.proj)

        event.Skip()


class ItemList(ListCtrl, listmix.ListCtrlAutoWidthMixin, listmix.ColumnSorterMixin):
    """Generic list (for projections, ellipsoids, etc.)"""

    def __init__(self, parent, columns, data=None):
        ListCtrl.__init__(
            self,
            parent=parent,
            id=wx.ID_ANY,
            style=wx.LC_REPORT
            | wx.LC_VIRTUAL
            | wx.LC_HRULES
            | wx.LC_VRULES
            | wx.LC_SINGLE_SEL
            | wx.LC_SORT_ASCENDING,
            size=(550, 125),
        )

        # original data or None
        self.sourceData = data

        #
        # insert columns
        #
        i = 0
        for column in columns:
            self.InsertColumn(i, column)
            i += 1

        self.EnableAlternateRowColours()

        if self.sourceData:
            self.Populate()

        for i in range(self.GetColumnCount()):
            self.SetColumnWidth(i, wx.LIST_AUTOSIZE_USEHEADER)
            if self.GetColumnWidth(i) < 80:
                self.SetColumnWidth(i, 80)

        #
        # listmix
        #
        listmix.ListCtrlAutoWidthMixin.__init__(self)
        listmix.ColumnSorterMixin.__init__(self, self.GetColumnCount())

        self.il = wx.ImageList(16, 16)
        self.sm_up = self.il.Add(
            wx.ArtProvider.GetBitmap(wx.ART_GO_UP, wx.ART_TOOLBAR, (16, 16))
        )
        self.sm_dn = self.il.Add(
            wx.ArtProvider.GetBitmap(wx.ART_GO_DOWN, wx.ART_TOOLBAR, (16, 16))
        )
        self.SetImageList(self.il, wx.IMAGE_LIST_SMALL)

        #
        # sort by first column
        #
        if self.sourceData:
            self.SortListItems(col=0, ascending=True)

    def Populate(self, data=None, update=False):
        """Populate and sort list.
        Returns sorted list."""
        self.itemDataMap = {}
        self.itemIndexMap = []

        if data is None:
            data = self.sourceData
        elif update:
            self.sourceData = data

        try:
            data = sorted(data)
            self.DeleteAllItems()
            row = 0
            for value in data:
                self.itemDataMap[row] = [value[0]]
                for i in range(1, len(value)):
                    self.itemDataMap[row].append(value[i])
                self.itemIndexMap.append(row)
                row += 1

            self.SetItemCount(row)

            # set column width
            self.SetColumnWidth(0, 80)
            self.SetColumnWidth(1, 300)

            self.SendSizeEvent()
            return data

        except Exception as e:
            wx.MessageBox(
                parent=self,
                message=_("Unable to read list: %s") % e,
                caption=_("Error"),
                style=wx.OK | wx.ICON_ERROR,
            )

    def GetSortImages(self):
        """Used by the ColumnSorterMixin, see wx/lib/mixins/listctrl.py"""
        return (self.sm_dn, self.sm_up)

    def OnGetItemText(self, item, col):
        """Get item text"""
        index = self.itemIndexMap[item]
        return str(self.itemDataMap[index][col])

    def OnGetItemImage(self, item):
        return -1

    def SortItems(self, sorter=cmp):
        """Sort items"""
        items = list(self.itemDataMap.keys())
        items.sort(key=functools.cmp_to_key(self.Sorter))
        self.itemIndexMap = items

        # redraw the list
        self.Refresh()

    def Sorter(self, key1, key2):
        ascending = self._colSortFlag[self._col]
        # convert always string
        item1 = self.itemDataMap[key1][self._col]
        item2 = self.itemDataMap[key2][self._col]

        if isinstance(item1, str) or isinstance(item2, str):
            cmpVal = locale.strcoll(str(item1), str(item2))
        else:
            cmpVal = cmp(item1, item2)

        # If the items are equal then pick something else to make the sort
        # value unique
        if cmpVal == 0:
            cmpVal = cmp(*self.GetSecondarySortValues(self._col, key1, key2))

        if ascending:
            return cmpVal
        return -cmpVal

    def GetListCtrl(self):
        """Used by listmix.ColumnSorterMixin"""
        return self

    def Search(self, index, pattern, firstOnly=True):
        """Search projection by description
        Return first found item (or None) if firstOnly is True,
        all data (or empty list) if False
        """
        if pattern == "":
            self.Populate(self.sourceData)
            return None if firstOnly else []

        data = []
        pattern = pattern.lower()
        for i in range(len(self.sourceData)):
            for idx in index:
                try:
                    value = str(self.sourceData[i][idx]).lower()
                    if pattern in value:
                        data.append(self.sourceData[i])
                        break
                except UnicodeDecodeError:
                    # osgeo4w problem (should be fixed)
                    pass

        data = self.Populate(data)
        if len(data) > 0:
            if firstOnly:
                return data[0]
            return data
        if firstOnly:
            return None
        return []


class ProjParamsPage(TitledPage):
    """Wizard page for selecting method of setting coordinate system
    parameters (select coordinate system option)
    """

    def __init__(self, wizard, parent):
        TitledPage.__init__(self, wizard, _("Choose projection parameters"))
        global coordsys

        self.sizer = wx.GridBagSizer(vgap=0, hgap=0)
        self.sizer.SetCols(5)
        self.sizer.SetRows(8)

        self.parent = parent
        self.panel = None
        self.prjParamSizer = None

        self.pparam = {}

        self.p4projparams = ""
        self.projdesc = ""

        radioSBox = StaticBox(
            parent=self,
            id=wx.ID_ANY,
            label=" %s " % _("Select datum or ellipsoid (next page)"),
        )
        radioSBSizer = wx.StaticBoxSizer(radioSBox)
        self.sizer.Add(
            radioSBSizer, pos=(0, 1), flag=wx.EXPAND | wx.ALIGN_TOP | wx.TOP, border=10
        )
        self.sizer.AddGrowableCol(1)

        self.radio1 = wx.RadioButton(
            parent=self,
            id=wx.ID_ANY,
            label=_("Datum with associated ellipsoid"),
            style=wx.RB_GROUP,
        )
        self.radioEpsg = wx.RadioButton(
            parent=self, id=wx.ID_ANY, label=_("Ellipsoid only")
        )

        # default button setting
        if self.radio1.GetValue() is False and self.radioEpsg.GetValue() is False:
            self.radio1.SetValue(True)
            self.SetNext(self.parent.datumpage)
            #            self.parent.sumpage.SetPrev(self.parent.datumpage)

        radioSBSizer.Add(self.radio1, flag=wx.ALIGN_LEFT | wx.RIGHT, border=20)
        radioSBSizer.Add(self.radioEpsg, flag=wx.ALIGN_LEFT)

        # bindings
        self.Bind(wx.EVT_RADIOBUTTON, self.SetVal, id=self.radio1.GetId())
        self.Bind(wx.EVT_RADIOBUTTON, self.SetVal, id=self.radioEpsg.GetId())
        self.Bind(wiz.EVT_WIZARD_PAGE_CHANGING, self.OnPageChange)
        self.Bind(wiz.EVT_WIZARD_PAGE_CHANGED, self.OnEnterPage)

    def OnParamEntry(self, event):
        """Parameter value changed"""
        id = event.GetId()
        val = event.GetString()

        if id not in self.pparam:
            event.Skip()
            return

        param = self.pparam[id]
        win = self.FindWindowById(id)
        if param["type"] == "zone":
            val = self.FindWindowById(id).GetValue()
            if val < 1:
                win.SetValue(1)
            elif val > 60:
                win.SetValue(60)

        if param["type"] == "bool":
            param["value"] = event.GetSelection()
        else:
            param["value"] = val

        event.Skip()

    def OnPageChange(self, event=None):
        """Go to next page"""
        if event.GetDirection():
            self.p4projparams = ""
            for param in self.pparam.values():
                if param["type"] == "bool":
                    if param["value"] is False:
                        continue
                    else:
                        self.p4projparams += " +" + param["proj4"]
                elif param["value"] is None:
                    wx.MessageBox(
                        parent=self,
                        message=_("You must enter a value for %s") % param["desc"],
                        caption=_("Error"),
                        style=wx.ICON_ERROR | wx.CENTRE,
                    )
                    event.Veto()
                else:
                    self.p4projparams += (
                        " +" + param["proj4"] + "=" + str(param["value"])
                    )

    def OnEnterPage(self, event):
        """Page entered"""
        self.projdesc = self.parent.projections[self.parent.projpage.proj][0]
        if self.prjParamSizer is None:
            # entering page for the first time
            self.paramSBox = StaticBox(
                parent=self,
                id=wx.ID_ANY,
                label=_(" Enter parameters for %s projection ") % self.projdesc,
            )
            paramSBSizer = wx.StaticBoxSizer(self.paramSBox)

            self.panel = scrolled.ScrolledPanel(parent=self, id=wx.ID_ANY)
            self.panel.SetupScrolling()

            self.prjParamSizer = wx.GridBagSizer(vgap=0, hgap=0)

            self.sizer.Add(paramSBSizer, pos=(1, 1), flag=wx.EXPAND)
            self.sizer.AddGrowableRow(1)
            paramSBSizer.Add(self.panel, proportion=1, flag=wx.EXPAND)

            paramSBSizer.Fit(self.panel)
            self.panel.SetSizer(self.prjParamSizer)

        if event.GetDirection():
            self.prjParamSizer.Clear(True)
            self.paramSBox.SetLabel(
                _(" Enter parameters for %s projection ") % self.projdesc
            )
            self.pparam = {}
            row = 0
            for paramgrp in self.parent.projections[self.parent.projpage.proj][1]:
                # get parameters
                id = NewId()
                param = self.pparam[id] = {
                    "type": self.parent.paramdesc[paramgrp[0]][0],
                    "proj4": self.parent.paramdesc[paramgrp[0]][1],
                    "desc": self.parent.paramdesc[paramgrp[0]][2],
                }

                # default values
                if param["type"] == "bool":
                    param["value"] = 0
                elif param["type"] == "zone":
                    param["value"] = 30
                    param["desc"] += " (1-60)"
                else:
                    param["value"] = paramgrp[2]

                label = StaticText(
                    parent=self.panel,
                    id=wx.ID_ANY,
                    label=param["desc"],
                    style=wx.ALIGN_RIGHT | wx.ST_NO_AUTORESIZE,
                )
                if param["type"] == "bool":
                    win = wx.Choice(
                        parent=self.panel,
                        id=id,
                        size=(100, -1),
                        choices=[_("No"), _("Yes")],
                    )
                    win.SetSelection(param["value"])
                    win.Bind(wx.EVT_CHOICE, self.OnParamEntry)
                elif param["type"] == "zone":
                    win = SpinCtrl(
                        parent=self.panel,
                        id=id,
                        size=(100, -1),
                        style=wx.SP_ARROW_KEYS | wx.SP_WRAP,
                        min=1,
                        max=60,
                    )
                    win.SetValue(param["value"])
                    win.Bind(wx.EVT_SPINCTRL, self.OnParamEntry)
                    win.Bind(wx.EVT_TEXT, self.OnParamEntry)
                else:
                    win = TextCtrl(
                        parent=self.panel, id=id, value=param["value"], size=(100, -1)
                    )
                    win.Bind(wx.EVT_TEXT, self.OnParamEntry)
                    if paramgrp[1] == "noask":
                        win.Enable(False)

                self.prjParamSizer.Add(
                    label,
                    pos=(row, 1),
                    flag=wx.ALIGN_RIGHT | wx.ALIGN_CENTER_VERTICAL | wx.RIGHT,
                    border=5,
                )
                self.prjParamSizer.Add(
                    win,
                    pos=(row, 2),
                    flag=wx.ALIGN_LEFT | wx.ALIGN_CENTER_VERTICAL | wx.LEFT,
                    border=5,
                )
                row += 1

        self.panel.SetSize(self.panel.GetBestSize())
        self.panel.Layout()
        self.Layout()
        self.Update()

        if not wx.FindWindowById(wx.ID_FORWARD).IsEnabled():
            wx.FindWindowById(wx.ID_FORWARD).Enable()

        event.Skip()

    def SetVal(self, event):
        """Set value"""
        if event.GetId() == self.radio1.GetId():
            self.SetNext(self.parent.datumpage)
            self.parent.sumpage.SetPrev(self.parent.datumpage)
        elif event.GetId() == self.radioEpsg.GetId():
            self.SetNext(self.parent.ellipsepage)
            self.parent.sumpage.SetPrev(self.parent.ellipsepage)


class DatumPage(TitledPage):
    """Wizard page for selecting datum (with associated ellipsoid)
    and datum transformation parameters (select coordinate system option)
    """

    def __init__(self, wizard, parent):
        TitledPage.__init__(self, wizard, _("Specify geodetic datum"))

        self.sizer = wx.GridBagSizer(vgap=0, hgap=0)
        self.sizer.SetCols(5)
        self.sizer.SetRows(8)

        self.parent = parent
        self.datum = ""
        self.datumdesc = ""
        self.ellipse = ""
        self.datumparams = ""
        self.proj4params = ""

        # text input
        self.tdatum = self.MakeTextCtrl("", size=(200, -1))

        # search box
        self.searchb = SearchCtrl(self, size=(200, -1), style=wx.TE_PROCESS_ENTER)
        self.searchb.ShowCancelButton(True)

        # create list control for datum/elipsoid list
        data = []
        for key in self.parent.datums.keys():
            data.append([key, self.parent.datums[key][0], self.parent.datums[key][1]])
        self.datumlist = ItemList(
            self, data=data, columns=[_("Code"), _("Ellipsoid"), _("Description")]
        )
        self.datumlist.resizeLastColumn(10)

        # layout
        self.sizer.Add(
            self.MakeLabel(_("Datum code:")),
            flag=wx.ALIGN_LEFT | wx.ALIGN_CENTER_VERTICAL | wx.ALL,
            border=5,
            pos=(1, 1),
        )
        self.sizer.Add(
            self.tdatum,
            flag=wx.ALIGN_LEFT | wx.ALIGN_CENTER_VERTICAL | wx.ALL,
            border=5,
            pos=(1, 2),
        )

        self.sizer.Add(
            self.MakeLabel(_("Search in description:")),
            flag=wx.ALIGN_LEFT | wx.ALIGN_CENTER_VERTICAL | wx.ALL,
            border=5,
            pos=(2, 1),
        )
        self.sizer.Add(
            self.searchb,
            flag=wx.ALIGN_LEFT | wx.ALIGN_CENTER_VERTICAL | wx.ALL,
            border=5,
            pos=(2, 2),
        )

        self.sizer.Add(
            self.datumlist,
            flag=wx.EXPAND | wx.ALIGN_LEFT | wx.ALL,
            border=5,
            pos=(3, 1),
            span=(1, 4),
        )
        self.sizer.AddGrowableCol(4)
        self.sizer.AddGrowableRow(3)

        # events
        self.datumlist.Bind(wx.EVT_LIST_ITEM_SELECTED, self.OnDatumSelected)
        self.searchb.Bind(wx.EVT_TEXT, self.OnDSearch)
        self.searchb.Bind(search_cancel_evt, self.OnSearchCancel)
        self.tdatum.Bind(wx.EVT_TEXT, self.OnDText)
        self.Bind(wiz.EVT_WIZARD_PAGE_CHANGING, self.OnPageChanging)
        self.Bind(wiz.EVT_WIZARD_PAGE_CHANGED, self.OnEnterPage)

        # do page layout
        # self.DoLayout()

    def OnPageChanging(self, event):
        self.proj4params = ""
        proj = self.parent.projpage.p4proj

        if event.GetDirection():
            if self.datum not in self.parent.datums:
                event.Veto()
            else:
                # check for datum transforms
                #                proj4string = self.parent.CreateProj4String()
                #                + ' +datum=%s' % self.datum
                ret = RunCommand(
                    "g.proj",
                    read=True,
                    proj4="%s" % proj,
                    datum="%s" % self.datum,
                    datum_trans="-1",
                    flags="t",
                )
                #                wx.Messagebox('here')
                if ret != "":
                    dtrans = ""
                    # open a dialog to select datum transform number
                    dlg = SelectTransformDialog(self.parent.parent, transforms=ret)

                    if dlg.ShowModal() == wx.ID_OK:
                        dtrans = dlg.GetTransform()
                        if dtrans == "":
                            dlg.Destroy()
                            event.Veto()
                            return "Datum transform is required."
                    else:
                        dlg.Destroy()
                        event.Veto()
                        return "Datum transform is required."

                    self.parent.datum_trans = dtrans

            self.GetNext().SetPrev(self)
            self.parent.ellipsepage.ellipse = self.ellipse
            self.parent.ellipsepage.ellipseparams = self.parent.ellipsoids[
                self.ellipse
            ][1]

    def OnEnterPage(self, event):
        self.parent.datum_trans = None
        if event.GetDirection():
            if len(self.datum) == 0:
                # disable 'next' button by default when entering from previous
                # page
                wx.FindWindowById(wx.ID_FORWARD).Enable(False)
            else:
                wx.FindWindowById(wx.ID_FORWARD).Enable(True)

        event.Skip()

    def OnDText(self, event):
        """Datum code changed"""
        self.datum = event.GetString()

        nextButton = wx.FindWindowById(wx.ID_FORWARD)
        if len(self.datum) == 0 or self.datum not in self.parent.datums:
            nextButton.Enable(False)
        else:
            self.ellipse = self.parent.datums[self.datum][0]
            self.datumdesc = self.parent.datums[self.datum][1]
            self.datumparams = self.parent.datums[self.datum][2]
            try:
                self.datumparams.remove("dx=0.0")
            except:
                pass
            try:
                self.datumparams.remove("dy=0.0")
            except:
                pass
            try:
                self.datumparams.remove("dz=0.0")
            except:
                pass

            nextButton.Enable(True)

        self.Update()
        event.Skip()

    def OnDSearch(self, event):
        """Search geodetic datum by desc"""
        search_str = self.searchb.GetValue()
        try:
            self.datum, self.ellipsoid, self.datumdesc = self.datumlist.Search(
                index=[0, 1, 2], pattern=search_str
            )
        except:
            self.datum = self.datumdesc = self.ellipsoid = ""

        event.Skip()

    def OnSearchCancel(self, event):
        self.datumlist.Search(index=None, pattern="")
        event.Skip()

    def OnDatumSelected(self, event):
        """Datum selected"""
        index = event.GetIndex()

        self.datum = self.datumlist.GetItem(index, 0).GetText()
        self.tdatum.SetValue(self.datum)

        event.Skip()


class EllipsePage(TitledPage):
    """Wizard page for selecting ellipsoid (select coordinate system option)"""

    def __init__(self, wizard, parent):
        TitledPage.__init__(self, wizard, _("Specify ellipsoid"))

        self.sizer = wx.GridBagSizer(vgap=0, hgap=0)
        self.sizer.SetCols(5)
        self.sizer.SetRows(8)

        self.parent = parent

        self.ellipse = ""
        self.ellipsedesc = ""
        self.ellipseparams = ""
        self.proj4params = ""

        # text input
        self.tellipse = self.MakeTextCtrl("", size=(200, -1))

        # search box
        self.searchb = SearchCtrl(self, size=(200, -1), style=wx.TE_PROCESS_ENTER)
        self.searchb.ShowCancelButton(True)
        # radio buttons
        self.radio1 = wx.RadioButton(
            parent=self, id=wx.ID_ANY, label=_("Earth based"), style=wx.RB_GROUP
        )
        self.radioEpsg = wx.RadioButton(
            parent=self, id=wx.ID_ANY, label=_("Planetary bodies")
        )

        # create list control for ellipse list
        data = []
        # extract code, desc
        for key in self.parent.ellipsoids.keys():
            data.append([key, self.parent.ellipsoids[key][0]])

        self.ellipselist = ItemList(
            self, data=data, columns=[_("Code"), _("Description")]
        )
        self.ellipselist.resizeLastColumn(30)

        # layout

        self.sizer.Add(
            self.MakeLabel(_("Ellipsoid code:")),
            flag=wx.ALIGN_RIGHT | wx.ALIGN_CENTER_VERTICAL | wx.ALL,
            border=5,
            pos=(1, 1),
        )
        self.sizer.Add(
            self.tellipse,
            flag=wx.ALIGN_LEFT | wx.ALIGN_CENTER_VERTICAL | wx.ALL,
            border=5,
            pos=(1, 2),
        )
        self.sizer.Add(
            self.radio1,
            flag=wx.ALIGN_LEFT | wx.ALIGN_CENTER_VERTICAL | wx.LEFT,
            border=25,
            pos=(1, 3),
        )

        self.sizer.Add(
            self.MakeLabel(_("Search in description:")),
            flag=wx.ALIGN_RIGHT | wx.ALIGN_CENTER_VERTICAL | wx.ALL,
            border=5,
            pos=(2, 1),
        )
        self.sizer.Add(
            self.searchb,
            flag=wx.ALIGN_LEFT | wx.ALIGN_CENTER_VERTICAL | wx.ALL,
            border=5,
            pos=(2, 2),
        )
        self.sizer.Add(
            self.radioEpsg,
            flag=wx.ALIGN_LEFT | wx.ALIGN_CENTER_VERTICAL | wx.LEFT,
            border=25,
            pos=(2, 3),
        )

        self.sizer.Add(
            self.ellipselist,
            flag=wx.EXPAND | wx.ALIGN_LEFT | wx.ALL,
            border=5,
            pos=(3, 1),
            span=(1, 4),
        )
        self.sizer.AddGrowableCol(4)
        self.sizer.AddGrowableRow(3)

        # events
        self.ellipselist.Bind(wx.EVT_LIST_ITEM_SELECTED, self.OnItemSelected)
        self.tellipse.Bind(wx.EVT_TEXT, self.OnText)
        self.searchb.Bind(wx.EVT_TEXT, self.OnSearch)
        self.searchb.Bind(search_cancel_evt, self.OnSearchCancel)

        self.radio1.Bind(wx.EVT_RADIOBUTTON, self.SetVal, id=self.radio1.GetId())
        self.radioEpsg.Bind(wx.EVT_RADIOBUTTON, self.SetVal, id=self.radioEpsg.GetId())

        self.Bind(wiz.EVT_WIZARD_PAGE_CHANGED, self.OnEnterPage)
        self.Bind(wiz.EVT_WIZARD_PAGE_CHANGING, self.OnPageChanging)

    def OnEnterPage(self, event):
        if len(self.ellipse) == 0:
            # disable 'next' button by default
            wx.FindWindowById(wx.ID_FORWARD).Enable(False)
        else:
            wx.FindWindowById(wx.ID_FORWARD).Enable(True)
        self.scope = "earth"
        event.Skip()

    def OnPageChanging(self, event):
        if (
            event.GetDirection()
            and self.ellipse not in self.parent.ellipsoids
            and self.ellipse not in self.parent.planetary_ellipsoids
        ):
            event.Veto()

        # print self.ellipse, self.ellipsedesc, self.ellipseparams

        self.proj4params = ""
        self.GetNext().SetPrev(self)
        self.parent.datumpage.datumparams = ""
        # self.GetNext().SetPrev(self) (???)

    # FIXME: index number doesn't translate when you've given a valid name
    # from the other list
    def OnText(self, event):
        """Ellipspoid code changed"""
        self.ellipse = event.GetString()
        nextButton = wx.FindWindowById(wx.ID_FORWARD)
        if len(self.ellipse) == 0 or (
            self.ellipse not in self.parent.ellipsoids
            and self.ellipse not in self.parent.planetary_ellipsoids
        ):
            nextButton.Enable(False)
            self.ellipsedesc = ""
            self.ellipseparams = ""
            self.proj4params = ""
        elif self.ellipse in self.parent.ellipsoids:
            self.ellipsedesc = self.parent.ellipsoids[self.ellipse][0]
            self.ellipseparams = self.parent.ellipsoids[self.ellipse][1]
            nextButton.Enable(True)
        elif self.ellipse in self.parent.planetary_ellipsoids:
            self.ellipsedesc = self.parent.planetary_ellipsoids[self.ellipse][0]
            self.ellipseparams = self.parent.planetary_ellipsoids[self.ellipse][1]
            nextButton.Enable(True)
        # print self.ellipse, self.ellipsedesc, self.ellipseparams

    def OnSearch(self, event):
        """Search ellipsoid by desc"""
        try:
            self.ellipse, self.ellipsedesc = self.ellipselist.Search(
                index=[0, 1], pattern=event.GetString()
            )
            if self.scope == "earth":
                self.ellipseparams = self.parent.ellipsoids[self.ellipse][1]
            else:
                self.ellipseparams = self.parent.planetary_ellipsoids[self.ellipse][1]
        except:
            self.ellipse = self.ellipsedesc = self.ellipseparams = ""

        event.Skip()

    def OnSearchCancel(self, event):
        self.ellipselist.Search(index=None, pattern="")
        event.Skip()

    def OnItemSelected(self, event):
        """Ellipsoid selected"""
        index = event.GetIndex()

        self.ellipse = self.ellipselist.GetItem(index, 0).GetText()
        self.tellipse.SetValue(self.ellipse)

        event.Skip()

    def SetVal(self, event):
        """Choose table to use"""
        self.ellipselist.DeleteAllItems()
        data = []
        if event.GetId() == self.radio1.GetId():
            self.scope = "earth"
            for key in self.parent.ellipsoids.keys():
                data.append([key, self.parent.ellipsoids[key][0]])
        elif event.GetId() == self.radioEpsg.GetId():
            self.scope = "planetary"
            for key in self.parent.planetary_ellipsoids.keys():
                data.append([key, self.parent.planetary_ellipsoids[key][0]])

        self.ellipselist.Populate(data=data, update=True)


class GeoreferencedFilePage(TitledPage):
    """Wizard page for selecting georeferenced file to use
    for setting coordinate system parameters"""

    def __init__(self, wizard, parent):
        TitledPage.__init__(self, wizard, _("Read CRS from a georeferenced data file"))

        self.sizer = wx.GridBagSizer(vgap=0, hgap=0)
        self.sizer.SetCols(5)
        self.sizer.SetRows(8)

        # create variables
        self.georeffile = ""

        # create controls
        self.lfile = self.MakeLabel(_("Georeferenced file:"))
        self.tfile = self.MakeTextCtrl(size=(300, -1))
        self.bbrowse = self.MakeButton(_("Browse"))

        # do layout
        self.sizer.Add(
            self.lfile,
            flag=wx.ALIGN_LEFT | wx.ALIGN_CENTRE_VERTICAL | wx.ALL,
            border=5,
            pos=(1, 1),
        )
        self.sizer.Add(
            self.tfile,
            flag=wx.ALIGN_LEFT | wx.ALIGN_CENTRE_VERTICAL | wx.ALL,
            border=5,
            pos=(1, 2),
        )
        self.sizer.Add(self.bbrowse, flag=wx.ALIGN_LEFT | wx.ALL, border=5, pos=(1, 3))
        self.sizer.AddGrowableCol(3)

        self.bbrowse.Bind(wx.EVT_BUTTON, self.OnBrowse)
        self.tfile.Bind(wx.EVT_TEXT, self.OnText)
        self.Bind(wiz.EVT_WIZARD_PAGE_CHANGING, self.OnPageChanging)
        self.Bind(wiz.EVT_WIZARD_PAGE_CHANGED, self.OnEnterPage)

        # do page layout
        # self.DoLayout()

    def OnEnterPage(self, event):
        if len(self.georeffile) == 0:
            # disable 'next' button by default
            wx.FindWindowById(wx.ID_FORWARD).Enable(False)
        else:
            wx.FindWindowById(wx.ID_FORWARD).Enable(True)

        event.Skip()

    def OnPageChanging(self, event):
        if event.GetDirection() and not os.path.isfile(self.georeffile):
            event.Veto()
        self.GetNext().SetPrev(self)

    def OnText(self, event):
        """File changed"""
        self.georeffile = event.GetString()
        nextButton = wx.FindWindowById(wx.ID_FORWARD)
        if len(self.georeffile) > 0 and os.path.isfile(self.georeffile):
            if not nextButton.IsEnabled():
                nextButton.Enable(True)
        elif nextButton.IsEnabled():
            nextButton.Enable(False)

        event.Skip()

    def OnBrowse(self, event):
        """Choose file"""
        dlg = wx.FileDialog(
            self, _("Select georeferenced file"), str(Path.cwd()), "", "*.*", wx.FD_OPEN
        )
        if dlg.ShowModal() == wx.ID_OK:
            path = dlg.GetPath()
            self.tfile.SetValue(path)
        dlg.Destroy()

        event.Skip()


class WKTPage(TitledPage):
    """Wizard page for selecting WKT file to use
    for setting coordinate system parameters"""

    def __init__(self, wizard, parent):
        TitledPage.__init__(self, wizard, _("Specify CRS using WKT string"))

        self.sizer = wx.GridBagSizer(vgap=0, hgap=0)
        self.sizer.SetCols(5)
        self.sizer.SetRows(8)

        self.wktstring = ""
        self.parent = parent

        # widgets
        self.text_wkt = self.MakeTextCtrl(size=(400, 200), style=wx.TE_MULTILINE)
        self.label_wkt = self.MakeLabel(_("Enter WKT parameters string:"))

        # layout
        self.sizer.Add(
            self.label_wkt, flag=wx.ALIGN_LEFT | wx.ALL, border=5, pos=(1, 1)
        )
        self.sizer.Add(
            self.text_wkt,
            flag=wx.ALIGN_LEFT | wx.ALL | wx.EXPAND,
            border=5,
            pos=(2, 1),
            span=(1, 2),
        )
        self.sizer.AddGrowableRow(2)
        self.sizer.AddGrowableCol(2)

        self.text_wkt.Bind(wx.EVT_TEXT, self.OnText)
        self.Bind(wiz.EVT_WIZARD_PAGE_CHANGING, self.OnPageChanging)
        self.Bind(wiz.EVT_WIZARD_PAGE_CHANGED, self.OnEnterPage)

    def OnEnterPage(self, event):
        if len(self.wktstring) == 0:
            # disable 'next' button by default
            wx.FindWindowById(wx.ID_FORWARD).Enable(False)
        else:
            wx.FindWindowById(wx.ID_FORWARD).Enable(True)

        event.Skip()

    def OnPageChanging(self, event):
        if event.GetDirection() and not self.wktstring.strip():
            event.Veto()
        self.GetNext().SetPrev(self)

    def OnText(self, event):
        """Change WKT string"""
        # TODO: check WKT syntax
        self.wktstring = event.GetString()
        nextButton = wx.FindWindowById(wx.ID_FORWARD)
        if len(self.wktstring) == 0:
            if nextButton.IsEnabled():
                nextButton.Enable(False)
        elif not nextButton.IsEnabled():
            nextButton.Enable()


class EPSGPage(TitledPage):
    """Wizard page for selecting EPSG code for
    setting coordinate system parameters"""

    def __init__(self, wizard, parent):
        TitledPage.__init__(self, wizard, _("Select CRS from a list"))

        self.sizer = wx.BoxSizer(wx.VERTICAL)
        searchBoxSizer = wx.BoxSizer(wx.HORIZONTAL)
        epsglistBoxSizer = wx.BoxSizer(wx.HORIZONTAL)
        informationBoxSizer = wx.BoxSizer(wx.HORIZONTAL)

        # definition of variables
        self.parent = parent
        self.epsgCodeDict = {}
        self.epsgcode = None
        self.epsgdesc = ""
        self.epsgparams = ""

        # labels
        self.lcode = self.MakeLabel(
            _("Filter by EPSG code or description:"),
            style=wx.ALIGN_LEFT | wx.ALIGN_CENTER_VERTICAL,
        )
        self.llink = self.MakeLabel(
            _("Find more information at:"),
            style=wx.ALIGN_LEFT | wx.ALIGN_CENTER_VERTICAL,
        )

        # search box
        self.searchb = SearchCtrl(self, size=(-1, 30), style=wx.TE_PROCESS_ENTER)
        self.searchb.ShowCancelButton(True)

        self.epsglist = ItemList(
            self, data=None, columns=[_("Code"), _("Description"), _("Parameters")]
        )

        # epsg.io hyperlink
        self.tlink = HyperlinkCtrl(
            self, id=wx.ID_ANY, label="epsg.io", url="https://epsg.io/"
        )
        self.tlink.SetNormalColour(wx.SystemSettings.GetColour(wx.SYS_COLOUR_GRAYTEXT))
        self.tlink.SetVisitedColour(wx.SystemSettings.GetColour(wx.SYS_COLOUR_GRAYTEXT))

        # layout
        searchBoxSizer.Add(
            self.lcode, proportion=0, flag=wx.ALIGN_CENTER_VERTICAL | wx.ALL, border=5
        )
        searchBoxSizer.Add(
            self.searchb, proportion=1, flag=wx.ALL | wx.EXPAND, border=5
        )
        epsglistBoxSizer.Add(
            self.epsglist, proportion=1, flag=wx.ALL | wx.EXPAND, border=5
        )
        informationBoxSizer.AddStretchSpacer(1)
        informationBoxSizer.Add(
            self.llink, proportion=0, flag=wx.ALIGN_CENTER_VERTICAL | wx.RIGHT, border=5
        )
        informationBoxSizer.Add(self.tlink, proportion=0, flag=wx.ALIGN_CENTER_VERTICAL)
        self.sizer.Add(searchBoxSizer, proportion=0, flag=wx.EXPAND)
        self.sizer.Add(epsglistBoxSizer, proportion=1, flag=wx.EXPAND)
        self.sizer.Add(
            informationBoxSizer, proportion=0, flag=wx.EXPAND | wx.TOP, border=5
        )

        # events
        self.searchb.Bind(wx.EVT_TEXT, self.OnTextChange)
        self.epsglist.Bind(wx.EVT_LIST_ITEM_SELECTED, self.OnItemSelected)
        self.searchb.Bind(search_cancel_evt, self.OnSearchCancel)
        self.Bind(wiz.EVT_WIZARD_PAGE_CHANGING, self.OnPageChanging)
        self.Bind(wiz.EVT_WIZARD_PAGE_CHANGED, self.OnEnterPage)

    def OnEnterPage(self, event):
        self.parent.datum_trans = None
        if event.GetDirection():
            if not self.epsgcode:
                # disable 'next' button by default
                self.EnableNext(False)
                # load default epsg database file
                self.OnBrowseCodes(None)
            else:
                self.EnableNext(True)

        event.Skip()

    def OnPageChanging(self, event):
        if event.GetDirection():
            if not self.epsgcode:
                event.Veto()
                return
            # check for datum transforms
            ret = RunCommand(
                "g.proj", read=True, epsg=self.epsgcode, datum_trans="-1", flags="t"
            )

            if ret != "":
                dtrans = ""
                # open a dialog to select datum transform number
                dlg = SelectTransformDialog(self.parent.parent, transforms=ret)

                if dlg.ShowModal() == wx.ID_OK:
                    dtrans = dlg.GetTransform()
                    if dtrans == "":
                        dlg.Destroy()
                        event.Veto()
                        return "Datum transform is required."
                else:
                    dlg.Destroy()
                    event.Veto()
                    return "Datum transform is required."

                self.parent.datum_trans = dtrans
            self.GetNext().SetPrev(self)

    def EnableNext(self, enable=True):
        nextButton = wx.FindWindowById(wx.ID_FORWARD)
        nextButton.Enable(enable)

    def OnTextChange(self, event):
        value = self.searchb.GetValue()
        if value == "":
            self.tlink.SetURL("https://epsg.io/")
            self.epsgcode = None
            self.epsgdesc = self.epsgparams = ""
            self.searchb.ChangeValue("")
            self.OnBrowseCodes(None)
            self.EnableNext(False)
        else:
            self.tlink.SetURL(str("https://epsg.io/?q={0}".format(value)))
            data = self.epsglist.Search(index=[0, 1, 2], pattern=value, firstOnly=False)
            if data:
                index = 0
                # search for the exact epsg code match
                # otherwise just select first item
                try:
                    epsg = int(value)
                    for i, (code, desc, params) in enumerate(data):
                        if code == epsg:
                            index = i
                            break
                except ValueError:
                    pass
                self.epsgcode, self.epsgdesc, self.epsgparams = data[index]
                self.epsglist.Select(index)
                self.epsglist.Focus(index)
                self.EnableNext()
            else:
                self.epsgcode = None
                self.epsgdesc = self.epsgparams = ""
                self.EnableNext(False)

        event.Skip()

    def OnItemSelected(self, event):
        """EPSG code selected from the list"""
        index = event.GetIndex()

        self.epsgcode = int(self.epsglist.GetItem(index, 0).GetText())
        self.epsgdesc = self.epsglist.GetItem(index, 1).GetText()
        self.EnableNext(True)

        event.Skip()

    def OnSearchCancel(self, event):
        self.epsglist.Search(index=None, pattern="")
        event.Skip()

    def OnBrowseCodes(self, event, search=None):
        """Browse EPSG codes"""
        try:
            self.epsgCodeDict = utils.ReadEpsgCodes()
        except OpenError as e:
            GError(
                parent=self,
                message=_("Unable to read EPGS codes: {0}").format(e),
                showTraceback=False,
            )
            self.epsglist.Populate([], update=True)
            return

        data = []
        for code, val in self.epsgCodeDict.items():
            if code is not None:
                data.append((code, val[0], val[1]))

        self.epsglist.Populate(data, update=True)


class IAUPage(TitledPage):
    """Wizard page for selecting IAU code/WKT for
    setting coordinate system parameters"""

    def __init__(self, wizard, parent):
        TitledPage.__init__(self, wizard, _("Choose IAU Code"))

        # grid definition
        self.sizer = wx.GridBagSizer(vgap=0, hgap=0)
        self.sizer.SetCols(5)
        self.sizer.SetRows(8)

        # definition of variables
        self.parent = parent
        self.epsgCodeDict = {}
        self.epsgcode = None
        self.epsgdesc = ""
        self.epsgparams = ""

        # labels
        self.lfile = self.MakeLabel(
            _("Path to the IAU-codes file:"),
            style=wx.ALIGN_LEFT | wx.ALIGN_CENTER_VERTICAL,
        )
        self.lcode = self.MakeLabel(
            _("IAU code:"), style=wx.ALIGN_LEFT | wx.ALIGN_CENTER_VERTICAL
        )

        # text input
        epsgdir = utils.PathJoin(globalvar.ETCDIR, "proj", "ogr_csv", "iau2009.csv")
        self.tfile = self.MakeTextCtrl(
            text=epsgdir, size=(200, -1), style=wx.TE_PROCESS_ENTER
        )
        self.tcode = self.MakeTextCtrl(size=(200, -1))

        # buttons
        self.bbrowse = self.MakeButton(_("Browse"))

        # search box
        self.searchb = SearchCtrl(self, size=(200, -1), style=wx.TE_PROCESS_ENTER)
        self.searchb.ShowCancelButton(True)

        self.epsglist = ItemList(
            self, data=None, columns=[_("Code"), _("Description"), _("Parameters")]
        )

        # layout
        self.sizer.Add(
            self.lfile,
            flag=wx.ALIGN_LEFT | wx.ALIGN_CENTER_VERTICAL | wx.ALL,
            border=5,
            pos=(1, 1),
            span=(1, 2),
        )
        self.sizer.Add(
            self.tfile,
            flag=wx.ALIGN_LEFT | wx.ALIGN_CENTER_VERTICAL | wx.ALL,
            border=5,
            pos=(1, 3),
        )
        self.sizer.Add(
            self.bbrowse,
            flag=wx.ALIGN_LEFT | wx.ALIGN_CENTER_VERTICAL | wx.ALL,
            border=5,
            pos=(1, 4),
        )
        self.sizer.Add(
            self.lcode,
            flag=wx.ALIGN_LEFT | wx.ALIGN_CENTER_VERTICAL | wx.ALL,
            border=5,
            pos=(2, 1),
            span=(1, 2),
        )
        self.sizer.Add(
            self.tcode,
            flag=wx.ALIGN_LEFT | wx.ALIGN_CENTER_VERTICAL | wx.ALL,
            border=5,
            pos=(2, 3),
        )
        self.sizer.Add(
            self.searchb,
            flag=wx.ALIGN_LEFT | wx.ALIGN_CENTER_VERTICAL | wx.ALL,
            border=5,
            pos=(3, 3),
        )

        self.sizer.Add(
            self.epsglist, flag=wx.ALIGN_LEFT | wx.EXPAND, pos=(4, 1), span=(1, 4)
        )
        self.sizer.AddGrowableCol(3)
        self.sizer.AddGrowableRow(4)

        # events
        self.bbrowse.Bind(wx.EVT_BUTTON, self.OnBrowse)
        self.tfile.Bind(wx.EVT_TEXT_ENTER, self.OnBrowseCodes)
        self.tcode.Bind(wx.EVT_TEXT, self.OnText)
        self.epsglist.Bind(wx.EVT_LIST_ITEM_SELECTED, self.OnItemSelected)
        self.searchb.Bind(wx.EVT_TEXT, self.OnSearch)
        self.searchb.Bind(search_cancel_evt, self.OnSearchCancel)
        self.Bind(wiz.EVT_WIZARD_PAGE_CHANGING, self.OnPageChanging)
        self.Bind(wiz.EVT_WIZARD_PAGE_CHANGED, self.OnEnterPage)

    def OnEnterPage(self, event):
        self.parent.datum_trans = None
        if event.GetDirection():
            if not self.epsgcode:
                # disable 'next' button by default
                wx.FindWindowById(wx.ID_FORWARD).Enable(False)
            else:
                wx.FindWindowById(wx.ID_FORWARD).Enable(True)

        # load default epsg database file
        self.OnBrowseCodes(None)

        event.Skip()

    def OnPageChanging(self, event):
        if event.GetDirection():
            if not self.epsgcode:
                event.Veto()
                return
            # check for datum transforms
            ret = RunCommand(
                "g.proj",
                read=True,
                proj4=self.epsgparams,
                datum_trans="-1",
                flags="t",
            )

            if ret != "":
                dtrans = ""
                # open a dialog to select datum transform number
                dlg = SelectTransformDialog(self.parent.parent, transforms=ret)

                if dlg.ShowModal() == wx.ID_OK:
                    dtrans = dlg.GetTransform()
                    if dtrans == "":
                        dlg.Destroy()
                        event.Veto()
                        return "Datum transform is required."
                else:
                    dlg.Destroy()
                    event.Veto()
                    return "Datum transform is required."

                self.parent.datum_trans = dtrans
                self.parent.epsgcode = self.epsgcode
                self.parent.epsgdesc = self.epsgdesc

            # prepare +nadgrids or +towgs84 terms for Summary page. first
            # convert them:
            ret, projlabel, err = RunCommand(
                "g.proj",
                flags="jft",
                proj4=self.epsgparams,
                datum_trans=self.parent.datum_trans,
                getErrorMsg=True,
                read=True,
            )
            # splitting on space alone would break for grid files with
            # space in pathname
            for projterm in projlabel.split(" +"):
                if projterm.find("towgs84=") != -1 or projterm.find("nadgrids=") != -1:
                    self.custom_dtrans_string = " +%s" % projterm
                    break

            self.GetNext().SetPrev(self)

    def OnText(self, event):
        self.epsgcode = event.GetString()
        try:
            self.epsgcode = int(self.epsgcode)
        except:
            self.epsgcode = None

        nextButton = wx.FindWindowById(wx.ID_FORWARD)

        # if self.epsgcode and self.epsgcode in self.epsgCodeDict.keys():
        if self.epsgcode:
            self.epsgdesc = self.epsgCodeDict[self.epsgcode][0]
            self.epsgparams = self.epsgCodeDict[self.epsgcode][1]
            if not nextButton.IsEnabled():
                nextButton.Enable(True)
        else:
            self.epsgcode = None  # not found
            if nextButton.IsEnabled():
                nextButton.Enable(False)
            self.epsgdesc = self.epsgparams = ""

    def OnSearch(self, event):
        value = self.searchb.GetValue()

        if value == "":
            self.epsgcode = None
            self.epsgdesc = self.epsgparams = ""
            self.tcode.SetValue("")
            self.searchb.SetValue("")
            self.OnBrowseCodes(None)
        else:
            try:
                self.epsgcode, self.epsgdesc, self.epsgparams = self.epsglist.Search(
                    index=[0, 1, 2], pattern=value
                )
            except (IndexError, ValueError):  # -> no item found
                self.epsgcode = None
                self.epsgdesc = self.epsgparams = ""
                self.tcode.SetValue("")

        event.Skip()

    def OnSearchCancel(self, event):
        self.epsglist.Search(index=None, pattern="")
        event.Skip()

    def OnBrowse(self, event):
        """Define path for IAU code file"""
        path = os.path.dirname(self.tfile.GetValue())
        if not path:
            path = str(Path.cwd())

        dlg = wx.FileDialog(
            parent=self,
            message=_("Choose IAU codes file"),
            defaultDir=path,
            defaultFile="",
            wildcard="*",
            style=wx.FD_OPEN,
        )

        if dlg.ShowModal() == wx.ID_OK:
            path = dlg.GetPath()
            self.tfile.SetValue(path)
            self.OnBrowseCodes(None)

        dlg.Destroy()

        event.Skip()

    def OnItemSelected(self, event):
        """IAU code selected from the list"""
        index = event.GetIndex()

        self.epsgcode = int(self.epsglist.GetItem(index, 0).GetText())
        # This is here that the index 2 (aka WKT) should be loaded in a
        # variable
        self.epsgdesc = self.epsglist.GetItem(index, 1).GetText()
        self.tcode.SetValue(str(self.epsgcode))

        event.Skip()

    def OnBrowseCodes(self, event, search=None):
        """Browse IAU codes"""
        try:
            self.epsgCodeDict = utils.ReadEpsgCodes()
        except OpenError as e:
            GError(
                parent=self,
                message=_("Unable to read IAU codes: {0}").format(e),
                showTraceback=False,
            )
            self.epsglist.Populate([], update=True)
            return

        data = []
        for code, val in self.epsgCodeDict.items():
            if code is not None:
                data.append((code, val[0], val[1]))

        self.epsglist.Populate(data, update=True)


class CustomPage(TitledPage):
    """Wizard page for entering custom PROJ.4 string
    for setting coordinate system parameters"""

    def __init__(self, wizard, parent):
        TitledPage.__init__(self, wizard, _("Specify CRS using PROJ.4 string"))
        global coordsys

        # grid definition
        self.sizer = wx.GridBagSizer(vgap=0, hgap=0)
        self.sizer.SetCols(5)
        self.sizer.SetRows(8)

        # definition of variables
        self.customstring = ""
        self.parent = parent

        # widgets
        self.text_proj4string = self.MakeTextCtrl(
            size=(400, 200), style=wx.TE_MULTILINE
        )
        self.label_proj4string = self.MakeLabel(_("Enter PROJ.4 parameters string:"))

        # layout
        self.sizer.Add(
            self.label_proj4string, flag=wx.ALIGN_LEFT | wx.ALL, border=5, pos=(1, 1)
        )
        self.sizer.Add(
            self.text_proj4string,
            flag=wx.ALIGN_LEFT | wx.ALL | wx.EXPAND,
            border=5,
            pos=(2, 1),
            span=(1, 2),
        )
        self.sizer.AddGrowableRow(2)
        self.sizer.AddGrowableCol(2)

        self.text_proj4string.Bind(wx.EVT_TEXT, self.GetProjstring)
        self.Bind(wiz.EVT_WIZARD_PAGE_CHANGING, self.OnPageChanging)
        self.Bind(wiz.EVT_WIZARD_PAGE_CHANGED, self.OnEnterPage)

    def OnEnterPage(self, event):
        if len(self.customstring) == 0:
            # disable 'next' button by default
            wx.FindWindowById(wx.ID_FORWARD).Enable(False)
        else:
            wx.FindWindowById(wx.ID_FORWARD).Enable(True)

    def OnPageChanging(self, event):
        if event.GetDirection():
            self.custom_dtrans_string = ""

            if self.customstring.find("+datum=") < 0:
                self.GetNext().SetPrev(self)
                return

            # check for datum transforms
            # FIXME: -t flag is a hack-around for trac bug #1849
            ret, out, err = RunCommand(
                "g.proj",
                read=True,
                getErrorMsg=True,
                proj4=self.customstring,
                datum_trans="-1",
                flags="t",
            )
            if ret != 0:
                wx.MessageBox(
                    parent=self,
                    message=err,
                    caption=_("Error"),
                    style=wx.OK | wx.ICON_ERROR | wx.CENTRE,
                )
                event.Veto()
                return

            if out:
                dtrans = ""
                # open a dialog to select datum transform number
                dlg = SelectTransformDialog(self.parent.parent, transforms=out)

                if dlg.ShowModal() == wx.ID_OK:
                    dtrans = dlg.GetTransform()
                    if dtrans == "":
                        dlg.Destroy()
                        event.Veto()
                        return _("Datum transform is required.")
                else:
                    dlg.Destroy()
                    event.Veto()
                    return _("Datum transform is required.")

                self.parent.datum_trans = dtrans

                # prepare +nadgrids or +towgs84 terms for Summary page. first
                # convert them:
                ret, projlabel, err = RunCommand(
                    "g.proj",
                    flags="jft",
                    proj4=self.customstring,
                    datum_trans=dtrans,
                    getErrorMsg=True,
                    read=True,
                )
                # splitting on space alone would break for grid files with
                # space in pathname
                for projterm in projlabel.split(" +"):
                    if (
                        projterm.find("towgs84=") != -1
                        or projterm.find("nadgrids=") != -1
                    ):
                        self.custom_dtrans_string = " +%s" % projterm
                        break

        self.GetNext().SetPrev(self)

    def GetProjstring(self, event):
        """Change proj string"""
        # TODO: check PROJ.4 syntax
        self.customstring = event.GetString()
        nextButton = wx.FindWindowById(wx.ID_FORWARD)
        if len(self.customstring) == 0:
            if nextButton.IsEnabled():
                nextButton.Enable(False)
        elif not nextButton.IsEnabled():
            nextButton.Enable()


class ProjPickerPage(TitledPage):
    """Wizard page for selecting CRS interactively in a map"""

    def __init__(self, wizard, parent):
        TitledPage.__init__(self, wizard, _("Select CRS interactively in a map"))
        global coordsys

        self.sizer = wx.BoxSizer()

        # definition of variables
        self.parent = parent
        self.epsgcode = None
        self.epsgdesc = ""

        # EPSG only?
        self.projpicker = ProjPickerPanel(
            self, filter_bbox=lambda b: b.crs_auth_name == "EPSG"
        )
        self.sizer.Add(self.projpicker, 1, wx.EXPAND)

        # events
        self.projpicker.Bind(EVT_ITEM_SELECTED, self.OnItemSelected)
        self.projpicker.Bind(EVT_ITEM_DESELECTED, self.OnItemDeselected)
        self.Bind(wiz.EVT_WIZARD_PAGE_CHANGING, self.OnPageChanging)
        self.Bind(wiz.EVT_WIZARD_PAGE_CHANGED, self.OnEnterPage)

    def OnItemSelected(self, event):
        self.epsgcode = event.crs.crs_code
        self.epsgdesc = event.crs.crs_name
        self.EnableNext()

    def OnItemDeselected(self, event):
        self.epsgcode = None
        self.epsgdesc = ""
        self.EnableNext(False)

    def OnEnterPage(self, event):
        self.parent.datum_trans = None
        if event.GetDirection():
            if not self.epsgcode:
                # disable 'next' button by default
                self.EnableNext(False)
            else:
                self.EnableNext()

        event.Skip()

    def OnPageChanging(self, event):
        if event.GetDirection():
            if not self.epsgcode:
                event.Veto()
                return
            else:
                # check for datum transforms
                ret = RunCommand(
                    "g.proj", read=True, epsg=self.epsgcode, datum_trans="-1", flags="t"
                )

                if ret != "":
                    dtrans = ""
                    # open a dialog to select datum transform number
                    dlg = SelectTransformDialog(self.parent.parent, transforms=ret)

                    if dlg.ShowModal() == wx.ID_OK:
                        dtrans = dlg.GetTransform()
                        if dtrans == "":
                            dlg.Destroy()
                            event.Veto()
                            return "Datum transform is required."
                    else:
                        dlg.Destroy()
                        event.Veto()
                        return "Datum transform is required."

                    self.parent.datum_trans = dtrans
            self.GetNext().SetPrev(self)

    def EnableNext(self, enable=True):
        nextButton = wx.FindWindowById(wx.ID_FORWARD)
        nextButton.Enable(enable)


class SummaryPage(TitledPage):
    """Shows summary result of choosing coordinate system parameters
    prior to creating location"""

    def __init__(self, wizard, parent):
        TitledPage.__init__(self, wizard, _("Summary"))

        # grid definition
        self.sizer = wx.GridBagSizer(vgap=0, hgap=0)
        self.sizer.SetCols(5)
        self.sizer.SetRows(8)

        # definition of variables
        self.parent = parent

        # panels
        self.panelTitle = scrolled.ScrolledPanel(parent=self, id=wx.ID_ANY)
        self.panelProj4string = scrolled.ScrolledPanel(parent=self, id=wx.ID_ANY)
        self.panelProj = scrolled.ScrolledPanel(parent=self, id=wx.ID_ANY)

        # labels
        self.ldatabase = self.MakeLabel()
        self.llocation = self.MakeLabel()
        self.llocTitle = self.MakeLabel(parent=self.panelTitle)
        self.lprojection = self.MakeLabel(parent=self.panelProj)
        self.lproj4string = self.MakeLabel(parent=self.panelProj4string)

        self.Bind(wiz.EVT_WIZARD_PAGE_CHANGED, self.OnEnterPage)

        # do sub-page layout
        self._doLayout()

    def _doLayout(self):
        """Do page layout"""

        titleSizer = wx.BoxSizer(wx.VERTICAL)
        titleSizer.Add(self.llocTitle, proportion=1, flag=wx.EXPAND | wx.ALL, border=5)
        self.panelTitle.SetSizer(titleSizer)

        projSizer = wx.BoxSizer(wx.VERTICAL)
        projSizer.Add(self.lprojection, proportion=1, flag=wx.EXPAND | wx.ALL, border=5)
        self.panelProj.SetSizer(projSizer)

        proj4stringSizer = wx.BoxSizer(wx.VERTICAL)
        proj4stringSizer.Add(
            self.lproj4string, proportion=1, flag=wx.EXPAND | wx.ALL, border=5
        )
        self.panelProj4string.SetSizer(proj4stringSizer)

        self.panelProj4string.SetupScrolling()
        self.panelProj.SetupScrolling()
        self.panelTitle.SetupScrolling(scroll_y=False)

        self.sizer.Add(
            self.MakeLabel(_("GRASS Database:")),
            flag=wx.ALIGN_LEFT | wx.ALL,
            border=5,
            pos=(1, 0),
        )
        self.sizer.Add(
            self.ldatabase, flag=wx.ALIGN_LEFT | wx.ALL, border=5, pos=(1, 1)
        )
        self.sizer.Add(
            self.MakeLabel(_("Project Name:")),
            flag=wx.ALIGN_LEFT | wx.ALL,
            border=5,
            pos=(2, 0),
        )
        self.sizer.Add(
            self.llocation, flag=wx.ALIGN_LEFT | wx.ALL, border=5, pos=(2, 1)
        )
        self.sizer.Add(
            self.MakeLabel(_("Description:")),
            flag=wx.ALIGN_LEFT | wx.ALL,
            border=5,
            pos=(3, 0),
        )
        self.sizer.Add(
            self.panelTitle,
            flag=wx.ALIGN_LEFT | wx.ALL | wx.EXPAND,
            border=0,
            pos=(3, 1),
        )
        self.sizer.Add(
            self.MakeLabel(_("Projection:")),
            flag=wx.ALIGN_LEFT | wx.ALL,
            border=5,
            pos=(4, 0),
        )
        self.sizer.Add(
            self.panelProj,
            flag=wx.ALIGN_LEFT | wx.ALL | wx.EXPAND,
            border=0,
            pos=(4, 1),
        )
        self.sizer.Add(
            self.MakeLabel(_("PROJ.4 definition:\n (non-definitive)")),
            flag=wx.ALIGN_LEFT | wx.ALL,
            border=5,
            pos=(5, 0),
        )
        self.sizer.Add(
            self.panelProj4string,
            flag=wx.ALIGN_LEFT | wx.ALL | wx.EXPAND,
            border=0,
            pos=(5, 1),
        )
        self.sizer.AddGrowableCol(1)
        self.sizer.AddGrowableRow(4, 1)
        self.sizer.AddGrowableRow(5, 5)

    def OnEnterPage(self, event):
        """Insert values into text controls for summary of location
        creation options
        """
        database = self.parent.startpage.grassdatabase
        location = self.parent.startpage.location
        proj4string = self.parent.CreateProj4String()
        iauproj4string = self.parent.iaupage.epsgparams
        epsgcode = self.parent.epsgpage.epsgcode
        epsgcode_projpicker = self.parent.projpickerpage.epsgcode
        datum = self.parent.datumpage.datum
        dtrans = self.parent.datum_trans
        global coordsys

        # print coordsys,proj4string
<<<<<<< HEAD
        if coordsys in ("proj", "epsg", "iau", "wkt", "file", "projpicker"):
=======
        if coordsys in {"proj", "epsg", "iau", "wkt", "file"}:
>>>>>>> 362bee3a
            extra_opts = {}
            extra_opts["project"] = "project"
            extra_opts["getErrorMsg"] = True
            extra_opts["read"] = True

            if coordsys == "proj":
                if len(datum) > 0:
                    extra_opts["datum"] = "%s" % datum
                    extra_opts["datum_trans"] = dtrans

                ret, projlabel, err = RunCommand(
                    "g.proj", flags="jf", proj4=proj4string, **extra_opts
                )
            elif coordsys == "iau":
                if len(datum) > 0:
                    extra_opts["datum"] = "%s" % datum
                    extra_opts["datum_trans"] = dtrans

                ret, projlabel, err = RunCommand(
                    "g.proj", flags="jf", proj4=iauproj4string, **extra_opts
                )
            elif coordsys == "epsg":
                ret, projlabel, err = RunCommand(
                    "g.proj",
                    flags="jft",
                    epsg=epsgcode,
                    datum_trans=dtrans,
                    **extra_opts,
                )
            elif coordsys == "file":
                ret, projlabel, err = RunCommand(
                    "g.proj",
                    flags="jft",
                    georef=self.parent.filepage.georeffile,
                    **extra_opts,
                )
            elif coordsys == "wkt":
                ret, projlabel, err = RunCommand(
                    "g.proj",
                    flags="jft",
                    wkt="-",
                    stdin=self.parent.wktpage.wktstring,
                    **extra_opts,
                )
            elif coordsys == "projpicker":
                ret, projlabel, err = RunCommand(
                    "g.proj",
                    flags="jft",
                    epsg=epsgcode_projpicker,
                    datum_trans=dtrans,
                    **extra_opts,
                )

            finishButton = wx.FindWindowById(wx.ID_FORWARD)
            if ret == 0:
                if datum != "":
                    projlabel += "+datum=%s" % datum
                self.lproj4string.SetLabel(projlabel.replace(" +", os.linesep + "+"))
                finishButton.Enable(True)
            else:
                GError(err, parent=self)
                self.lproj4string.SetLabel("")
                finishButton.Enable(False)

        projdesc = self.parent.projpage.projdesc
        ellipsedesc = self.parent.ellipsepage.ellipsedesc
        datumdesc = self.parent.datumpage.datumdesc
        # print projdesc,ellipsedesc,datumdesc
        self.ldatabase.SetLabel(database)
        self.llocation.SetLabel(location)
        self.llocTitle.SetLabel(self.parent.startpage.locTitle)

        label = ""
        if coordsys == "epsg":
            label = "EPSG code %s (%s)" % (
                self.parent.epsgpage.epsgcode,
                self.parent.epsgpage.epsgdesc,
            )
        elif coordsys == "iau":
            label = "IAU code %s (%s)" % (
                self.parent.iaupage.epsgcode,
                self.parent.iaupage.epsgdesc,
            )
        elif coordsys == "file":
            label = "matches file %s" % self.parent.filepage.georeffile

        elif coordsys == "wkt":
            label = "matches WKT string %s" % self.parent.wktpage.wktstring

        elif coordsys == "proj":
            label = "%s, %s %s" % (projdesc, datumdesc, ellipsedesc)

        elif coordsys == "xy":
            label = "XY coordinate system (not projected)."
            self.lproj4string.SetLabel("")

        elif coordsys == "custom":
            label = _("custom")
            combo_str = (
                self.parent.custompage.customstring
                + self.parent.custompage.custom_dtrans_string
            )
            self.lproj4string.SetLabel("%s" % combo_str.replace(" +", os.linesep + "+"))
        elif coordsys == "projpicker":
            label = "EPSG code %s (%s)" % (
                self.parent.projpickerpage.epsgcode,
                self.parent.projpickerpage.epsgdesc,
            )

        self.lprojection.SetLabel(label)


class LocationWizard(wx.Object):
    """Start wizard here and finish wizard here"""

    def __init__(self, parent, grassdatabase):
        self.__cleanUp()

        global coordsys
        self.parent = parent

        #
        # get georeferencing information from tables in $GISBASE/etc
        #
        self.__readData()

        #
        # datum transform number and list of datum transforms
        #
        self.datum_trans = None
        self.proj4string = ""

        # file from which new location is created
        self.georeffile = None

        # additional settings
        self.default_region = False
        self.user_mapset = False

        #
        # define wizard pages
        #
        self.wizard = WizardWithHelpButton(
            parent, id=wx.ID_ANY, title=_("Define new GRASS project")
        )
        self.wizard.Bind(wiz.EVT_WIZARD_HELP, self.OnHelp)

        self.startpage = DatabasePage(self.wizard, self, grassdatabase)
        self.csystemspage = CoordinateSystemPage(self.wizard, self)
        self.projpage = ProjectionsPage(self.wizard, self)
        self.datumpage = DatumPage(self.wizard, self)
        self.paramspage = ProjParamsPage(self.wizard, self)
        self.epsgpage = EPSGPage(self.wizard, self)
        self.iaupage = IAUPage(self.wizard, self)
        self.filepage = GeoreferencedFilePage(self.wizard, self)
        self.wktpage = WKTPage(self.wizard, self)
        self.ellipsepage = EllipsePage(self.wizard, self)
        self.custompage = CustomPage(self.wizard, self)
        self.projpickerpage = ProjPickerPage(self.wizard, self)
        self.sumpage = SummaryPage(self.wizard, self)

        #
        # set the initial order of the pages
        # (should follow the epsg line)
        #
        self.startpage.SetNext(self.csystemspage)

        self.csystemspage.SetPrev(self.startpage)
        self.csystemspage.SetNext(self.sumpage)

        self.projpage.SetPrev(self.csystemspage)
        self.projpage.SetNext(self.paramspage)

        self.paramspage.SetPrev(self.projpage)
        self.paramspage.SetNext(self.datumpage)

        self.datumpage.SetPrev(self.paramspage)
        self.datumpage.SetNext(self.sumpage)

        self.ellipsepage.SetPrev(self.paramspage)
        self.ellipsepage.SetNext(self.sumpage)

        self.epsgpage.SetPrev(self.csystemspage)
        self.epsgpage.SetNext(self.sumpage)

        self.iaupage.SetPrev(self.csystemspage)
        self.iaupage.SetNext(self.sumpage)

        self.filepage.SetPrev(self.csystemspage)
        self.filepage.SetNext(self.sumpage)

        self.wktpage.SetPrev(self.csystemspage)
        self.wktpage.SetNext(self.sumpage)

        self.custompage.SetPrev(self.csystemspage)
        self.custompage.SetNext(self.sumpage)

        self.projpickerpage.SetPrev(self.csystemspage)
        self.projpickerpage.SetNext(self.sumpage)

        self.sumpage.SetPrev(self.csystemspage)

        #
        # do pages layout
        #
        self.startpage.DoLayout()
        self.csystemspage.DoLayout()
        self.projpage.DoLayout()
        self.datumpage.DoLayout()
        self.paramspage.DoLayout()
        self.epsgpage.DoLayout()
        self.iaupage.DoLayout()
        self.filepage.DoLayout()
        self.wktpage.DoLayout()
        self.ellipsepage.DoLayout()
        self.custompage.DoLayout()
        self.projpickerpage.DoLayout()
        self.sumpage.DoLayout()
        self.wizard.FitToPage(self.datumpage)
        size = self.wizard.GetPageSize()
        self.wizard.SetPageSize((size[0], size[1] + 75))

        # new location created?
        self.location = None

        # location created in different GIS database?
        self.altdb = False

        #
        # run wizard...
        #
        if self.wizard.RunWizard(self.startpage):
            msg = self.OnWizFinished()
            if not msg:
                self.wizard.Destroy()
                self.location = self.startpage.location
                self.grassdatabase = self.startpage.grassdatabase
                self.georeffile = self.filepage.georeffile
                # FIXME here was code for setting default region, what for is this if:
                # if self.altdb is False:

            else:  # -> error
                self.wizard.Destroy()
                GError(
                    parent=self.parent,
                    message="%s"
                    % _(
                        "Unable to create new project. "
                        "Project <%(loc)s> not created.\n\n"
                        "Details: %(err)s"
                    )
                    % {"loc": self.startpage.location, "err": msg},
                )
        else:  # -> canceled
            self.wizard.Destroy()

        self.__cleanUp()

    def __cleanUp(self):
        global coordsys, north, south, east, west, resolution, wizerror, translist

        coordsys = None
        north = None
        south = None
        east = None
        west = None
        resolution = None

    def __readData(self):
        """Get georeferencing information from tables in $GISBASE/etc/proj"""

        # read projection and parameters
        f = open(os.path.join(globalvar.ETCDIR, "proj", "parms.table"))
        self.projections = {}
        self.projdesc = {}
        for line in f:
            line = line.strip()
            try:
                proj, projdesc, params = line.split(":")
                paramslist = params.split(";")
                plist = []
                for p in paramslist:
                    if p == "":
                        continue
                    p1, pdefault = p.split(",")
                    pterm, pask = p1.split("=")
                    p = [pterm.strip(), pask.strip(), pdefault.strip()]
                    plist.append(p)
                self.projections[proj.lower().strip()] = (projdesc.strip(), plist)
                self.projdesc[proj.lower().strip()] = projdesc.strip()
            except:
                continue
        f.close()

        # read datum definitions
        f = open(os.path.join(globalvar.ETCDIR, "proj", "datum.table"))
        self.datums = {}
        paramslist = []
        for line in f:
            line = line.expandtabs(1)
            line = line.strip()
            if line == "" or line[0] == "#":
                continue
            datum, info = line.split(" ", 1)
            info = info.strip()
            datumdesc, params = info.split(" ", 1)
            datumdesc = datumdesc.strip('"')
            paramlist = params.split()
            ellipsoid = paramlist.pop(0)
            self.datums[datum] = (ellipsoid, datumdesc.replace("_", " "), paramlist)
        f.close()

        # read Earth-based ellipsiod definitions
        f = open(os.path.join(globalvar.ETCDIR, "proj", "ellipse.table"))
        self.ellipsoids = {}
        for line in f:
            line = line.expandtabs(1)
            line = line.strip()
            if line == "" or line[0] == "#":
                continue
            ellipse, rest = line.split(" ", 1)
            rest = rest.strip('" ')
            desc, params = rest.split('"', 1)
            desc = desc.strip('" ')
            paramslist = params.split()
            self.ellipsoids[ellipse] = (desc, paramslist)
        f.close()

        # read Planetary ellipsiod definitions
        f = open(os.path.join(globalvar.ETCDIR, "proj", "ellipse.table.solar.system"))
        self.planetary_ellipsoids = {}
        for line in f:
            line = line.expandtabs(1)
            line = line.strip()
            if line == "" or line[0] == "#":
                continue
            ellipse, rest = line.split(" ", 1)
            rest = rest.strip('" ')
            desc, params = rest.split('"', 1)
            desc = desc.strip('" ')
            paramslist = params.split()
            self.planetary_ellipsoids[ellipse] = (desc, paramslist)
        f.close()

        # read projection parameter description and parsing table
        f = open(os.path.join(globalvar.ETCDIR, "proj", "desc.table"))
        self.paramdesc = {}
        for line in f:
            line = line.strip()
            try:
                pparam, datatype, proj4term, desc = line.split(":")
                self.paramdesc[pparam] = (datatype, proj4term, desc)
            except:
                continue
        f.close()

    def OnWizFinished(self):
        """Wizard finished, create new location

        :return: error message on error
        :return: None on success
        """
        database = self.startpage.grassdatabase
        location = self.startpage.location

        # location already exists?
        if os.path.isdir(os.path.join(database, location)):
            GError(
                parent=self.wizard,
                message="%s <%s>: %s"
                % (
                    _("Unable to create new project"),
                    os.path.join(database, location),
                    _("Project already exists in GRASS Database."),
                ),
            )
            return None

        # current GISDbase or a new one?
        current_gdb = decode(grass.gisenv()["GISDBASE"])
        if current_gdb != database:
            # change to new GISDbase or create new one
            if not os.path.isdir(database):
                # create new directory
                try:
                    os.mkdir(database)
                except OSError as error:
                    GError(
                        parent=self.wizard,
                        message=_(
                            "Unable to create new GRASS Database <{path}>: {error}"
                        ).format(path=database, error=error),
                    )
                    return None

            # location created in alternate GISDbase
            self.altdb = True

        global coordsys
        try:
            if coordsys == "xy":
                grass.create_location(
                    dbase=self.startpage.grassdatabase,
                    location=self.startpage.location,
                    desc=self.startpage.locTitle,
                )
            elif coordsys == "proj":
                grass.create_location(
                    dbase=self.startpage.grassdatabase,
                    location=self.startpage.location,
                    proj4=self.CreateProj4String(),
                    datum=self.datumpage.datum,
                    datum_trans=self.datum_trans,
                    desc=self.startpage.locTitle,
                )
            elif coordsys == "custom":
                addl_opts = {}
                if self.datum_trans is not None:
                    addl_opts["datum_trans"] = self.datum_trans

                grass.create_location(
                    dbase=self.startpage.grassdatabase,
                    location=self.startpage.location,
                    proj4=self.custompage.customstring,
                    desc=self.startpage.locTitle,
                    **addl_opts,
                )
            elif coordsys == "epsg":
                if not self.epsgpage.epsgcode:
                    return _("EPSG code missing.")

                grass.create_location(
                    dbase=self.startpage.grassdatabase,
                    location=self.startpage.location,
                    epsg=self.epsgpage.epsgcode,
                    datum=self.datumpage.datum,
                    datum_trans=self.datum_trans,
                    desc=self.startpage.locTitle,
                )
            elif coordsys == "iau":
                if not self.iaupage.epsgcode:
                    return _("IAU code missing.")

                grass.create_location(
                    dbase=self.startpage.grassdatabase,
                    location=self.startpage.location,
                    proj4=self.iaupage.epsgparams,
                    datum=self.datumpage.datum,
                    datum_trans=self.datum_trans,
                    desc=self.startpage.locTitle,
                )
            elif coordsys == "file":
                if not self.filepage.georeffile or not os.path.isfile(
                    self.filepage.georeffile
                ):
                    return _("File <%s> not found.") % self.filepage.georeffile

                grass.create_location(
                    dbase=self.startpage.grassdatabase,
                    location=self.startpage.location,
                    filename=self.filepage.georeffile,
                    desc=self.startpage.locTitle,
                )
            elif coordsys == "wkt":
                if not self.wktpage.wktstring:
                    return _("WKT string missing.")

                grass.create_location(
                    dbase=self.startpage.grassdatabase,
                    location=self.startpage.location,
                    wkt=self.wktpage.wktstring,
                    desc=self.startpage.locTitle,
                )
            elif coordsys == "projpicker":
                if not self.projpickerpage.epsgcode:
                    return _("EPSG code missing.")

                grass.create_location(
                    dbase=self.startpage.grassdatabase,
                    location=self.startpage.location,
                    epsg=self.projpickerpage.epsgcode,
                    datum=self.datumpage.datum,
                    datum_trans=self.datum_trans,
                    desc=self.startpage.locTitle,
                )

        except grass.ScriptError as e:
            return e.value

        return None

    def CreateProj4String(self):
        """Construct PROJ.4 string"""
        proj = self.projpage.p4proj
        proj4params = self.paramspage.p4projparams

        datumparams = self.datumpage.datumparams
        ellipseparams = self.ellipsepage.ellipseparams

        #
        # creating PROJ.4 string
        #
        proj4string = "%s %s" % (proj, proj4params)

        # set ellipsoid parameters
        for item in ellipseparams:
            if item[:4] == "f=1/":
                item = " +rf=" + item[4:]
            else:
                item = " +" + item
            proj4string = "%s %s" % (proj4string, item)

        # set datum transform parameters if relevant
        if datumparams:
            for item in datumparams:
                proj4string = "%s +%s" % (proj4string, item)

        return "%s +no_defs" % proj4string

    def OnHelp(self, event):
        """'Help' button clicked"""

        # help text in lib/init/helptext.html
        RunCommand("g.manual", entry="helptext")


class WizardWithHelpButton(Wizard):
    def __init__(self, parent, id, title):
        if globalvar.wxPythonPhoenix:
            Wizard.__init__(self)
            self.SetExtraStyle(wx.adv.WIZARD_EX_HELPBUTTON)
            self.Create(parent=parent, id=id, title=title)
        else:
            pre = wiz.PreWizard()
            pre.SetExtraStyle(wx.wizard.WIZARD_EX_HELPBUTTON)
            pre.Create(parent=parent, id=id, title=title)
            self.PostCreate(pre)<|MERGE_RESOLUTION|>--- conflicted
+++ resolved
@@ -2417,11 +2417,7 @@
         global coordsys
 
         # print coordsys,proj4string
-<<<<<<< HEAD
-        if coordsys in ("proj", "epsg", "iau", "wkt", "file", "projpicker"):
-=======
-        if coordsys in {"proj", "epsg", "iau", "wkt", "file"}:
->>>>>>> 362bee3a
+        if coordsys in {"proj", "epsg", "iau", "wkt", "file", "projpicker"}:
             extra_opts = {}
             extra_opts["project"] = "project"
             extra_opts["getErrorMsg"] = True
