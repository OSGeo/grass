--- conflicted
+++ resolved
@@ -320,13 +320,8 @@
 
     def __init__(self, wizard, parent):
         TitledPage.__init__(self, wizard, _(
-<<<<<<< HEAD
-            "Choose method for creating a new location"))
-
-=======
             "Select Coordinate Reference System (CRS)"))
-        
->>>>>>> 03c79894
+
         self.sizer = wx.GridBagSizer(vgap=0, hgap=0)
         self.sizer.SetCols(5)
         self.sizer.SetRows(8)
@@ -336,13 +331,8 @@
 
         # toggles
         self.radioEpsg = wx.RadioButton(parent=self, id=wx.ID_ANY, label=_(
-<<<<<<< HEAD
-            "Select coordinate reference system by EPSG"), style=wx.RB_GROUP)
+            "Select CRS from a list by EPSG or description"), style=wx.RB_GROUP)
         # self.radioIau = wx.RadioButton(
-=======
-            "Select CRS from a list by EPSG or description"), style=wx.RB_GROUP)
-        #self.radioIau = wx.RadioButton(
->>>>>>> 03c79894
         #    parent=self, id=wx.ID_ANY,
         #    label=_("Select IAU code of spatial reference system"))
         self.radioFile = wx.RadioButton(
@@ -362,13 +352,8 @@
         # layout
         self.sizer.SetVGap(10)
         self.sizer.Add(self.radioEpsg,
-<<<<<<< HEAD
-                       flag=wx.ALIGN_LEFT, pos=(2, 1))
+                       flag=wx.ALIGN_LEFT, pos=(1, 1))
         # self.sizer.Add(self.radioIau,
-=======
-                       flag=wx.ALIGN_LEFT, pos=(1, 1))
-        #self.sizer.Add(self.radioIau,
->>>>>>> 03c79894
         #               flag=wx.ALIGN_LEFT, pos=(1, 1))
         self.sizer.Add(self.radioFile,
                        flag=wx.ALIGN_LEFT, pos=(2, 1))
@@ -479,13 +464,8 @@
     """Wizard page for defining custom CRS"""
 
     def __init__(self, wizard, parent):
-<<<<<<< HEAD
-        TitledPage.__init__(self, wizard, _("Choose projection"))
-
-=======
         TitledPage.__init__(self, wizard, _("Define custom CRS"))
-        
->>>>>>> 03c79894
+
         self.sizer = wx.GridBagSizer(vgap=0, hgap=0)
         self.sizer.SetCols(5)
         self.sizer.SetRows(8)
@@ -1381,14 +1361,8 @@
     for setting coordinate system parameters"""
 
     def __init__(self, wizard, parent):
-<<<<<<< HEAD
-        TitledPage.__init__(self, wizard, _("Select georeferenced file"))
-
-        # grid definition
-=======
         TitledPage.__init__(self, wizard, _("Read CRS from a georeferenced data file"))
-        
->>>>>>> 03c79894
+
         self.sizer = wx.GridBagSizer(vgap=0, hgap=0)
         self.sizer.SetCols(5)
         self.sizer.SetRows(8)
@@ -1466,26 +1440,14 @@
 
     def __init__(self, wizard, parent):
         TitledPage.__init__(self, wizard, _(
-<<<<<<< HEAD
-            "Select Well Known Text (WKT) .prj file"))
-
-        # grid definition
+            "Specify CRS using WKT string"))
+
         self.sizer = wx.GridBagSizer(vgap=0, hgap=0)
         self.sizer.SetCols(5)
         self.sizer.SetRows(8)
 
-        # create variables
-        self.wktfile = ''
-=======
-            "Specify CRS using WKT string"))
-        
-        self.sizer = wx.GridBagSizer(vgap=0, hgap=0)
-        self.sizer.SetCols(5)
-        self.sizer.SetRows(8)
-        
         self.wktstring = ''
         self.parent = parent
->>>>>>> 03c79894
 
         # widgets
         self.text_wkt = self.MakeTextCtrl(size=(400, 200),
@@ -1538,16 +1500,9 @@
     setting coordinate system parameters"""
 
     def __init__(self, wizard, parent):
-<<<<<<< HEAD
-        TitledPage.__init__(self, wizard, _("Choose EPSG Code"))
-
-        # definition of sizers
-        self.sizer = wx.BoxSizer(wx.VERTICAL)
-=======
         TitledPage.__init__(self, wizard, _("Select CRS from a list"))
-        
+
         self.sizer = wx.BoxSizer(wx.VERTICAL)  
->>>>>>> 03c79894
         searchBoxSizer = wx.BoxSizer(wx.HORIZONTAL)
         epsglistBoxSizer = wx.BoxSizer(wx.HORIZONTAL)
         informationBoxSizer = wx.BoxSizer(wx.HORIZONTAL)
@@ -2247,13 +2202,8 @@
                     georef=self.parent.filepage.georeffile, **extra_opts)
             elif coordsys == 'wkt':
                 ret, projlabel, err = RunCommand(
-<<<<<<< HEAD
-                    'g.proj', flags='jft', wkt=self.parent.wktpage.wktfile,
-                    **extra_opts)
-=======
-                    'g.proj', flags='jft', wkt="-", 
+                    'g.proj', flags='jft', wkt="-",
                     stdin=self.parent.wktpage.wktstring, **extra_opts)
->>>>>>> 03c79894
 
             finishButton = wx.FindWindowById(wx.ID_FORWARD)
             if ret == 0:
