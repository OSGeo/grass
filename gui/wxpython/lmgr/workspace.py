--- conflicted
+++ resolved
@@ -520,15 +520,6 @@
         :return None
         """
         if menu:
-<<<<<<< HEAD
-            file_menu = menu.GetMenu(
-                menuIndex=menu.FindMenu(title=_("File")),
-            )
-            workspace_item = file_menu.FindItem(
-                id=file_menu.FindItem(itemString=_("Workspace")),
-            )[0]
-            recent_files_conf = RECENT_FILES_WXGUI_APP_NAMES["main"]
-=======
             menu_index = menu.FindMenu(_("File"))
             if menu_index == wx.NOT_FOUND:
                 # try untranslated version
@@ -543,7 +534,7 @@
                     return
             workspace_item = file_menu.FindItemById(workspace_index)
 
->>>>>>> 70fe643b
+            recent_files_conf = RECENT_FILES_WXGUI_APP_NAMES["main"]
             self._recent_files = RecentFilesMenu(
                 app_name=recent_files_conf["name"],
                 parent_menu=workspace_item.GetSubMenu(),
