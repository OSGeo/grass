--- conflicted
+++ resolved
@@ -443,38 +443,17 @@
                     )
                     % (tmpfile, str(e)),
                 )
-<<<<<<< HEAD
                 return False
             try:
                 with open(filename, "wb") as mfile:
                     tmpfile.seek(0)
-                    for line in tmpfile.readlines():
-                        mfile.write(line)
+                    mfile.writelines(tmpfile.readlines())
             except OSError:
                 GError(
                     parent=self.lmgr,
                     message=_("Unable to open file <%s> for writing.") % filename,
                 )
                 return False
-=======
-                % (tmpfile, str(e)),
-            )
-            return False
-
-        try:
-            mfile = open(filename, "wb")
-            tmpfile.seek(0)
-            mfile.writelines(tmpfile.readlines())
-        except OSError:
-            GError(
-                parent=self.lmgr,
-                message=_("Unable to open file <%s> for writing.") % filename,
-            )
-            return False
-
-        mfile.close()
-
->>>>>>> 89c7908a
         self.AddFileToHistory(file_path=filename)
         return True
 
