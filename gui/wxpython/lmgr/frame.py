--- conflicted
+++ resolved
@@ -271,11 +271,7 @@
                     y = client_disp[1]
                 self.SetPosition((x, y))
                 self.SetSize((w, h))
-<<<<<<< HEAD
-            except Exception:
-=======
             except (ValueError, IndexError):
->>>>>>> 362bee3a
                 pass
         else:
             # does center (of screen) make sense for lmgr?
@@ -888,11 +884,7 @@
         try:
             self.GetMapDisplay().SetFocus()
             self.GetMapDisplay().Raise()
-<<<<<<< HEAD
-        except Exception:
-=======
         except AttributeError:
->>>>>>> 362bee3a
             pass
 
         event.Skip()
@@ -1143,11 +1135,7 @@
             layer = self.GetLayerTree().layer_selected
             name = self.GetLayerTree().GetLayerInfo(layer, key="maplayer").name
             type = self.GetLayerTree().GetLayerInfo(layer, key="type")
-<<<<<<< HEAD
-        except Exception:
-=======
         except AttributeError:
->>>>>>> 362bee3a
             layer = None
 
         if layer and len(cmdlist) == 1:  # only if no parameters given
@@ -1195,11 +1183,7 @@
         # available only for vector map layers
         try:
             mapLayer = tree.GetLayerInfo(layer, key="maplayer")
-<<<<<<< HEAD
-        except Exception:
-=======
         except AttributeError:
->>>>>>> 362bee3a
             mapLayer = None
 
         if not mapLayer or mapLayer.GetType() != "vector":
@@ -1876,11 +1860,7 @@
         # available only for vector map layers
         try:
             maptype = tree.GetLayerInfo(layer, key="maplayer").type
-<<<<<<< HEAD
-        except Exception:
-=======
         except AttributeError:
->>>>>>> 362bee3a
             maptype = None
 
         if not maptype or maptype != "vector":
