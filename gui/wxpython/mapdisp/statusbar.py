--- conflicted
+++ resolved
@@ -265,20 +265,8 @@
     def _progressHidden(self):
         self.statusbar.SetStatusText(self._oldStatus, 0)
 
-<<<<<<< HEAD
-    def OnToggleStatus(self, event):
-        """Toggle status text"""
-        self.Update()
-        if event.GetSelection() == 3:  # use something better than magic numbers
-            # show computation region extent by default
-            self.statusbarItems["region"].SetValue(True)
-            # redraw map if auto-rendering is enabled
-            if self.mapFrame.IsAutoRendered():
-                self.mapFrame.GetWindow().UpdateMap(render=False)
-=======
     def SetMode(self, mode):
         """Sets current mode and updates statusbar
->>>>>>> 8422103f
 
         Mode is usually driven by user through map display settings.
         """
@@ -297,8 +285,6 @@
         if text:
             self.statusbar.SetStatusText(text)
 
-<<<<<<< HEAD
-=======
     def OnContextMenu(self, event):
         """Popup context menu enabling to choose a widget that will be shown in statusbar."""
 
@@ -328,7 +314,6 @@
         menu.Destroy()
         event.Skip()
 
->>>>>>> 8422103f
 
 class SbItem:
     """Base class for statusbar items.
@@ -439,175 +424,6 @@
         self.Show()
 
 
-<<<<<<< HEAD
-class SbShowRegion(SbItem):
-    """Checkbox to enable and disable showing of computational region.
-
-    Requires MapFrame.OnRender, MapFrame.IsAutoRendered, MapFrame.GetWindow.
-    """
-
-    def __init__(self, mapframe, statusbar, position=0):
-        SbItem.__init__(self, mapframe, statusbar, position)
-        self.name = "region"
-        self.label = _("Show comp. extent")
-        self._properties = mapframe.mapWindowProperties
-
-        self.widget = wx.CheckBox(
-            parent=self.statusbar, id=wx.ID_ANY, label=_("Show computational extent")
-        )
-        self.widget.SetValue(self._properties.showRegion)
-        self.widget.Hide()
-        self.widget.SetToolTip(
-            wx.ToolTip(
-                _(
-                    "Show/hide computational "
-                    "region extent (set with g.region). "
-                    "Display region drawn as a blue box inside the "
-                    "computational region, "
-                    "computational region inside a display region "
-                    "as a red box)."
-                )
-            )
-        )
-        self.widget.Bind(wx.EVT_CHECKBOX, self.OnToggleShowRegion)
-        self._connectShowRegion()
-
-    def _setValue(self, value):
-        self.widget.SetValue(value)
-
-    def _connectShowRegion(self):
-        self._properties.showRegionChanged.connect(self._setValue)
-
-    def _disconnectShowRegion(self):
-        self._properties.showRegionChanged.disconnect(self._setValue)
-
-    def OnToggleShowRegion(self, event):
-        """Shows/Hides extent (comp. region) in map canvas.
-
-        Shows or hides according to checkbox value.
-
-        .. todo::
-            needs refactoring
-        """
-        self._disconnectShowRegion()
-        self._properties.showRegion = self.widget.GetValue()
-        self._connectShowRegion()
-
-        # redraw map if auto-rendering is enabled
-        if self.mapFrame.IsAutoRendered():
-            self.mapFrame.GetWindow().UpdateMap(render=False)
-
-    def SetValue(self, value):
-        self._disconnectShowRegion()
-        self._properties.showRegion = value
-        SbItem.SetValue(self, value)
-        self._connectShowRegion()
-
-
-class SbAlignExtent(SbItem):
-    """Checkbox to select zoom behavior.
-
-    Used by BufferedWindow (through MapFrame property).
-    See tooltip for explanation.
-    """
-
-    def __init__(self, mapframe, statusbar, position=0):
-        SbItem.__init__(self, mapframe, statusbar, position)
-        self.name = "alignExtent"
-        self.label = _("Display mode")
-        self._properties = mapframe.mapWindowProperties
-
-        self.widget = wx.CheckBox(
-            parent=self.statusbar,
-            id=wx.ID_ANY,
-            label=_("Align region extent based on display size"),
-        )
-        self.widget.SetValue(self._properties.alignExtent)
-        self.widget.Hide()
-        self.widget.SetToolTip(
-            wx.ToolTip(
-                _(
-                    "Align region extent based on display "
-                    "size from center point. "
-                    "Default value for new map displays can "
-                    "be set up in 'User GUI settings' dialog."
-                )
-            )
-        )
-        self._connectAlignExtent()
-        self.widget.Bind(wx.EVT_CHECKBOX, self._onCheckbox)
-
-    # TODO: these four methods are in many stitems
-    # some generalization?
-    # passing properties as stings and set/get attr would work, but it is nice?
-    def _setValue(self, value):
-        self.widget.SetValue(value)
-
-    def _connectAlignExtent(self):
-        self._properties.alignExtentChanged.connect(self._setValue)
-
-    def _disconnectAlignExtent(self):
-        self._properties.alignExtentChanged.disconnect(self._setValue)
-
-    def _onCheckbox(self, event):
-        self._disconnectAlignExtent()
-        self._properties.alignExtent = self.widget.GetValue()
-        self._connectAlignExtent()
-
-
-class SbResolution(SbItem):
-    """Checkbox to select used display resolution.
-
-    Requires MapFrame.OnRender method.
-    """
-
-    def __init__(self, mapframe, statusbar, position=0):
-        SbItem.__init__(self, mapframe, statusbar, position)
-        self.name = "resolution"
-        self.label = _("Display resolution")
-        self._properties = self.mapFrame.mapWindowProperties
-        self.widget = wx.CheckBox(
-            parent=self.statusbar,
-            id=wx.ID_ANY,
-            label=_("Constrain display resolution to computational settings"),
-        )
-        self.widget.SetValue(self._properties.resolution)
-        self.widget.Hide()
-        self.widget.SetToolTip(
-            wx.ToolTip(
-                _(
-                    "Constrain display resolution "
-                    "to computational region settings. "
-                    "Default value for new map displays can "
-                    "be set up in 'User GUI settings' dialog."
-                )
-            )
-        )
-
-        self.widget.Bind(wx.EVT_CHECKBOX, self.OnToggleUpdateMap)
-        self._connectResolutionChange()
-
-    def _setValue(self, value):
-        self.widget.SetValue(value)
-
-    def _connectResolutionChange(self):
-        self._properties.resolutionChanged.connect(self._setValue)
-
-    def _disconnectResolutionChange(self):
-        self._properties.resolutionChanged.disconnect(self._setValue)
-
-    def OnToggleUpdateMap(self, event):
-        """Update display when toggle display mode"""
-        self._disconnectResolutionChange()
-        self._properties.resolution = self.widget.GetValue()
-        self._connectResolutionChange()
-        # redraw map if auto-rendering is enabled
-        if self.mapFrame.IsAutoRendered():
-            self.mapFrame.GetWindow().UpdateMap()
-
-
-=======
->>>>>>> 8422103f
 class SbMapScale(SbItem):
     """Editable combobox to get/set current map scale.
 
