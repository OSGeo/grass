"""
@package mapdisp.main

@brief Start Map Display as standalone application

Classes:
 - mapdisp::DMonMap
 - mapdisp::Layer
 - mapdisp::LayerList
 - mapdisp::StandaloneMapDisplayGrassInterface
 - mapdisp::DMonGrassInterface
 - mapdisp::DMonDisplay
 - mapdisp::MapApp

Usage:
python mapdisp/main.py monitor-identifier /path/to/map/file /path/to/command/file /path/to/env/file

(C) 2006-2015 by the GRASS Development Team

This program is free software under the GNU General Public License
(>=v2). Read the file COPYING that comes with GRASS for details.

@author Michael Barton
@author Jachym Cepicky
@author Martin Landa <landa.martin gmail.com>
@author Vaclav Petras <wenzeslaus gmail.com> (MapPanelBase)
@author Anna Kratochvilova <kratochanna gmail.com> (MapPanelBase)
"""

from __future__ import print_function

import os
import sys
import six
import time
import shutil
import fileinput

from grass.script.utils import try_remove
from grass.script import core as grass
from grass.script.task import cmdtuple_to_list, cmdlist_to_tuple
from grass.pydispatch.signal import Signal

from grass.script.setup import set_gui_path

set_gui_path()

# GUI imports require path to GUI code to be set.
from core import globalvar  # noqa: E402
import wx  # noqa: E402

from core import utils  # noqa: E402
from core.giface import StandaloneGrassInterface  # noqa: E402
from core.gcmd import RunCommand  # noqa: E402
from core.render import Map, MapLayer, RenderMapMgr  # noqa: E402
from mapdisp.frame import MapPanel  # noqa: E402
from gui_core.mapdisp import FrameMixin  # noqa: E402
from core.debug import Debug  # noqa: E402
from core.settings import UserSettings  # noqa: E402

# for standalone app
monFile = {
    "cmd": None,
    "map": None,
    "env": None,
}
monName = None
monSize = list(globalvar.MAP_WINDOW_SIZE)
monDecor = False


class DMonMap(Map):
    def __init__(self, giface, cmdfile=None, mapfile=None):
        """Map composition (stack of map layers and overlays)

        :param cmdline: full path to the cmd file (defined by d.mon)
        :param mapfile: full path to the map file (defined by d.mon)
        """
        Map.__init__(self)

        self._giface = giface

        # environment settings
        self.env = dict()

        self.cmdfile = cmdfile

        # list of layers for rendering added from cmd file
        # TODO temporary solution, layer management by different tools in GRASS
        # should be resolved
        self.ownedLayers = []
        self.oldOverlays = []

        if mapfile:
            self.mapfileCmd = mapfile
            self.maskfileCmd = os.path.splitext(mapfile)[0] + ".pgm"

        # generated file for g.pnmcomp output for rendering the map
        self.mapfile = monFile["map"]
        if os.path.splitext(self.mapfile)[1] != ".ppm":
            self.mapfile += ".ppm"

        # signal sent when d.out.file/d.to.rast appears in cmd file, attribute
        # is cmd
        self.saveToFile = Signal("DMonMap.saveToFile")
        self.dToRast = Signal("DMonMap.dToRast")
        # signal sent when d.what.rast/vect appears in cmd file, attribute is
        # cmd
        self.query = Signal("DMonMap.query")

        self.renderMgr = RenderMapMgr(self)

        # update legend file variable with the one d.mon uses
        with open(monFile["env"], "r") as f:
            lines = f.readlines()
            for line in lines:
                if "GRASS_LEGEND_FILE" in line:
                    legfile = line.split("=", 1)[1].strip()
                    self.renderMgr.UpdateRenderEnv({"GRASS_LEGEND_FILE": legfile})
                    break

    def GetLayersFromCmdFile(self):
        """Get list of map layers from cmdfile"""
        if not self.cmdfile:
            return

        nlayers = 0
        try:
            fd = open(self.cmdfile, "r")
            lines = fd.readlines()
            fd.close()
            # detect d.out.file, delete the line from the cmd file and export
            # graphics
            if len(lines) > 0:
                if lines[-1].startswith("d.out.file") or lines[-1].startswith(
                    "d.to.rast"
                ):
                    dCmd = lines[-1].strip()
                    fd = open(self.cmdfile, "w")
                    fd.writelines(lines[:-1])
                    fd.close()
                    if lines[-1].startswith("d.out.file"):
                        self.saveToFile.emit(cmd=utils.split(dCmd))
                    else:
                        self.dToRast.emit(cmd=utils.split(dCmd))
                    return
                if lines[-1].startswith("d.what"):
                    dWhatCmd = lines[-1].strip()
                    fd = open(self.cmdfile, "w")
                    fd.writelines(lines[:-1])
                    fd.close()
                    if "=" in utils.split(dWhatCmd)[1]:
                        maps = utils.split(dWhatCmd)[1].split("=")[1].split(",")
                    else:
                        maps = utils.split(dWhatCmd)[1].split(",")
                    self.query.emit(
                        ltype=utils.split(dWhatCmd)[0].split(".")[-1], maps=maps
                    )
                    return
            else:
                # clean overlays after erase
                self.oldOverlays = []
                overlays = list(self._giface.GetMapDisplay().decorations.keys())
                for each in overlays:
                    self._giface.GetMapDisplay().RemoveOverlay(each)

            existingLayers = self.GetListOfLayers()

            # holds new rendreing order for every layer in existingLayers
            layersOrder = [-1] * len(existingLayers)

            # next number in rendering order
            next_layer = 0
            mapFile = None
            render_env = dict()
            for line in lines:
                if line.startswith("#"):
                    if "GRASS_RENDER_FILE" in line:
                        mapFile = line.split("=", 1)[1].strip()
                    try:
                        k, v = line[2:].strip().split("=", 1)
                    except:
                        pass
                    render_env[k] = v
                    continue

                cmd = utils.split(line.strip())

                ltype = None
                try:
                    ltype = utils.command2ltype[cmd[0]]
                except KeyError:
                    grass.warning(_("Unsupported command %s.") % cmd[0])
                    continue

                name = utils.GetLayerNameFromCmd(
                    cmd, fullyQualified=True, layerType=ltype
                )[0]

                args = {}

                if ltype in ("barscale", "rastleg", "northarrow", "text", "vectleg"):
                    # TODO: this is still not optimal
                    # it is there to prevent adding the same overlay multiple times
                    if cmd in self.oldOverlays:
                        continue
                    if ltype == "rastleg":
                        self._giface.GetMapDisplay().AddLegendRast(cmd=cmd)
                    elif ltype == "barscale":
                        self._giface.GetMapDisplay().AddBarscale(cmd=cmd)
                    elif ltype == "northarrow":
                        self._giface.GetMapDisplay().AddArrow(cmd=cmd)
                    elif ltype == "text":
                        self._giface.GetMapDisplay().AddDtext(cmd=cmd)
                    elif ltype == "vectleg":
                        self._giface.GetMapDisplay().AddLegendVect(cmd=cmd)
                    self.oldOverlays.append(cmd)
                    continue

                classLayer = MapLayer
                args["ltype"] = ltype

                exists = False
                for i, layer in enumerate(existingLayers):
                    if layer.GetCmd(string=True) == utils.GetCmdString(
                        cmdlist_to_tuple(cmd)
                    ):
                        exists = True

                        if layersOrder[i] == -1:
                            layersOrder[i] = next_layer
                            next_layer += 1
                        # layer must be put higher in render order (same cmd was insered more times)
                        # TODO delete rendurant cmds from cmd file?
                        else:
                            for j, l_order in enumerate(layersOrder):
                                if l_order > layersOrder[i]:
                                    layersOrder[j] -= 1
                            layersOrder[i] = next_layer - 1

                        break
                if exists:
                    continue

                mapLayer = classLayer(
                    name=name,
                    cmd=cmd,
                    Map=None,
                    hidden=True,
                    render=False,
                    mapfile=mapFile,
                    **args,
                )
                mapLayer.GetRenderMgr().updateProgress.connect(
                    self.GetRenderMgr().ReportProgress
                )
                if render_env:
                    mapLayer.GetRenderMgr().UpdateRenderEnv(render_env)
                    render_env = dict()

                newLayer = self._addLayer(mapLayer)

                existingLayers.append(newLayer)
                self.ownedLayers.append(newLayer)

                layersOrder.append(next_layer)
                next_layer += 1

                nlayers += 1

            reorderedLayers = [-1] * next_layer
            for i, layer in enumerate(existingLayers):

                # owned layer was not found in cmd file -> is deleted
                if layersOrder[i] == -1 and layer in self.ownedLayers:
                    self.ownedLayers.remove(layer)
                    self.DeleteLayer(layer)

                # other layer e. g. added by wx.vnet are added to the top
                elif layersOrder[i] == -1 and layer not in self.ownedLayers:
                    reorderedLayers.append(layer)

                # owned layer found in cmd file is added into proper rendering
                # position
                else:
                    reorderedLayers[layersOrder[i]] = layer

            self.SetLayers(reorderedLayers)

        except IOError as e:
            grass.warning(
                _("Unable to read cmdfile '%(cmd)s'. Details: %(det)s")
                % {"cmd": self.cmdfile, "det": e}
            )
            return

        Debug.msg(
            1,
            "Map.GetLayersFromCmdFile(): cmdfile=%s, nlayers=%d"
            % (self.cmdfile, nlayers),
        )

        self._giface.updateMap.emit(render=False)

    def Render(self, *args, **kwargs):
        """Render layer to image.

        For input params and returned data see overridden method in Map class.
        """
        return Map.Render(self, *args, **kwargs)

    def AddLayer(self, *args, **kwargs):
        """Adds generic map layer to list of layers.

        For input params and returned data see overridden method in Map class.
        """
        driver = UserSettings.Get(group="display", key="driver", subkey="type")

        if driver == "png":
            os.environ["GRASS_RENDER_IMMEDIATE"] = "png"
        else:
            os.environ["GRASS_RENDER_IMMEDIATE"] = "cairo"

        layer = Map.AddLayer(self, *args, **kwargs)

        del os.environ["GRASS_RENDER_IMMEDIATE"]

        return layer


class Layer(object):
    """@implements core::giface::Layer"""

    def __init__(self, maplayer):
        self._maplayer = maplayer

    def __getattr__(self, name):
        if name == "cmd":
            return cmdtuple_to_list(self._maplayer.GetCmd())
        elif hasattr(self._maplayer, name):
            return getattr(self._maplayer, name)
        elif name == "maplayer":
            return self._maplayer
        elif name == "type":
            return self._maplayer.GetType()
            # elif name == 'ctrl':
        elif name == "label":
            return self._maplayer.GetName()
            # elif name == 'propwin':


class LayerList(object):
    """@implements core::giface::LayerList"""

    def __init__(self, map, giface):
        self._map = map
        self._giface = giface
        self._index = 0

    def __len__(self):
        return len(self._map.GetListOfLayers())

    def __iter__(self):
        return self

    def __next__(self):
        items = self._map.GetListOfLayers()
        try:
            result = items[self._index]
        except IndexError:
            raise StopIteration
        self._index += 1
        return result

    def next(self):
        return self.__next__()

    def GetSelectedLayers(self, checkedOnly=True):
        # hidden and selected vs checked and selected
        items = self._map.GetListOfLayers()
        layers = []
        for item in items:
            layer = Layer(item)
            layers.append(layer)
        return layers

    def GetSelectedLayer(self, checkedOnly=False):
        """Returns selected layer or None when there is no selected layer."""
        layers = self.GetSelectedLayers()
        if len(layers) > 0:
            return layers[0]
        else:
            return None

    def AddLayer(self, ltype, name=None, checked=None, opacity=1.0, cmd=None):
        """Adds a new layer to the layer list.

        Launches property dialog if needed (raster, vector, etc.)

        :param ltype: layer type (raster, vector, raster_3d, ...)
        :param name: layer name
        :param checked: if True layer is checked
        :param opacity: layer opacity level
        :param cmd: command (given as a list)
        """
        self._map.AddLayer(
            ltype=ltype,
            command=cmd,
            name=name,
            active=True,
            opacity=opacity,
            render=True,
            pos=-1,
        )
        # TODO: this should be solved by signal
        # (which should be introduced everywhere,
        # alternative is some observer list)
        self._giface.updateMap.emit(render=True, renderVector=True)

    def GetLayersByName(self, name):
        items = self._map.GetListOfLayers()
        layers = []
        for item in items:
            if item.GetName() == name:
                layer = Layer(item)
                layers.append(layer)
        return layers

    def GetLayerByData(self, key, value):
        # TODO: implementation was not tested
        items = self._map.GetListOfLayers()
        for item in items:
            layer = Layer(item)
            try:
                if getattr(layer, key) == value:
                    return layer
            except AttributeError:
                pass
        return None


class StandaloneMapDisplayGrassInterface(StandaloneGrassInterface):
    """@implements GrassInterface"""

    def __init__(self, mapframe):
        StandaloneGrassInterface.__init__(self)
        self._mapframe = mapframe

    def GetLayerList(self):
        return LayerList(self._mapframe.GetMap(), giface=self)

    def GetMapWindow(self):
        return self._mapframe.GetMapWindow()

    def GetMapDisplay(self):
        return self._mapframe

    def GetProgress(self):
        return self._mapframe.GetProgressBar()


class DMonGrassInterface(StandaloneMapDisplayGrassInterface):
    """@implements GrassInterface"""
<<<<<<< HEAD

    def __init__(self, mapframe):
        StandaloneMapDisplayGrassInterface.__init__(self, mapframe)
=======

    def __init__(self, mapframe):
        StandaloneMapDisplayGrassInterface.__init__(self, mapframe)


class DMonDisplay(FrameMixin, MapPanel):
    """Map display for wrapping map panel with d.mon mathods and frame methods"""

    def __init__(self, parent, giface, id, Map, title, toolbars, statusbar):
        # init map panel
        MapPanel.__init__(
            self,
            parent=parent,
            id=id,
            title=title,
            Map=Map,
            giface=giface,
            toolbars=toolbars,
            statusbar=statusbar,
        )
        # set system icon
        parent.SetIcon(
            wx.Icon(
                os.path.join(globalvar.ICONDIR, "grass_map.ico"), wx.BITMAP_TYPE_ICO
            )
        )

        # bindings
        parent.Bind(wx.EVT_CLOSE, self.OnCloseWindow)
>>>>>>> 8422103f

        # extend shortcuts and create frame accelerator table
        self.shortcuts_table.append((self.OnFullScreen, wx.ACCEL_NORMAL, wx.WXK_F11))
        self._initShortcuts()

        # update env file
        width, height = self.MapWindow.GetClientSize()
        for line in fileinput.input(monFile["env"], inplace=True):
            if "GRASS_RENDER_WIDTH" in line:
                print("GRASS_RENDER_WIDTH={0}".format(width))
            elif "GRASS_RENDER_HEIGHT" in line:
                print("GRASS_RENDER_HEIGHT={0}".format(height))
            else:
                print(line.rstrip("\n"))

        # add Map Display panel to Map Display frame
        sizer = wx.BoxSizer(wx.VERTICAL)
        sizer.Add(self, proportion=1, flag=wx.EXPAND)
        parent.SetSizer(sizer)
        parent.Layout()

    def OnZoomToMap(self, event):
        layers = self.MapWindow.GetMap().GetListOfLayers()
        self.MapWindow.ZoomToMap(layers=layers)


class MapApp(wx.App):
    def OnInit(self):
        grass.set_raise_on_error(True)
        # actual use of StandaloneGrassInterface not yet tested
        # needed for adding functionality in future
        self._giface = DMonGrassInterface(None)

        return True

    def CreateMapDisplay(self, name, decorations=True):
        toolbars = []
        if decorations:
            toolbars.append("map")

        if __name__ == "__main__":
            self.cmdTimeStamp = 0  # fake initial timestamp
            self.Map = DMonMap(
                giface=self._giface, cmdfile=monFile["cmd"], mapfile=monFile["map"]
            )

            self.timer = wx.PyTimer(self.watcher)
            # check each 0.5s
            global mtime
            mtime = 500
            self.timer.Start(mtime)
        else:
            self.Map = None

        mapframe = wx.Frame(
            None, id=wx.ID_ANY, size=monSize, style=wx.DEFAULT_FRAME_STYLE, title=name
        )

        self.mapDisplay = DMonDisplay(
            parent=mapframe,
            id=wx.ID_ANY,
            title=name,
            Map=self.Map,
            giface=self._giface,
            toolbars=toolbars,
            statusbar=decorations,
        )

        # FIXME: hack to solve dependency
        self._giface._mapframe = self.mapDisplay

        self.mapDisplay.GetMapWindow().SetAlwaysRenderEnabled(False)

        # set default properties
        self.mapDisplay.SetProperties(
            render=UserSettings.Get(
                group="display", key="autoRendering", subkey="enabled"
            ),
            mode=UserSettings.Get(
                group="display", key="statusbarMode", subkey="selection"
            ),
            alignExtent=UserSettings.Get(
                group="display", key="alignExtent", subkey="enabled"
            ),
            constrainRes=UserSettings.Get(
                group="display", key="compResolution", subkey="enabled"
            ),
            showCompExtent=UserSettings.Get(
                group="display", key="showCompExtent", subkey="enabled"
            ),
        )

        self.Map.saveToFile.connect(lambda cmd: self.mapDisplay.DOutFile(cmd))
        self.Map.dToRast.connect(lambda cmd: self.mapDisplay.DToRast(cmd))
        self.Map.query.connect(
            lambda ltype, maps: self.mapDisplay.SetQueryLayersAndActivate(
                ltype=ltype, maps=maps
            )
        )

        return self.mapDisplay

    def OnExit(self):
        if __name__ == "__main__":
            # stop the timer
            if self.timer.IsRunning:
                self.timer.Stop()
            # terminate thread
            for f in six.itervalues(monFile):
                try_remove(f)
        return True

    def watcher(self):
        """Redraw, if new layer appears (check's timestamp of
        cmdfile)
        """
        ###
        # TODO: find a better solution
        ###
        # the check below disabled, it's too much invasive to call
        # g.gisenv in the watcher...
        # try:
        # GISBASE and other system environmental variables can not be used
        # since the process inherited them from GRASS
        # raises exception when vaiable does not exists
        # grass.gisenv()['GISDBASE']
        # except KeyError:
        #    self.timer.Stop()
        #    return

        # todo: events
        try:
            currentCmdFileTime = os.path.getmtime(monFile["cmd"])
            if currentCmdFileTime > self.cmdTimeStamp:
                self.timer.Stop()
                self.cmdTimeStamp = currentCmdFileTime
                self.mapDisplay.GetMap().GetLayersFromCmdFile()
                self.timer.Start(mtime)
        except OSError as e:
            grass.warning("%s" % e)
            self.timer.Stop()

    def GetMapDisplay(self):
        """Get Map Display instance"""
        return self.mapDisplay


if __name__ == "__main__":
    if len(sys.argv) != 6:
        print(__doc__)
        sys.exit(0)

    # set command variable
    monName = sys.argv[1]
    monPath = sys.argv[2]
    monFile = {
        "map": os.path.join(monPath, "map.ppm"),
        "cmd": os.path.join(monPath, "cmd"),
        "env": os.path.join(monPath, "env"),
    }

    # monitor size
    monSize = (int(sys.argv[3]), int(sys.argv[4]))

    monDecor = not bool(int(sys.argv[5]))
    grass.verbose(_("Starting map display <%s>...") % (monName))

    # create pid file
    pidFile = os.path.join(monPath, "pid")
    fd = open(pidFile, "w")
    if not fd:
        grass.fatal(_("Unable to create file <%s>") % pidFile)
    fd.write("%s\n" % os.getpid())
    fd.close()

    RunCommand("g.gisenv", set="MONITOR_%s_PID=%d" % (monName.upper(), os.getpid()))

    start = time.time()
    gmMap = MapApp(0)
    mapDisplay = gmMap.CreateMapDisplay(monName, monDecor)
    mapDisplay.Show()
    Debug.msg(1, "WxMonitor started in %.6f sec" % (time.time() - start))

    gmMap.MainLoop()

    grass.verbose(_("Stopping map display <%s>...") % (monName))

    # clean up GRASS env variables
    try:
        shutil.rmtree(monPath)
    except OSError:
        pass

    RunCommand("g.gisenv", unset="MONITOR")

    sys.exit(0)<|MERGE_RESOLUTION|>--- conflicted
+++ resolved
@@ -461,11 +461,6 @@
 
 class DMonGrassInterface(StandaloneMapDisplayGrassInterface):
     """@implements GrassInterface"""
-<<<<<<< HEAD
-
-    def __init__(self, mapframe):
-        StandaloneMapDisplayGrassInterface.__init__(self, mapframe)
-=======
 
     def __init__(self, mapframe):
         StandaloneMapDisplayGrassInterface.__init__(self, mapframe)
@@ -495,7 +490,6 @@
 
         # bindings
         parent.Bind(wx.EVT_CLOSE, self.OnCloseWindow)
->>>>>>> 8422103f
 
         # extend shortcuts and create frame accelerator table
         self.shortcuts_table.append((self.OnFullScreen, wx.ACCEL_NORMAL, wx.WXK_F11))
