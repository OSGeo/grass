"""
@package mapwin.graphics

@brief Map display canvas - buffered window.

Classes:
 - graphics::GraphicsSet
 - graphics::GraphicsSetItem

(C) 2006-2013 by the GRASS Development Team

This program is free software under the GNU General Public License
(>=v2). Read the file COPYING that comes with GRASS for details.

@author Stepan Turek <stepan.turek seznam.cz> (handlers support, GraphicsSet)
"""

from copy import copy

import wx

from gui_core.wrap import NewId


class GraphicsSet:
    def __init__(
        self,
        parentMapWin,
        graphicsType,
        pdc,
        setStatusFunc=None,
        drawFunc=None,
        mapCoords=True,
    ):
        """Class, which contains instances of GraphicsSetItem and
        draws them For description of parameters look at method
        RegisterGraphicsToDraw in BufferedWindow class.
        """
        self.pens = {
            "default": wx.Pen(colour=wx.BLACK, width=2, style=wx.SOLID),
            "selected": wx.Pen(colour=wx.GREEN, width=2, style=wx.SOLID),
            "unused": wx.Pen(colour=wx.LIGHT_GREY, width=2, style=wx.SOLID),
            "highest": wx.Pen(colour=wx.RED, width=2, style=wx.SOLID),
        }
        self.brushes = {"default": wx.TRANSPARENT_BRUSH}

        # list contains instances of GraphicsSetItem
        self.itemsList = []

        self.properties = {}
        self.graphicsType = graphicsType
        self.parentMapWin = parentMapWin
        self.setStatusFunc = setStatusFunc
        self.mapCoords = mapCoords
        self.pdc = pdc

        if drawFunc:
            self.drawFunc = drawFunc

        elif self.graphicsType == "point":
            self.properties["size"] = 5

            self.properties["text"] = {}
            self.properties["text"]["font"] = wx.Font(
                pointSize=self.properties["size"],
                family=wx.FONTFAMILY_DEFAULT,
                style=wx.FONTSTYLE_NORMAL,
                weight=wx.FONTWEIGHT_NORMAL,
            )
            self.properties["text"]["active"] = True

            self.drawFunc = self.parentMapWin.DrawCross

        elif self.graphicsType == "line":
            self.drawFunc = self.parentMapWin.DrawPolylines

        elif self.graphicsType == "rectangle":
            self.drawFunc = self.parentMapWin.DrawRectangle

        elif self.graphicsType == "polygon":
            self.drawFunc = self.parentMapWin.DrawPolygon

    def Draw(self):
        """Draws all containing items."""
        itemOrderNum = 0
        for item in self.itemsList:
            self._clearId(item.GetId())
            if self.setStatusFunc is not None:
                self.setStatusFunc(item, itemOrderNum)

            if item.GetPropertyVal("hide") is True:
                itemOrderNum += 1
                continue

            if self.graphicsType == "point":
                if item.GetPropertyVal("penName"):
                    self.parentMapWin.pen = self.pens[item.GetPropertyVal("penName")]
                else:
                    self.parentMapWin.pen = self.pens["default"]

                if self.mapCoords:
                    coords = self.parentMapWin.Cell2Pixel(item.GetCoords())
                else:
                    coords = item.GetCoords()
                size = self.properties["size"]

                label = item.GetPropertyVal("label")
                if label is None:
                    self.properties["text"] = None
                else:
                    self.properties["text"]["coords"] = [
                        coords[0] + size,
                        coords[1] + size,
                        size,
                        size,
                    ]
                    self.properties["text"]["color"] = self.parentMapWin.pen.GetColour()
                    self.properties["text"]["text"] = label

                self.drawFunc(
                    pdc=self.pdc,
                    drawid=item.GetId(),
                    coords=coords,
                    text=self.properties["text"],
                    size=self.properties["size"],
                )

            elif self.graphicsType == "line":
                if item.GetPropertyVal("penName"):
                    pen = self.pens[item.GetPropertyVal("penName")]
                else:
                    pen = self.pens["default"]

                if self.mapCoords:
                    coords = [
                        self.parentMapWin.Cell2Pixel(coords)
                        for coords in item.GetCoords()
                    ]
                else:
                    coords = item.GetCoords()

                self.drawFunc(pdc=self.pdc, pen=pen, coords=coords, drawid=item.GetId())

            elif self.graphicsType == "rectangle":
                if item.GetPropertyVal("penName"):
                    pen = self.pens[item.GetPropertyVal("penName")]
                else:
                    pen = self.pens["default"]
                if item.GetPropertyVal("brushName"):
                    brush = self.brushes[item.GetPropertyVal("brushName")]
                else:
                    brush = self.brushes["default"]
                if self.mapCoords:
                    coords = [
                        self.parentMapWin.Cell2Pixel(coords)
                        for coords in item.GetCoords()
                    ]
                else:
                    coords = item.GetCoords()

                self.drawFunc(
                    pdc=self.pdc,
                    pen=pen,
                    brush=brush,
                    drawid=item.GetId(),
                    point1=coords[0],
                    point2=coords[1],
                )

            elif self.graphicsType == "polygon":
                if item.GetPropertyVal("penName"):
                    pen = self.pens[item.GetPropertyVal("penName")]
                else:
                    pen = self.pens["default"]
                if item.GetPropertyVal("brushName"):
                    brush = self.brushes[item.GetPropertyVal("brushName")]
                else:
                    brush = self.brushes["default"]
                if self.mapCoords:
                    coords = [
                        self.parentMapWin.Cell2Pixel(coords)
                        for coords in item.GetCoords()
                    ]
                else:
                    coords = item.GetCoords()

                self.drawFunc(
                    pdc=self.pdc,
                    pen=pen,
                    brush=brush,
                    coords=coords,
                    drawid=item.GetId(),
                )
            itemOrderNum += 1

    def AddItem(self, coords, penName=None, label=None, hide=False):
        """Append item to the list.

        Added item is put to the last place in drawing order.
        Could be 'point' or 'line' according to graphicsType.

        :param coords: list of east, north coordinates (double) of item.
                       Example:

                           * point: [1023, 122]
                           * line: [[10, 12],[20,40],[23, 2334]]
                           * rectangle: [[10, 12], [33, 45]]
        :param penName: the 'default' pen is used if is not defined
        :type penName: str
        :param label: label, which will be drawn with point. It is
                      relevant just for 'point' type.
        :type label: str
        :param hide: if it is True, the item is not drawn when self.Draw
                     is called. Hidden items are also counted in drawing
                     order.
        :type hide: bool
        :return: (GraphicsSetItem) - added item reference
        """
        item = GraphicsSetItem(coords=coords, penName=penName, label=label, hide=hide)
        self.itemsList.append(item)

        return item

    def DeleteItem(self, item):
        """Deletes item

        :param item: (GraphicsSetItem) - item to remove

        :return: True if item was removed
        :return: False if item was not found
        """
        try:
            self.itemsList.remove(item)
        except ValueError:
            return False

        return True

    def GetAllItems(self):
        """Returns list of all containing instances of GraphicsSetItem,
        in order as they are drawn. If you want to change order of
        drawing use: SetItemDrawOrder method.
        """
        # user can edit objects but not order in list, that is reason,
        # why is returned shallow copy of data list it should be used
        # SetItemDrawOrder for changing order
        return copy(self.itemsList)

    def GetItem(self, drawNum):
        """Get given item from the list.

        :param drawNum: drawing order (index) number of item
        :type drawNum: int

        :return: instance of GraphicsSetItem which is drawn in drawNum order
        :return: False if drawNum was out of range
        """
        return self.itemsList[drawNum]

    def SetPropertyVal(self, propName, propVal):
        """Set property value

        :param propName: - property name: "size", "text"
                         - both properties are relevant for "point" type
        :type propName: str
        :param propVal: property value to be set

        :return: True if value was set
        :return: False if propName is not "size" or "text" or type is "line"
        """
        if propName in self.properties:
            self.properties[propName] = propVal
            return True

        return False

    def GetPropertyVal(self, propName):
        """Get property value

        Raises KeyError if propName is not "size" or "text" or type is
        "line"

        :param propName: property name: "size", "text" both properties
               are relevant for "point" type
        :type propName: str

        :return: value of property
        """
        if propName in self.properties:
            return self.properties[propName]

        raise KeyError(_("Property does not exist: %s") % (propName))

    def AddPen(self, penName, pen):
        """Add pen

        :param penName: name of added pen
        :type penName: str
        :param pen: added pen
        :type pen: Wx.Pen

        :return: True - if pen was added
        :return: False - if pen already exists
        """
        if penName in self.pens:
            return False

        self.pens[penName] = pen
        return True

    def GetPen(self, penName):
        """Get existing pen

        :param penName: name of pen
        :type penName: str

        :return: wx.Pen reference if is found
        :return: None if penName was not found
        """
        if penName in self.pens:
            return self.pens[penName]

        return None

    def AddBrush(self, brushName, brush):
        """Add brush

        :param brushName: name of added brush
        :type brushName: str
        :param brush: added brush
        :type brush: wx.Brush

        :return: True - if brush was added
        :return: False - if brush already exists
        """
        if brushName in self.brushes:
            return False

        self.brushes[brushName] = brush
        return True

    def GetBrush(self, brushName):
        """Get existing brush

        :param brushName: name of brush
        :type brushName: str

        :return: wx.Brush reference if is found
        :return: None if brushName was not found
        """
        if brushName in self.brushes:
            return self.brushes[brushName]

        return None

    def SetItemDrawOrder(self, item, drawNum):
        """Set draw order for item

        :param item: (GraphicsSetItem)
        :param drawNum: drawing order of item to be set
        :type drawNum: int

        :return: True if order was changed
        :return: False if drawNum is out of range or item was not found
        """
        if drawNum < len(self.itemsList) and drawNum >= 0 and item in self.itemsList:
            self.itemsList.insert(
                drawNum, self.itemsList.pop(self.itemsList.index(item))
            )
            return True

        return False

    def GetItemDrawOrder(self, item):
        """Get draw order for given item

        :param item: (GraphicsSetItem)

        :return: (int) - drawing order of item
        :return: None - if item was not found
        """
        try:
            return self.itemsList.index(item)
        except ValueError:
            return None

    def _clearId(self, drawid):
        """Clears old object before drawing new object."""
        try:
            self.pdc.ClearId(drawid)
<<<<<<< HEAD
        except Exception:
=======
        except (wx.PyDeadObjectError, KeyError):
>>>>>>> 306d5963
            pass


class GraphicsSetItem:
    def __init__(self, coords, penName=None, brushName=None, label=None, hide=False):
        """Could be point or line according to graphicsType in
        GraphicsSet class

        :param coords: list of coordinates (double) of item
                       Example: point: [1023, 122]
                                line: [[10, 12],[20,40],[23, 2334]]
                                rectangle: [[10, 12], [33, 45]]
        :param penName: if it is not defined 'default' pen is used
        :type penName: str
        :param brushName: if it is not defined 'default' brush is used
        :type brushName: str
        :param label: label, which will be drawn with point. It is
                      relevant just for 'point' type
        :type label: str
        :param hide: if it is True, item is not drawn Hidden items are
                     also counted in drawing order in GraphicsSet class.
        :type hide: bool
        """
        self.coords = coords

        self.properties = {
            "penName": penName,
            "brushName": brushName,
            "hide": hide,
            "label": label,
        }
        self.id = NewId()

    def AddProperty(self, propName):
        """Adds new property, to set it, call SetPropertyVal afterwards.

        :param propName - name of the newly defined property
        :type propName: str
        """
        if propName not in self.properties:
            self.properties[propName] = None

    def SetPropertyVal(self, propName, propVal):
        """Set property value

        :param propName: - property name: "penName", "hide" or "label"
                         - property "label" is relevant just for 'point' type
                         - or newly defined property name
        :type propName: str
        :param propVal: property value to be set

        :return: True if value was set
        :return: False if propName is not "penName", "hide" or "label"
        """
        if propName in self.properties:
            self.properties[propName] = propVal
            return True

        return False

    def GetPropertyVal(self, propName):
        """Get property value

        Raises KeyError if propName is not "penName", "hide" or
        "label".

        :param propName: - property name: "penName", "hide" or "label"
                         - property "label" is relevant just for 'point' type
        :type propName: str

        :return: value of property
        """
        if propName in self.properties:
            return self.properties[propName]

        raise KeyError(_("Property does not exist: %s") % (propName))

    def SetCoords(self, coords):
        """Set coordinates of item

        :param coords: list of east, north coordinates (double) of item
                       Example:

                           * point: [1023, 122]
                           * line: [[10, 12],[20,40],[23, 2334]]
                           * rectangle: [[10, 12], [33, 45]]
        """
        self.coords = coords

    def GetCoords(self):
        """Get item coordinates

        :return: coordinates
        """
        return self.coords

    def GetId(self):
        """Get item id (drawing id)."""
        return self.id<|MERGE_RESOLUTION|>--- conflicted
+++ resolved
@@ -388,11 +388,7 @@
         """Clears old object before drawing new object."""
         try:
             self.pdc.ClearId(drawid)
-<<<<<<< HEAD
-        except Exception:
-=======
         except (wx.PyDeadObjectError, KeyError):
->>>>>>> 306d5963
             pass
 
 
