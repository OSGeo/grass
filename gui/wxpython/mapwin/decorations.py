"""
@package mapwin.decorations

@brief Map display decorations (overlays) - text, barscale and legend

Classes:
 - decorations::OverlayController
 - decorations::BarscaleController
 - decorations::ArrowController
 - decorations::LegendController
 - decorations::TextLayerDialog

(C) 2006-2014 by the GRASS Development Team

This program is free software under the GNU General Public License
(>=v2). Read the file COPYING that comes with GRASS for details.

@author Anna Kratochvilova <kratochanna gmail.com>
"""

import wx

from grass.pydispatch.signal import Signal

try:
    from PIL import Image  # noqa: F401

    hasPIL = True
except ImportError:
    hasPIL = False
from gui_core.wrap import NewId


class OverlayController:
    """Base class for decorations (barscale, legend) controller."""

    def __init__(self, renderer, giface):
        self._giface = giface
        self._renderer = renderer
        self._overlay = None
        self._coords = None
        self._pdcType = "image"
        self._propwin = None
        self._defaultAt = ""
        self._cmd = None  # to be set by user
        self._name = None  # to be defined by subclass
        self._removeLabel = None  # to be defined by subclass
        self._activateLabel = None  # to be defined by subclass
        self._id = NewId()
        self._dialog = None

        # signals that overlay or its visibility changed
        self.overlayChanged = Signal("OverlayController::overlayChanged")

    def SetCmd(self, cmd):
        hasAt = False
        for i in cmd:
            if i.startswith("at="):
                hasAt = True
                # reset coordinates, 'at' values will be used, see GetCoords
                self._coords = None
                break
        if not hasAt:
            cmd.append(self._defaultAt)
        self._cmd = cmd

    def GetCmd(self):
        return self._cmd

    cmd = property(fset=SetCmd, fget=GetCmd)

    def SetCoords(self, coords):
        self._coords = list(coords)

    def GetCoords(self):
        if self._coords is None:  # initial position
            x, y = self.GetPlacement((self._renderer.width, self._renderer.height))
            self._coords = [x, y]
        return self._coords

    coords = property(fset=SetCoords, fget=GetCoords)

    def GetPdcType(self):
        return self._pdcType

    pdcType = property(fget=GetPdcType)

    def GetName(self):
        return self._name

    name = property(fget=GetName)

    def GetRemoveLabel(self):
        return self._removeLabel

    removeLabel = property(fget=GetRemoveLabel)

    def GetActivateLabel(self):
        return self._activateLabel

    activateLabel = property(fget=GetActivateLabel)

    def GetId(self):
        return self._id

    id = property(fget=GetId)

    def GetPropwin(self):
        return self._propwin

    def SetPropwin(self, win):
        self._propwin = win

    propwin = property(fget=GetPropwin, fset=SetPropwin)

    def GetLayer(self):
        return self._overlay

    layer = property(fget=GetLayer)

    def GetDialog(self):
        return self._dialog

    def SetDialog(self, win):
        self._dialog = win

    dialog = property(fget=GetDialog, fset=SetDialog)

    def IsShown(self) -> bool:
        return bool(
            self._overlay and self._overlay.IsActive() and self._overlay.IsRendered()
        )

    def Show(self, show=True):
        """Activate or deactivate overlay."""
        if show:
            if not self._overlay:
                self._add()
            self._overlay.SetActive(True)
            self._update()
        else:
            self.Hide()

        self.overlayChanged.emit()

    def Hide(self):
        if self._overlay:
            self._overlay.SetActive(False)
        self.overlayChanged.emit()

    def Remove(self):
        if self._dialog:
            self._dialog.Destroy()
        self._renderer.DeleteOverlay(self._overlay)
        self.overlayChanged.emit()

    def _add(self):
        self._overlay = self._renderer.AddOverlay(
            id=self._id,
            ltype=self._name,
            command=self.cmd,
            active=False,
            render=True,
            hidden=True,
        )
        # check if successful

    def _update(self):
        self._renderer.ChangeOverlay(id=self._id, command=self._cmd)

    def CmdIsValid(self) -> bool:
        """If command is valid"""
        return True

    def GetPlacement(self, screensize):
        """Get coordinates where to place overlay in a reasonable way

        :param screensize: screen size
        """
        if not hasPIL:
            self._giface.WriteWarning(
                _(
                    "Please install Python Imaging Library (PIL)\n"
                    "for better control of legend and other decorations."
                )
            )
            return 0, 0

        for param in self._cmd:
            if not param.startswith("at"):
                continue
            x, y = (float(number) for number in param.split("=")[1].split(","))
            x = int((x / 100.0) * screensize[0])
            y = int((1 - y / 100.0) * screensize[1])

            return x, y


class DtextController(OverlayController):
    def __init__(self, renderer, giface):
        OverlayController.__init__(self, renderer, giface)
        self._name = "text"
        self._removeLabel = _("Remove text")
        self._activateLabel = _("Text properties")
        self._defaultAt = "at=50,50"
        self._cmd = ["d.text", self._defaultAt]

    def CmdIsValid(self) -> bool:
        inputs = 0
        for param in self._cmd[1:]:
            param = param.split("=")
            if len(param) == 1:
                inputs += 1
<<<<<<< HEAD
            else:
                if param[0] == "text" and len(param) == 2:
                    inputs += 1
        return inputs >= 1
=======
            elif param[0] == "text" and len(param) == 2:
                inputs += 1
        if inputs >= 1:
            return True
        return False
>>>>>>> f99780c1


class BarscaleController(OverlayController):
    def __init__(self, renderer, giface):
        OverlayController.__init__(self, renderer, giface)
        self._name = "barscale"
        self._removeLabel = _("Remove scale bar")
        self._activateLabel = _("Scale bar properties")
        # different from default because the reference point is not in the
        # middle
        self._defaultAt = "at=0,98"
        self._cmd = ["d.barscale", self._defaultAt]


class ArrowController(OverlayController):
    def __init__(self, renderer, giface):
        OverlayController.__init__(self, renderer, giface)
        self._name = "arrow"
        self._removeLabel = _("Remove north arrow")
        self._activateLabel = _("North arrow properties")
        # different from default because the reference point is not in the
        # middle
        self._defaultAt = "at=85.0,25.0"
        self._cmd = ["d.northarrow", self._defaultAt]


class LegendVectController(OverlayController):
    def __init__(self, renderer, giface):
        OverlayController.__init__(self, renderer, giface)
        self._name = "vectleg"
        self._removeLabel = _("Remove legend")
        self._activateLabel = _("Vector legend properties")
        # different from default because the reference point is not in the
        # middle
        self._defaultAt = "at=20.0,80.0"
        self._cmd = ["d.legend.vect", self._defaultAt]


class LegendController(OverlayController):
    def __init__(self, renderer, giface):
        OverlayController.__init__(self, renderer, giface)
        self._name = "legend"
        self._removeLabel = _("Remove legend")
        self._activateLabel = _("Raster legend properties")
        # default is in the center to avoid trimmed legend on the edge
        self._defaultAt = "at=5,50,47,50"
        self._actualAt = self._defaultAt
        self._cmd = ["d.legend", self._defaultAt]

    def SetCmd(self, cmd):
        """Overridden method

        Required for setting default or actual raster legend position.
        """
        hasAt = False
        for i in cmd:
            if i.startswith("at="):
                hasAt = True
                # reset coordinates, 'at' values will be used, see GetCoords
                self._coords = None
                break
        if not hasAt:
            if self._actualAt != self._defaultAt:
                cmd.append(self._actualAt)
            else:
                cmd.append(self._defaultAt)
        self._cmd = cmd

    cmd = property(fset=SetCmd, fget=OverlayController.GetCmd)

    def GetPlacement(self, screensize):
        if not hasPIL:
            self._giface.WriteWarning(
                _(
                    "Please install Python Imaging Library (PIL)\n"
                    "for better control of legend and other decorations."
                )
            )
            return 0, 0
        for param in self._cmd:
            if not param.startswith("at"):
                continue
            # if the at= is the default, we will move the legend from the center to
            # bottom left
            if param == self._defaultAt:
                b, t, l, r = 5, 50, 7, 10
            else:
                b, t, l, r = (
                    float(number) for number in param.split("=")[1].split(",")
                )  # pylint: disable-msg=W0612
            x = int((l / 100.0) * screensize[0])
            y = int((1 - t / 100.0) * screensize[1])

            return x, y

    def CmdIsValid(self) -> bool:
        inputs = 0
        for param in self._cmd[1:]:
            param = param.split("=")
            if len(param) == 1:
                inputs += 1
<<<<<<< HEAD
            else:
                if param[0] == "raster" and len(param) == 2:
                    inputs += 1
                elif param[0] == "raster_3d" and len(param) == 2:
                    inputs += 1
        return inputs == 1
=======
            elif param[0] == "raster" and len(param) == 2:
                inputs += 1
            elif param[0] == "raster_3d" and len(param) == 2:
                inputs += 1
        if inputs == 1:
            return True
        return False
>>>>>>> f99780c1

    def ResizeLegend(self, begin, end, screenSize):
        """Resize legend according to given bbox coordinates."""
        w = abs(begin[0] - end[0])
        h = abs(begin[1] - end[1])
        if begin[0] < end[0]:
            x = begin[0]
        else:
            x = end[0]
        if begin[1] < end[1]:
            y = begin[1]
        else:
            y = end[1]

        at = [
            (screenSize[1] - (y + h)) / float(screenSize[1]) * 100,
            (screenSize[1] - y) / float(screenSize[1]) * 100,
            x / float(screenSize[0]) * 100,
            (x + w) / float(screenSize[0]) * 100,
        ]
        atStr = "at=%d,%d,%d,%d" % (at[0], at[1], at[2], at[3])

        for i, subcmd in enumerate(self._cmd):
            if subcmd.startswith("at="):
                self._cmd[i] = atStr
                break

        self._coords = None
        self._actualAt = atStr
        self.Show()

    def StartResizing(self):
        """Tool in toolbar or button itself were pressed"""
        # prepare for resizing
        window = self._giface.GetMapWindow()
        window.SetNamedCursor("cross")
        window.mouse["use"] = None
        window.mouse["box"] = "box"
        window.pen = wx.Pen(colour="Black", width=2, style=wx.SHORT_DASH)
        window.mouseLeftUp.connect(self._finishResizing)

    def _finishResizing(self):
        window = self._giface.GetMapWindow()
        window.mouseLeftUp.disconnect(self._finishResizing)
        screenSize = window.GetClientSize()
        self.ResizeLegend(window.mouse["begin"], window.mouse["end"], screenSize)
        self._giface.GetMapDisplay().GetMapToolbar().SelectDefault()
        # redraw
        self.overlayChanged.emit()<|MERGE_RESOLUTION|>--- conflicted
+++ resolved
@@ -211,18 +211,9 @@
             param = param.split("=")
             if len(param) == 1:
                 inputs += 1
-<<<<<<< HEAD
-            else:
-                if param[0] == "text" and len(param) == 2:
-                    inputs += 1
+            elif param[0] == "text" and len(param) == 2:
+                inputs += 1
         return inputs >= 1
-=======
-            elif param[0] == "text" and len(param) == 2:
-                inputs += 1
-        if inputs >= 1:
-            return True
-        return False
->>>>>>> f99780c1
 
 
 class BarscaleController(OverlayController):
@@ -324,22 +315,11 @@
             param = param.split("=")
             if len(param) == 1:
                 inputs += 1
-<<<<<<< HEAD
-            else:
-                if param[0] == "raster" and len(param) == 2:
-                    inputs += 1
-                elif param[0] == "raster_3d" and len(param) == 2:
-                    inputs += 1
+            elif param[0] == "raster" and len(param) == 2:
+                inputs += 1
+            elif param[0] == "raster_3d" and len(param) == 2:
+                inputs += 1
         return inputs == 1
-=======
-            elif param[0] == "raster" and len(param) == 2:
-                inputs += 1
-            elif param[0] == "raster_3d" and len(param) == 2:
-                inputs += 1
-        if inputs == 1:
-            return True
-        return False
->>>>>>> f99780c1
 
     def ResizeLegend(self, begin, end, screenSize):
         """Resize legend according to given bbox coordinates."""
