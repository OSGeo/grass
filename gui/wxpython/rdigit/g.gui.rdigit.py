--- conflicted
+++ resolved
@@ -197,18 +197,6 @@
             )
         else:
             kwargs["edit_map"] = edit_map
-<<<<<<< HEAD
-    else:
-        if kwargs["base_map"]:
-            base_map = gs.find_file(
-                name=kwargs["base_map"],
-                element="raster",
-                mapset=mapset,
-            )["fullname"]
-            if not base_map:
-                gs.fatal(
-                    _("Base raster map <{}> not found in current mapset.").format(
-=======
     elif kwargs["base_map"]:
         base_map = gs.find_file(
             name=kwargs["base_map"],
@@ -217,12 +205,8 @@
         )["fullname"]
         if not base_map:
             gs.fatal(
-                _(
-                    "Base raster map <{}> not found in "
-                    "current mapset.".format(
->>>>>>> 972bd32a
-                        options["base"],
-                    ),
+                _("Base raster map <{}> not found in current mapset.").format(
+                    options["base"],
                 ),
             )
         kwargs["base_map"] = base_map
