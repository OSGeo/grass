--- conflicted
+++ resolved
@@ -551,67 +551,8 @@
             self.lblocations.SetSelection(
                 self.listOfLocations.index(location))
             self.lbmapsets.SetSelection(0)
-<<<<<<< HEAD
             self.SetLocation(grassdatabase, location, mapset)
-=======
-            self.SetLocation(self.gisdbase, gWizard.location, 'PERMANENT')
-            if gWizard.georeffile:
-                message = _("Do you want to import <%(name)s> to the newly created location?") % {
-                    'name': gWizard.georeffile}
-                dlg = wx.MessageDialog(parent=self, message=message, caption=_(
-                    "Import data?"), style=wx.YES_NO | wx.YES_DEFAULT | wx.ICON_QUESTION)
-                dlg.CenterOnParent()
-                if dlg.ShowModal() == wx.ID_YES:
-                    self.ImportFile(gWizard.georeffile)
-                dlg.Destroy()
-            if gWizard.default_region:
-                defineRegion = RegionDef(self, location=gWizard.location)
-                defineRegion.CenterOnParent()
-                defineRegion.ShowModal()
-                defineRegion.Destroy()
-
-            if gWizard.user_mapset:
-                self.OnCreateMapset(event)
-
-    def ImportFile(self, filePath):
-        """Tries to import file as vector or raster.
-
-        If successfull sets default region from imported map.
-        """
-        RunCommand('db.connect', flags='c')
-        mapName = os.path.splitext(os.path.basename(filePath))[0]
-        vectors = RunCommand('v.in.ogr', input=filePath, flags='l',
-                             read=True)
-
-        wx.BeginBusyCursor()
-        wx.GetApp().Yield()
-        if vectors:
-            # vector detected
-            returncode, error = RunCommand(
-                'v.in.ogr', input=filePath, output=mapName, flags='e',
-                getErrorMsg=True)
-        else:
-            returncode, error = RunCommand(
-                'r.in.gdal', input=filePath, output=mapName, flags='e',
-                getErrorMsg=True)
-        wx.EndBusyCursor()
-
-        if returncode != 0:
-            GError(
-                parent=self,
-                message=_(
-                    "Import of <%(name)s> failed.\n"
-                    "Reason: %(msg)s") % ({
-                        'name': filePath,
-                        'msg': error}))
-        else:
-            GMessage(
-                message=_(
-                    "Data file <%(name)s> imported successfully. "
-                    "The location's default region was set from this imported map.") % {
-                    'name': filePath},
-                parent=self)
->>>>>>> 2b477bd6
+
 
     # the event can be refactored out by using lambda in bind
     def OnRenameMapset(self, event):
