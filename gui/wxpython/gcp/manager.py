--- conflicted
+++ resolved
@@ -333,20 +333,10 @@
 
         self.source_gisrc = utils.GetTempfile()
 
-<<<<<<< HEAD
         with open(self.source_gisrc, mode="w") as f:
-            for line in self.gisrc_dict.items():
-                f.write(line[0] + ": " + line[1] + "\n")
-=======
-        try:
-            f = open(self.source_gisrc, mode="w")
             f.writelines(
                 line[0] + ": " + line[1] + "\n" for line in self.gisrc_dict.items()
             )
-        finally:
-            f.close()
-
->>>>>>> 89c7908a
         return True
 
     def SwitchEnv(self, grc):
@@ -2748,17 +2738,8 @@
         if not os.path.exists(dirname):
             os.makedirs(dirname)
 
-<<<<<<< HEAD
         with open(self.vgrpfile, mode="w") as f:
-            for vect in vgrouplist:
-                f.write(vect + "\n")
-=======
-        f = open(self.vgrpfile, mode="w")
-        try:
             f.writelines(vect + "\n" for vect in vgrouplist)
-        finally:
-            f.close()
->>>>>>> 89c7908a
 
 
 class EditGCP(wx.Dialog):
