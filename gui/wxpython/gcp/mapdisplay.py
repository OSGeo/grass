--- conflicted
+++ resolved
@@ -106,10 +106,6 @@
             sbgcp.SbRMSError,
         ]
         self.statusbar = self.CreateStatusbar(statusbarItems)
-<<<<<<< HEAD
-        self.statusbarManager.SetMode(8)  # goto GCP
-=======
->>>>>>> 8422103f
 
         #
         # Init map display (buffered DC & set default cursor)
