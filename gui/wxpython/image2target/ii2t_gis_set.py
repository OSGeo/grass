"""
@package gis_set

GRASS start-up screen.

Initialization module for wxPython GRASS GUI.
Location/mapset management (selection, creation, etc.).

Classes:
 - gis_set::GRASSStartup
 - gis_set::GListBox
 - gis_set::StartUp

(C) 2006-2014 by the GRASS Development Team

This program is free software under the GNU General Public License
(>=v2). Read the file COPYING that comes with GRASS for details.

@author Michael Barton and Jachym Cepicky (original author)
@author Martin Landa <landa.martin gmail.com> (various updates)
"""

import os
import sys
import shutil
import copy
import platform
import getpass

from pathlib import Path

from core import globalvar
import wx
import wx.lib.mixins.listctrl as listmix

from grass.script import core as grass

from core.gcmd import GMessage, GError, DecodeString, RunCommand
from core.utils import GetListOfLocations, GetListOfMapsets
from location_wizard.dialogs import RegionDef
from gui_core.dialogs import TextEntryDialog
from gui_core.widgets import GenericValidator, StaticWrapText
from gui_core.wrap import (
    Button,
    ListCtrl,
    StaticText,
    StaticBox,
    TextCtrl,
    BitmapFromImage,
)


class GRASSStartup(wx.Frame):
    exit_success = 0
    # 2 is file not found from python interpreter
    exit_user_requested = 5

    """GRASS start-up screen"""

    def __init__(self, parent=None, id=wx.ID_ANY, style=wx.DEFAULT_FRAME_STYLE):
        #
        # GRASS variables
        #
        self.gisbase = os.getenv("GISBASE")
        self.grassrc = self._readGisRC()
        self.gisdbase = self.GetRCValue("GISDBASE")

        #
        # list of locations/mapsets
        #
        self.listOfLocations = []
        self.listOfMapsets = []
        self.listOfMapsetsSelectable = []

        wx.Frame.__init__(self, parent=parent, id=id, style=style)

        self.locale = wx.Locale(language=wx.LANGUAGE_DEFAULT)

        # scroll panel was used here but not properly and is probably not need
        # as long as it is not high too much
        self.panel = wx.Panel(parent=self, id=wx.ID_ANY)

        # i18N

        #
        # graphical elements
        #
        # image
        try:
            if os.getenv("ISISROOT"):
                name = os.path.join(
                    globalvar.GUIDIR, "images", "startup_banner_isis.png"
                )
            else:
                name = os.path.join(globalvar.GUIDIR, "images", "startup_banner.png")
            self.hbitmap = wx.StaticBitmap(
                self.panel, wx.ID_ANY, wx.Bitmap(name=name, type=wx.BITMAP_TYPE_PNG)
            )
        except Exception:
            self.hbitmap = wx.StaticBitmap(
                self.panel, wx.ID_ANY, BitmapFromImage(wx.EmptyImage(530, 150))
            )

        # labels
        # crashes when LOCATION doesn't exist
        # get version & revision
        versionFile = open(os.path.join(globalvar.ETCDIR, "VERSIONNUMBER"))
        versionLine = versionFile.readline().rstrip("\n")
        versionFile.close()
        try:
            grassVersion, grassRevision = versionLine.split(" ", 1)
            if grassVersion.endswith("dev"):
                grassRevisionStr = " (%s)" % grassRevision
            else:
                grassRevisionStr = ""
        except ValueError:
            grassVersion = versionLine
            grassRevisionStr = ""

        self.gisdbase_box = StaticBox(
            parent=self.panel,
            id=wx.ID_ANY,
            label=" %s " % _("1. Select GRASS GIS database directory"),
        )
        self.location_box = StaticBox(
            parent=self.panel,
            id=wx.ID_ANY,
            label=" %s " % _("2. Select GRASS Location"),
        )
        self.mapset_box = StaticBox(
            parent=self.panel, id=wx.ID_ANY, label=" %s " % _("3. Select GRASS Mapset")
        )

        self.lmessage = StaticText(parent=self.panel)
        # It is not clear if all wx versions supports color, so try-except.
        # The color itself may not be correct for all platforms/system settings
        # but in
        # http://xoomer.virgilio.it/infinity77/wxPython/Widgets/wx.SystemSettings.html
        # there is no 'warning' color.
        try:
            self.lmessage.SetForegroundColour(wx.Colour(255, 0, 0))
        except AttributeError:
            pass

        self.gisdbase_panel = wx.Panel(parent=self.panel)
        self.location_panel = wx.Panel(parent=self.panel)
        self.mapset_panel = wx.Panel(parent=self.panel)

        self.ldbase = StaticText(
            parent=self.gisdbase_panel,
            id=wx.ID_ANY,
            label=_("GRASS GIS database directory contains Locations."),
        )

        self.llocation = StaticWrapText(
            parent=self.location_panel,
            id=wx.ID_ANY,
            label=_(
                "All data in one Location is in the same "
                " coordinate reference system (projection)."
                " One Location can be one project."
                " Location contains Mapsets."
            ),
            style=wx.ALIGN_LEFT,
        )

        self.lmapset = StaticWrapText(
            parent=self.mapset_panel,
            id=wx.ID_ANY,
            label=_(
                "Mapset contains GIS data related"
                " to one project, task within one project,"
                " subregion or user."
            ),
            style=wx.ALIGN_LEFT,
        )

        try:
            for label in [self.ldbase, self.llocation, self.lmapset]:
                label.SetForegroundColour(
                    wx.SystemSettings.GetColour(wx.SYS_COLOUR_GRAYTEXT)
                )
        except AttributeError:
            # for explanation of try-except see above
            pass

        # buttons
        self.bstart = Button(
            parent=self.panel, id=wx.ID_ANY, label=_("Start &GRASS session")
        )
        self.bstart.SetDefault()
        self.bexit = Button(parent=self.panel, id=wx.ID_EXIT)
        self.bstart.SetMinSize((180, self.bexit.GetSize()[1]))
        self.bhelp = Button(parent=self.panel, id=wx.ID_HELP)
        self.bbrowse = Button(
            parent=self.gisdbase_panel, id=wx.ID_ANY, label=_("&Browse")
        )
        self.bmapset = Button(
            parent=self.mapset_panel,
            id=wx.ID_ANY,
            # GTC New mapset
            label=_("&New"),
        )
        self.bmapset.SetToolTip(_("Create a new Mapset in selected Location"))
        self.bwizard = Button(
            parent=self.location_panel,
            id=wx.ID_ANY,
            # GTC New location
            label=_("N&ew"),
        )
        self.bwizard.SetToolTip(
            _(
                "Create a new location using location wizard."
                " After location is created successfully,"
                " GRASS session is started."
            )
        )
        self.rename_location_button = Button(
            parent=self.location_panel,
            id=wx.ID_ANY,
            # GTC Rename location
            label=_("Ren&ame"),
        )
        self.rename_location_button.SetToolTip(_("Rename selected location"))
        self.delete_location_button = Button(
            parent=self.location_panel,
            id=wx.ID_ANY,
            # GTC Delete location
            label=_("De&lete"),
        )
        self.delete_location_button.SetToolTip(_("Delete selected location"))
        self.rename_mapset_button = Button(
            parent=self.mapset_panel,
            id=wx.ID_ANY,
            # GTC Rename mapset
            label=_("&Rename"),
        )
        self.rename_mapset_button.SetToolTip(_("Rename selected mapset"))
        self.delete_mapset_button = Button(
            parent=self.mapset_panel,
            id=wx.ID_ANY,
            # GTC Delete mapset
            label=_("&Delete"),
        )
        self.delete_mapset_button.SetToolTip(_("Delete selected mapset"))

        # textinputs
        self.tgisdbase = TextCtrl(
            parent=self.gisdbase_panel,
            id=wx.ID_ANY,
            value="",
            size=(300, -1),
            style=wx.TE_PROCESS_ENTER,
        )

        # Locations
        self.lblocations = GListBox(
            parent=self.location_panel,
            id=wx.ID_ANY,
            size=(180, 200),
            choices=self.listOfLocations,
        )
        self.lblocations.SetColumnWidth(0, 180)

        # TODO: sort; but keep PERMANENT on top of list
        # Mapsets
        self.lbmapsets = GListBox(
            parent=self.mapset_panel,
            id=wx.ID_ANY,
            size=(180, 200),
            choices=self.listOfMapsets,
        )
        self.lbmapsets.SetColumnWidth(0, 180)

        # layout & properties, first do layout so everything is created
        self._do_layout()
        self._set_properties(grassVersion, grassRevisionStr)

        # events
        self.bbrowse.Bind(wx.EVT_BUTTON, self.OnBrowse)
        self.bstart.Bind(wx.EVT_BUTTON, self.OnStart)
        self.bexit.Bind(wx.EVT_BUTTON, self.OnExit)
        self.bhelp.Bind(wx.EVT_BUTTON, self.OnHelp)
        self.bmapset.Bind(wx.EVT_BUTTON, self.OnCreateMapset)
        self.bwizard.Bind(wx.EVT_BUTTON, self.OnWizard)

        self.rename_location_button.Bind(wx.EVT_BUTTON, self.RenameLocation)
        self.delete_location_button.Bind(wx.EVT_BUTTON, self.DeleteLocation)
        self.rename_mapset_button.Bind(wx.EVT_BUTTON, self.RenameMapset)
        self.delete_mapset_button.Bind(wx.EVT_BUTTON, self.DeleteMapset)

        self.lblocations.Bind(wx.EVT_LIST_ITEM_SELECTED, self.OnSelectLocation)
        self.lbmapsets.Bind(wx.EVT_LIST_ITEM_SELECTED, self.OnSelectMapset)
        self.lbmapsets.Bind(wx.EVT_LIST_ITEM_ACTIVATED, self.OnStart)
        self.tgisdbase.Bind(wx.EVT_TEXT_ENTER, self.OnSetDatabase)
        self.Bind(wx.EVT_CLOSE, self.OnCloseWindow)

    def _set_properties(self, version, revision):
        """Set frame properties"""
        self.SetTitle(_("GRASS GIS %s startup%s") % (version, revision))
        self.SetIcon(
            wx.Icon(os.path.join(globalvar.ICONDIR, "grass.ico"), wx.BITMAP_TYPE_ICO)
        )

        self.bstart.SetToolTip(_("Enter GRASS session"))
        self.bstart.Enable(False)
        self.bmapset.Enable(False)
        # this all was originally a choice, perhaps just mapset needed
        self.rename_location_button.Enable(False)
        self.delete_location_button.Enable(False)
        self.rename_mapset_button.Enable(False)
        self.delete_mapset_button.Enable(False)

        # set database
        if not self.gisdbase:
            # sets an initial path for gisdbase if nothing in GISRC
            if os.path.isdir(os.getenv("HOME")):
                self.gisdbase = os.getenv("HOME")
            else:
                self.gisdbase = str(Path.cwd())
        try:
            self.tgisdbase.SetValue(self.gisdbase)
        except UnicodeDecodeError:
            wx.MessageBox(
                parent=self,
                caption=_("Error"),
                message=_("Unable to set GRASS database. Check your locale settings."),
                style=wx.OK | wx.ICON_ERROR | wx.CENTRE,
            )

        self.OnSetDatabase(None)
        location = self.GetRCValue("LOCATION_NAME")
        if location == "<UNKNOWN>":
            return
        if not os.path.isdir(os.path.join(self.gisdbase, location)):
            location = None

        # list of locations
        self.UpdateLocations(self.gisdbase)
        try:
            self.lblocations.SetSelection(
                self.listOfLocations.index(location), force=True
            )
            self.lblocations.EnsureVisible(self.listOfLocations.index(location))
        except ValueError:
            sys.stderr.write(
                _("ERROR: Location <%s> not found\n") % self.GetRCValue("LOCATION_NAME")
            )
            if len(self.listOfLocations) > 0:
                self.lblocations.SetSelection(0, force=True)
                self.lblocations.EnsureVisible(0)
                location = self.listOfLocations[0]
            else:
                return

        # list of mapsets
        self.UpdateMapsets(os.path.join(self.gisdbase, location))
        mapset = self.GetRCValue("MAPSET")
        if mapset:
            try:
                self.lbmapsets.SetSelection(
                    self.listOfMapsets.index(mapset), force=True
                )
                self.lbmapsets.EnsureVisible(self.listOfMapsets.index(mapset))
            except ValueError:
                sys.stderr.write(_("ERROR: Mapset <%s> not found\n") % mapset)
                self.lbmapsets.SetSelection(0, force=True)
                self.lbmapsets.EnsureVisible(0)

    def _do_layout(self):
        sizer = wx.BoxSizer(wx.VERTICAL)
        self.sizer = sizer  # for the layout call after changing message
        dbase_sizer = wx.BoxSizer(wx.HORIZONTAL)

        location_mapset_sizer = wx.BoxSizer(wx.HORIZONTAL)

        gisdbase_panel_sizer = wx.BoxSizer(wx.VERTICAL)
        gisdbase_boxsizer = wx.StaticBoxSizer(self.gisdbase_box, wx.VERTICAL)

        btns_sizer = wx.BoxSizer(wx.HORIZONTAL)

        self.gisdbase_panel.SetSizer(gisdbase_panel_sizer)

        # gis data directory

        gisdbase_boxsizer.Add(
            self.gisdbase_panel, proportion=1, flag=wx.EXPAND | wx.ALL, border=1
        )

        gisdbase_panel_sizer.Add(
            dbase_sizer, proportion=1, flag=wx.EXPAND | wx.ALL, border=1
        )
        gisdbase_panel_sizer.Add(
            self.ldbase, proportion=0, flag=wx.EXPAND | wx.ALL, border=1
        )

        dbase_sizer.Add(
            self.tgisdbase,
            proportion=1,
            flag=wx.ALIGN_CENTER_VERTICAL | wx.ALL,
            border=1,
        )
        dbase_sizer.Add(
            self.bbrowse, proportion=0, flag=wx.ALIGN_CENTER_VERTICAL | wx.ALL, border=1
        )

        gisdbase_panel_sizer.Fit(self.gisdbase_panel)

        # location and mapset lists

        def layout_list_box(box, panel, list_box, buttons, description):
            panel_sizer = wx.BoxSizer(wx.VERTICAL)
            main_sizer = wx.BoxSizer(wx.HORIZONTAL)
            box_sizer = wx.StaticBoxSizer(box, wx.VERTICAL)
            buttons_sizer = wx.BoxSizer(wx.VERTICAL)

            panel.SetSizer(panel_sizer)
            panel_sizer.Fit(panel)

            main_sizer.Add(list_box, proportion=1, flag=wx.EXPAND | wx.ALL, border=1)
            main_sizer.Add(
                buttons_sizer,
                proportion=0,
                flag=wx.ALIGN_CENTER_HORIZONTAL | wx.ALL,
                border=1,
            )
            for button in buttons:
                buttons_sizer.Add(
                    button,
                    proportion=0,
                    flag=wx.EXPAND | wx.LEFT | wx.RIGHT | wx.BOTTOM,
                    border=3,
                )
            box_sizer.Add(panel, proportion=1, flag=wx.EXPAND | wx.ALL, border=1)
            panel_sizer.Add(main_sizer, proportion=1, flag=wx.EXPAND | wx.ALL, border=1)
            panel_sizer.Add(
                description, proportion=0, flag=wx.EXPAND | wx.ALL, border=1
            )
            return box_sizer

        location_boxsizer = layout_list_box(
            box=self.location_box,
            panel=self.location_panel,
            list_box=self.lblocations,
            buttons=[
                self.bwizard,
                self.rename_location_button,
                self.delete_location_button,
            ],
            description=self.llocation,
        )
        mapset_boxsizer = layout_list_box(
            box=self.mapset_box,
            panel=self.mapset_panel,
            list_box=self.lbmapsets,
            buttons=[
                self.bmapset,
                self.rename_mapset_button,
                self.delete_mapset_button,
            ],
            description=self.lmapset,
        )

        # location and mapset sizer
        location_mapset_sizer.Add(
            location_boxsizer,
            proportion=1,
            flag=wx.LEFT | wx.RIGHT | wx.EXPAND,
            border=3,
        )
        location_mapset_sizer.Add(
            mapset_boxsizer, proportion=1, flag=wx.RIGHT | wx.EXPAND, border=3
        )

        # buttons
        btns_sizer.Add(
            self.bstart,
            proportion=0,
            flag=wx.ALIGN_CENTER_HORIZONTAL | wx.ALIGN_CENTER_VERTICAL | wx.ALL,
            border=5,
        )
        btns_sizer.Add(
            self.bexit,
            proportion=0,
            flag=wx.ALIGN_CENTER_HORIZONTAL | wx.ALIGN_CENTER_VERTICAL | wx.ALL,
            border=5,
        )
        btns_sizer.Add(
            self.bhelp,
            proportion=0,
            flag=wx.ALIGN_CENTER_HORIZONTAL | wx.ALIGN_CENTER_VERTICAL | wx.ALL,
            border=5,
        )

        # main sizer
        sizer.Add(
            self.hbitmap,
            proportion=0,
            flag=wx.ALIGN_CENTER_VERTICAL | wx.ALIGN_CENTER_HORIZONTAL | wx.ALL,
            border=3,
        )  # image
        sizer.Add(
            gisdbase_boxsizer,
            proportion=0,
            flag=wx.ALIGN_CENTER_HORIZONTAL | wx.RIGHT | wx.LEFT | wx.TOP | wx.EXPAND,
            border=3,
        )  # GISDBASE setting

        # warning/error message
        sizer.Add(
            self.lmessage,
            proportion=0,
            flag=wx.ALIGN_CENTER_VERTICAL | wx.ALIGN_LEFT | wx.ALL | wx.EXPAND,
            border=5,
        )
        sizer.Add(
            location_mapset_sizer,
            proportion=1,
            flag=wx.RIGHT | wx.LEFT | wx.EXPAND,
            border=1,
        )
        sizer.Add(
            btns_sizer,
            proportion=0,
            flag=wx.ALIGN_CENTER_VERTICAL
            | wx.ALIGN_CENTER_HORIZONTAL
            | wx.RIGHT
            | wx.LEFT,
            border=3,
        )

        self.panel.SetAutoLayout(True)
        self.panel.SetSizer(sizer)
        sizer.Fit(self.panel)
        sizer.SetSizeHints(self)
        self.Layout()

    def _readGisRC(self):
        """Read variables from $HOME/.grass8/rc file"""
        grassrc = {}

        gisrc = os.getenv("GISRC")

        if gisrc and os.path.isfile(gisrc):
            try:
                rc = open(gisrc)
                for line in rc:
                    try:
                        key, val = line.split(":", 1)
                    except ValueError as e:
                        sys.stderr.write(
                            _("Invalid line in GISRC file (%s):%s\n") % (e, line)
                        )
                    grassrc[key.strip()] = DecodeString(val.strip())
            finally:
                rc.close()

        return grassrc

    def _showWarning(self, text):
        """Displays a warning, hint or info message to the user.

        This function can be used for all kinds of messages except for
        error messages.

        .. note::
            There is no cleaning procedure. You should call _hideMessage when
            you know that there is everything correct now.
        """
        self.lmessage.SetLabel(text)
        self.lmessage.Wrap(self.GetClientSize()[0])
        self.sizer.Layout()

    def _showError(self, text):
        """Displays a error message to the user.

        This function should be used only when something serious and unexpected
        happens, otherwise _showWarning should be used.

        .. note::
            There is no cleaning procedure. You should call _hideMessage when
            you know that there is everything correct now.
        """
        self.lmessage.SetLabel(_("Error: {text}").format(text=text))
        self.lmessage.Wrap(self.GetClientSize()[0])
        self.sizer.Layout()

    def _hideMessage(self):
        """Clears/hides the error message."""
        # we do no hide widget
        # because we do not want the dialog to change the size
        self.lmessage.SetLabel("")
        self.sizer.Layout()

    def GetRCValue(self, value):
        """Return GRASS variable (read from GISRC)"""
        if value in self.grassrc:
            return self.grassrc[value]
        return None

    def OnWizard(self, event):
        """Location wizard started"""
        from location_wizard.wizard import LocationWizard

        gWizard = LocationWizard(parent=self, grassdatabase=self.tgisdbase.GetValue())
        if gWizard.location is not None:
            self.tgisdbase.SetValue(gWizard.grassdatabase)
            self.OnSetDatabase(None)
            self.UpdateMapsets(os.path.join(self.gisdbase, gWizard.location))
            self.lblocations.SetSelection(self.listOfLocations.index(gWizard.location))
            self.lbmapsets.SetSelection(0)
            self.SetLocation(self.gisdbase, gWizard.location, "PERMANENT")
            if gWizard.georeffile:
                message = _(
                    "Do you want to import <%(name)s> to the newly created location?"
                ) % {"name": gWizard.georeffile}
                dlg = wx.MessageDialog(
                    parent=self,
                    message=message,
                    caption=_("Import data?"),
                    style=wx.YES_NO | wx.YES_DEFAULT | wx.ICON_QUESTION,
                )
                dlg.CenterOnParent()
                if dlg.ShowModal() == wx.ID_YES:
                    self.ImportFile(gWizard.georeffile)
                dlg.Destroy()
            if gWizard.default_region:
                defineRegion = RegionDef(self, location=gWizard.location)
                defineRegion.CenterOnParent()
                defineRegion.ShowModal()
                defineRegion.Destroy()

            if gWizard.user_mapset:
                dlg = TextEntryDialog(
                    parent=self,
                    message=_("New mapset:"),
                    caption=_("Create new mapset"),
                    defaultValue=self._getDefaultMapsetName(),
                    validator=GenericValidator(
                        grass.legal_name, self._nameValidationFailed
                    ),
                    style=wx.OK | wx.CANCEL | wx.HELP,
                )
                help = dlg.FindWindowById(wx.ID_HELP)
                help.Bind(wx.EVT_BUTTON, self.OnHelp)
                if dlg.ShowModal() == wx.ID_OK:
                    mapsetName = dlg.GetValue()
                    self.CreateNewMapset(mapsetName)

    def ImportFile(self, filePath):
        """Tries to import file as vector or raster.

        If successful sets default region from imported map.
        """
        RunCommand("db.connect", flags="c")
        mapName = os.path.splitext(os.path.basename(filePath))[0]
        vectors = RunCommand("v.in.ogr", input=filePath, flags="l", read=True)

        wx.BeginBusyCursor()
        wx.GetApp().Yield()
        if mapName in vectors:
            # vector detected
            returncode, error = RunCommand(
                "v.in.ogr", input=filePath, output=mapName, flags="e", getErrorMsg=True
            )
        else:
            returncode, error = RunCommand(
                "r.in.gdal", input=filePath, output=mapName, flags="e", getErrorMsg=True
            )
        wx.EndBusyCursor()

        if returncode != 0:
            GError(
                parent=self,
                message=_("Import of <%(name)s> failed.\nReason: %(msg)s")
                % ({"name": filePath, "msg": error}),
            )
        else:
            GMessage(
                message=_(
                    "Data file <%(name)s> imported successfully. "
                    "The location's default region was set from this imported map."
                )
                % {"name": filePath},
                parent=self,
            )

    # the event can be refactored out by using lambda in bind
    def RenameMapset(self, event):
        """Rename selected mapset"""
        location = self.listOfLocations[self.lblocations.GetSelection()]
        mapset = self.listOfMapsets[self.lbmapsets.GetSelection()]
        if mapset == "PERMANENT":
            GMessage(
                parent=self,
                message=_(
                    "Mapset <PERMANENT> is required for valid GRASS location.\n\n"
                    "This mapset cannot be renamed."
                ),
            )
            return

        dlg = TextEntryDialog(
            parent=self,
            message=_("Current name: %s\n\nEnter new name:") % mapset,
            caption=_("Rename selected mapset"),
            validator=GenericValidator(grass.legal_name, self._nameValidationFailed),
        )

        if dlg.ShowModal() == wx.ID_OK:
            newmapset = dlg.GetValue()
            if newmapset == mapset:
                dlg.Destroy()
                return

            if newmapset in self.listOfMapsets:
                wx.MessageBox(
                    parent=self,
                    caption=_("Message"),
                    message=_(
                        "Unable to rename mapset.\n\n"
                        "Mapset <%s> already exists in location."
                    )
                    % newmapset,
                    style=wx.OK | wx.ICON_INFORMATION | wx.CENTRE,
                )
            else:
                try:
                    os.rename(
                        os.path.join(self.gisdbase, location, mapset),
                        os.path.join(self.gisdbase, location, newmapset),
                    )
                    self.OnSelectLocation(None)
                    self.lbmapsets.SetSelection(self.listOfMapsets.index(newmapset))
                except Exception as e:
                    wx.MessageBox(
                        parent=self,
                        caption=_("Error"),
                        message=_("Unable to rename mapset.\n\n%s") % e,
                        style=wx.OK | wx.ICON_ERROR | wx.CENTRE,
                    )

        dlg.Destroy()

    def RenameLocation(self, event):
        """Rename selected location"""
        location = self.listOfLocations[self.lblocations.GetSelection()]

        dlg = TextEntryDialog(
            parent=self,
            message=_("Current name: %s\n\nEnter new name:") % location,
            caption=_("Rename selected location"),
            validator=GenericValidator(grass.legal_name, self._nameValidationFailed),
        )

        if dlg.ShowModal() == wx.ID_OK:
            newlocation = dlg.GetValue()
            if newlocation == location:
                dlg.Destroy()
                return

            if newlocation in self.listOfLocations:
                wx.MessageBox(
                    parent=self,
                    caption=_("Message"),
                    message=_(
                        "Unable to rename location.\n\n"
                        "Location <%s> already exists in GRASS database."
                    )
                    % newlocation,
                    style=wx.OK | wx.ICON_INFORMATION | wx.CENTRE,
                )
            else:
                try:
                    os.rename(
                        os.path.join(self.gisdbase, location),
                        os.path.join(self.gisdbase, newlocation),
                    )
                    self.UpdateLocations(self.gisdbase)
                    self.lblocations.SetSelection(
                        self.listOfLocations.index(newlocation)
                    )
                    self.UpdateMapsets(newlocation)
                except Exception as e:
                    wx.MessageBox(
                        parent=self,
                        caption=_("Error"),
                        message=_("Unable to rename location.\n\n%s") % e,
                        style=wx.OK | wx.ICON_ERROR | wx.CENTRE,
                    )

        dlg.Destroy()

    def DeleteMapset(self, event):
        """Delete selected mapset"""
        location = self.listOfLocations[self.lblocations.GetSelection()]
        mapset = self.listOfMapsets[self.lbmapsets.GetSelection()]
        if mapset == "PERMANENT":
            GMessage(
                parent=self,
                message=_(
                    "Mapset <PERMANENT> is required for valid GRASS location.\n\n"
                    "This mapset cannot be deleted."
                ),
            )
            return

        dlg = wx.MessageDialog(
            parent=self,
            message=_(
                "Do you want to continue with deleting mapset <%(mapset)s> "
                "from location <%(location)s>?\n\n"
                "ALL MAPS included in this mapset will be "
                "PERMANENTLY DELETED!"
            )
            % {"mapset": mapset, "location": location},
            caption=_("Delete selected mapset"),
            style=wx.YES_NO | wx.NO_DEFAULT | wx.ICON_QUESTION,
        )

        if dlg.ShowModal() == wx.ID_YES:
            try:
                shutil.rmtree(os.path.join(self.gisdbase, location, mapset))
                self.OnSelectLocation(None)
                self.lbmapsets.SetSelection(0)
<<<<<<< HEAD
            except Exception:
                wx.MessageBox(message=_("Unable to delete mapset"))
=======
            except OSError as e:
                wx.MessageBox(message=_("Unable to delete mapset: %s") % str(e))
>>>>>>> 362bee3a

        dlg.Destroy()

    def DeleteLocation(self, event):
        """
        Delete selected location
        """

        location = self.listOfLocations[self.lblocations.GetSelection()]

        dlg = wx.MessageDialog(
            parent=self,
            message=_(
                "Do you want to continue with deleting "
                "location <%s>?\n\n"
                "ALL MAPS included in this location will be "
                "PERMANENTLY DELETED!"
            )
            % (location),
            caption=_("Delete selected location"),
            style=wx.YES_NO | wx.NO_DEFAULT | wx.ICON_QUESTION,
        )

        if dlg.ShowModal() == wx.ID_YES:
            try:
                shutil.rmtree(os.path.join(self.gisdbase, location))
                self.UpdateLocations(self.gisdbase)
                self.lblocations.SetSelection(0)
                self.OnSelectLocation(None)
                self.lbmapsets.SetSelection(0)
<<<<<<< HEAD
            except Exception:
                wx.MessageBox(message=_("Unable to delete location"))
=======
            except OSError as e:
                wx.MessageBox(message=_("Unable to delete location: %s") % str(e))
>>>>>>> 362bee3a

        dlg.Destroy()

    def UpdateLocations(self, dbase):
        """Update list of locations"""
        try:
            self.listOfLocations = GetListOfLocations(dbase)
        except (UnicodeEncodeError, UnicodeDecodeError) as e:
            GError(
                parent=self,
                message=_(
                    "Unicode error detected. "
                    "Check your locale settings. Details: {0}"
                ).format(e),
                showTraceback=False,
            )

        self.lblocations.Clear()
        self.lblocations.InsertItems(self.listOfLocations, 0)

        if len(self.listOfLocations) > 0:
            self._hideMessage()
            self.lblocations.SetSelection(0)
        else:
            self.lblocations.SetSelection(wx.NOT_FOUND)
            self._showWarning(
                _(
                    "No GRASS Location found in '%s'."
                    " Create a new Location or choose different"
                    " GRASS database directory."
                )
                % self.gisdbase
            )

        return self.listOfLocations

    def UpdateMapsets(self, location):
        """Update list of mapsets"""
        self.FormerMapsetSelection = wx.NOT_FOUND  # for non-selectable item

        self.listOfMapsetsSelectable = []
        self.listOfMapsets = GetListOfMapsets(self.gisdbase, location)

        self.lbmapsets.Clear()

        # disable mapset with denied permission
        locationName = os.path.basename(location)

        ret = RunCommand(
            "g.mapset",
            read=True,
            flags="l",
            project=locationName,
            gisdbase=self.gisdbase,
        )

        if ret:
            for line in ret.splitlines():
                self.listOfMapsetsSelectable += line.split(" ")
        else:
            RunCommand("g.gisenv", set="GISDBASE=%s" % self.gisdbase)
            RunCommand("g.gisenv", set="LOCATION_NAME=%s" % locationName)
            RunCommand("g.gisenv", set="MAPSET=PERMANENT")
            # first run only
            self.listOfMapsetsSelectable = copy.copy(self.listOfMapsets)

        disabled = []
        idx = 0
        for mapset in self.listOfMapsets:
            if mapset not in self.listOfMapsetsSelectable or os.path.isfile(
                os.path.join(self.gisdbase, locationName, mapset, ".gislock")
            ):
                disabled.append(idx)
            idx += 1

        self.lbmapsets.InsertItems(self.listOfMapsets, 0, disabled=disabled)

        return self.listOfMapsets

    def OnSelectLocation(self, event):
        """Location selected"""
        if event:
            self.lblocations.SetSelection(event.GetIndex())

        if self.lblocations.GetSelection() != wx.NOT_FOUND:
            self.UpdateMapsets(
                os.path.join(
                    self.gisdbase, self.listOfLocations[self.lblocations.GetSelection()]
                )
            )
        else:
            self.listOfMapsets = []

        disabled = []
        idx = 0
        try:
            locationName = self.listOfLocations[self.lblocations.GetSelection()]
        except IndexError:
            locationName = ""

        for mapset in self.listOfMapsets:
            if mapset not in self.listOfMapsetsSelectable or os.path.isfile(
                os.path.join(self.gisdbase, locationName, mapset, ".gislock")
            ):
                disabled.append(idx)
            idx += 1

        self.lbmapsets.Clear()
        self.lbmapsets.InsertItems(self.listOfMapsets, 0, disabled=disabled)

        if len(self.listOfMapsets) > 0:
            self.lbmapsets.SetSelection(0)
            if locationName:
                # enable start button when location and mapset is selected
                self.bstart.Enable()
                self.bstart.SetFocus()
                self.bmapset.Enable()
                # replacing disabled choice, perhaps just mapset needed
                self.rename_location_button.Enable()
                self.delete_location_button.Enable()
                self.rename_mapset_button.Enable()
                self.delete_mapset_button.Enable()
        else:
            self.lbmapsets.SetSelection(wx.NOT_FOUND)
            self.bstart.Enable(False)
            self.bmapset.Enable(False)
            # this all was originally a choice, perhaps just mapset needed
            self.rename_location_button.Enable(False)
            self.delete_location_button.Enable(False)
            self.rename_mapset_button.Enable(False)
            self.delete_mapset_button.Enable(False)

    def OnSelectMapset(self, event):
        """Mapset selected"""
        self.lbmapsets.SetSelection(event.GetIndex())

        if event.GetText() not in self.listOfMapsetsSelectable:
            self.lbmapsets.SetSelection(self.FormerMapsetSelection)
        else:
            self.FormerMapsetSelection = event.GetIndex()
            event.Skip()

    def OnSetDatabase(self, event):
        """Database set"""
        gisdbase = self.tgisdbase.GetValue()
        self._hideMessage()
        if not os.path.exists(gisdbase):
            self._showError(_("Path '%s' doesn't exist.") % gisdbase)
            return

        self.gisdbase = self.tgisdbase.GetValue()
        self.UpdateLocations(self.gisdbase)

        self.OnSelectLocation(None)

    def OnBrowse(self, event):
        """'Browse' button clicked"""
        if not event:
            defaultPath = os.getenv("HOME")
        else:
            defaultPath = ""

        dlg = wx.DirDialog(
            parent=self,
            message=_("Choose GIS Data Directory"),
            defaultPath=defaultPath,
            style=wx.DD_DEFAULT_STYLE,
        )

        if dlg.ShowModal() == wx.ID_OK:
            self.gisdbase = dlg.GetPath()
            self.tgisdbase.SetValue(self.gisdbase)
            self.OnSetDatabase(event)

        dlg.Destroy()

    def OnCreateMapset(self, event):
        """Create new mapset"""
        dlg = TextEntryDialog(
            parent=self,
            message=_("Enter name for new mapset:"),
            caption=_("Create new mapset"),
            defaultValue=self._getDefaultMapsetName(),
            validator=GenericValidator(grass.legal_name, self._nameValidationFailed),
        )
        if dlg.ShowModal() == wx.ID_OK:
            mapset = dlg.GetValue()
            return self.CreateNewMapset(mapset=mapset)
        return False

    def CreateNewMapset(self, mapset):
        if mapset in self.listOfMapsets:
            GMessage(parent=self, message=_("Mapset <%s> already exists.") % mapset)
            return False

        if mapset.lower() == "ogr":
            dlg1 = wx.MessageDialog(
                parent=self,
                message=_(
                    "Mapset <%s> is reserved for direct "
                    "read access to OGR layers. Please consider to use "
                    "another name for your mapset.\n\n"
                    "Are you really sure that you want to create this mapset?"
                )
                % mapset,
                caption=_("Reserved mapset name"),
                style=wx.YES_NO | wx.NO_DEFAULT | wx.ICON_QUESTION,
            )
            ret = dlg1.ShowModal()
            dlg1.Destroy()
            if ret == wx.ID_NO:
                dlg1.Destroy()
                return False

        try:
            self.gisdbase = self.tgisdbase.GetValue()
            location = self.listOfLocations[self.lblocations.GetSelection()]
            os.mkdir(os.path.join(self.gisdbase, location, mapset))
            # copy WIND file and its permissions from PERMANENT and set
            # permissions to u+rw,go+r
            shutil.copy(
                os.path.join(self.gisdbase, location, "PERMANENT", "WIND"),
                os.path.join(self.gisdbase, location, mapset),
            )
            # os.chmod(os.path.join(database,location,mapset,'WIND'), 0644)
            self.OnSelectLocation(None)
            self.lbmapsets.SetSelection(self.listOfMapsets.index(mapset))
            self.bstart.SetFocus()

            return True
        except Exception as e:
            GError(
                parent=self,
                message=_("Unable to create new mapset: %s") % e,
                showTraceback=False,
            )
            return False

    def OnStart(self, event):
        """'Start GRASS' button clicked"""
        dbase = self.tgisdbase.GetValue()
        location = self.listOfLocations[self.lblocations.GetSelection()]
        mapset = self.listOfMapsets[self.lbmapsets.GetSelection()]

        lockfile = os.path.join(dbase, location, mapset, ".gislock")
        if os.path.isfile(lockfile):
            dlg = wx.MessageDialog(
                parent=self,
                message=_(
                    "GRASS is already running in selected mapset <%(mapset)s>\n"
                    "(file %(lock)s found).\n\n"
                    "Concurrent use not allowed.\n\n"
                    "Do you want to try to remove .gislock (note that you "
                    "need permission for this operation) and continue?"
                )
                % {"mapset": mapset, "lock": lockfile},
                caption=_("Lock file found"),
                style=wx.YES_NO | wx.NO_DEFAULT | wx.ICON_QUESTION | wx.CENTRE,
            )

            ret = dlg.ShowModal()
            dlg.Destroy()
            if ret == wx.ID_YES:
                dlg1 = wx.MessageDialog(
                    parent=self,
                    message=_(
                        "ARE YOU REALLY SURE?\n\n"
                        "If you really are running another GRASS session doing this "
                        "could corrupt your data. Have another look in the processor "
                        "manager just to be sure..."
                    ),
                    caption=_("Lock file found"),
                    style=wx.YES_NO | wx.NO_DEFAULT | wx.ICON_QUESTION | wx.CENTRE,
                )

                ret = dlg1.ShowModal()
                dlg1.Destroy()

                if ret == wx.ID_YES:
                    try:
                        os.remove(lockfile)
                    except OSError as e:
                        GError(
                            _("Unable to remove '%(lock)s'.\n\nDetails: %(reason)s")
                            % {"lock": lockfile, "reason": e}
                        )
                else:
                    return
            else:
                return
        self.SetLocation(dbase, location, mapset)
        self.ExitSuccessfully()

    def SetLocation(self, dbase, location, mapset):
        RunCommand("g.gisenv", set="GISDBASE=%s" % dbase)
        RunCommand("g.gisenv", set="LOCATION_NAME=%s" % location)
        RunCommand("g.gisenv", set="MAPSET=%s" % mapset)

    def _getDefaultMapsetName(self):
        """Returns default name for mapset."""
        try:
            defaultName = getpass.getuser()
            # raise error if not ascii (not valid mapset name)
            defaultName.encode("ascii")
        except Exception:  # whatever might go wrong
            defaultName = "user"

        return defaultName

    def ExitSuccessfully(self):
        self.Destroy()
        sys.exit(self.exit_success)

    def OnExit(self, event):
        """'Exit' button clicked"""
        self.Destroy()
        sys.exit(self.exit_user_requested)

    def OnHelp(self, event):
        """'Help' button clicked"""

        # help text in lib/init/helptext.html
        RunCommand("g.manual", entry="helptext")

    def OnCloseWindow(self, event):
        """Close window event"""
        event.Skip()
        sys.exit(self.exit_user_requested)

    def _nameValidationFailed(self, ctrl):
        message = _(
            "Name <%(name)s> is not a valid name for location or mapset. "
            "Please use only ASCII characters excluding %(chars)s "
            "and space."
        ) % {"name": ctrl.GetValue(), "chars": "/\"'@,=*~"}
        GError(parent=self, message=message, caption=_("Invalid name"))


class GListBox(ListCtrl, listmix.ListCtrlAutoWidthMixin):
    """Use wx.ListCtrl instead of wx.ListBox, different style for
    non-selectable items (e.g. mapsets with denied permission)"""

    def __init__(self, parent, id, size, choices, disabled=[]):
        ListCtrl.__init__(
            self,
            parent,
            id,
            size=size,
            style=wx.LC_REPORT | wx.LC_NO_HEADER | wx.LC_SINGLE_SEL | wx.BORDER_SUNKEN,
        )

        listmix.ListCtrlAutoWidthMixin.__init__(self)

        self.InsertColumn(0, "")

        self.selected = wx.NOT_FOUND

        self._LoadData(choices, disabled)

    def _LoadData(self, choices, disabled=[]):
        """Load data into list

        :param choices: list of item
        :param disabled: list of indices of non-selectable items
        """
        idx = 0
        count = self.GetItemCount()
        for item in choices:
            index = self.InsertItem(count + idx, item)
            self.SetItem(index, 0, item)

            if idx in disabled:
                self.SetItemTextColour(idx, wx.Colour(150, 150, 150))
            idx += 1

    def Clear(self):
        self.DeleteAllItems()

    def InsertItems(self, choices, pos, disabled=[]):
        self._LoadData(choices, disabled)

    def SetSelection(self, item, force=False):
        if item != wx.NOT_FOUND and (platform.system() != "Windows" or force):
            # Windows -> FIXME
            self.SetItemState(item, wx.LIST_STATE_SELECTED, wx.LIST_STATE_SELECTED)

        self.selected = item

    def GetSelection(self):
        return self.selected


class StartUp(wx.App):
    """Start-up application"""

    def OnInit(self):
        StartUp = GRASSStartup()
        StartUp.CenterOnScreen()
        self.SetTopWindow(StartUp)
        StartUp.Show()

        if StartUp.GetRCValue("LOCATION_NAME") == "<UNKNOWN>":
            # TODO: This is not ideal, either it should be checked elsewhere
            # where other checks are performed or it should use some public
            # API. There is no reason for not exposing it.
            # TODO: another question is what should be warning, hint or message
            StartUp._showWarning(
                _(
                    "GRASS needs a directory (GRASS database) "
                    "in which to store its data. "
                    "Create one now if you have not already done so. "
                    'A popular choice is "grassdata", located in '
                    "your home directory. "
                    "Press Browse button to select the directory."
                )
            )

        return 1


if __name__ == "__main__":
    if os.getenv("GISBASE") is None:
        sys.exit("Failed to start GUI, GRASS GIS is not running.")

    GRASSStartUp = StartUp(0)
    GRASSStartUp.MainLoop()<|MERGE_RESOLUTION|>--- conflicted
+++ resolved
@@ -823,13 +823,8 @@
                 shutil.rmtree(os.path.join(self.gisdbase, location, mapset))
                 self.OnSelectLocation(None)
                 self.lbmapsets.SetSelection(0)
-<<<<<<< HEAD
-            except Exception:
-                wx.MessageBox(message=_("Unable to delete mapset"))
-=======
             except OSError as e:
                 wx.MessageBox(message=_("Unable to delete mapset: %s") % str(e))
->>>>>>> 362bee3a
 
         dlg.Destroy()
 
@@ -860,13 +855,8 @@
                 self.lblocations.SetSelection(0)
                 self.OnSelectLocation(None)
                 self.lbmapsets.SetSelection(0)
-<<<<<<< HEAD
-            except Exception:
-                wx.MessageBox(message=_("Unable to delete location"))
-=======
             except OSError as e:
                 wx.MessageBox(message=_("Unable to delete location: %s") % str(e))
->>>>>>> 362bee3a
 
         dlg.Destroy()
 
