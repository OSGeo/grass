--- conflicted
+++ resolved
@@ -884,23 +884,6 @@
         else:
             wx.FindWindowById(wx.ID_FORWARD).Enable(True)
 
-<<<<<<< HEAD
-        try:
-            # set computational region to match selected map and zoom display
-            # to region
-            if maptype == "raster":
-                p = RunCommand("g.region", "raster=src_map")
-            elif maptype == "vector":
-                p = RunCommand("g.region", "vector=src_map")
-
-            if p.returncode == 0:
-                print("returncode = ", str(p.returncode))
-                self.parent.Map.region = self.parent.Map.GetRegion()
-        except Exception:
-            pass
-
-=======
->>>>>>> 362bee3a
     def OnTgtRastSelection(self, event):
         """Source map to display selected"""
         global tgt_map
