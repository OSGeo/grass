--- conflicted
+++ resolved
@@ -2690,17 +2690,8 @@
                 continue
             vgrouplist.append(self.listMap.GetString(item) + "@" + self.xymapset)
 
-<<<<<<< HEAD
         with open(self.vgrpfile, mode="w") as f:
-            for vect in vgrouplist:
-                f.write(vect + "\n")
-=======
-        f = open(self.vgrpfile, mode="w")
-        try:
             f.writelines(vect + "\n" for vect in vgrouplist)
-        finally:
-            f.close()
->>>>>>> 89c7908a
 
 
 class EditGCP(wx.Dialog):
