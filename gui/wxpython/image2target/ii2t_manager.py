"""
@package gcp.manager

@brief Georectification module for GRASS GIS. Includes ground control
point management and interactive point and click GCP creation

Classes:
 - manager::GCPWizard
 - manager::LocationPage
 - manager::GroupPage
 - manager::DispMapPage
 - manager::GCP
 - manager::GCPList
 - manager::VectGroup
 - manager::EditGCP
 - manager::GrSettingsDialog

(C) 2006-2017 by the GRASS Development Team

This program is free software under the GNU General Public License
(>=v2). Read the file COPYING that comes with GRASS for details.

@author Original author Michael Barton
@author Original version improved by Martin Landa <landa.martin gmail.com>
@author Rewritten by Markus Metz redesign georectfier -> GCP Manage
@author Support for GraphicsSet added by Stepan Turek <stepan.turek seznam.cz> (2012)
@author port i.image.2target (v6) to version 7 in 2017 by Yann 
"""

#TODO: i.ortho.transform has 6 appearances, check each of them and configure
#TODO: i.ortho.transform looks for REF_POINTS/CONTROL_POINTS and not POINTS 
#TODO: CHECK CONTROL_POINTS format and create it for i.ortho.transform to use.

from __future__ import print_function

import os
import sys
import six
import shutil
from copy import copy

import wx
from wx.lib.mixins.listctrl import CheckListCtrlMixin, ColumnSorterMixin, ListCtrlAutoWidthMixin
import wx.lib.colourselect as csel

from core import globalvar
if globalvar.wxPythonPhoenix:
<<<<<<< HEAD
    import wx.adv as wiz
=======
    from wx import adv as wiz
    from wx.adv import Wizard
>>>>>>> 79c069da
else:
    from wx import wizard as wiz
    from wx.wizard import Wizard

import grass.script as grass


from core import utils
from core.render import Map
from gui_core.gselect import Select, LocationSelect, MapsetSelect
from gui_core.dialogs import GroupDialog
from core.gcmd import RunCommand, GMessage, GError, GWarning
from core.settings import UserSettings
from gcp.mapdisplay import MapFrame
from core.giface import Notification
from gui_core.wrap import SpinCtrl, Button, StaticText, StaticBox, \
    CheckListBox, TextCtrl, Menu, ListCtrl, BitmapFromImage

from location_wizard.wizard import TitledPage as TitledPage

#
# global variables
#
global src_map
global tgt_map
global maptype

src_map = ''
tgt_map = {'raster': '',
           'vector': ''}
maptype = 'raster'


def getSmallUpArrowImage():
    stream = open(os.path.join(globalvar.IMGDIR, 'small_up_arrow.png'), 'rb')
    try:
        img = wx.Image(stream)
    finally:
        stream.close()
    return img


def getSmallDnArrowImage():
    stream = open(os.path.join(globalvar.IMGDIR, 'small_down_arrow.png'), 'rb')
    try:
        img = wx.Image(stream)
    finally:
        stream.close()
    stream.close()
    return img


class GCPWizard(object):
    """
    Start wizard here and finish wizard here
    """

    #def __init__(self, parent, giface, srcloc, srcmpt, srcgrp, srcras, tgtras, camera, order, extension):
    #    global maptype
    #    global src_map
    #    global tgt_map
    #    maptype = 'raster'
    #    rendertype = 'raster'
    #    self.parent = parent  # GMFrame
    #    self._giface = giface
    #    self.srcloc = srcloc
    #    self.srcmpt = srcmpt
    #    self.group = srcgrp
    #    self.src_map = srcras
    #    self.tgt_map = tgtras
    #    self.camera = camera
    #    self.order = int(order)
    #    self.extension = extension
    #    self.src_maps = self.src_map
    #    # location for xy map to georectify
    #    self.newlocation = self.srcloc 
    #    # mapset for xy map to georectify
    #    self.newmapset = self.srcmpt
    def __init__(self, parent, giface):
        self.parent = parent  # GMFrame
        self._giface = giface

        #
        # get environmental variables
        #
        self.grassdatabase = grass.gisenv()['GISDBASE']

        #
        # read original environment settings
        #
        self.target_gisrc = os.environ['GISRC']
        self.gisrc_dict = {}
        try:
            f = open(self.target_gisrc, 'r')
            for line in f.readlines():
                line = line.replace('\n', '').strip()
                if len(line) < 1:
                    continue
                key, value = line.split(':', 1)
                self.gisrc_dict[key.strip()] = value.strip()
        finally:
            f.close()

        self.currentlocation = self.gisrc_dict['LOCATION_NAME']
        self.currentmapset = self.gisrc_dict['MAPSET']
        # location for xy map to georectify
        self.newlocation = ''
        # mapset for xy map to georectify
        self.newmapset = ''

        global maptype
        global src_map
        global tgt_map

        #src_map = ''
        #tgt_map = ''
        maptype = 'raster'

        # GISRC file for source location/mapset of map(s) to georectify
        self.source_gisrc = ''
        self.src_maps = []

        # Raster map with camera angle relative to ground surface (i.ortho.rectify)
        self.cam_angle = ''

        #
        # define wizard pages
        #
        self.wizard = wiz.Wizard(
            parent=parent,
            id=wx.ID_ANY,
            title=_("Setup for georectification"))
        self.startpage = LocationPage(self.wizard, self)
        self.grouppage = GroupPage(self.wizard, self)
        self.mappage = DispMapPage(self.wizard, self)

        #
        # set the initial order of the pages
        #
        self.startpage.SetNext(self.grouppage)
        self.grouppage.SetPrev(self.startpage)
        self.grouppage.SetNext(self.mappage)
        self.mappage.SetPrev(self.grouppage)

        #
        # do pages layout
        #
        self.startpage.DoLayout()
        self.grouppage.DoLayout()
        self.mappage.DoLayout()
        self.wizard.FitToPage(self.startpage)

        # self.Bind(wx.EVT_CLOSE,    self.Cleanup)
        # self.parent.Bind(wx.EVT_ACTIVATE, self.OnGLMFocus)

        success = False

        #
        # run wizard
        #
        if self.wizard.RunWizard(self.startpage):
            success = self.OnWizFinished()
            if success == False:
                GMessage(parent=self.parent,
                         message=_("Georectifying setup canceled."))
                self.Cleanup()
        else:
            GMessage(parent=self.parent,
                     message=_("Georectifying setup canceled."))
            self.Cleanup()

        #
        # start GCP display
        #
        if success != False:
            # instance of render.Map to be associated with display
            self.SwitchEnv('source')
            self.SrcMap = Map(gisrc=self.source_gisrc)
            self.SwitchEnv('target')
            self.TgtMap = Map(gisrc=self.target_gisrc)
            self.Map = self.SrcMap

            #
            # add layer to source map
            #
            if maptype == 'raster':
                rendertype = 'raster'
                cmdlist = ['d.rast', 'map=%s' % src_map]
            else:  # -> vector layer
                rendertype = 'vector'
                cmdlist = ['d.vect', 'map=%s' % src_map]

            self.SwitchEnv('source')
            name, found = utils.GetLayerNameFromCmd(cmdlist)
            self.SrcMap.AddLayer(
                ltype=rendertype,
                command=cmdlist,
                active=True,
                name=name,
                hidden=False,
                opacity=1.0,
                render=False)

            self.SwitchEnv('target')
            if tgt_map['raster']:
                #
                # add raster layer to target map
                #
                rendertype = 'raster'
                cmdlist = ['d.rast', 'map=%s' % tgt_map['raster']]

                name, found = utils.GetLayerNameFromCmd(cmdlist)
                self.TgtMap.AddLayer(
                    ltype=rendertype,
                    command=cmdlist,
                    active=True,
                    name=name,
                    hidden=False,
                    opacity=1.0,
                    render=False)

            if tgt_map['vector']:
                #
                # add raster layer to target map
                #
                rendertype = 'vector'
                cmdlist = ['d.vect', 'map=%s' % tgt_map['vector']]

                name, found = utils.GetLayerNameFromCmd(cmdlist)
                self.TgtMap.AddLayer(
                    ltype=rendertype,
                    command=cmdlist,
                    active=True,
                    name=name,
                    hidden=False,
                    opacity=1.0,
                    render=False)

            #
            # start GCP Manager
            #
            self.gcpmgr = GCP(self.parent, giface=self._giface,
                              grwiz=self, size=globalvar.MAP_WINDOW_SIZE,
                              toolbars=["gcpdisp"],
                              Map=self.SrcMap, lmgr=self.parent)

            # load GCPs
            self.gcpmgr.InitMapDisplay()
            self.gcpmgr.CenterOnScreen()
            self.gcpmgr.Show()
            # need to update AUI here for wingrass
            self.gcpmgr._mgr.Update()
        else:
            self.Cleanup()

    def SetSrcEnv(self, location, mapset):
        """Create environment to use for location and mapset
        that are the source of the file(s) to georectify

        :param location: source location
        :param mapset: source mapset

        :return: False on error
        :return: True on success
        """

        self.newlocation = location
        self.newmapset = mapset

        # check to see if we are georectifying map in current working
        # location/mapset
        if self.newlocation == self.currentlocation and self.newmapset == self.currentmapset:
            return False

        self.gisrc_dict['LOCATION_NAME'] = location
        self.gisrc_dict['MAPSET'] = mapset

        self.source_gisrc = utils.GetTempfile()

        try:
            f = open(self.source_gisrc, mode='w')
            for line in self.gisrc_dict.items():
                f.write(line[0] + ": " + line[1] + "\n")
        finally:
            f.close()

        return True

    def SwitchEnv(self, grc):
        """
        Switches between original working location/mapset and
        location/mapset that is source of file(s) to georectify
        """
        # check to see if we are georectifying map in current working
        # location/mapset
        if self.newlocation == self.currentlocation and self.newmapset == self.currentmapset:
            return False

        if grc == 'target':
            os.environ['GISRC'] = str(self.target_gisrc)
        elif grc == 'source':
            os.environ['GISRC'] = str(self.source_gisrc)

        return True

    def OnWizFinished(self):
        # self.Cleanup()

        return True

    def OnGLMFocus(self, event):
        """Layer Manager focus"""
        # self.SwitchEnv('target')

        event.Skip()

    def Cleanup(self):
        """Return to current location and mapset"""
        # here was also the cleaning of gcpmanagement from layer manager
        # which is no longer needed

        self.SwitchEnv('target')
        self.wizard.Destroy()


class LocationPage(TitledPage):
    """
    Set map type (raster or vector) to georectify and
    select location/mapset of map(s) to georectify.
    """

    def __init__(self, wizard, parent):
        TitledPage.__init__(self, wizard, _(
            "Select map type and location/mapset"))

        self.parent = parent
        self.grassdatabase = self.parent.grassdatabase

        self.xylocation = ''
        self.xymapset = ''

        #
        # layout
        #
        # map type
        self.rb_maptype = wx.RadioBox(
            parent=self, id=wx.ID_ANY, label=' %s ' %
            _("Map type to georectify"), choices=[
                _('raster'), _('vector')], majorDimension=wx.RA_SPECIFY_COLS)
        self.sizer.Add(self.rb_maptype,
                       flag=wx.ALIGN_CENTER | wx.ALL | wx.EXPAND, border=5,
                       pos=(1, 1), span=(1, 2))

        # location
        self.sizer.Add(
            StaticText(
                parent=self,
                id=wx.ID_ANY,
                label=_('Select source location:')),
            flag=wx.ALIGN_LEFT | wx.ALIGN_CENTER_VERTICAL | wx.ALL,
            border=5,
            pos=(
                2,
                1))
        self.cb_location = LocationSelect(
            parent=self, gisdbase=self.grassdatabase)
        self.sizer.Add(
            self.cb_location,
            flag=wx.ALIGN_LEFT | wx.ALIGN_CENTER_VERTICAL | wx.ALL,
            border=5,
            pos=(
                2,
                2))

        # mapset
        self.sizer.Add(
            StaticText(
                parent=self,
                id=wx.ID_ANY,
                label=_('Select source mapset:')),
            flag=wx.ALIGN_LEFT | wx.ALIGN_CENTER_VERTICAL | wx.ALL,
            border=5,
            pos=(
                3,
                1))
        self.cb_mapset = MapsetSelect(parent=self, gisdbase=self.grassdatabase,
                                      setItems=False)
        self.sizer.Add(self.cb_mapset, flag=wx.ALIGN_LEFT |
                       wx.ALIGN_CENTER_VERTICAL | wx.ALL, border=5, pos=(3, 2))
        self.sizer.AddGrowableCol(2)

        #
        # bindings
        #
        self.Bind(wx.EVT_RADIOBOX, self.OnMaptype, self.rb_maptype)
        self.Bind(wx.EVT_COMBOBOX, self.OnLocation, self.cb_location)
        self.cb_mapset.Bind(wx.EVT_TEXT, self.OnMapset)
        self.Bind(wiz.EVT_WIZARD_PAGE_CHANGING, self.OnPageChanging)
        self.Bind(wiz.EVT_WIZARD_PAGE_CHANGED, self.OnEnterPage)
        # self.Bind(wx.EVT_CLOSE, self.parent.Cleanup)

    def OnMaptype(self, event):
        """Change map type"""
        global maptype

        if event.GetInt() == 0:
            maptype = 'raster'
        else:
            maptype = 'vector'

    def OnLocation(self, event):
        """Sets source location for map(s) to georectify"""
        self.xylocation = event.GetString()

        # create a list of valid mapsets
        tmplist = os.listdir(os.path.join(self.grassdatabase, self.xylocation))
        self.mapsetList = []
        for item in tmplist:
            if os.path.isdir(os.path.join(self.grassdatabase, self.xylocation, item)) and \
                    os.path.exists(os.path.join(self.grassdatabase, self.xylocation, item, 'WIND')):
                if item != 'PERMANENT':
                    self.mapsetList.append(item)

        self.xymapset = 'PERMANENT'
        utils.ListSortLower(self.mapsetList)
        self.mapsetList.insert(0, 'PERMANENT')
        self.cb_mapset.SetItems(self.mapsetList)
        self.cb_mapset.SetStringSelection(self.xymapset)

        if not wx.FindWindowById(wx.ID_FORWARD).IsEnabled():
            wx.FindWindowById(wx.ID_FORWARD).Enable(True)

    def OnMapset(self, event):
        """Sets source mapset for map(s) to georectify"""
        if self.xylocation == '':
            GMessage(_('You must select a valid location '
                       'before selecting a mapset'),
                     parent=self)
            return

        self.xymapset = event.GetString()

        if not wx.FindWindowById(wx.ID_FORWARD).IsEnabled():
            wx.FindWindowById(wx.ID_FORWARD).Enable(True)

    def OnPageChanging(self, event=None):
        if event.GetDirection() and \
                (self.xylocation == '' or self.xymapset == ''):
            GMessage(_('You must select a valid location '
                       'and mapset in order to continue'),
                     parent=self)
            event.Veto()
            return

        self.parent.SetSrcEnv(self.xylocation, self.xymapset)

    def OnEnterPage(self, event=None):
        if self.xylocation == '' or self.xymapset == '':
            wx.FindWindowById(wx.ID_FORWARD).Enable(False)
        else:
            wx.FindWindowById(wx.ID_FORWARD).Enable(True)


class GroupPage(TitledPage):
    """
    Set group to georectify. Create group if desired.
    """

    def __init__(self, wizard, parent):
        TitledPage.__init__(self, wizard, _(
            "Select image/map group to georectify"))

        self.parent = parent

        self.grassdatabase = self.parent.grassdatabase
        self.groupList = []

        self.xylocation = ''
        self.xymapset = ''
        self.xygroup = ''

        # default extension
        self.extension = '_georect' + str(os.getpid())

        #
        # layout
        #
        # group
        self.sizer.Add(
            StaticText(
                parent=self,
                id=wx.ID_ANY,
                label=_('Select group:')),
            flag=wx.ALIGN_LEFT | wx.ALIGN_CENTER_VERTICAL | wx.ALL,
            border=5,
            pos=(
                1,
                1))
        self.cb_group = wx.ComboBox(parent=self, id=wx.ID_ANY,
                                    choices=self.groupList, size=(350, -1),
                                    style=wx.CB_DROPDOWN | wx.CB_READONLY)
        self.sizer.Add(self.cb_group, flag=wx.ALIGN_LEFT |
                       wx.ALIGN_CENTER_VERTICAL | wx.ALL, border=5, pos=(1, 2))

        # create group
        self.sizer.Add(
            StaticText(
                parent=self,
                id=wx.ID_ANY,
                label=_('Create group if none exists')),
            flag=wx.ALIGN_LEFT | wx.ALIGN_CENTER_VERTICAL | wx.ALL,
            border=5,
            pos=(
                2,
                1))
        btnSizer = wx.BoxSizer(wx.HORIZONTAL)
        self.btn_mkgroup = Button(
            parent=self,
            id=wx.ID_ANY,
            label=_("Create/edit group..."))
        self.btn_vgroup = Button(
            parent=self,
            id=wx.ID_ANY,
            label=_("Add vector map to group..."))
        btnSizer.Add(self.btn_mkgroup,
                     flag=wx.RIGHT, border=5)

        btnSizer.Add(self.btn_vgroup,
                     flag=wx.LEFT, border=5)

        self.sizer.Add(
            btnSizer,
            flag=wx.ALIGN_LEFT | wx.ALIGN_CENTER_VERTICAL | wx.ALL,
            border=5,
            pos=(
                2,
                2))

        # extension
        self.sizer.Add(
            StaticText(
                parent=self,
                id=wx.ID_ANY,
                label=_('Extension for output maps:')),
            flag=wx.ALIGN_LEFT | wx.ALIGN_CENTER_VERTICAL | wx.ALL,
            border=5,
            pos=(
                3,
                1))
        self.ext_txt = TextCtrl(
            parent=self, id=wx.ID_ANY, value="", size=(
                350, -1))
        self.ext_txt.SetValue(self.extension)
        self.sizer.Add(self.ext_txt, flag=wx.ALIGN_LEFT |
                       wx.ALIGN_CENTER_VERTICAL | wx.ALL, border=5, pos=(3, 2))

        self.sizer.AddGrowableCol(2)
        #
        # bindings
        #
        self.Bind(wx.EVT_COMBOBOX, self.OnGroup, self.cb_group)
        self.Bind(wx.EVT_TEXT, self.OnExtension, self.ext_txt)
        self.Bind(wiz.EVT_WIZARD_PAGE_CHANGING, self.OnPageChanging)
        self.Bind(wiz.EVT_WIZARD_PAGE_CHANGED, self.OnEnterPage)
        self.Bind(wx.EVT_CLOSE, self.parent.Cleanup)

        # hide vector group button by default
        self.btn_vgroup.Hide()

    def OnGroup(self, event):
        self.xygroup = event.GetString()

    def OnMkGroup(self, event):
        """Create new group in source location/mapset"""
        dlg = GroupDialog(parent=self, defaultGroup=self.xygroup)
        dlg.DisableSubgroupEdit()
        dlg.ShowModal()
        gr, s = dlg.GetSelectedGroup()
        if gr in dlg.GetExistGroups():
            self.xygroup = gr
        else:
            gr = ''
        dlg.Destroy()

        self.OnEnterPage()
        self.Update()

    def OnVGroup(self, event):
        """Add vector maps to group"""
        dlg = VectGroup(parent=self,
                        id=wx.ID_ANY,
                        grassdb=self.grassdatabase,
                        location=self.xylocation,
                        mapset=self.xymapset,
                        group=self.xygroup)

        if dlg.ShowModal() != wx.ID_OK:
            return

        dlg.MakeVGroup()
        self.OnEnterPage()

    def OnExtension(self, event):
        self.extension = self.ext_txt.GetValue()

    def OnPageChanging(self, event=None):
        if event.GetDirection() and self.xygroup == '':
            GMessage(_('You must select a valid image/map '
                       'group in order to continue'),
                     parent=self)
            event.Veto()
            return

        if event.GetDirection() and self.extension == '':
            GMessage(_('You must enter an map name '
                       'extension in order to continue'),
                     parent=self)
            event.Veto()
            return

    def OnEnterPage(self, event=None):
        global maptype

        self.groupList = []

        self.xylocation = self.parent.gisrc_dict['LOCATION_NAME']
        self.xymapset = self.parent.gisrc_dict['MAPSET']

        # create a list of groups in selected mapset
        if os.path.isdir(os.path.join(self.grassdatabase,
                                      self.xylocation,
                                      self.xymapset,
                                      'group')):
            tmplist = os.listdir(os.path.join(self.grassdatabase,
                                              self.xylocation,
                                              self.xymapset,
                                              'group'))
            for item in tmplist:
                if os.path.isdir(os.path.join(self.grassdatabase,
                                              self.xylocation,
                                              self.xymapset,
                                              'group',
                                              item)):
                    self.groupList.append(item)

        if maptype == 'raster':
            self.btn_vgroup.Hide()
            self.Bind(wx.EVT_BUTTON, self.OnMkGroup, self.btn_mkgroup)

        elif maptype == 'vector':
            self.btn_vgroup.Show()
            self.Bind(wx.EVT_BUTTON, self.OnMkGroup, self.btn_mkgroup)
            self.Bind(wx.EVT_BUTTON, self.OnVGroup, self.btn_vgroup)

        utils.ListSortLower(self.groupList)
        self.cb_group.SetItems(self.groupList)

        if len(self.groupList) > 0:
            if self.xygroup and self.xygroup in self.groupList:
                self.cb_group.SetStringSelection(self.xygroup)
            else:
                self.cb_group.SetSelection(0)
                self.xygroup = self.groupList[0]

        if self.xygroup == '' or \
                self.extension == '':
            wx.FindWindowById(wx.ID_FORWARD).Enable(False)
        else:
            wx.FindWindowById(wx.ID_FORWARD).Enable(True)

        # switch to source
        self.parent.SwitchEnv('source')


class DispMapPage(TitledPage):
    """
    Select ungeoreferenced map to display for interactively
    setting ground control points (GCPs).
    """

    def __init__(self, wizard, parent):
        TitledPage.__init__(
            self, wizard,
            _("Select maps to display for ground control point (GCP) creation"))

        self.parent = parent
        global maptype

        #
        # layout
        #
        self.sizer.Add(
            StaticText(
                parent=self,
                id=wx.ID_ANY,
                label=_('Select source map to display:')),
            flag=wx.ALIGN_LEFT | wx.ALIGN_CENTER_VERTICAL | wx.ALL,
            border=5,
            pos=(
                1,
                1))

        self.srcselection = Select(
            self,
            id=wx.ID_ANY,
            size=globalvar.DIALOG_GSELECT_SIZE,
            type=maptype,
            updateOnPopup=False)

        self.sizer.Add(
            self.srcselection,
            flag=wx.ALIGN_LEFT | wx.ALIGN_CENTER_VERTICAL | wx.ALL,
            border=5,
            pos=(
                1,
                2))

        self.sizer.Add(
            StaticText(
                parent=self,
                id=wx.ID_ANY,
                label=_('Select target raster map to display:')),
            flag=wx.ALIGN_LEFT | wx.ALIGN_CENTER_VERTICAL | wx.ALL,
            border=5,
            pos=(
                2,
                1))

        self.tgtrastselection = Select(
            self, id=wx.ID_ANY, size=globalvar.DIALOG_GSELECT_SIZE,
            type='raster', updateOnPopup=False)

        self.sizer.Add(
            self.tgtrastselection,
            flag=wx.ALIGN_LEFT | wx.ALIGN_CENTER_VERTICAL | wx.ALL,
            border=5,
            pos=(
                2,
                2))

        self.sizer.Add(
            StaticText(
                parent=self,
                id=wx.ID_ANY,
                label=_('Select target vector map to display:')),
            flag=wx.ALIGN_LEFT | wx.ALIGN_CENTER_VERTICAL | wx.ALL,
            border=5,
            pos=(
                3,
                1))

        self.tgtvectselection = Select(
            self, id=wx.ID_ANY, size=globalvar.DIALOG_GSELECT_SIZE,
            type='vector', updateOnPopup=False)

        self.sizer.Add(
            self.tgtvectselection,
            flag=wx.ALIGN_LEFT | wx.ALIGN_CENTER_VERTICAL | wx.ALL,
            border=5,
            pos=(
                3,
                2))

        #
        # bindings
        #
        self.srcselection.Bind(wx.EVT_TEXT, self.OnSrcSelection)
        self.tgtrastselection.Bind(wx.EVT_TEXT, self.OnTgtRastSelection)
        self.tgtvectselection.Bind(wx.EVT_TEXT, self.OnTgtVectSelection)
        self.Bind(wiz.EVT_WIZARD_PAGE_CHANGING, self.OnPageChanging)
        self.Bind(wiz.EVT_WIZARD_PAGE_CHANGED, self.OnEnterPage)
        self.Bind(wx.EVT_CLOSE, self.parent.Cleanup)

    def OnSrcSelection(self, event):
        """Source map to display selected"""
        global src_map
        global maptype

        src_map = self.srcselection.GetValue()

        if src_map == '':
            wx.FindWindowById(wx.ID_FORWARD).Enable(False)
        else:
            wx.FindWindowById(wx.ID_FORWARD).Enable(True)

        try:
            # set computational region to match selected map and zoom display
            # to region
            if maptype == 'raster':
                p = RunCommand('g.region', 'raster=src_map')
            elif maptype == 'vector':
                p = RunCommand('g.region', 'vector=src_map')

            if p.returncode == 0:
                print('returncode = ', str(p.returncode))
                self.parent.Map.region = self.parent.Map.GetRegion()
        except:
            pass

    def OnTgtRastSelection(self, event):
        """Source map to display selected"""
        global tgt_map

        tgt_map['raster'] = self.tgtrastselection.GetValue()

    def OnTgtVectSelection(self, event):
        """Source map to display selected"""
        global tgt_map

        tgt_map['vector'] = self.tgtvectselection.GetValue()

    def OnPageChanging(self, event=None):
        global src_map
        global tgt_map

        if event.GetDirection() and (src_map == ''):
            GMessage(_('You must select a source map '
                       'in order to continue'),
                     parent=self)
            event.Veto()
            return

        self.parent.SwitchEnv('target')

    def OnEnterPage(self, event=None):
        global maptype
        global src_map
        global tgt_map

        self.srcselection.SetElementList(maptype)

        if maptype == 'raster':
            ret = RunCommand('i.group',
                             parent=self,
                             read=True,
                             group=self.parent.grouppage.xygroup,
                             flags='g')

            if ret:
                self.parent.src_maps = ret.splitlines()
            else:
                GError(
                    parent=self, message=_(
                        'No maps in selected group <%s>.\n'
                        'Please edit group or select another group.') %
                    self.parent.grouppage.xygroup)
                return

        elif maptype == 'vector':
            grassdatabase = self.parent.grassdatabase
            xylocation = self.parent.gisrc_dict['LOCATION_NAME']
            xymapset = self.parent.gisrc_dict['MAPSET']
            # make list of vectors to georectify from VREF

            vgrpfile = os.path.join(grassdatabase,
                                    xylocation,
                                    xymapset,
                                    'group',
                                    self.parent.grouppage.xygroup,
                                    'VREF')

            f = open(vgrpfile)
            try:
                for vect in f.readlines():
                    vect = vect.strip('\n')
                    if len(vect) < 1:
                        continue
                    self.parent.src_maps.append(vect)
            finally:
                f.close()

            if len(self.parent.src_maps) < 1:
                GError(
                    parent=self, message=_(
                        'No maps in selected group <%s>.\n'
                        'Please edit group or select another group.') %
                    self.parent.grouppage.xygroup)
                return

        # filter out all maps not in group
        self.srcselection.tcp.GetElementList(elements=self.parent.src_maps)
        src_map = self.parent.src_maps[0]
        self.srcselection.SetValue(src_map)

        self.parent.SwitchEnv('target')
        self.tgtrastselection.SetElementList('raster')
        self.tgtrastselection.GetElementList()
        self.tgtvectselection.SetElementList('vector')
        self.tgtvectselection.GetElementList()
        self.parent.SwitchEnv('source')

        if src_map == '':
            wx.FindWindowById(wx.ID_FORWARD).Enable(False)
        else:
            wx.FindWindowById(wx.ID_FORWARD).Enable(True)


class GCP(MapFrame, ColumnSorterMixin):
    """
    Manages ground control points for georectifying. Calculates RMS statistics.
    Calls i.ortho.rectify or v.rectify to georectify map.
    """

    def __init__(self, parent, giface, grwiz=None, id=wx.ID_ANY,
                 title=_("Manage Ground Control Points"),
                 size=(700, 300), toolbars=["gcpdisp"], Map=None, lmgr=None):

        self.grwiz = grwiz  # GR Wizard
        self._giface = giface

        if tgt_map['raster'] == '' and tgt_map['vector'] == '':
            self.show_target = False
        else:
            self.show_target = True

        #wx.Frame.__init__(self, parent, id, title, size = size, name = "GCPFrame")
        MapFrame.__init__(
            self,
            parent=parent,
            giface=self._giface,
            title=title,
            size=size,
            Map=Map,
            toolbars=toolbars,
            name='GCPMapWindow')

        # init variables
        self.parent = parent

        #
        # register data structures for drawing GCP's
        #
        self.pointsToDrawTgt = self.TgtMapWindow.RegisterGraphicsToDraw(
            graphicsType="point", setStatusFunc=self.SetGCPSatus)
        self.pointsToDrawSrc = self.SrcMapWindow.RegisterGraphicsToDraw(
            graphicsType="point", setStatusFunc=self.SetGCPSatus)

        # connect to the map windows signals
        # used to add or edit GCP
        self.SrcMapWindow.mouseLeftUpPointer.connect(
            lambda x, y:
            self._onMouseLeftUpPointer(self.SrcMapWindow, x, y))
        self.TgtMapWindow.mouseLeftUpPointer.connect(
            lambda x, y:
            self._onMouseLeftUpPointer(self.TgtMapWindow, x, y))

        # window resized
        self.resize = False

        self.grassdatabase = self.grwiz.grassdatabase

        self.currentlocation = self.grwiz.currentlocation
        self.currentmapset = self.grwiz.currentmapset

        self.newlocation = self.grwiz.newlocation
        self.newmapset = self.grwiz.newmapset

        self.xylocation = self.grwiz.gisrc_dict['LOCATION_NAME']
        self.xymapset = self.grwiz.gisrc_dict['MAPSET']
        self.xygroup = self.grwiz.grouppage.xygroup
        self.src_maps = self.grwiz.src_maps
        self.extension = self.grwiz.grouppage.extension
        self.outname = ''
        self.VectGRList = []

        self.file = {
            'control_points': os.path.join(self.grassdatabase,
                                   self.xylocation,
                                   self.xymapset,
                                   'group',
                                   self.xygroup,
                                   'CONTROL_POINTS'),
            'control_points_bak': os.path.join(self.grassdatabase,
                                       self.xylocation,
                                       self.xymapset,
                                       'group',
                                       self.xygroup,
                                       'CONTROL_POINTS_BAK'),
            'rgrp': os.path.join(self.grassdatabase,
                                 self.xylocation,
                                 self.xymapset,
                                 'group',
                                 self.xygroup,
                                 'REF'),
            'vgrp': os.path.join(self.grassdatabase,
                                 self.xylocation,
                                 self.xymapset,
                                 'group',
                                 self.xygroup,
                                 'VREF'),
            'target': os.path.join(self.grassdatabase,
                                   self.xylocation,
                                   self.xymapset,
                                   'group',
                                   self.xygroup,
                                   'TARGET'),
            'elevation': os.path.join(self.grassdatabase,
                                   self.xylocation,
                                   self.xymapset,
                                   'group',
                                   self.xygroup,
                                   'ELEVATION'),
        }

        # make a backup of the current points file
        if os.path.exists(self.file['control_points']):
            shutil.copy(self.file['control_points'], self.file['control_points_bak'])

        # polynomial order transformation for georectification
        self.gr_order = 1
        # interpolation method for georectification
        self.gr_method = 'nearest'
        # region clipping for georectified map
        self.clip_to_region = False
        # number of GCPs selected to be used for georectification (checked)
        self.GCPcount = 0
        # forward RMS error
        self.fwd_rmserror = 0.0
        # backward RMS error
        self.bkw_rmserror = 0.0
        # list map coords and ID of map display they came from
        self.mapcoordlist = []
        self.mapcoordlist.append([0,        # GCP number
                                  0.0,      # source east
                                  0.0,      # source north
                                  0.0,      # source height
                                  0.0,      # target east
                                  0.0,      # target north
                                  0.0,      # target height
                                  0.0,      # forward error
                                  0.0])   # backward error

        # init vars to highlight high RMS errors
        self.highest_only = True
        self.show_unused = True
        self.highest_key = -1
        self.rmsthresh = 0
        self.rmsmean = 0
        self.rmssd = 0

        self.SetTarget(self.xygroup, self.currentlocation, self.currentmapset)

        self.itemDataMap = None

        # images for column sorting
        # CheckListCtrlMixin must set an ImageList first
        self.il = self.list.GetImageList(wx.IMAGE_LIST_SMALL)

        SmallUpArrow = BitmapFromImage(getSmallUpArrowImage())
        SmallDnArrow = BitmapFromImage(getSmallDnArrowImage())
        self.sm_dn = self.il.Add(SmallDnArrow)
        self.sm_up = self.il.Add(SmallUpArrow)

        # set mouse characteristics
        self.mapwin = self.SrcMapWindow
        self.mapwin.mouse['box'] = 'point'
        self.mapwin.mouse["use"] == "pointer"
        self.mapwin.zoomtype = 0
        self.mapwin.pen = wx.Pen(colour='black', width=2, style=wx.SOLID)
        self.mapwin.SetNamedCursor('cross')

        self.mapwin = self.TgtMapWindow

        # set mouse characteristics
        self.mapwin.mouse['box'] = 'point'
        self.mapwin.mouse["use"] == "pointer"
        self.mapwin.zoomtype = 0
        self.mapwin.pen = wx.Pen(colour='black', width=2, style=wx.SOLID)
        self.mapwin.SetNamedCursor('cross')

        #
        # show new display & draw map
        #
        if self.show_target:
            self.MapWindow = self.TgtMapWindow
            self.Map = self.TgtMap
            self.OnZoomToMap(None)

        self.MapWindow = self.SrcMapWindow
        self.Map = self.SrcMap
        self.OnZoomToMap(None)

        #
        # bindings
        #
        self.Bind(wx.EVT_ACTIVATE, self.OnFocus)
        self.Bind(wx.EVT_SIZE, self.OnSize)
        self.Bind(wx.EVT_IDLE, self.OnIdle)
        self.Bind(wx.EVT_CLOSE, self.OnQuit)

        self.SetSettings()

    def __del__(self):
        """Disable GCP manager mode"""
        # leaving the method here but was used only to delete gcpmanagement
        # from layer manager which is now not needed
        pass

    def CreateGCPList(self):
        """Create GCP List Control"""

        return GCPList(parent=self, gcp=self)

    # Used by the ColumnSorterMixin, see wx/lib/mixins/listctrl.py
    def GetListCtrl(self):
        return self.list

    def GetMapCoordList(self):
        return self.mapcoordlist

    # Used by the ColumnSorterMixin, see wx/lib/mixins/listctrl.py
    def GetSortImages(self):
        return (self.sm_dn, self.sm_up)

    def GetFwdError(self):
        return self.fwd_rmserror

    def GetBkwError(self):
        return self.bkw_rmserror

    def InitMapDisplay(self):
        self.list.LoadData()

        # initialize column sorter
        self.itemDataMap = self.mapcoordlist
        ncols = self.list.GetColumnCount()
        ColumnSorterMixin.__init__(self, ncols)
        # init to ascending sort on first click
        self._colSortFlag = [1] * ncols

    def SetTarget(self, tgroup, tlocation, tmapset):
        """
        Sets rectification target to current location and mapset
        """
        # check to see if we are georectifying map in current working
        # location/mapset
        if self.newlocation == self.currentlocation and self.newmapset == self.currentmapset:
            RunCommand('i.target',
                       parent=self,
                       flags='c',
                       group=tgroup)
        else:
            self.grwiz.SwitchEnv('source')
            RunCommand('i.target',
                       parent=self,
                       group=tgroup,
                       location=tlocation,
                       mapset=tmapset)
            self.grwiz.SwitchEnv('target')

    def AddGCP(self, event):
        """
        Appends an item to GCP list
        """
        keyval = self.list.AddGCPItem() + 1
        # source east, source north, target east, target north, forward error,
        # backward error
        self.mapcoordlist.append([keyval,             # GCP number
                                  0.0,                # source east
                                  0.0,                # source north
                                  0.0,                # source height
                                  0.0,                # target east
                                  0.0,                # target north
                                  0.0,                # target height
                                  0.0,                # forward error
                                  0.0])             # backward error

        if self.statusbarManager.GetMode() == 8:  # go to
            self.StatusbarUpdate()

    def DeleteGCP(self, event):
        """
        Deletes selected item in GCP list
        """
        minNumOfItems = self.OnGROrder(None)

        if self.list.GetItemCount() <= minNumOfItems:
            GMessage(
                parent=self,
                message=_("At least %d GCPs required. Operation canceled.") %
                minNumOfItems)
            return

        key = self.list.DeleteGCPItem()
        del self.mapcoordlist[key]

        # update key and GCP number
        for newkey in range(key, len(self.mapcoordlist)):
            index = self.list.FindItemData(-1, newkey + 1)
            self.mapcoordlist[newkey][0] = newkey
            self.list.SetItem(index, 0, str(newkey))
            self.list.SetItemData(index, newkey)

        # update selected
        if self.list.GetItemCount() > 0:
            if self.list.selected < self.list.GetItemCount():
                self.list.selectedkey = self.list.GetItemData(
                    self.list.selected)
            else:
                self.list.selected = self.list.GetItemCount() - 1
                self.list.selectedkey = self.list.GetItemData(
                    self.list.selected)

            self.list.SetItemState(self.list.selected,
                                   wx.LIST_STATE_SELECTED,
                                   wx.LIST_STATE_SELECTED)
        else:
            self.list.selected = wx.NOT_FOUND
            self.list.selectedkey = -1

        self.UpdateColours()

        if self.statusbarManager.GetMode() == 8:  # go to
            self.StatusbarUpdate()
            if self.list.selectedkey > 0:
                self.statusbarManager.SetProperty(
                    'gotoGCP', self.list.selectedkey)

    def ClearGCP(self, event):
        """
        Clears all values in selected item of GCP list and unchecks it
        """
        index = self.list.GetSelected()
        key = self.list.GetItemData(index)
        for i in range(1, 7):
            self.list.SetItem(index, i, '0.0')
        self.list.SetItem(index, 7, '')
        self.list.SetItem(index, 8, '')
        self.list.CheckItem(index, False)

        # GCP number, source E, source N, target E, target N, fwd error, bkwd
        # error
        self.mapcoordlist[key] = [key, 0.0, 0.0, 0.0, 0.0, 0.0, 0.0]

    def SetSettings(self):
        """Sets settings for drawing of GCP's.
        """
        self.highest_only = UserSettings.Get(
            group='gcpman', key='rms', subkey='highestonly')
        self.show_unused = UserSettings.Get(
            group='gcpman', key='symbol', subkey='unused')

        colours = {"color": "default",
                   "hcolor": "highest",
                   "scolor": "selected",
                   "ucolor": "unused"}
        wpx = UserSettings.Get(group='gcpman', key='symbol', subkey='width')

        for k, v in six.iteritems(colours):
            col = UserSettings.Get(group='gcpman', key='symbol', subkey=k)
            self.pointsToDrawSrc.GetPen(v).SetColour(wx.Colour(
                col[0], col[1], col[2], 255))  # TODO GetPen neni to spatne?
            self.pointsToDrawTgt.GetPen(v).SetColour(
                wx.Colour(col[0], col[1], col[2], 255))

            self.pointsToDrawSrc.GetPen(v).SetWidth(wpx)
            self.pointsToDrawTgt.GetPen(v).SetWidth(wpx)

        spx = UserSettings.Get(group='gcpman', key='symbol', subkey='size')
        self.pointsToDrawSrc.SetPropertyVal("size", int(spx))
        self.pointsToDrawTgt.SetPropertyVal("size", int(spx))

        font = self.GetFont()
        font.SetPointSize(int(spx) + 2)

        textProp = {}
        textProp['active'] = True
        textProp['font'] = font
        self.pointsToDrawSrc.SetPropertyVal("text", textProp)
        self.pointsToDrawTgt.SetPropertyVal("text", copy(textProp))

    def SetGCPSatus(self, item, itemIndex):
        """Before GCP is drawn, decides it's colour and whether it
        will be drawed.
        """
        key = self.list.GetItemData(itemIndex)
        # incremented because of itemDataMap (has one more item) - will be
        # changed
        itemIndex += 1

        if not self.list.IsChecked(key - 1):
            wxPen = "unused"
            if not self.show_unused:
                item.SetPropertyVal('hide', True)
            else:
                item.SetPropertyVal('hide', False)

        else:
            item.SetPropertyVal('hide', False)
            if self.highest_only == True:
                if itemIndex == self.highest_key:
                    wxPen = "highest"
                else:
                    wxPen = "default"
            else:
                if (self.mapcoordlist[key][7] > self.rmsthresh):
                    wxPen = "highest"
                else:
                    wxPen = "default"

        if itemIndex == self.list.selectedkey:
            wxPen = "selected"

        item.SetPropertyVal('label', str(itemIndex))
        item.SetPropertyVal('penName', wxPen)

    def SetGCPData(self, coordtype, coord, mapdisp=None, confirm=False):
        """Inserts coordinates from file, mouse click on map, or
        after editing into selected item of GCP list and checks it for
        use.
        """
        index = self.list.GetSelected()
        if index == wx.NOT_FOUND:
            return

        coord0 = coord[0]
        coord1 = coord[1]

        key = self.list.GetItemData(index)
        if confirm:
            if self.MapWindow == self.SrcMapWindow:
                currloc = _("source")
            else:
                currloc = _("target")
            ret = wx.MessageBox(
                parent=self, caption=_("Set GCP coordinates"),
                message=_(
                    'Set %(coor)s coordinates for GCP No. %(key)s? \n\n'
                    'East: %(coor0)s \n'
                    'North: %(coor1)s') %
                {'coor': currloc, 'key': str(key),
                 'coor0': str(coord0),
                 'coor1': str(coord1)},
                style=wx.ICON_QUESTION | wx.YES_NO | wx.CENTRE)

            # for wingrass
            if os.name == 'nt':
                self.MapWindow.SetFocus()
            if ret == wx.NO:
                return

        if coordtype == 'source':
            self.list.SetItem(index, 1, str(coord0))
            self.list.SetItem(index, 2, str(coord1))
            self.mapcoordlist[key][1] = coord[0]
            self.mapcoordlist[key][2] = coord[1]
            self.pointsToDrawSrc.GetItem(key - 1).SetCoords([coord0, coord1])

        elif coordtype == 'target':
            self.list.SetItem(index, 4, str(coord0))
            self.list.SetItem(index, 5, str(coord1))
            self.mapcoordlist[key][4] = coord[0]
            self.mapcoordlist[key][5] = coord[1]
            #ADD ELEVATION FROM MAP AS HEIGHT PARAMETER
            if os.path.exists(self.file['elevation']):
                #Parse the i.ortho.elev generated file
                #Get all lines from file
                lines = open(self.file['elevation']).read().splitlines()
                #Remove empty spaces in lines
                lines = [x.replace(' ','') for x in lines]
                #Extract map@mapset
                elevationmap=lines[0].split(':')[1]+'@'+lines[1].split(':')[1]
                #Make sure the region is set to the elevation map
                ret, msg = RunCommand('g.region',
                                  parent=self,
                                  getErrorMsg=True,
                                  quiet=True,
                                  raster=elevationmap,
                                  flags=None)
                #Get the elevation height from the map given by i.ortho.elev
                from subprocess import PIPE
                from grass.pygrass.modules import Module
                rwhat = Module('r.what',
                                  map=elevationmap,
                                  coordinates=[coord[0],coord[1]],
                                  stdout_=PIPE)
                self.mapcoordlist[key][6] = rwhat.outputs.stdout.split('|')[3].rstrip('\n')
                self.list.SetItem(index, 6, str(self.mapcoordlist[key][6]))

            self.pointsToDrawTgt.GetItem(key - 1).SetCoords([coord0, coord1])

        self.list.SetItem(index, 7, '0')
        self.list.SetItem(index, 8, '0')
        self.mapcoordlist[key][7] = 0.0
        self.mapcoordlist[key][8] = 0.0

        # self.list.ResizeColumns()

    def SaveGCPs(self, event):
        """Make a CONTROL_POINTS file or save GCP coordinates to existing
        POINTS file
        """
        self.GCPcount = 0
        try:
            f = open(self.file['control_points'], mode='w')
            # use os.linesep or '\n' here ???
            f.write('# Ground Control Points File\n')
            f.write("# \n")
            f.write("# target location: " + self.currentlocation + '\n')
            f.write("# target mapset: " + self.currentmapset + '\n')
            f.write("#\tsource\t\t\ttarget\t\t\tstatus\n")
            f.write("#\teast\tnorth\theight\teast\tnorth\theight\t(1=ok, 0=ignore)\n")
            f.write(
                "#----------------------------     ---------------------------     ---------------\n")

            for index in range(self.list.GetItemCount()):
                if self.list.IsChecked(index) == True:
                    check = "1"
                    self.GCPcount += 1
                else:
                    check = "0"
                coord0 = self.list.GetItem(index, 1).GetText()
                coord1 = self.list.GetItem(index, 2).GetText()
                coord2 = self.list.GetItem(index, 3).GetText()
                coord3 = self.list.GetItem(index, 4).GetText()
                coord4 = self.list.GetItem(index, 5).GetText()
                coord5 = self.list.GetItem(index, 6).GetText()
                f.write(
                    coord0 +
                    ' ' +
                    coord1 +
                    '     ' +
                    coord2 +
                    ' ' +
                    coord3 +
                    '     ' +
                    coord4 +
                    '     ' +
                    coord5 +
                    '     ' +
                    check +
                    '\n')

        except IOError as err:
            GError(
                parent=self,
                message="%s <%s>. %s%s" %
                (_("Writing CONTROL_POINTS file failed"),
                 self.file['control_points'],
                    os.linesep,
                    err))
            return

        f.close()

        # if event != None save also to backup file
        if event:
            shutil.copy(self.file['control_points'], self.file['control_points_bak'])
            self._giface.WriteLog(
                _('CONTROL_POINTS file saved for group <%s>') %
                self.xygroup)
            #self.SetStatusText(_('POINTS file saved'))

    def ReadGCPs(self):
        """
        Reads GCPs and georectified coordinates from POINTS file
        """

        self.GCPcount = 0

        sourceMapWin = self.SrcMapWindow
        targetMapWin = self.TgtMapWindow

        if not sourceMapWin:
            GError(parent=self,
                   message="%s. %s%s" % (_("source mapwin not defined"),
                                         os.linesep, err))

        if not targetMapWin:
            GError(parent=self,
                   message="%s. %s%s" % (_("target mapwin not defined"),
                                         os.linesep, err))

        try:
            f = open(self.file['control_points'], 'r')
            GCPcnt = 0

            for line in f.readlines():
                if line[0] == '#' or line == '':
                    continue
                line = line.replace('\n', '').strip()
                coords = list(map(float, line.split()))
                if coords[6] == 1:
                    check = True
                    self.GCPcount += 1
                else:
                    check = False

                self.AddGCP(event=None)
                self.SetGCPData('source', (coords[0], coords[1]), sourceMapWin)
                self.SetGCPData('target', (coords[3], coords[4]), targetMapWin)
                index = self.list.GetSelected()
                if index != wx.NOT_FOUND:
                    self.list.CheckItem(index, check)
                GCPcnt += 1

        except IOError as err:
            GError(
                parent=self,
                message="%s <%s>. %s%s" %
                (_("Reading CONTROL_POINTS file failed"),
                 self.file['control_points'],
                    os.linesep,
                    err))
            return

        f.close()

        if GCPcnt == 0:
            # 3 gcp is minimum
            for i in range(3):
                self.AddGCP(None)

        if self.CheckGCPcount():
            # calculate RMS
            self.RMSError(self.xygroup, self.gr_order)

    def ReloadGCPs(self, event):
        """Reload data from file"""

        # use backup
        shutil.copy(self.file['control_points_bak'], self.file['control_points'])

        # delete all items in mapcoordlist
        self.mapcoordlist = []
        self.mapcoordlist.append([0,        # GCP number
                                  0.0,      # source east
                                  0.0,      # source north
                                  0.0,      # source height
                                  0.0,      # target east
                                  0.0,      # target north
                                  0.0,      # target height
                                  0.0,      # forward error
                                  0.0])   # backward error

        self.list.LoadData()
        self.itemDataMap = self.mapcoordlist

        if self._col != -1:
            self.list.ClearColumnImage(self._col)
        self._colSortFlag = [1] * self.list.GetColumnCount()

        # draw GCPs (source and target)
        sourceMapWin = self.SrcMapWindow
        sourceMapWin.UpdateMap(render=False, renderVector=False)
        if self.show_target:
            targetMapWin = self.TgtMapWindow
            targetMapWin.UpdateMap(render=False, renderVector=False)

    def OnFocus(self, event):
        # TODO: it is here just to remove old or obsolate beavior of base class gcp/MapFrame?
        # self.grwiz.SwitchEnv('source')
        pass

    def _onMouseLeftUpPointer(self, mapWindow, x, y):
        if mapWindow == self.SrcMapWindow:
            coordtype = 'source'
        else:
            coordtype = 'target'

        coord = (x, y)
        self.SetGCPData(coordtype, coord, self, confirm=True)
        mapWindow.UpdateMap(render=False, renderVector=False)

    def OnRMS(self, event):
        """
        RMS button handler
        """
        self.RMSError(self.xygroup, self.gr_order)

        sourceMapWin = self.SrcMapWindow
        sourceMapWin.UpdateMap(render=False, renderVector=False)
        if self.show_target:
            targetMapWin = self.TgtMapWindow
            targetMapWin.UpdateMap(render=False, renderVector=False)

    def CheckGCPcount(self, msg=False):
        """
        Checks to make sure that the minimum number of GCPs have been defined and
        are active for the selected transformation order
        """
        if (self.GCPcount < 3 and self.gr_order == 1) or \
                (self.GCPcount < 6 and self.gr_order == 2) or \
                (self.GCPcount < 10 and self.gr_order == 3):
            if msg:
                GWarning(
                    parent=self, message=_(
                        'Insufficient points defined and active (checked) '
                        'for selected rectification method (order: %d).\n'
                        '3+ points needed for 1st order,\n'
                        '6+ points for 2nd order, and\n'
                        '10+ points for 3rd order.') %
                    self.gr_order)
                return False
        else:
            return True

    def OnGeorect(self, event):
        """
        Georectifies map(s) in group using i.ortho.rectify or v.rectify
        """
        global maptype
        self.SaveGCPs(None)

        if self.CheckGCPcount(msg=True) == False:
            return

        if maptype == 'raster':
            self.grwiz.SwitchEnv('source')

            if self.clip_to_region:
                flags = "ac"
            else:
                flags = "a"

            busy = wx.BusyInfo(_("Rectifying images, please wait..."),
                               parent=self)
            wx.GetApp().Yield()

            ret, msg = RunCommand('i.ortho.rectify',
                                  parent=self,
                                  getErrorMsg=True,
                                  quiet=True,
                                  group=self.xygroup,
                                  extension=self.extension,
                                  method=self.gr_method,
                                  angle=self.grwiz.cam_angle,
                                  flags=flags)

            del busy

            # provide feedback on failure
            if ret != 0:
                print(msg, file=sys.stderr)

        elif maptype == 'vector':
            # loop through all vectors in VREF

            self.grwiz.SwitchEnv('source')

            # make list of vectors to georectify from VREF
            f = open(self.file['vgrp'])
            vectlist = []
            try:
                for vect in f.readlines():
                    vect = vect.strip('\n')
                    if len(vect) < 1:
                        continue
                    vectlist.append(vect)
            finally:
                f.close()

            # georectify each vector in VREF using v.rectify
            for vect in vectlist:
                self.outname = str(vect.split('@')[0]) + self.extension
                self._giface.WriteLog(text=_('Transforming <%s>...') % vect,
                                      notification=Notification.MAKE_VISIBLE)
                ret = msg = ''

                busy = wx.BusyInfo(
                    _("Rectifying vector map <%s>, please wait...") %
                    vect, parent=self)
                wx.GetApp().Yield()

                ret, msg = RunCommand('v.rectify',
                                      parent=self,
                                      getErrorMsg=True,
                                      quiet=True,
                                      input=vect,
                                      output=self.outname,
                                      group=self.xygroup,
                                      order=self.gr_order)

                del busy

                # provide feedback on failure
                if ret != 0:
                    print(msg, file=sys.stderr)

        self.grwiz.SwitchEnv('target')

    def OnGeorectDone(self, **kargs):
        """Print final message"""
        global maptype
        if maptype == 'raster':
            return

        returncode = kargs['returncode']

        if returncode == 0:
            self.VectGRList.append(self.outname)
            print('*****vector list = ' + str(self.VectGRList),
                  file=sys.stderr)
        else:
            self._giface.WriteError(
                _('Georectification of vector map <%s> failed') %
                self.outname)

    def OnSettings(self, event):
        """GCP Manager settings"""
        dlg = GrSettingsDialog(parent=self, giface=self._giface,
                               id=wx.ID_ANY, title=_('GCP Manager settings'))

        if dlg.ShowModal() == wx.ID_OK:
            pass

        dlg.Destroy()

    def UpdateColours(self, srcrender=False, srcrenderVector=False,
                      tgtrender=False, tgtrenderVector=False):
        """update colours"""
        highest_fwd_err = 0.0
        self.highest_key = 0
        highest_idx = 0

        for index in range(self.list.GetItemCount()):
            if self.list.IsChecked(index):
                key = self.list.GetItemData(index)
                fwd_err = self.mapcoordlist[key][5]

                if self.highest_only == True:
                    self.list.SetItemTextColour(index, wx.BLACK)
                    if highest_fwd_err < fwd_err:
                        highest_fwd_err = fwd_err
                        self.highest_key = key
                        highest_idx = index
                elif self.rmsthresh > 0:
                    if (fwd_err > self.rmsthresh):
                        self.list.SetItemTextColour(index, wx.RED)
                    else:
                        self.list.SetItemTextColour(index, wx.BLACK)
            else:
                self.list.SetItemTextColour(index, wx.BLACK)

        if self.highest_only and highest_fwd_err > 0.0:
            self.list.SetItemTextColour(highest_idx, wx.RED)

        sourceMapWin = self.SrcMapWindow
        sourceMapWin.UpdateMap(render=srcrender, renderVector=srcrenderVector)
        if self.show_target:
            targetMapWin = self.TgtMapWindow
            targetMapWin.UpdateMap(
                render=tgtrender,
                renderVector=tgtrenderVector)

    def OnQuit(self, event):
        """Quit georectifier"""
        ret = wx.MessageBox(
            parent=self, caption=_("Quit GCP Manager"),
            message=_('Save ground control points?'),
            style=wx.ICON_QUESTION | wx.YES_NO | wx.CANCEL | wx.CENTRE)

        if ret != wx.CANCEL:
            if ret == wx.YES:
                self.SaveGCPs(None)
            elif ret == wx.NO:
                # restore POINTS file from backup
                if os.path.exists(self.file['control_points_bak']):
                    shutil.copy(self.file['control_points_bak'], self.file['control_points'])

            if os.path.exists(self.file['control_points_bak']):
                os.unlink(self.file['control_points_bak'])

            self.SrcMap.Clean()
            self.TgtMap.Clean()

            self.grwiz.Cleanup()

            self.Destroy()

        # event.Skip()

    def OnGROrder(self, event):
        """
        sets transformation order for georectifying
        """
        if event:
            self.gr_order = event.GetInt() + 1

        numOfItems = self.list.GetItemCount()
        minNumOfItems = numOfItems

        if self.gr_order == 1:
            minNumOfItems = 3
            # self.SetStatusText(_('Insufficient points, 3+ points needed for 1st order'))

        elif self.gr_order == 2:
            minNumOfItems = 6
            diff = 6 - numOfItems
            # self.SetStatusText(_('Insufficient points, 6+ points needed for 2nd order'))

        elif self.gr_order == 3:
            minNumOfItems = 10
            # self.SetStatusText(_('Insufficient points, 10+ points needed for 3rd order'))

        for i in range(minNumOfItems - numOfItems):
            self.AddGCP(None)

        return minNumOfItems

    def RMSError(self, xygroup, order):
        """
        Uses i.ortho.transform to calculate forward and backward error for each used GCP
        in CONTROL_POINTS file and insert error values into GCP list.
        Calculates total forward and backward RMS error for all used points
        """
        # save GCPs to points file to make sure that all checked GCPs are used
        self.SaveGCPs(None)
        # self.SetStatusText('')

        if self.CheckGCPcount(msg=True) == False:
            return

        # get list of forward and reverse rms error values for each point
        self.grwiz.SwitchEnv('source')

        ret = RunCommand('i.ortho.transform',
                         parent=self,
                         read=True,
                         group=xygroup)

        self.grwiz.SwitchEnv('target')

        if ret:
            errlist = ret.splitlines()
        else:
            GError(parent=self,
                   message=_('Could not calculate RMS Error.\n'
                             'Possible error with i.ortho.transform.'))
            return

        # insert error values into GCP list for checked items
        sdfactor = float(
            UserSettings.Get(
                group='gcpman',
                key='rms',
                subkey='sdfactor'))
        GCPcount = 0
        sumsq_fwd_err = 0.0
        sumsq_bkw_err = 0.0
        sum_fwd_err = 0.0
        highest_fwd_err = 0.0
        self.highest_key = 0
        highest_idx = 0

        for index in range(self.list.GetItemCount()):
            key = self.list.GetItemData(index)
            if self.list.IsChecked(index):
                fwd_err, bkw_err = errlist[GCPcount].split()
                self.list.SetItem(index, 7, fwd_err)
                self.list.SetItem(index, 8, bkw_err)
                self.mapcoordlist[key][7] = float(fwd_err)
                self.mapcoordlist[key][8] = float(bkw_err)
                self.list.SetItemTextColour(index, wx.BLACK)
                if self.highest_only:
                    if highest_fwd_err < float(fwd_err):
                        highest_fwd_err = float(fwd_err)
                        self.highest_key = key
                        highest_idx = index

                sumsq_fwd_err += float(fwd_err)**2
                sumsq_bkw_err += float(bkw_err)**2
                sum_fwd_err += float(fwd_err)
                GCPcount += 1
            else:
                self.list.SetItem(index, 7, '')
                self.list.SetItem(index, 8, '')
                self.mapcoordlist[key][7] = 0.0
                self.mapcoordlist[key][8] = 0.0
                self.list.SetItemTextColour(index, wx.BLACK)

        # SD
        if GCPcount > 0:
            self.rmsmean = sum_fwd_err / GCPcount
            self.rmssd = ((sumsq_fwd_err - self.rmsmean**2)**0.5)
            self.rmsthresh = self.rmsmean + sdfactor * self.rmssd
        else:
            self.rmsthresh = 0
            self.rmsmean = 0
            self.rmssd = 0

        if self.highest_only and highest_fwd_err > 0.0:
            self.list.SetItemTextColour(highest_idx, wx.RED)
        elif GCPcount > 0 and self.rmsthresh > 0 and not self.highest_only:
            for index in range(self.list.GetItemCount()):
                if self.list.IsChecked(index):
                    key = self.list.GetItemData(index)
                    if (self.mapcoordlist[key][7] > self.rmsthresh):
                        self.list.SetItemTextColour(index, wx.RED)

        # calculate global RMS error (geometric mean)
        self.fwd_rmserror = round((sumsq_fwd_err / GCPcount)**0.5, 4)
        self.bkw_rmserror = round((sumsq_bkw_err / GCPcount)**0.5, 4)
        self.list.ResizeColumns()

    def GetNewExtent(self, region, map=None):

        coord_file = utils.GetTempfile()
        newreg = {'n': 0.0, 's': 0.0, 'e': 0.0, 'w': 0.0, }

        try:
            f = open(coord_file, mode='w')
            # NW corner
            f.write(str(region['e']) + " " + str(region['n']) + "\n")
            # NE corner
            f.write(str(region['e']) + " " + str(region['s']) + "\n")
            # SW corner
            f.write(str(region['w']) + " " + str(region['n']) + "\n")
            # SE corner
            f.write(str(region['w']) + " " + str(region['s']) + "\n")
        finally:
            f.close()

        # save GCPs to points file to make sure that all checked GCPs are used
        self.SaveGCPs(None)

        order = self.gr_order
        self.gr_order = 1

        if self.CheckGCPcount(msg=True) == False:
            self.gr_order = order
            return

        self.gr_order = order

        # get list of forward and reverse rms error values for each point
        self.grwiz.SwitchEnv('source')

        if map == 'source':
            ret = RunCommand('i.ortho.transform',
                             parent=self,
                             read=True,
                             group=self.xygroup,
                             format='dst',
                             coords=coord_file)

        elif map == 'target':
            ret = RunCommand('i.ortho.transform',
                             parent=self,
                             read=True,
                             group=self.xygroup,
                             flags='r',
                             format='src',
                             coords=coord_file)

        os.unlink(coord_file)

        self.grwiz.SwitchEnv('target')

        if ret:
            errlist = ret.splitlines()
        else:
            GError(parent=self,
                   message=_('Could not calculate new extends.\n'
                             'Possible error with i.ortho.transform.'))
            return

        # fist corner
        e, n = errlist[0].split()
        fe = float(e)
        fn = float(n)
        newreg['n'] = fn
        newreg['s'] = fn
        newreg['e'] = fe
        newreg['w'] = fe
        # other three corners
        for i in range(1, 4):
            e, n = errlist[i].split()
            fe = float(e)
            fn = float(n)
            if fe < newreg['w']:
                newreg['w'] = fe
            if fe > newreg['e']:
                newreg['e'] = fe
            if fn < newreg['s']:
                newreg['s'] = fn
            if fn > newreg['n']:
                newreg['n'] = fn

        return newreg

    def OnHelp(self, event):
        """Show GCP Manager manual page"""
        self._giface.Help(entry='wxGUI.gcp')

    def OnUpdateActive(self, event):

        if self.activemap.GetSelection() == 0:
            self.MapWindow = self.SrcMapWindow
            self.Map = self.SrcMap
        else:
            self.MapWindow = self.TgtMapWindow
            self.Map = self.TgtMap

        self.UpdateActive(self.MapWindow)
        # for wingrass
        if os.name == 'nt':
            self.MapWindow.SetFocus()

    def UpdateActive(self, win):

        # optionally disable tool zoomback tool
        self.GetMapToolbar().Enable('zoomback',
                                    enable=(len(self.MapWindow.zoomhistory) > 1))

        if self.activemap.GetSelection() != (win == self.TgtMapWindow):
            self.activemap.SetSelection(win == self.TgtMapWindow)
        self.StatusbarUpdate()

    def AdjustMap(self, newreg):
        """Adjust map window to new extents
        """

        # adjust map window
        self.Map.region['n'] = newreg['n']
        self.Map.region['s'] = newreg['s']
        self.Map.region['e'] = newreg['e']
        self.Map.region['w'] = newreg['w']

        self.MapWindow.ZoomHistory(self.Map.region['n'], self.Map.region['s'],
                                   self.Map.region['e'], self.Map.region['w'])

        # LL locations
        if self.Map.projinfo['proj'] == 'll':
            if newreg['n'] > 90.0:
                newreg['n'] = 90.0
            if newreg['s'] < -90.0:
                newreg['s'] = -90.0

        ce = newreg['w'] + (newreg['e'] - newreg['w']) / 2
        cn = newreg['s'] + (newreg['n'] - newreg['s']) / 2

        # calculate new center point and display resolution
        self.Map.region['center_easting'] = ce
        self.Map.region['center_northing'] = cn
        self.Map.region["ewres"] = (newreg['e'] - newreg['w']) / self.Map.width
        self.Map.region["nsres"] = (
            newreg['n'] - newreg['s']) / self.Map.height
        self.Map.AlignExtentFromDisplay()

        self.MapWindow.ZoomHistory(self.Map.region['n'], self.Map.region['s'],
                                   self.Map.region['e'], self.Map.region['w'])

        if self.MapWindow.redrawAll is False:
            self.MapWindow.redrawAll = True

        self.MapWindow.UpdateMap()
        self.StatusbarUpdate()

    def OnZoomToSource(self, event):
        """Set target map window to match extents of source map window
        """

        if not self.MapWindow == self.TgtMapWindow:
            self.MapWindow = self.TgtMapWindow
            self.Map = self.TgtMap
            self.UpdateActive(self.TgtMapWindow)

        # get new N, S, E, W for target
        newreg = self.GetNewExtent(self.SrcMap.region, 'source')
        if newreg:
            self.AdjustMap(newreg)

    def OnZoomToTarget(self, event):
        """Set source map window to match extents of target map window
        """

        if not self.MapWindow == self.SrcMapWindow:
            self.MapWindow = self.SrcMapWindow
            self.Map = self.SrcMap
            self.UpdateActive(self.SrcMapWindow)

        # get new N, S, E, W for target
        newreg = self.GetNewExtent(self.TgtMap.region, 'target')
        if newreg:
            self.AdjustMap(newreg)

    def OnZoomMenuGCP(self, event):
        """Popup Zoom menu
        """
        point = wx.GetMousePosition()
        zoommenu = Menu()
        # Add items to the menu

        zoomsource = wx.MenuItem(zoommenu, wx.ID_ANY, _(
            'Adjust source display to target display'))
        zoommenu.AppendItem(zoomsource)
        self.Bind(wx.EVT_MENU, self.OnZoomToTarget, zoomsource)

        zoomtarget = wx.MenuItem(zoommenu, wx.ID_ANY, _(
            'Adjust target display to source display'))
        zoommenu.AppendItem(zoomtarget)
        self.Bind(wx.EVT_MENU, self.OnZoomToSource, zoomtarget)

        # Popup the menu. If an item is selected then its handler
        # will be called before PopupMenu returns.
        self.PopupMenu(zoommenu)
        zoommenu.Destroy()

    def OnSize(self, event):
        """Adjust Map Windows after GCP Map Display has been resized
        """
        # re-render image on idle
        self.resize = grass.clock()
        super(MapFrame, self).OnSize(event)

    def OnIdle(self, event):
        """GCP Map Display resized, adjust Map Windows
        """
        if self.GetMapToolbar():
            if self.resize and self.resize + 0.2 < grass.clock():
                srcwidth, srcheight = self.SrcMapWindow.GetSize()
                tgtwidth, tgtheight = self.TgtMapWindow.GetSize()
                srcwidth = (srcwidth + tgtwidth) / 2
                if self.show_target:
                    self._mgr.GetPane("target").Hide()
                    self._mgr.Update()
                self._mgr.GetPane("source").BestSize((srcwidth, srcheight))
                self._mgr.GetPane("target").BestSize((srcwidth, tgtheight))
                if self.show_target:
                    self._mgr.GetPane("target").Show()
                self._mgr.Update()
                self.resize = False
            elif self.resize:
                event.RequestMore()
        pass


class GCPList(ListCtrl,
              CheckListCtrlMixin,
              ListCtrlAutoWidthMixin):

    def __init__(self, parent, gcp, id=wx.ID_ANY,
                 pos=wx.DefaultPosition, size=wx.DefaultSize,
                 style=wx.LC_REPORT | wx.SUNKEN_BORDER | wx.LC_HRULES |
                 wx.LC_SINGLE_SEL):

        ListCtrl.__init__(self, parent, id, pos, size, style)

        self.gcp = gcp  # GCP class
        self.render = True

        # Mixin settings
        CheckListCtrlMixin.__init__(self)
        ListCtrlAutoWidthMixin.__init__(self)
        # TextEditMixin.__init__(self)

        # tracks whether list items are checked or not
        self.CheckList = []

        self._Create()

        self.Bind(wx.EVT_LIST_ITEM_SELECTED, self.OnItemSelected)
        self.Bind(wx.EVT_LIST_ITEM_ACTIVATED, self.OnItemActivated)
        self.Bind(wx.EVT_LIST_COL_CLICK, self.OnColClick)

        self.selected = wx.NOT_FOUND
        self.selectedkey = -1

    def _Create(self):

        if 0:
            # normal, simple columns
            idx_col = 0
            for col in (_('use'),
                        _('source E'),
                        _('source N'),
                        _('source Z'),
                        _('target E'),
                        _('target N'),
                        _('target Z'),
                        _('Forward error'),
                        _('Backward error')):
                self.InsertColumn(idx_col, col)
                idx_col += 1
        else:
            # the hard way: we want images on the column header
            info = wx.ListItem()
            info.SetMask(
                wx.LIST_MASK_TEXT | wx.LIST_MASK_IMAGE | wx.LIST_MASK_FORMAT)
            info.SetImage(-1)
            info.m_format = wx.LIST_FORMAT_LEFT

            idx_col = 0
            for lbl in (_('use'),
                        _('source E'),
                        _('source N'),
                        _('source Z'),
                        _('target E'),
                        _('target N'),
                        _('target Z'),
                        _('Forward error'),
                        _('Backward error')):
                info.SetText(lbl)
                self.InsertColumn(idx_col, info)
                idx_col += 1

    def LoadData(self):
        """Load data into list"""
        self.DeleteAllItems()

        self.render = False
        if os.path.isfile(self.gcp.file['control_points']):
            self.gcp.ReadGCPs()
        else:
            # 3 gcp is minimum
            for i in range(3):
                self.gcp.AddGCP(None)

        # select first point by default
        self.selected = 0
        self.selectedkey = self.GetItemData(self.selected)
        self.SetItemState(self.selected,
                          wx.LIST_STATE_SELECTED,
                          wx.LIST_STATE_SELECTED)

        self.ResizeColumns()
        self.render = True

        self.EnsureVisible(self.selected)

    def OnCheckItem(self, index, flag):
        """Item is checked/unchecked"""

        if self.render:
            # redraw points
            sourceMapWin = self.gcp.SrcMapWindow
            sourceMapWin.UpdateMap(render=False, renderVector=False)
            if self.gcp.show_target:
                targetMapWin = self.gcp.TgtMapWindow
                targetMapWin.UpdateMap(render=False, renderVector=False)

    def AddGCPItem(self):
        """
        Appends an item to GCP list
        """
        self.selectedkey = self.GetItemCount() + 1

        self.Append([str(self.selectedkey),    # GCP number
                     '0.0',                # source E
                     '0.0',                # source N
                     '0.0',                # source Z
                     '0.0',                # target E
                     '0.0',                # target N
                     '0.0',                # target Z
                     '',                   # forward error
                     ''])                  # backward error

        self.selected = self.GetItemCount() - 1
        self.SetItemData(self.selected, self.selectedkey)

        self.SetItemState(self.selected,
                          wx.LIST_STATE_SELECTED,
                          wx.LIST_STATE_SELECTED)

        self.ResizeColumns()

        self.gcp.pointsToDrawSrc.AddItem(
            coords=[0, 0], label=str(self.selectedkey))
        self.gcp.pointsToDrawTgt.AddItem(
            coords=[0, 0], label=str(self.selectedkey))

        self.EnsureVisible(self.selected)

        return self.selected

    def DeleteGCPItem(self):
        """Deletes selected item in GCP list.
        """
        if self.selected == wx.NOT_FOUND:
            return

        key = self.GetItemData(self.selected)
        self.DeleteItem(self.selected)

        if self.selected != wx.NOT_FOUND:
            item = self.gcp.pointsToDrawSrc.GetItem(key - 1)
            self.gcp.pointsToDrawSrc.DeleteItem(item)

            item = self.gcp.pointsToDrawTgt.GetItem(key - 1)
            self.gcp.pointsToDrawTgt.DeleteItem(item)

        return key

    def ResizeColumns(self):
        """Resize columns"""
        minWidth = [90, 120]
        for i in range(self.GetColumnCount()):
            self.SetColumnWidth(i, wx.LIST_AUTOSIZE)
            # first column is checkbox, don't set to minWidth
            if i > 0 and self.GetColumnWidth(i) < minWidth[i > 4]:
                self.SetColumnWidth(i, minWidth[i > 4])

        self.SendSizeEvent()

    def GetSelected(self):
        """Get index of selected item"""
        return self.selected

    def OnItemSelected(self, event):
        """Item selected
        """
        if self.render and self.selected != event.GetIndex():
            self.selected = event.GetIndex()
            self.selectedkey = self.GetItemData(self.selected)
            sourceMapWin = self.gcp.SrcMapWindow
            sourceMapWin.UpdateMap(render=False, renderVector=False)
            if self.gcp.show_target:
                targetMapWin = self.gcp.TgtMapWindow
                targetMapWin.UpdateMap(render=False, renderVector=False)
        event.Skip()

    def OnItemActivated(self, event):
        """
        When item double clicked, open editor to update coordinate values
        """
        coords = []
        index = event.GetIndex()
        key = self.GetItemData(index)
        changed = False

        for i in range(1, 7):
            coords.append(self.GetItem(index, i).GetText())

        dlg = EditGCP(parent=self, id=wx.ID_ANY, data=coords, gcpno=key)

        if dlg.ShowModal() == wx.ID_OK:
            values = dlg.GetValues()  # string

            if len(values) == 0:
                GError(parent=self, message=_(
                    "Invalid coordinate value. Operation canceled."))
            else:
                for i in range(len(values)):
                    if values[i] != coords[i]:
                        self.SetItem(index, i + 1, values[i])
                        changed = True

                if changed:
                    # reset RMS and update mapcoordlist
                    self.SetItem(index, 7, '')
                    self.SetItem(index, 8, '')
                    key = self.GetItemData(index)
                    self.gcp.mapcoordlist[key] = [key,
                                                  float(values[0]),
                                                  float(values[1]),
                                                  float(values[2]),
                                                  float(values[3]),
                                                  float(values[4]),
                                                  float(values[5]),
                                                  0.0,
                                                  0.0]

                    self.gcp.pointsToDrawSrc.GetItem(
                        key - 1).SetCoords([float(values[0]), float(values[1])])
                    self.gcp.pointsToDrawTgt.GetItem(
                        key - 1).SetCoords([float(values[3]), float(values[4])])
                    self.gcp.UpdateColours()

    def OnColClick(self, event):
        """ListCtrl forgets selected item..."""
        self.selected = self.FindItemData(-1, self.selectedkey)
        self.SetItemState(self.selected,
                          wx.LIST_STATE_SELECTED,
                          wx.LIST_STATE_SELECTED)

        event.Skip()


class VectGroup(wx.Dialog):
    """Dialog to create a vector group (VREF file) for georectifying

    .. todo::
        Replace by g.group
    """

    def __init__(self, parent, id, grassdb, location, mapset, group,
                 style=wx.DEFAULT_DIALOG_STYLE):

        wx.Dialog.__init__(self, parent, id, style=style,
                           title=_("Create vector map group"))

        self.grassdatabase = grassdb
        self.xylocation = location
        self.xymapset = mapset
        self.xygroup = group

        #
        # get list of valid vector directories
        #
        vectlist = os.listdir(os.path.join(self.grassdatabase,
                                           self.xylocation,
                                           self.xymapset,
                                           'vector'))
        for dir in vectlist:
            if not os.path.isfile(os.path.join(self.grassdatabase,
                                               self.xylocation,
                                               self.xymapset,
                                               'vector',
                                               dir,
                                               'coor')):
                vectlist.remove(dir)

        utils.ListSortLower(vectlist)

        # path to vref file
        self.vgrpfile = os.path.join(self.grassdatabase,
                                     self.xylocation,
                                     self.xymapset,
                                     'group',
                                     self.xygroup,
                                     'VREF')

        #
        # buttons
        #
        self.btnCancel = Button(parent=self,
                                id=wx.ID_CANCEL)
        self.btnOK = Button(parent=self,
                            id=wx.ID_OK)
        self.btnOK.SetDefault()

        #
        # list of vector maps
        #
        self.listMap = CheckListBox(parent=self, id=wx.ID_ANY,
                                    choices=vectlist)

        if os.path.isfile(self.vgrpfile):
            f = open(self.vgrpfile)
            try:
                checked = []
                for line in f.readlines():
                    line = line.replace('\n', '')
                    if len(line) < 1:
                        continue
                    checked.append(line)
                self.listMap.SetCheckedStrings(checked)
            finally:
                f.close()

        line = wx.StaticLine(parent=self,
                             id=wx.ID_ANY, size=(20, -1),
                             style=wx.LI_HORIZONTAL)

        #
        # layout
        #
        sizer = wx.BoxSizer(wx.VERTICAL)

        box = wx.BoxSizer(wx.HORIZONTAL)
        box.Add(
            StaticText(
                parent=self,
                id=wx.ID_ANY,
                label=_('Select vector map(s) to add to group:')),
            flag=wx.ALIGN_CENTER_VERTICAL | wx.ALIGN_RIGHT | wx.LEFT,
            border=5)

        box.Add(self.listMap,
                flag=wx.ALIGN_CENTER_VERTICAL | wx.ALIGN_RIGHT | wx.LEFT,
                border=5)

        sizer.Add(box, flag=wx.ALIGN_RIGHT | wx.ALL,
                  border=3)

        sizer.Add(line, proportion=0,
                  flag=wx.GROW | wx.ALIGN_CENTER_VERTICAL | wx.LEFT | wx.RIGHT,
                  border=5)

        # buttons
        btnSizer = wx.StdDialogButtonSizer()
        btnSizer.AddButton(self.btnCancel)
        btnSizer.AddButton(self.btnOK)
        btnSizer.Realize()

        sizer.Add(btnSizer, proportion=0,
                  flag=wx.EXPAND | wx.ALL | wx.ALIGN_CENTER,
                  border=5)

        self.SetSizer(sizer)
        sizer.Fit(self)
        self.Layout()

    def MakeVGroup(self):
        """Create VREF file"""
        vgrouplist = []
        for item in range(self.listMap.GetCount()):
            if not self.listMap.IsChecked(item):
                continue
            vgrouplist.append(
                self.listMap.GetString(item) +
                '@' +
                self.xymapset)

        f = open(self.vgrpfile, mode='w')
        try:
            for vect in vgrouplist:
                f.write(vect + '\n')
        finally:
            f.close()


class EditGCP(wx.Dialog):

    def __init__(self, parent, data, gcpno, id=wx.ID_ANY,
                 title=_("Edit GCP"),
                 style=wx.DEFAULT_DIALOG_STYLE):
        """Dialog for editing GPC and map coordinates in list control"""

        wx.Dialog.__init__(self, parent, id, title=title, style=style)

        panel = wx.Panel(parent=self)

        sizer = wx.BoxSizer(wx.VERTICAL)

        box = StaticBox(
            parent=panel, id=wx.ID_ANY, label=" %s %s " %
            (_("Ground Control Point No."), str(gcpno)))
        boxSizer = wx.StaticBoxSizer(box, wx.VERTICAL)

        # source coordinates
        gridSizer = wx.GridBagSizer(vgap=5, hgap=5)
        self.xcoord = TextCtrl(parent=panel, id=wx.ID_ANY, size=(150, -1))
        self.ycoord = TextCtrl(parent=panel, id=wx.ID_ANY, size=(150, -1))
        self.zcoord = TextCtrl(parent=panel, id=wx.ID_ANY, size=(150, -1))
        self.ecoord = TextCtrl(parent=panel, id=wx.ID_ANY, size=(150, -1))
        self.ncoord = TextCtrl(parent=panel, id=wx.ID_ANY, size=(150, -1))
        self.hcoord = TextCtrl(parent=panel, id=wx.ID_ANY, size=(150, -1))

        # swap source N, target E
        tmp_coord = data[1]
        data[1] = data[2]
        data[2] = tmp_coord

        row = 0
        col = 0
        idx = 0
        for label, win in ((_("source E:"), self.xcoord),
                           (_("target E:"), self.ecoord),
                           (_("source N:"), self.ycoord),
                           (_("target N:"), self.ncoord),
                           (_("source Z:"), self.zcoord),
                           (_("target Z:"), self.hcoord)):
            label = StaticText(parent=panel, id=wx.ID_ANY,
                               label=label)
            gridSizer.Add(label,
                          flag=wx.ALIGN_CENTER_VERTICAL,
                          pos=(row, col))

            col += 1
            win.SetValue(str(data[idx]))

            gridSizer.Add(win,
                          pos=(row, col))

            col += 1
            idx += 1

            if col > 3:
                row += 1
                col = 0

        boxSizer.Add(gridSizer, proportion=1,
                     flag=wx.EXPAND | wx.ALL, border=5)

        sizer.Add(boxSizer, proportion=1,
                  flag=wx.EXPAND | wx.ALL, border=5)

        #
        # buttons
        #
        self.btnCancel = Button(panel, wx.ID_CANCEL)
        self.btnOk = Button(panel, wx.ID_OK)
        self.btnOk.SetDefault()

        btnSizer = wx.StdDialogButtonSizer()
        btnSizer.AddButton(self.btnCancel)
        btnSizer.AddButton(self.btnOk)
        btnSizer.Realize()

        sizer.Add(btnSizer, proportion=0,
                  flag=wx.ALIGN_RIGHT | wx.ALL, border=5)

        panel.SetSizer(sizer)
        sizer.Fit(self)

    def GetValues(self, columns=None):
        """Return list of values (as strings).
        """
        valuelist = []
        try:
            float(self.xcoord.GetValue())
            float(self.ycoord.GetValue())
            float(self.zcoord.GetValue())
            float(self.ecoord.GetValue())
            float(self.ncoord.GetValue())
            float(self.hcoord.GetValue())
        except ValueError:
            return valuelist

        valuelist.append(self.xcoord.GetValue())
        valuelist.append(self.ycoord.GetValue())
        valuelist.append(self.zcoord.GetValue())
        valuelist.append(self.ecoord.GetValue())
        valuelist.append(self.ncoord.GetValue())
        valuelist.append(self.hcoord.GetValue())

        return valuelist


class GrSettingsDialog(wx.Dialog):

    def __init__(
            self, parent, id, giface, title, pos=wx.DefaultPosition,
            size=wx.DefaultSize, style=wx.DEFAULT_DIALOG_STYLE):
        wx.Dialog.__init__(self, parent, id, title, pos, size, style)
        """
        Dialog to set profile text options: font, title
        and font size, axis labels and font size
        """
        #
        # initialize variables
        #
        self.parent = parent
        self.new_src_map = src_map
        self.new_tgt_map = {'raster': tgt_map['raster'],
                            'vector': tgt_map['vector']}
        self.sdfactor = 0

        self.symbol = {}

        self.methods = ["nearest",
                        "linear",
                        "linear_f",
                        "cubic",
                        "cubic_f",
                        "lanczos",
                        "lanczos_f"]

        # notebook
        notebook = wx.Notebook(parent=self, id=wx.ID_ANY, style=wx.BK_DEFAULT)
        self.__CreateSymbologyPage(notebook)
        self.__CreateRectificationPage(notebook)

        # buttons
        btnSave = Button(self, wx.ID_SAVE)
        btnApply = Button(self, wx.ID_APPLY)
        btnClose = Button(self, wx.ID_CLOSE)
        btnApply.SetDefault()

        # bindings
        btnApply.Bind(wx.EVT_BUTTON, self.OnApply)
        btnApply.SetToolTip(_("Apply changes for the current session"))
        btnSave.Bind(wx.EVT_BUTTON, self.OnSave)
        btnSave.SetToolTip(
            _("Apply and save changes to user settings file (default for next sessions)"))
        btnClose.Bind(wx.EVT_BUTTON, self.OnClose)
        btnClose.SetToolTip(_("Close dialog"))

        # sizers
        btnSizer = wx.BoxSizer(wx.HORIZONTAL)
        btnSizer.Add(btnApply, flag=wx.LEFT | wx.RIGHT, border=5)
        btnSizer.Add(btnSave, flag=wx.LEFT | wx.RIGHT, border=5)
        btnSizer.Add(btnClose, flag=wx.LEFT | wx.RIGHT, border=5)

        # sizers
        mainSizer = wx.BoxSizer(wx.VERTICAL)
        mainSizer.Add(
            notebook,
            proportion=1,
            flag=wx.EXPAND | wx.ALL,
            border=5)
        mainSizer.Add(btnSizer, proportion=0,
                      flag=wx.ALIGN_RIGHT | wx.ALL, border=5)
        #              flag=wx.EXPAND | wx.ALL | wx.ALIGN_CENTER, border=5)

        self.SetSizer(mainSizer)
        mainSizer.Fit(self)

    def __CreateSymbologyPage(self, notebook):
        """Create notebook page with symbology settings"""

        panel = wx.Panel(parent=notebook, id=wx.ID_ANY)
        notebook.AddPage(page=panel, text=_("Symbology"))

        sizer = wx.BoxSizer(wx.VERTICAL)

        rmsgridSizer = wx.GridBagSizer(vgap=5, hgap=5)

        # highlight only highest forward RMS error
        self.highlighthighest = wx.CheckBox(
            parent=panel, id=wx.ID_ANY,
            label=_("Highlight highest RMS error only"))
        hh = UserSettings.Get(group='gcpman', key='rms', subkey='highestonly')
        self.highlighthighest.SetValue(hh)
        rmsgridSizer.Add(
            self.highlighthighest,
            flag=wx.ALIGN_CENTER_VERTICAL,
            pos=(
                0,
                0))

        # RMS forward error threshold
        rmslabel = StaticText(
            parent=panel, id=wx.ID_ANY,
            label=_("Highlight RMS error > M + SD * factor:"))
        rmslabel.SetToolTip(
            wx.ToolTip(
                _(
                    "Highlight GCPs with an RMS error larger than \n"
                    "mean + standard deviation * given factor. \n"
                    "Recommended values for this factor are between 1 and 2.")))
        rmsgridSizer.Add(
            rmslabel,
            flag=wx.ALIGN_CENTER_VERTICAL,
            pos=(
                1,
                0))
        sdfactor = UserSettings.Get(
            group='gcpman', key='rms', subkey='sdfactor')
        self.rmsWin = TextCtrl(parent=panel, id=wx.ID_ANY,
                               size=(70, -1), style=wx.TE_NOHIDESEL)
        self.rmsWin.SetValue("%s" % str(sdfactor))
        if (self.parent.highest_only == True):
            self.rmsWin.Disable()

        self.symbol['sdfactor'] = self.rmsWin.GetId()
        rmsgridSizer.Add(self.rmsWin, flag=wx.ALIGN_RIGHT, pos=(1, 1))
        rmsgridSizer.AddGrowableCol(1)
        sizer.Add(rmsgridSizer, flag=wx.EXPAND | wx.ALL, border=5)

        box = StaticBox(parent=panel, id=wx.ID_ANY,
                        label=" %s " % _("Symbol settings"))
        boxSizer = wx.StaticBoxSizer(box, wx.VERTICAL)
        gridSizer = wx.GridBagSizer(vgap=5, hgap=5)

        #
        # general symbol color
        #
        row = 0
        label = StaticText(parent=panel, id=wx.ID_ANY, label=_("Color:"))
        gridSizer.Add(label, flag=wx.ALIGN_CENTER_VERTICAL, pos=(row, 0))
        col = UserSettings.Get(group='gcpman', key='symbol', subkey='color')
        colWin = csel.ColourSelect(parent=panel, id=wx.ID_ANY,
                                   colour=wx.Colour(col[0],
                                                    col[1],
                                                    col[2],
                                                    255))
        self.symbol['color'] = colWin.GetId()
        gridSizer.Add(colWin,
                      flag=wx.ALIGN_RIGHT,
                      pos=(row, 1))

        #
        # symbol color for high forward RMS error
        #
        row += 1
        label = StaticText(
            parent=panel,
            id=wx.ID_ANY,
            label=_("Color for high RMS error:"))
        gridSizer.Add(label, flag=wx.ALIGN_CENTER_VERTICAL, pos=(row, 0))
        hcol = UserSettings.Get(group='gcpman', key='symbol', subkey='hcolor')
        hcolWin = csel.ColourSelect(parent=panel, id=wx.ID_ANY,
                                    colour=wx.Colour(hcol[0],
                                                     hcol[1],
                                                     hcol[2],
                                                     255))
        self.symbol['hcolor'] = hcolWin.GetId()
        gridSizer.Add(hcolWin,
                      flag=wx.ALIGN_RIGHT,
                      pos=(row, 1))

        #
        # symbol color for selected GCP
        #
        row += 1
        label = StaticText(
            parent=panel,
            id=wx.ID_ANY,
            label=_("Color for selected GCP:"))
        gridSizer.Add(label, flag=wx.ALIGN_CENTER_VERTICAL, pos=(row, 0))
        scol = UserSettings.Get(group='gcpman', key='symbol', subkey='scolor')
        scolWin = csel.ColourSelect(parent=panel, id=wx.ID_ANY,
                                    colour=wx.Colour(scol[0],
                                                     scol[1],
                                                     scol[2],
                                                     255))
        self.symbol['scolor'] = scolWin.GetId()
        gridSizer.Add(scolWin,
                      flag=wx.ALIGN_RIGHT,
                      pos=(row, 1))

        #
        # symbol color for unused GCP
        #
        row += 1
        label = StaticText(
            parent=panel,
            id=wx.ID_ANY,
            label=_("Color for unused GCPs:"))
        gridSizer.Add(label, flag=wx.ALIGN_CENTER_VERTICAL, pos=(row, 0))
        ucol = UserSettings.Get(group='gcpman', key='symbol', subkey='ucolor')
        ucolWin = csel.ColourSelect(parent=panel, id=wx.ID_ANY,
                                    colour=wx.Colour(ucol[0],
                                                     ucol[1],
                                                     ucol[2],
                                                     255))
        self.symbol['ucolor'] = ucolWin.GetId()
        gridSizer.Add(ucolWin,
                      flag=wx.ALIGN_RIGHT,
                      pos=(row, 1))

        # show unused GCPs
        row += 1
        self.showunused = wx.CheckBox(parent=panel, id=wx.ID_ANY,
                                      label=_("Show unused GCPs"))
        shuu = UserSettings.Get(group='gcpman', key='symbol', subkey='unused')
        self.showunused.SetValue(shuu)
        gridSizer.Add(
            self.showunused,
            flag=wx.ALIGN_CENTER_VERTICAL,
            pos=(
                row,
                0))

        #
        # symbol size
        #
        row += 1
        label = StaticText(
            parent=panel,
            id=wx.ID_ANY,
            label=_("Symbol size:"))
        gridSizer.Add(label, flag=wx.ALIGN_CENTER_VERTICAL, pos=(row, 0))
        symsize = int(
            UserSettings.Get(
                group='gcpman',
                key='symbol',
                subkey='size'))
        sizeWin = SpinCtrl(parent=panel, id=wx.ID_ANY,
                           min=1, max=20)
        sizeWin.SetValue(symsize)
        self.symbol['size'] = sizeWin.GetId()
        gridSizer.Add(sizeWin,
                      flag=wx.ALIGN_RIGHT,
                      pos=(row, 1))

        #
        # symbol width
        #
        row += 1
        label = StaticText(
            parent=panel,
            id=wx.ID_ANY,
            label=_("Line width:"))
        gridSizer.Add(label, flag=wx.ALIGN_CENTER_VERTICAL, pos=(row, 0))
        width = int(
            UserSettings.Get(
                group='gcpman',
                key='symbol',
                subkey='width'))
        widWin = SpinCtrl(parent=panel, id=wx.ID_ANY,
                          min=1, max=10)
        widWin.SetValue(width)
        self.symbol['width'] = widWin.GetId()
        gridSizer.Add(widWin,
                      flag=wx.ALIGN_RIGHT,
                      pos=(row, 1))
        gridSizer.AddGrowableCol(1)

        boxSizer.Add(gridSizer, flag=wx.EXPAND)
        sizer.Add(boxSizer, flag=wx.EXPAND | wx.ALL, border=5)

        #
        # maps to display
        #
        # source map to display
        self.srcselection = Select(
            panel,
            id=wx.ID_ANY,
            size=globalvar.DIALOG_GSELECT_SIZE,
            type='maptype',
            updateOnPopup=False)
        self.parent.grwiz.SwitchEnv('source')
        self.srcselection.SetElementList(maptype)
        # filter out all maps not in group
        self.srcselection.tcp.GetElementList(elements=self.parent.src_maps)

        # target map(s) to display
        self.parent.grwiz.SwitchEnv('target')
        self.tgtrastselection = Select(
            panel, id=wx.ID_ANY, size=globalvar.DIALOG_GSELECT_SIZE,
            type='raster', updateOnPopup=False)
        self.tgtrastselection.SetElementList('cell')
        self.tgtrastselection.GetElementList()

        self.tgtvectselection = Select(
            panel, id=wx.ID_ANY, size=globalvar.DIALOG_GSELECT_SIZE,
            type='vector', updateOnPopup=False)
        self.tgtvectselection.SetElementList('vector')
        self.tgtvectselection.GetElementList()

        sizer.Add(
            StaticText(
                parent=panel,
                id=wx.ID_ANY,
                label=_('Select source map to display:')),
            proportion=0,
            flag=wx.ALIGN_LEFT | wx.ALIGN_CENTER_VERTICAL | wx.ALL,
            border=5)
        sizer.Add(
            self.srcselection,
            proportion=0,
            flag=wx.ALIGN_LEFT | wx.ALIGN_CENTER_VERTICAL | wx.ALL,
            border=5)
        self.srcselection.SetValue(src_map)
        sizer.Add(
            StaticText(
                parent=panel,
                id=wx.ID_ANY,
                label=_('Select target raster map to display:')),
            proportion=0,
            flag=wx.ALIGN_LEFT | wx.ALIGN_CENTER_VERTICAL | wx.ALL,
            border=5)
        sizer.Add(
            self.tgtrastselection,
            proportion=0,
            flag=wx.ALIGN_LEFT | wx.ALIGN_CENTER_VERTICAL | wx.ALL,
            border=5)
        self.tgtrastselection.SetValue(tgt_map['raster'])
        sizer.Add(
            StaticText(
                parent=panel,
                id=wx.ID_ANY,
                label=_('Select target vector map to display:')),
            proportion=0,
            flag=wx.ALIGN_LEFT | wx.ALIGN_CENTER_VERTICAL | wx.ALL,
            border=5)
        sizer.Add(
            self.tgtvectselection,
            proportion=0,
            flag=wx.ALIGN_LEFT | wx.ALIGN_CENTER_VERTICAL | wx.ALL,
            border=5)
        self.tgtvectselection.SetValue(tgt_map['vector'])

        # bindings
        self.highlighthighest.Bind(wx.EVT_CHECKBOX, self.OnHighlight)
        self.rmsWin.Bind(wx.EVT_TEXT, self.OnSDFactor)
        self.srcselection.Bind(wx.EVT_TEXT, self.OnSrcSelection)
        self.tgtrastselection.Bind(wx.EVT_TEXT, self.OnTgtRastSelection)
        self.tgtvectselection.Bind(wx.EVT_TEXT, self.OnTgtVectSelection)

        panel.SetSizer(sizer)

        return panel

    def __CreateRectificationPage(self, notebook):
        """Create notebook page with symbology settings"""

        panel = wx.Panel(parent=notebook, id=wx.ID_ANY)
        notebook.AddPage(page=panel, text=_("Rectification"))

        sizer = wx.BoxSizer(wx.VERTICAL)

        # transformation order
        self.rb_grorder = wx.RadioBox(
            parent=panel,
            id=wx.ID_ANY,
            label=" %s " %
            _("Select rectification order"),
            choices=[
                _('1st order'),
                _('2nd order'),
                _('3rd order')],
            majorDimension=wx.RA_SPECIFY_COLS)
        sizer.Add(self.rb_grorder, proportion=0,
                  flag=wx.EXPAND | wx.ALL, border=5)
        self.rb_grorder.SetSelection(self.parent.gr_order - 1)

        # interpolation method
        gridSizer = wx.GridBagSizer(vgap=5, hgap=5)
        gridSizer.Add(
            StaticText(
                parent=panel,
                id=wx.ID_ANY,
                label=_('Select interpolation method:')),
            pos=(
                0,
                0),
            flag=wx.ALIGN_LEFT | wx.ALIGN_CENTER_VERTICAL | wx.ALL,
            border=5)
        self.grmethod = wx.Choice(parent=panel, id=wx.ID_ANY,
                                  choices=self.methods)
        gridSizer.Add(self.grmethod, pos=(0, 1),
                      flag=wx.ALIGN_RIGHT, border=5)
        self.grmethod.SetStringSelection(self.parent.gr_method)
        gridSizer.AddGrowableCol(1)
        sizer.Add(gridSizer, flag=wx.EXPAND | wx.ALL, border=5)

        # clip to region
        self.check = wx.CheckBox(parent=panel, id=wx.ID_ANY, label=_(
            "clip to computational region in target location"))
        sizer.Add(self.check, proportion=0,
                  flag=wx.EXPAND | wx.ALL, border=5)
        self.check.SetValue(self.parent.clip_to_region)

        # extension
        sizer.Add(
            StaticText(
                parent=panel,
                id=wx.ID_ANY,
                label=_('Extension for output maps:')),
            proportion=0,
            flag=wx.ALIGN_LEFT | wx.ALIGN_CENTER_VERTICAL | wx.ALL,
            border=5)
        self.ext_txt = TextCtrl(
            parent=panel, id=wx.ID_ANY, value="", size=(
                350, -1))
        self.ext_txt.SetValue(self.parent.extension)
        sizer.Add(
            self.ext_txt,
            proportion=0,
            flag=wx.ALIGN_LEFT | wx.ALIGN_CENTER_VERTICAL | wx.ALL,
            border=5)

        # bindings
        self.ext_txt.Bind(wx.EVT_TEXT, self.OnExtension)
        self.Bind(wx.EVT_RADIOBOX, self.parent.OnGROrder, self.rb_grorder)
        self.Bind(wx.EVT_CHOICE, self.OnMethod, self.grmethod)
        self.Bind(wx.EVT_CHECKBOX, self.OnClipRegion, self.check)

        panel.SetSizer(sizer)

        return panel

    def OnHighlight(self, event):
        """Checkbox 'highlighthighest' checked/unchecked"""
        if self.highlighthighest.IsChecked():
            self.parent.highest_only = True
            self.rmsWin.Disable()
        else:
            self.parent.highest_only = False
            self.rmsWin.Enable()

    def OnSDFactor(self, event):
        """New factor for RMS threshold = M + SD * factor"""
        try:
            self.sdfactor = float(self.rmsWin.GetValue())
        except ValueError:
            return
        if self.sdfactor <= 0:
            GError(parent=self,
                   message=_('RMS threshold factor must be > 0'))
        elif self.sdfactor < 1:
            GError(parent=self,
                   message=_('RMS threshold factor is < 1\n'
                             'Too many points might be highlighted'))

    def OnSrcSelection(self, event):
        """Source map to display selected"""
        global src_map

        tmp_map = self.srcselection.GetValue()

        if not tmp_map == '' and not tmp_map == src_map:
            self.new_src_map = tmp_map

    def OnTgtRastSelection(self, event):
        """Target map to display selected"""
        global tgt_map

        self.new_tgt_map['raster'] = self.tgtrastselection.GetValue()

    def OnTgtVectSelection(self, event):
        """Target map to display selected"""
        global tgt_map

        self.new_tgt_map['vector'] = self.tgtvectselection.GetValue()

    def OnMethod(self, event):
        self.parent.gr_method = self.methods[event.GetSelection()]

    def OnClipRegion(self, event):
        self.parent.clip_to_region = event.IsChecked()

    def OnExtension(self, event):
        self.parent.extension = self.ext_txt.GetValue()

    def UpdateSettings(self):
        global src_map
        global tgt_map
        global maptype

        layers = None

        UserSettings.Set(group='gcpman', key='rms', subkey='highestonly',
                         value=self.highlighthighest.GetValue())

        if self.sdfactor > 0:
            UserSettings.Set(group='gcpman', key='rms', subkey='sdfactor',
                             value=self.sdfactor)

            self.parent.sdfactor = self.sdfactor
            if self.parent.rmsthresh > 0:
                self.parent.rmsthresh = self.parent.rmsmean + self.parent.sdfactor * self.parent.rmssd

        UserSettings.Set(
            group='gcpman',
            key='symbol',
            subkey='color',
            value=tuple(
                wx.FindWindowById(
                    self.symbol['color']).GetColour()))
        UserSettings.Set(
            group='gcpman',
            key='symbol',
            subkey='hcolor',
            value=tuple(
                wx.FindWindowById(
                    self.symbol['hcolor']).GetColour()))
        UserSettings.Set(
            group='gcpman',
            key='symbol',
            subkey='scolor',
            value=tuple(
                wx.FindWindowById(
                    self.symbol['scolor']).GetColour()))
        UserSettings.Set(
            group='gcpman',
            key='symbol',
            subkey='ucolor',
            value=tuple(
                wx.FindWindowById(
                    self.symbol['ucolor']).GetColour()))
        UserSettings.Set(group='gcpman', key='symbol', subkey='unused',
                         value=self.showunused.GetValue())
        UserSettings.Set(
            group='gcpman',
            key='symbol',
            subkey='size',
            value=wx.FindWindowById(
                self.symbol['size']).GetValue())
        UserSettings.Set(
            group='gcpman',
            key='symbol',
            subkey='width',
            value=wx.FindWindowById(
                self.symbol['width']).GetValue())

        srcrender = False
        srcrenderVector = False
        tgtrender = False
        tgtrenderVector = False
        reload_target = False
        if self.new_src_map != src_map:
            # remove old layer
            layers = self.parent.grwiz.SrcMap.GetListOfLayers()
            self.parent.grwiz.SrcMap.DeleteLayer(layers[0])

            src_map = self.new_src_map
            if maptype == 'raster':
                cmdlist = ['d.rast', 'map=%s' % src_map]
                srcrender = True
            else:
                cmdlist = ['d.vect', 'map=%s' % src_map]
                srcrenderVector = True
            self.parent.grwiz.SwitchEnv('source')
            name, found = utils.GetLayerNameFromCmd(cmdlist)
            self.parent.grwiz.SrcMap.AddLayer(
                ltype=maptype, command=cmdlist, active=True, name=name,
                hidden=False, opacity=1.0, render=False)

            self.parent.grwiz.SwitchEnv('target')

        if self.new_tgt_map['raster'] != tgt_map['raster'] or \
           self.new_tgt_map['vector'] != tgt_map['vector']:
            # remove all layers
            layers = self.parent.grwiz.TgtMap.GetListOfLayers()
            while layers:
                self.parent.grwiz.TgtMap.DeleteLayer(layers[0])
                del layers[0]
                layers = self.parent.grwiz.TgtMap.GetListOfLayers()
            # self.parent.grwiz.TgtMap.DeleteAllLayers()
            reload_target = True
            tgt_map['raster'] = self.new_tgt_map['raster']
            tgt_map['vector'] = self.new_tgt_map['vector']

            if tgt_map['raster'] != '':
                cmdlist = ['d.rast', 'map=%s' % tgt_map['raster']]
                name, found = utils.GetLayerNameFromCmd(cmdlist)
                self.parent.grwiz.TgtMap.AddLayer(
                    ltype='raster', command=cmdlist, active=True, name=name,
                    hidden=False, opacity=1.0, render=False)

                tgtrender = True

            if tgt_map['vector'] != '':
                cmdlist = ['d.vect', 'map=%s' % tgt_map['vector']]
                name, found = utils.GetLayerNameFromCmd(cmdlist)
                self.parent.grwiz.TgtMap.AddLayer(
                    ltype='vector', command=cmdlist, active=True, name=name,
                    hidden=False, opacity=1.0, render=False)

                tgtrenderVector = True

        if tgt_map['raster'] == '' and tgt_map['vector'] == '':
            if self.parent.show_target == True:
                self.parent.show_target = False
                self.parent._mgr.GetPane("target").Hide()
                self.parent._mgr.Update()
                self.parent.activemap.SetSelection(0)
                self.parent.activemap.Enable(False)
                self.parent.GetMapToolbar().Enable('zoommenu', enable=False)
        else:
            if self.parent.show_target == False:
                self.parent.show_target = True
                self.parent._mgr.GetPane("target").Show()
                self.parent._mgr.Update()
                self.parent.activemap.SetSelection(0)
                self.parent.activemap.Enable(True)
                self.parent.GetMapToolbar().Enable('zoommenu', enable=True)
                self.parent.TgtMapWindow.ZoomToMap(
                    layers=self.parent.TgtMap.GetListOfLayers())

        self.parent.UpdateColours(
            srcrender,
            srcrenderVector,
            tgtrender,
            tgtrenderVector)
        self.parent.SetSettings()

    def OnSave(self, event):
        """Button 'Save' pressed"""
        self.UpdateSettings()
        fileSettings = {}
        UserSettings.ReadSettingsFile(settings=fileSettings)
        fileSettings['gcpman'] = UserSettings.Get(group='gcpman')
        file = UserSettings.SaveToFile(fileSettings)
        self.parent._giface.WriteLog(
            _('GCP Manager settings saved to file \'%s\'.') %
            file)
        # self.Close()

    def OnApply(self, event):
        """Button 'Apply' pressed"""
        self.UpdateSettings()
        # self.Close()

    def OnClose(self, event):
        """Button 'Cancel' pressed"""
        self.Close()<|MERGE_RESOLUTION|>--- conflicted
+++ resolved
@@ -45,12 +45,8 @@
 
 from core import globalvar
 if globalvar.wxPythonPhoenix:
-<<<<<<< HEAD
-    import wx.adv as wiz
-=======
     from wx import adv as wiz
     from wx.adv import Wizard
->>>>>>> 79c069da
 else:
     from wx import wizard as wiz
     from wx.wizard import Wizard
