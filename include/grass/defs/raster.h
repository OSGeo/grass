#ifndef GRASS_RASTERDEFS_H
#define GRASS_RASTERDEFS_H

#include <grass/gis.h>

/* --- ANSI prototypes for the lib/raster functions --- */

/* align_window.c */
void Rast_align_window(struct Cell_head *, const struct Cell_head *);

/* alloc_cell.c */
size_t Rast_cell_size(RASTER_MAP_TYPE);
void *Rast_allocate_buf(RASTER_MAP_TYPE);
CELL *Rast_allocate_c_buf(void);
FCELL *Rast_allocate_f_buf(void);
DCELL *Rast_allocate_d_buf(void);
char *Rast_allocate_null_buf(void);
unsigned char *Rast__allocate_null_bits(int);
int Rast__null_bitstream_size(int);

void *Rast_allocate_input_buf(RASTER_MAP_TYPE);
CELL *Rast_allocate_c_input_buf(void);
FCELL *Rast_allocate_f_input_buf(void);
DCELL *Rast_allocate_d_input_buf(void);
char *Rast_allocate_null_input_buf(void);

void *Rast_allocate_output_buf(RASTER_MAP_TYPE);
CELL *Rast_allocate_c_output_buf(void);
FCELL *Rast_allocate_f_output_buf(void);
DCELL *Rast_allocate_d_output_buf(void);
char *Rast_allocate_null_output_buf(void);

/* auto_mask.c */
int Rast__check_for_auto_masking(void);
void Rast_suppress_masking(void);
void Rast_unsuppress_masking(void);

/* cats.c */
int Rast_read_cats(const char *, const char *, struct Categories *);
int Rast_read_vector_cats(const char *, const char *, struct Categories *);
CELL Rast_get_max_c_cat(const char *, const char *);
char *Rast_get_cats_title(const struct Categories *);
char *Rast_get_c_cat(CELL *, struct Categories *);
char *Rast_get_f_cat(FCELL *, struct Categories *);
char *Rast_get_d_cat(DCELL *, struct Categories *);
char *Rast_get_cat(void *, struct Categories *, RASTER_MAP_TYPE);
void Rast_unmark_cats(struct Categories *);
void Rast_mark_c_cats(const CELL *, int, struct Categories *);
void Rast_mark_f_cats(const FCELL *, int, struct Categories *);
void Rast_mark_d_cats(const DCELL *, int, struct Categories *);
int Rast_mark_cats(const void *, int, struct Categories *, RASTER_MAP_TYPE);
void Rast_rewind_cats(struct Categories *);
char *Rast_get_next_marked_d_cat(struct Categories *, DCELL *, DCELL *, long *);
char *Rast_get_next_marked_c_cat(struct Categories *, CELL *, CELL *, long *);
char *Rast_get_next_marked_f_cat(struct Categories *, FCELL *, FCELL *, long *);
char *Rast_get_next_marked_cat(struct Categories *, void *, void *, long *,
                               RASTER_MAP_TYPE);
int Rast_set_c_cat(const CELL *, const CELL *, const char *,
                   struct Categories *);
int Rast_set_f_cat(const FCELL *, const FCELL *, const char *,
                   struct Categories *);
int Rast_set_d_cat(const DCELL *, const DCELL *, const char *,
                   struct Categories *);
int Rast_set_cat(const void *, const void *, const char *, struct Categories *,
                 RASTER_MAP_TYPE);
void Rast_write_cats(const char *, struct Categories *);
void Rast_write_vector_cats(const char *, struct Categories *);
char *Rast_get_ith_d_cat(const struct Categories *, int, DCELL *, DCELL *);
char *Rast_get_ith_f_cat(const struct Categories *, int, void *, void *);
char *Rast_get_ith_c_cat(const struct Categories *, int, void *, void *);
char *Rast_get_ith_cat(const struct Categories *, int, void *, void *,
                       RASTER_MAP_TYPE);
void Rast_init_cats(const char *, struct Categories *);
void Rast_set_cats_title(const char *, struct Categories *);
void Rast_set_cats_fmt(const char *, double, double, double, double,
                       struct Categories *);
void Rast_free_cats(struct Categories *);
void Rast_copy_cats(struct Categories *, const struct Categories *);
int Rast_number_of_cats(struct Categories *);
int Rast_sort_cats(struct Categories *);

/* cell_stats.c */
void Rast_init_cell_stats(struct Cell_stats *);
int Rast_update_cell_stats(const CELL *, int, struct Cell_stats *);
int Rast_find_cell_stat(CELL, long *, const struct Cell_stats *);
int Rast_rewind_cell_stats(struct Cell_stats *);
int Rast_next_cell_stat(CELL *, long *, struct Cell_stats *);
void Rast_get_stats_for_null_value(long *, const struct Cell_stats *);
void Rast_free_cell_stats(struct Cell_stats *);

/* cell_title.c */
char *Rast_get_cell_title(const char *, const char *);

/* cellstats_eq.c */
int Rast_cell_stats_histo_eq(struct Cell_stats *, CELL, CELL, CELL, CELL, int,
                             void (*)(CELL, CELL, CELL));

/* close.c */
void Rast_close(int);
void Rast_unopen(int);
void Rast__unopen_all(void);
void Rast__close_null(int);

/* color_compat.c */
void Rast_make_ryg_colors(struct Colors *, CELL, CELL);
void Rast_make_ryg_fp_colors(struct Colors *, DCELL, DCELL);
void Rast_make_aspect_colors(struct Colors *, CELL, CELL);
void Rast_make_aspect_fp_colors(struct Colors *, DCELL, DCELL);
void Rast_make_byr_colors(struct Colors *, CELL, CELL);
void Rast_make_byr_fp_colors(struct Colors *, DCELL, DCELL);
void Rast_make_bgyr_colors(struct Colors *, CELL, CELL);
void Rast_make_bgyr_fp_colors(struct Colors *, DCELL, DCELL);
void Rast_make_byg_colors(struct Colors *, CELL, CELL);
void Rast_make_byg_fp_colors(struct Colors *, DCELL, DCELL);
void Rast_make_grey_scale_colors(struct Colors *, CELL, CELL);
void Rast_make_grey_scale_fp_colors(struct Colors *, DCELL, DCELL);
void Rast_make_gyr_colors(struct Colors *, CELL, CELL);
void Rast_make_gyr_fp_colors(struct Colors *, DCELL, DCELL);
void Rast_make_rainbow_colors(struct Colors *, CELL, CELL);
void Rast_make_rainbow_fp_colors(struct Colors *, DCELL, DCELL);
void Rast_make_ramp_colors(struct Colors *, CELL, CELL);
void Rast_make_ramp_fp_colors(struct Colors *, DCELL, DCELL);
void Rast_make_wave_colors(struct Colors *, CELL, CELL);
void Rast_make_wave_fp_colors(struct Colors *, DCELL, DCELL);

/* color_free.c */
void Rast_free_colors(struct Colors *);
void Rast__color_free_rules(struct _Color_Info_ *);
void Rast__color_free_lookup(struct _Color_Info_ *);
void Rast__color_free_fp_lookup(struct _Color_Info_ *);
void Rast__color_reset(struct Colors *);

/* color_get.c */
int Rast_get_color(const void *, int *, int *, int *, struct Colors *,
                   RASTER_MAP_TYPE);
int Rast_get_c_color(const CELL *, int *, int *, int *, struct Colors *);
int Rast_get_f_color(const FCELL *, int *, int *, int *, struct Colors *);
int Rast_get_d_color(const DCELL *, int *, int *, int *, struct Colors *);
void Rast_get_null_value_color(int *, int *, int *, const struct Colors *);
void Rast_get_default_color(int *, int *, int *, const struct Colors *);

/* color_hist.c */
void Rast_make_histogram_eq_colors(struct Colors *, struct Cell_stats *);
void Rast_make_histogram_log_colors(struct Colors *, struct Cell_stats *, int,
                                    int);

/* color_init.c */
void Rast_init_colors(struct Colors *);

/* color_insrt.c */
int Rast__insert_color_into_lookup(CELL, int, int, int, struct _Color_Info_ *);

/* color_invrt.c */
void Rast_invert_colors(struct Colors *);

/* color_look.c */
void Rast_lookup_c_colors(const CELL *, unsigned char *, unsigned char *,
                          unsigned char *, unsigned char *, int,
                          struct Colors *);
void Rast_lookup_colors(const void *, unsigned char *, unsigned char *,
                        unsigned char *, unsigned char *, int, struct Colors *,
                        RASTER_MAP_TYPE);
void Rast_lookup_f_colors(const FCELL *, unsigned char *, unsigned char *,
                          unsigned char *, unsigned char *, int,
                          struct Colors *);
void Rast_lookup_d_colors(const DCELL *, unsigned char *, unsigned char *,
                          unsigned char *, unsigned char *, int,
                          struct Colors *);
void Rast__lookup_colors(const void *, unsigned char *, unsigned char *,
                         unsigned char *, unsigned char *, int, struct Colors *,
                         int, int, RASTER_MAP_TYPE);
void Rast__interpolate_color_rule(DCELL, unsigned char *, unsigned char *,
                                  unsigned char *, const struct _Color_Rule_ *);

/* color_org.c */
void Rast__organize_colors(struct Colors *);

/* color_out.c */
void Rast_print_colors(struct Colors *, DCELL, DCELL, FILE *, int);

/* color_rand.c */
void Rast_make_random_colors(struct Colors *, CELL, CELL);

/* color_range.c */
void Rast_set_c_color_range(CELL, CELL, struct Colors *);
void Rast_set_d_color_range(DCELL, DCELL, struct Colors *);
void Rast_get_c_color_range(CELL *, CELL *, const struct Colors *);
void Rast_get_d_color_range(DCELL *, DCELL *, const struct Colors *);

/* color_read.c */
int Rast_read_colors(const char *, const char *, struct Colors *);
int Rast__read_colors(const char *, const char *, const char *,
                      struct Colors *);
void Rast_mark_colors_as_fp(struct Colors *);

/* color_remove.c */
int Rast_remove_colors(const char *, const char *);

/* color_rule.c */
void Rast_add_d_color_rule(const DCELL *, int, int, int, const DCELL *, int,
                           int, int, struct Colors *);
void Rast_add_f_color_rule(const FCELL *, int, int, int, const FCELL *, int,
                           int, int, struct Colors *);
void Rast_add_c_color_rule(const CELL *, int, int, int, const CELL *, int, int,
                           int, struct Colors *);
void Rast_add_color_rule(const void *, int, int, int, const void *, int, int,
                         int, struct Colors *, RASTER_MAP_TYPE);
int Rast_add_modular_d_color_rule(const DCELL *, int, int, int, const DCELL *,
                                  int, int, int, struct Colors *);
int Rast_add_modular_f_color_rule(const FCELL *, int, int, int, const FCELL *,
                                  int, int, int, struct Colors *);
int Rast_add_modular_c_color_rule(const CELL *, int, int, int, const CELL *,
                                  int, int, int, struct Colors *);
int Rast_add_modular_color_rule(const void *, int, int, int, const void *, int,
                                int, int, struct Colors *, RASTER_MAP_TYPE);

/* color_rule_get.c */
int Rast_colors_count(const struct Colors *);
int Rast_get_fp_color_rule(DCELL *, unsigned char *, unsigned char *,
                           unsigned char *, DCELL *, unsigned char *,
                           unsigned char *, unsigned char *,
                           const struct Colors *, int);

/* color_rules.c */
typedef int read_rule_fn(void *, DCELL, DCELL, DCELL *, int *, int *, int *,
                         int *, int *, int *);
int Rast_parse_color_rule(DCELL, DCELL, const char *, DCELL *, int *, int *,
                          int *, int *, int *, int *);
const char *Rast_parse_color_rule_error(int);
int Rast_read_color_rule(void *, DCELL, DCELL, DCELL *, int *, int *, int *,
                         int *, int *, int *);
int Rast_read_color_rules(struct Colors *, DCELL, DCELL, read_rule_fn *,
                          void *);
int Rast_load_colors(struct Colors *, const char *, CELL, CELL);
int Rast_load_fp_colors(struct Colors *, const char *, DCELL, DCELL);
void Rast_make_colors(struct Colors *, const char *, CELL, CELL);
void Rast_make_fp_colors(struct Colors *, const char *, DCELL, DCELL);

/* color_set.c */
void Rast_set_c_color(CELL, int, int, int, struct Colors *);
void Rast_set_d_color(DCELL, int, int, int, struct Colors *);
void Rast_set_null_value_color(int, int, int, struct Colors *);
void Rast_set_default_color(int, int, int, struct Colors *);

/* color_shift.c */
void Rast_shift_c_colors(CELL, struct Colors *);
void Rast_shift_d_colors(DCELL, struct Colors *);

/* color_write.c */
void Rast_write_colors(const char *, const char *, struct Colors *);
void Rast__write_colors(FILE *, struct Colors *);

/* color_xform.c */
void Rast_histogram_eq_colors(struct Colors *, struct Colors *,
                              struct Cell_stats *);
void Rast_histogram_eq_fp_colors(struct Colors *, struct Colors *,
                                 struct FP_stats *);
void Rast_log_colors(struct Colors *, struct Colors *, int);
void Rast_abs_log_colors(struct Colors *, struct Colors *, int);

/* format.c */
int Rast__check_format(int);
int Rast__read_row_ptrs(int);
int Rast__read_null_row_ptrs(int, int);
int Rast__write_row_ptrs(int);
int Rast__write_null_row_ptrs(int, int);

/* fpreclass.c */
void Rast_fpreclass_clear(struct FPReclass *);
void Rast_fpreclass_reset(struct FPReclass *);
void Rast_fpreclass_init(struct FPReclass *);
void Rast_fpreclass_set_domain(struct FPReclass *, DCELL, DCELL);
void Rast_fpreclass_set_range(struct FPReclass *, DCELL, DCELL);
int Rast_fpreclass_get_limits(const struct FPReclass *, DCELL *, DCELL *,
                              DCELL *, DCELL *);
int Rast_fpreclass_nof_rules(const struct FPReclass *);
void Rast_fpreclass_get_ith_rule(const struct FPReclass *, int, DCELL *,
                                 DCELL *, DCELL *, DCELL *);
void Rast_fpreclass_set_neg_infinite_rule(struct FPReclass *, DCELL, DCELL);
int Rast_fpreclass_get_neg_infinite_rule(const struct FPReclass *, DCELL *,
                                         DCELL *);
void Rast_fpreclass_set_pos_infinite_rule(struct FPReclass *, DCELL, DCELL);
int Rast_fpreclass_get_pos_infinite_rule(const struct FPReclass *, DCELL *,
                                         DCELL *);
void Rast_fpreclass_add_rule(struct FPReclass *, DCELL, DCELL, DCELL, DCELL);
void Rast_fpreclass_reverse_rule_order(struct FPReclass *);
DCELL Rast_fpreclass_get_cell_value(const struct FPReclass *, DCELL);
void Rast_fpreclass_perform_di(const struct FPReclass *, const DCELL *, CELL *,
                               int);
void Rast_fpreclass_perform_df(const struct FPReclass *, const DCELL *, FCELL *,
                               int);
void Rast_fpreclass_perform_dd(const struct FPReclass *, const DCELL *, DCELL *,
                               int);
void Rast_fpreclass_perform_fi(const struct FPReclass *, const FCELL *, CELL *,
                               int);
void Rast_fpreclass_perform_ff(const struct FPReclass *, const FCELL *, FCELL *,
                               int);
void Rast_fpreclass_perform_fd(const struct FPReclass *, const FCELL *, DCELL *,
                               int);
void Rast_fpreclass_perform_ii(const struct FPReclass *, const CELL *, CELL *,
                               int);
void Rast_fpreclass_perform_if(const struct FPReclass *, const CELL *, FCELL *,
                               int);
void Rast_fpreclass_perform_id(const struct FPReclass *, const CELL *, DCELL *,
                               int);
/* gdal.c */
void Rast_init_gdal(void);
struct GDAL_link *Rast_get_gdal_link(const char *, const char *);
struct GDAL_link *Rast_create_gdal_link(const char *, RASTER_MAP_TYPE);
void Rast_close_gdal_link(struct GDAL_link *);
int Rast_close_gdal_write_link(struct GDAL_link *);

/* get_cellhd.c */
void Rast_get_cellhd(const char *, const char *, struct Cell_head *);

/* get_row.c */
void Rast_get_row_nomask(int, void *, int, RASTER_MAP_TYPE);
void Rast_get_c_row_nomask(int, CELL *, int);
void Rast_get_f_row_nomask(int, FCELL *, int);
void Rast_get_d_row_nomask(int, DCELL *, int);
void Rast_get_row(int, void *, int, RASTER_MAP_TYPE);
void Rast_get_c_row(int, CELL *, int);
void Rast_get_f_row(int, FCELL *, int);
void Rast_get_d_row(int, DCELL *, int);
void Rast_get_null_value_row(int, char *, int);
int Rast__read_null_bits(int, int, unsigned char *);

/* get_row_colr.c */
void Rast_get_row_colors(int, int, struct Colors *, unsigned char *,
                         unsigned char *, unsigned char *, unsigned char *);
/* histo_eq.c */
void Rast_histogram_eq(const struct Histogram *, unsigned char **, CELL *,
                       CELL *);

/* histogram.c */
void Rast_init_histogram(struct Histogram *);
int Rast_read_histogram(const char *, const char *, struct Histogram *);
void Rast_write_histogram(const char *, const struct Histogram *);
void Rast_write_histogram_cs(const char *, struct Cell_stats *);
void Rast_make_histogram_cs(struct Cell_stats *, struct Histogram *);
int Rast_get_histogram_num(const struct Histogram *);
CELL Rast_get_histogram_cat(int, const struct Histogram *);
long Rast_get_histogram_count(int, const struct Histogram *);
void Rast_free_histogram(struct Histogram *);
int Rast_sort_histogram(struct Histogram *);
int Rast_sort_histogram_by_count(struct Histogram *);
void Rast_remove_histogram(const char *);
int Rast_add_histogram(CELL, long, struct Histogram *);
int Rast_set_histogram(CELL, long, struct Histogram *);
void Rast_extend_histogram(CELL, long, struct Histogram *);
void Rast_zero_histogram(struct Histogram *);

/* history.c */
int Rast__read_history(struct History *, FILE *);
int Rast_read_history(const char *, const char *, struct History *);
void Rast__write_history(struct History *, FILE *);
void Rast_write_history(const char *, struct History *);
void Rast_short_history(const char *, const char *, struct History *);
int Rast_command_history(struct History *);
void Rast_append_history(struct History *, const char *);
void Rast_append_format_history(struct History *, const char *, ...)
    __attribute__((format(printf, 2, 3)));
const char *Rast_get_history(struct History *, int);
void Rast_set_history(struct History *, int, const char *);
void Rast_format_history(struct History *, int, const char *, ...)
    __attribute__((format(printf, 3, 4)));
void Rast_clear_history(struct History *);
void Rast_free_history(struct History *);
int Rast_history_length(struct History *);
const char *Rast_history_line(struct History *, int);

/* init.c */
void Rast_init(void);
void Rast__check_init(void);
void Rast_init_all(void);
void Rast__init(void);
void Rast__error_handler(void *);

/* interp.c */
DCELL Rast_interp_linear(double, DCELL, DCELL);
DCELL Rast_interp_bilinear(double, double, DCELL, DCELL, DCELL, DCELL);
DCELL Rast_interp_cubic(double, DCELL, DCELL, DCELL, DCELL);
DCELL Rast_interp_bicubic(double, double, DCELL, DCELL, DCELL, DCELL, DCELL,
                          DCELL, DCELL, DCELL, DCELL, DCELL, DCELL, DCELL,
                          DCELL, DCELL, DCELL, DCELL);
DCELL Rast_interp_lanczos(double, double, DCELL *);
DCELL Rast_interp_cubic_bspline(double, DCELL, DCELL, DCELL, DCELL);
DCELL Rast_interp_bicubic_bspline(double, double, DCELL, DCELL, DCELL, DCELL,
                                  DCELL, DCELL, DCELL, DCELL, DCELL, DCELL,
                                  DCELL, DCELL, DCELL, DCELL, DCELL, DCELL);
int Rast_option_to_interp_type(const struct Option *);

/* mask_info.c */
char *Rast_mask_info(void);
int Rast__mask_info(char *, char *);

/* maskfd.c */
int Rast_maskfd(void);

/* null_val.c */
#define Rast_is_c_null_value(cellVal) \
    (*(const CELL *)(cellVal) == (CELL)0x80000000)
#define Rast_is_f_null_value(fcellVal) \
    (*(const FCELL *)(fcellVal) != *(const FCELL *)(fcellVal))
#define Rast_is_d_null_value(dcellVal) \
    (*(const DCELL *)(dcellVal) != *(const DCELL *)(dcellVal))

void Rast__set_null_value(void *, int, int, RASTER_MAP_TYPE);
void Rast_set_null_value(void *, int, RASTER_MAP_TYPE);
void Rast_set_c_null_value(CELL *, int);
void Rast_set_f_null_value(FCELL *, int);
void Rast_set_d_null_value(DCELL *, int);
int Rast_is_null_value(const void *, RASTER_MAP_TYPE);

#ifndef Rast_is_c_null_value
int Rast_is_c_null_value(const CELL *);
#endif
#ifndef Rast_is_f_null_value
int Rast_is_f_null_value(const FCELL *);
#endif
#ifndef Rast_is_d_null_value
int Rast_is_d_null_value(const DCELL *);
#endif
void Rast_insert_null_values(void *, char *, int, RASTER_MAP_TYPE);
void Rast_insert_c_null_values(CELL *, char *, int);
void Rast_insert_f_null_values(FCELL *, char *, int);
void Rast_insert_d_null_values(DCELL *, char *, int);
int Rast__check_null_bit(const unsigned char *, int, int);
void Rast__convert_01_flags(const char *, unsigned char *, int);
void Rast__convert_flags_01(char *, const unsigned char *, int);
void Rast__init_null_bits(unsigned char *, int);

/* open.c */
int Rast_open_old(const char *, const char *);
int Rast__open_old(const char *, const char *);
int Rast_open_c_new(const char *);
int Rast_open_c_new_uncompressed(const char *);
void Rast_want_histogram(int);
void Rast_set_cell_format(int);
int Rast_get_cell_format(CELL);
int Rast_open_fp_new(const char *);
int Rast_open_fp_new_uncompressed(const char *);
void Rast_set_fp_type(RASTER_MAP_TYPE);
int Rast_map_is_fp(const char *, const char *);
RASTER_MAP_TYPE Rast_map_type(const char *, const char *);
RASTER_MAP_TYPE Rast__check_fp_type(const char *, const char *);
RASTER_MAP_TYPE Rast_get_map_type(int);
int Rast_open_new(const char *, RASTER_MAP_TYPE);
int Rast_open_new_uncompressed(const char *, RASTER_MAP_TYPE);
void Rast_set_quant_rules(int, struct Quant *);
int Rast__open_null_write(const char *);

/* put_cellhd.c */
void Rast_put_cellhd(const char *, struct Cell_head *);

/* put_row.c */
void Rast_put_row(int, const void *, RASTER_MAP_TYPE);
void Rast_put_c_row(int, const CELL *);
void Rast_put_f_row(int, const FCELL *);
void Rast_put_d_row(int, const DCELL *);
void Rast__write_null_bits(int, const unsigned char *);

/* put_title.c */
int Rast_put_cell_title(const char *, const char *);

/* quant.c */
void Rast_quant_clear(struct Quant *);
void Rast_quant_free(struct Quant *);
int Rast__quant_organize_fp_lookup(struct Quant *);
void Rast_quant_init(struct Quant *);
int Rast_quant_is_truncate(const struct Quant *);
int Rast_quant_is_round(const struct Quant *);
void Rast_quant_truncate(struct Quant *);
void Rast_quant_round(struct Quant *);
int Rast_quant_get_limits(const struct Quant *, DCELL *, DCELL *, CELL *,
                          CELL *);
int Rast_quant_nof_rules(const struct Quant *);
void Rast_quant_get_ith_rule(const struct Quant *, int, DCELL *, DCELL *,
                             CELL *, CELL *);
void Rast_quant_set_neg_infinite_rule(struct Quant *, DCELL, CELL);
int Rast_quant_get_neg_infinite_rule(const struct Quant *, DCELL *, CELL *);
void Rast_quant_set_pos_infinite_rule(struct Quant *, DCELL, CELL);
int Rast_quant_get_pos_infinite_rule(const struct Quant *, DCELL *, CELL *);
void Rast_quant_add_rule(struct Quant *, DCELL, DCELL, CELL, CELL);
void Rast_quant_reverse_rule_order(struct Quant *);
CELL Rast_quant_get_cell_value(struct Quant *, DCELL);
void Rast_quant_perform_d(struct Quant *, const DCELL *, CELL *, int);
void Rast_quant_perform_f(struct Quant *, const FCELL *, CELL *, int);
struct Quant_table *Rast__quant_get_rule_for_d_raster_val(const struct Quant *,
                                                          DCELL);

/* quant_io.c */
int Rast__quant_import(const char *, const char *, struct Quant *);
int Rast__quant_export(const char *, const char *, const struct Quant *);

/* quant_rw.c */
void Rast_truncate_fp_map(const char *, const char *);
void Rast_round_fp_map(const char *, const char *);
void Rast_quantize_fp_map(const char *, const char *, CELL, CELL);
void Rast_quantize_fp_map_range(const char *, const char *, DCELL, DCELL, CELL,
                                CELL);
void Rast_write_quant(const char *, const char *, const struct Quant *);
int Rast_read_quant(const char *, const char *, struct Quant *);

/* range.c */
void Rast__remove_fp_range(const char *);
void Rast_construct_default_range(struct Range *);
int Rast_read_fp_range(const char *, const char *, struct FPRange *);
int Rast_read_range(const char *, const char *, struct Range *);
void Rast_write_range(const char *, const struct Range *);
void Rast_write_fp_range(const char *, const struct FPRange *);
void Rast_update_range(CELL, struct Range *);
void Rast_update_fp_range(DCELL, struct FPRange *);
void Rast_row_update_range(const CELL *, int, struct Range *);
void Rast__row_update_range(const CELL *, int, struct Range *, int);
void Rast_row_update_fp_range(const void *, int, struct FPRange *,
                              RASTER_MAP_TYPE);
void Rast_init_range(struct Range *);
void Rast_get_range_min_max(const struct Range *, CELL *, CELL *);
void Rast_init_fp_range(struct FPRange *);
void Rast_get_fp_range_min_max(const struct FPRange *, DCELL *, DCELL *);

int Rast_read_rstats(const char *, const char *, struct R_stats *);
void Rast_write_rstats(const char *, const struct R_stats *);

/* raster.c */
int Rast_raster_cmp(const void *, const void *, RASTER_MAP_TYPE);
void Rast_raster_cpy(void *, const void *, int, RASTER_MAP_TYPE);
void Rast_set_c_value(void *, CELL, RASTER_MAP_TYPE);
void Rast_set_f_value(void *, FCELL, RASTER_MAP_TYPE);
void Rast_set_d_value(void *, DCELL, RASTER_MAP_TYPE);
CELL Rast_get_c_value(const void *, RASTER_MAP_TYPE);
FCELL Rast_get_f_value(const void *, RASTER_MAP_TYPE);
DCELL Rast_get_d_value(const void *, RASTER_MAP_TYPE);

/* raster_metadata.c */
char *Rast_read_units(const char *, const char *);
char *Rast_read_vdatum(const char *, const char *);
<<<<<<< HEAD
char *Rast_read_bandref(const char *, const char *);
void Rast_write_units(const char *, const char *);
void Rast_write_vdatum(const char *, const char *);
void Rast_write_bandref(const char *, const char *);
int Rast_legal_bandref(const char *);
=======
char *Rast_read_semantic_label(const char *, const char *);
char *Rast_get_semantic_label_or_name(const char *, const char *);
void Rast_write_units(const char *, const char *);
void Rast_write_vdatum(const char *, const char *);
void Rast_write_semantic_label(const char *, const char *);
bool Rast_legal_semantic_label(const char *);
>>>>>>> 8422103f

/* rast_to_img_string.c */
int Rast_map_to_img_str(char *, int, unsigned char *);

/* reclass.c */
int Rast_is_reclass(const char *, const char *, char *, char *);
int Rast_is_reclassed_to(const char *, const char *, int *, char ***);
int Rast_get_reclass(const char *, const char *, struct Reclass *);
void Rast_free_reclass(struct Reclass *);
int Rast_put_reclass(const char *, const struct Reclass *);

/* sample.c */
DCELL Rast_get_sample_nearest(int, const struct Cell_head *,
                              struct Categories *, double, double, int);
DCELL Rast_get_sample_bilinear(int, const struct Cell_head *,
                               struct Categories *, double, double, int);
DCELL Rast_get_sample_cubic(int, const struct Cell_head *, struct Categories *,
                            double, double, int);
DCELL Rast_get_sample(int, const struct Cell_head *, struct Categories *,
                      double, double, int, INTERP_TYPE);

/* set_window.c */
void Rast__init_window(void);
void Rast_set_window(struct Cell_head *);
void Rast_unset_window(void);
void Rast_set_output_window(struct Cell_head *);
void Rast_set_input_window(struct Cell_head *);

/* vrt.c */
struct R_vrt *Rast_get_vrt(const char *, const char *);
void Rast_close_vrt(struct R_vrt *);
int Rast_get_vrt_row(int, void *, int, RASTER_MAP_TYPE);

/* window.c */
void Rast_get_window(struct Cell_head *);
void Rast_get_input_window(struct Cell_head *);
void Rast_get_output_window(struct Cell_head *);
int Rast_window_rows(void);
int Rast_window_cols(void);
int Rast_input_window_rows(void);
int Rast_input_window_cols(void);
int Rast_output_window_rows(void);
int Rast_output_window_cols(void);
double Rast_northing_to_row(double, const struct Cell_head *);
double Rast_easting_to_col(double, const struct Cell_head *);
double Rast_row_to_northing(double, const struct Cell_head *);
double Rast_col_to_easting(double, const struct Cell_head *);

/* window_map.c */
void Rast__create_window_mapping(int);
int Rast_row_repeat_nomask(int, int);

/* zero_cell.c */
void Rast_zero_buf(void *, RASTER_MAP_TYPE);
void Rast_zero_input_buf(void *, RASTER_MAP_TYPE);
void Rast_zero_output_buf(void *, RASTER_MAP_TYPE);

#endif /* GRASS_RASTERDEFS_H */<|MERGE_RESOLUTION|>--- conflicted
+++ resolved
@@ -536,20 +536,12 @@
 /* raster_metadata.c */
 char *Rast_read_units(const char *, const char *);
 char *Rast_read_vdatum(const char *, const char *);
-<<<<<<< HEAD
-char *Rast_read_bandref(const char *, const char *);
-void Rast_write_units(const char *, const char *);
-void Rast_write_vdatum(const char *, const char *);
-void Rast_write_bandref(const char *, const char *);
-int Rast_legal_bandref(const char *);
-=======
 char *Rast_read_semantic_label(const char *, const char *);
 char *Rast_get_semantic_label_or_name(const char *, const char *);
 void Rast_write_units(const char *, const char *);
 void Rast_write_vdatum(const char *, const char *);
 void Rast_write_semantic_label(const char *, const char *);
 bool Rast_legal_semantic_label(const char *);
->>>>>>> 8422103f
 
 /* rast_to_img_string.c */
 int Rast_map_to_img_str(char *, int, unsigned char *);
