--- conflicted
+++ resolved
@@ -80,14 +80,9 @@
 }
 
 // return minimum of two integers
-<<<<<<< HEAD
-static inline unsigned int mymin(unsigned int a, unsigned int b) {
-  return (a<=b)? a:b;
-=======
 static inline unsigned int mymin(unsigned int a, unsigned int b)
 {
     return (a <= b) ? a : b;
->>>>>>> 70ecf8ec
 }
 
 /**************************************************************
