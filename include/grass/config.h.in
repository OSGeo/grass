
/*
 * config.h.in
 */

#ifndef _config_h
#define _config_h

#define GDEBUG 1

/* Define to 1 if you have the <ad2.h> header file. */
#undef HAVE_AD2_H

/* Define to 1 if you have the `asprintf' function. */
#undef HAVE_ASPRINTF

/* Define to 1 if you have the <bzlib.h> header file. */
#undef HAVE_BZLIB_H

/* Define to 1 if you have the <cairo.h> header file. */
#undef HAVE_CAIRO_H

/* Define to 1 if you have the <cblas.h> header file. */
#undef HAVE_CBLAS_H

/* Define to 1 if you have the <clapack.h> header file. */
#undef HAVE_CLAPACK_H

/* Define to 1 if you have the <CL/cl.h> header file. */
#undef HAVE_CL_CL_H

/* Define to 1 if you have the <dfftw.h> header file. */
#undef HAVE_DFFTW_H

/* Define to 1 if you have the `drand48' function. */
#undef HAVE_DRAND48

/* Define to 1 if you have the <f2c.h> header file. */
#undef HAVE_F2C_H

/* Define to 1 if you have the <fftw3.h> header file. */
#undef HAVE_FFTW3_H

/* Define to 1 if you have the <fftw.h> header file. */
#undef HAVE_FFTW_H

/* Define if fseeko (and presumably ftello) exists and is declared. */
#undef HAVE_FSEEKO

/* Define to 1 if you have the <ft2build.h> header file. */
#undef HAVE_FT2BUILD_H

/* Define to 1 if you have the `ftime' function. */
#undef HAVE_FTIME

/* Define to 1 if you have the <g2c.h> header file. */
#undef HAVE_G2C_H

/* Define to 1 if GDAL is to be used. */
#undef HAVE_GDAL

/* Define to 1 if GEOS is to be used. */
#undef HAVE_GEOS

/* Define to 1 if you have the <geos_c.h> header file. */
#undef HAVE_GEOS_C_H

/* Define to 1 if you have the `gethostname' function. */
#undef HAVE_GETHOSTNAME

/* Define to 1 if you have the `gettimeofday' function. */
#undef HAVE_GETTIMEOFDAY

/* Define to 1 if you have the <GL/glu.h> header file. */
#undef HAVE_GL_GLU_H

/* Define to 1 if you have the <GL/gl.h> header file. */
#undef HAVE_GL_GL_H

/* Define to 1 if you have the <iconv.h> header file. */
#undef HAVE_ICONV_H

/* Define to 1 if "int64_t" is available. */
#undef HAVE_INT64_T

/* Define to 1 if you have the <inttypes.h> header file. */
#undef HAVE_INTTYPES_H

/* Define to 1 if you have the <langinfo.h> header file. */
#undef HAVE_LANGINFO_H

/* Define to 1 if ATLAS exists. */
#undef HAVE_LIBATLAS

/* Define to 1 if BLAS exists. */
#undef HAVE_LIBBLAS

/* Define to 1 if you have the <libintl.h> header file. */
#undef HAVE_LIBINTL_H

/* Define to 1 if LAPACK exists. */
#undef HAVE_LIBLAPACK

/* Define to 1 if liblas exists. */
#undef HAVE_LIBLAS

/* Define to 1 if you have the <liblas/capi/liblas.h> header file. */
#undef HAVE_LIBLAS_CAPI_LIBLAS_H

/* Define to 1 if you have the <libpq-fe.h> header file. */
#undef HAVE_LIBPQ_FE_H

/* Define to 1 if you have the <limits.h> header file. */
#undef HAVE_LIMITS_H

/* Define to 1 if "long long int" is available. */
#undef HAVE_LONG_LONG_INT

/* Define to 1 if you have the `lseek' function. */
#undef HAVE_LSEEK

/* Define to 1 if you have the <mysql.h> header file. */
#undef HAVE_MYSQL_H

/* Define to 1 if you have the `nanosleep' function. */
#undef HAVE_NANOSLEEP

/* Define to 1 if NetCDF exists. */
#undef HAVE_NETCDF

/* Define to 1 if you have the `nice' function. */
#undef HAVE_NICE

/* Define to 1 if OGR is to be used. */
#undef HAVE_OGR

/* Define to 1 if you have the <omp.h> header file. */
#undef HAVE_OMP_H

/* Define to 1 if you have the <OpenCL/opencl.h> header file. */
#undef HAVE_OPENCL_OPENCL_H

/* Define to 1 if you have the <OpenGL/glu.h> header file. */
#undef HAVE_OPENGL_GLU_H

/* Define to 1 if you have the <OpenGL/gl.h> header file. */
#undef HAVE_OPENGL_GL_H

/* Define to 1 if glXCreatePbuffer exists. */
#undef HAVE_PBUFFERS

<<<<<<< HEAD
/* Define to 1 if PDAL exists. */
=======
/* Define to 1 if PDAL is to be used. */
>>>>>>> bfef3d39
#undef HAVE_PDAL

/* Define to 1 if glXCreateGLXPixmap exists. */
#undef HAVE_PIXMAPS

/* Define to 1 if you have the <png.h> header file. */
#undef HAVE_PNG_H

/* Define to 1 if PostgreSQL is to be used. */
#undef HAVE_POSTGRES

/* Define to 1 if PQcmdTuples in lpq. */
#undef HAVE_PQCMDTUPLES

/* Define to 1 if you have the <proj_api.h> header file. */
#undef HAVE_PROJ_API_H

/* Define to 1 if you have the <proj.h> header file. */
#undef HAVE_PROJ_H

/* Define to 1 if you have the <pthread.h> header file. */
#undef HAVE_PTHREAD_H

/* Define to 1 if you have the `putenv' function. */
#undef HAVE_PUTENV

/* Define to 1 if you have the <readline/history.h> header file. */
#undef HAVE_READLINE_HISTORY_H

/* Define to 1 if you have the <readline/readline.h> header file. */
#undef HAVE_READLINE_READLINE_H

/* Define to 1 if you have the <regex.h> header file. */
#undef HAVE_REGEX_H

/* Define to 1 if you have the `setenv' function. */
#undef HAVE_SETENV

/* Define to 1 if you have the `seteuid' function. */
#undef HAVE_SETEUID

/* Define to 1 if you have the `setpriority' function. */
#undef HAVE_SETPRIORITY

/* Define to 1 if you have the `setreuid' function. */
#undef HAVE_SETREUID

/* Define to 1 if you have the `setruid' function. */
#undef HAVE_SETRUID

/* define if socket() exists */
#undef HAVE_SOCKET

/* Define to 1 if SQLite is to be used. */
#undef HAVE_SQLITE

/* Define to 1 if you have the <sqlite3.h> header file. */
#undef HAVE_SQLITE3_H

/* Define to 1 if you have the <sql.h> header file. */
#undef HAVE_SQL_H

/* Define to 1 if you have the <stdint.h> header file. */
#undef HAVE_STDINT_H

/* Define to 1 if you have the <stdio.h> header file. */
#undef HAVE_STDIO_H

/* Define to 1 if you have the <stdlib.h> header file. */
#undef HAVE_STDLIB_H

/* Define to 1 if you have the <strings.h> header file. */
#undef HAVE_STRINGS_H

/* Define to 1 if you have the <string.h> header file. */
#undef HAVE_STRING_H

/* Define to 1 if you have the <sys/ioctl.h> header file. */
#undef HAVE_SYS_IOCTL_H

/* Define to 1 if you have the <sys/mtio.h> header file. */
#undef HAVE_SYS_MTIO_H

/* Define to 1 if you have the <sys/resource.h> header file. */
#undef HAVE_SYS_RESOURCE_H

/* Define to 1 if you have the <sys/stat.h> header file. */
#undef HAVE_SYS_STAT_H

/* Define to 1 if you have the <sys/timeb.h> header file. */
#undef HAVE_SYS_TIMEB_H

/* Define to 1 if you have the <sys/time.h> header file. */
#undef HAVE_SYS_TIME_H

/* Define to 1 if you have the <sys/types.h> header file. */
#undef HAVE_SYS_TYPES_H

/* Define to 1 if you have the <sys/utsname.h> header file. */
#undef HAVE_SYS_UTSNAME_H

/* Define to 1 if you have the <termios.h> header file. */
#undef HAVE_TERMIOS_H

/* Define to 1 if you have the <termio.h> header file. */
#undef HAVE_TERMIO_H

/* Define to 1 if you have the <tiffio.h> header file. */
#undef HAVE_TIFFIO_H

/* Define to 1 if you have the `time' function. */
#undef HAVE_TIME

/* Define to 1 if you have the `uname' function. */
#undef HAVE_UNAME

/* Define to 1 if you have the <unistd.h> header file. */
#undef HAVE_UNISTD_H

/* Define to 1 if you have the <values.h> header file. */
#undef HAVE_VALUES_H

/* Define to 1 if you have the <windows.h> header file. */
#undef HAVE_WINDOWS_H

/* Define to 1 if you have the <zlib.h> header file. */
#undef HAVE_ZLIB_H

/* Define to 1 if you have the <zstd.h> header file. */
#undef HAVE_ZSTD_H

/* Define to 1 if OpenGL uses Aqua (MacOS X). */
#undef OPENGL_AQUA

/* Define to 1 if OpenGL uses Windows. */
#undef OPENGL_WINDOWS

/* Define to 1 if OpenGL uses X11. */
#undef OPENGL_X11

/* Define to the address where bug reports for this package should be sent. */
#undef PACKAGE_BUGREPORT

/* Define to the full name of this package. */
#undef PACKAGE_NAME

/* Define to the full name and version of this package. */
#undef PACKAGE_STRING

/* Define to the one symbol short name of this package. */
#undef PACKAGE_TARNAME

/* Define to the home page for this package. */
#undef PACKAGE_URL

/* Define to the version of this package. */
#undef PACKAGE_VERSION

/* Define to 1 if the `setpgrp' function requires zero arguments. */
#undef SETPGRP_VOID

/* Define to 1 for Windows static build. */
#undef STATIC_BUILD

/* Define to 1 if all of the C90 standard headers exist (not just the ones
   required in a freestanding environment). This macro is provided for
   backward compatibility; new code need not use it. */
#undef STDC_HEADERS

/* Define to 1 if you can safely include both <sys/time.h> and <time.h>. This
   macro is obsolete. */
#undef TIME_WITH_SYS_TIME

/* Define to 1 if NLS requested. */
#undef USE_NLS

/* Define to 1 if using old PROJ version 4 API. */
#undef USE_PROJ4API

/* Define to 1 if the X Window System is missing or not being used. */
#undef X_DISPLAY_MISSING

/* Define to 1 if `lex' declares `yytext' as a `char *' by default, not a
   `char[]'. */
#undef YYTEXT_POINTER

/* Number of bits in a file offset, on hosts where this is settable. */
#undef _FILE_OFFSET_BITS

/* Define to make fseeko visible on some hosts (e.g. glibc 2.2). */
#undef _LARGEFILE_SOURCE

/* Define for large files, on AIX-style hosts. */
#undef _LARGE_FILES

/* Define to 1 to enable threading extensions on Solaris. */
#undef _POSIX_PTHREAD_SEMANTICS

/* Define to 1 for _REENTRANT flag (for SunOS). */
#undef _REENTRANT

/* Define to `int' if <sys/types.h> doesn't define. */
#undef gid_t

/* Define to `long int' if <sys/types.h> does not define. */
#undef off_t

/* Define to `int' if <sys/types.h> doesn't define. */
#undef uid_t

/*
 * configuration information solely dependent on the above
 * nothing below this point should need changing
 */

#if defined(HAVE_VALUES_H) && !defined(HAVE_LIMITS_H)
#define INT_MIN -MAXINT
#endif



/*
 * Defines needed to get large file support - from cdrtools-2.01
 */

/* MINGW32 LFS */

/* define if we have LFS */
#undef	HAVE_LARGEFILES

#ifdef	HAVE_LARGEFILES		/* If we have working largefiles at all	   */
				/* This is not defined with glibc-2.1.3	   */

#if 0

/* what to do with these four? configure comments these out */

#undef _LARGEFILE_SOURCE	/* To make ftello() visible (HP-UX 10.20). */
#undef _LARGE_FILES		/* Large file defined on AIX-style hosts.  */
#undef _XOPEN_SOURCE		/* To make ftello() visible (glibc 2.1.3). */
#undef _XOPEN_SOURCE_EXTENDED
				/* XXX We don't use this because glibc2.1.3*/
				/* XXX is bad anyway. If we define	   */
				/* XXX _XOPEN_SOURCE we will loose caddr_t */

#endif

#if defined(__MINGW32__) && (!defined(_FILE_OFFSET_BITS) || (_FILE_OFFSET_BITS != 64))

/* add/remove as needed */
/* redefine off_t */
#include <sys/types.h>
#define off_t off64_t
/* fseeko and ftello are safe because not defined by MINGW */
#define HAVE_FSEEKO
#define fseeko fseeko64
#define ftello ftello64
/* redefine lseek */
#include <unistd.h>
#define lseek lseek64
/* redefine stat and fstat */
/* use _stati64 compatible with MSVCRT < 6.1 */
#include <sys/stat.h>
#define stat _stati64
#define fstat _fstati64

#endif /* MINGW32 LFS */

#endif	/* HAVE_LARGEFILES */


/* define if langinfo.h exists */
#undef HAVE_LANGINFO_H

/* Use framebuffer objects for off-screen OpenGL rendering */
#define OPENGL_FBO 1

#endif /* _config_h */<|MERGE_RESOLUTION|>--- conflicted
+++ resolved
@@ -149,11 +149,7 @@
 /* Define to 1 if glXCreatePbuffer exists. */
 #undef HAVE_PBUFFERS
 
-<<<<<<< HEAD
 /* Define to 1 if PDAL exists. */
-=======
-/* Define to 1 if PDAL is to be used. */
->>>>>>> bfef3d39
 #undef HAVE_PDAL
 
 /* Define to 1 if glXCreateGLXPixmap exists. */
@@ -322,10 +318,6 @@
    required in a freestanding environment). This macro is provided for
    backward compatibility; new code need not use it. */
 #undef STDC_HEADERS
-
-/* Define to 1 if you can safely include both <sys/time.h> and <time.h>. This
-   macro is obsolete. */
-#undef TIME_WITH_SYS_TIME
 
 /* Define to 1 if NLS requested. */
 #undef USE_NLS
