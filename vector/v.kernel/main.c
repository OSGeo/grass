/****************************************************************************
 *
 * MODULE:       v.kernel
 *
 * AUTHOR(S):    Stefano Menegon, ITC-irst, Trento, Italy
 *               Radim Blazek (additional kernel functions, network part)
 * PURPOSE:      Generates a raster density map from vector points data using
 *               a moving kernel function or optionally generates a vector
 *               density map on vector network with a 1D kernel
 * COPYRIGHT:    (C) 2004-2011 by the GRASS Development Team
 *
 *               This program is free software under the GNU General Public
 *               License (>=v2). Read the file COPYING that comes with
 *               GRASS for details.
 *
 *****************************************************************************/
#include <math.h>
#include <stdio.h>
#include <stdlib.h>
#include <float.h>
#include <string.h>
#include <grass/gis.h>
#include <grass/raster.h>
#include <grass/glocale.h>
#include <grass/gmath.h>
#include <grass/vector.h>
#include "global.h"

static int ndists;    /* number of distances in dists */
static double *dists; /* array of all distances < dmax */
static int npoints;
int net = 0;
static double dimension = 2.;

/* define score function L(window size) */
double L(double smooth)
{
    int ii;
<<<<<<< HEAD
    double resL, n /*, term */ ;
=======
    double resL, n /*, term */;
>>>>>>> 70ecf8ec

    n = npoints;
    resL = 0.;
    /* term = 1. / pow((2. * M_PI), dimension / 2.); */

    for (ii = 0; ii < ndists; ii++) {
        /*    resL+= gaussianFunction(dists[ii]/smooth,2.,dimension) - 2. *
         * gaussianKernel(dists[ii]/smooth,term); */
        resL += gaussianFunction(dists[ii] / smooth, 2., dimension) -
                2. * gaussianFunction(dists[ii] / smooth, 1., dimension);
    }

    if (!net)
        resL *= 2.;

    resL = (1. / (pow(n, 2.) * pow(smooth, dimension))) *
               (resL + n * (gaussianFunction(0., 2., dimension) -
                            2. * gaussianFunction(0., 1., dimension))) +
           (2. / (n * pow(smooth, dimension))) *
               gaussianFunction(0., 1., dimension);

    /* resL = (1./(pow(n,2.)*pow(smooth,dimension))) * (resL + n*(
     * gaussianFunction(0.,2.,dimension) - 2. * gaussianKernel(0.,term)) ) +
     * (2./(n*pow(smooth,dimension)))*gaussianKernel(0.,term);   */
    G_debug(3, "smooth = %e resL = %e", smooth, resL);
    G_message(
        _("\tScore Value=%f\tsmoothing parameter (standard deviation)=%f"),
        resL, smooth);

    return (resL);
}

int main(int argc, char **argv)
{
    struct Option *in_opt, *net_opt, *out_opt, *net_out_opt;
    struct Option *radius_opt, *dsize_opt, *segmax_opt, *netmax_opt,
        *multip_opt, *node_opt, *kernel_opt;
    struct Flag *flag_o, *flag_q, *flag_normalize, *flag_multiply;
    char *desc;

    struct Map_info In, Net, Out;
    int fdout = -1, maskfd = -1;
    int node_method, kernel_function;
    int row, col;
    struct Cell_head window;
    double gaussian;
    double N, E;
    CELL *mask = NULL;
    DCELL *output_cell = NULL;
    double sigma, dmax, segmax, netmax, multip;
    char *tmpstr1, *tmpstr2;
    struct History history;

    double **coordinate;
    double sigmaOptimal;
    struct GModule *module;
    double dsize;
    double term = 0;

    double gausmax = 0;
    int notreachable = 0;

    /* Initialize the GIS calls */
    G_gisinit(argv[0]);

    module = G_define_module();
    G_add_keyword(_("vector"));
    G_add_keyword(_("kernel density"));
    G_add_keyword(_("point density"));
    G_add_keyword(_("heatmap"));
    G_add_keyword(_("hotspot"));
    module->label = _("Generates a raster density map from vector points map.");
    module->description =
        _("Density is computed using a moving kernel. "
          "Optionally generates a vector density map on a vector network.");

    in_opt = G_define_standard_option(G_OPT_V_INPUT);
    in_opt->label = _("Name of input vector map with training points");
    in_opt->description = NULL;
    in_opt->guisection = _("Basic");

    net_opt = G_define_standard_option(G_OPT_V_INPUT);
    net_opt->key = "net";
    net_opt->label = _("Name of input network vector map");
    net_opt->description = NULL;
    net_opt->required = NO;
    net_opt->guisection = _("Network");

    out_opt = G_define_standard_option(G_OPT_R_OUTPUT);
    out_opt->key = "output";
    out_opt->required = NO;
    out_opt->label = _("Name for output raster map");
    out_opt->description = NULL;
    out_opt->guisection = _("Basic");

    net_out_opt = G_define_standard_option(G_OPT_V_OUTPUT);
    net_out_opt->key = "net_output";
    net_out_opt->required = NO;
    net_out_opt->label = _("Name for output vector density map");
    net_out_opt->description = _("Outputs vector map if network map is given");
    net_out_opt->guisection = _("Network");

    radius_opt = G_define_option();
    radius_opt->key = "radius";
    radius_opt->type = TYPE_DOUBLE;
    radius_opt->required = YES;
    radius_opt->description = _("Kernel radius in map units");
    radius_opt->guisection = _("Basic");

    dsize_opt = G_define_option();
    dsize_opt->key = "dsize";
    dsize_opt->type = TYPE_DOUBLE;
    dsize_opt->required = NO;
    dsize_opt->description = _("Discretization error in map units");
    dsize_opt->answer = "0.";

    segmax_opt = G_define_option();
    segmax_opt->key = "segmax";
    segmax_opt->type = TYPE_DOUBLE;
    segmax_opt->required = NO;
    segmax_opt->description = _("Maximum length of segment on network");
    segmax_opt->answer = "100.";
    segmax_opt->guisection = _("Network");

    netmax_opt = G_define_option();
    netmax_opt->key = "distmax";
    netmax_opt->type = TYPE_DOUBLE;
    netmax_opt->required = NO;
    netmax_opt->description = _("Maximum distance from point to network");
    netmax_opt->answer = "100.";
    netmax_opt->guisection = _("Network");

    multip_opt = G_define_option();
    multip_opt->key = "multiplier";
    multip_opt->type = TYPE_DOUBLE;
    multip_opt->required = NO;
    multip_opt->description = _("Multiply the density result by this number");
    multip_opt->answer = "1.";

    node_opt = G_define_option();
    node_opt->key = "node";
    node_opt->type = TYPE_STRING;
    node_opt->required = NO;
    node_opt->description = _("Node method");
    node_opt->options = "none,split";
    node_opt->answer = "none";
    desc = NULL;
    G_asprintf(&desc, "none;%s;split;%s",
               _("No method applied at nodes with more than 2 arcs"),
               _("Equal split (Okabe 2009) applied at nodes"));
    node_opt->descriptions = desc;
    node_opt->guisection = _("Network");

    kernel_opt = G_define_option();
    kernel_opt->key = "kernel";
    kernel_opt->type = TYPE_STRING;
    kernel_opt->required = NO;
    kernel_opt->description = _("Kernel function");
    kernel_opt->options =
        "uniform,triangular,epanechnikov,quartic,triweight,gaussian,cosine";
    kernel_opt->answer = "gaussian";

    flag_o = G_define_flag();
    flag_o->key = 'o';
    flag_o->description = _("Try to calculate an optimal radius with given "
                            "'radius' taken as maximum (experimental)");

    flag_q = G_define_flag();
    flag_q->key = 'q';
    flag_q->description =
        _("Only calculate optimal radius and exit (no map is written)");

    flag_normalize = G_define_flag();
    flag_normalize->key = 'n';
    flag_normalize->description =
        _("In network mode, normalize values by sum of density multiplied by "
          "length of each segment. Integral over the output map then gives 1.0 "
          "* multiplier");
    flag_normalize->guisection = _("Network");

    flag_multiply = G_define_flag();
    flag_multiply->key = 'm';
    flag_multiply->description =
        _("In network mode, multiply the result by number of input points");
    flag_multiply->guisection = _("Network");

    G_option_required(out_opt, net_out_opt, NULL);
    G_option_exclusive(out_opt, net_out_opt, NULL);
    /* TODO: this should be activated for GRASS 8
       G_option_requires(net_opt, net_out_opt, NULL);
     */
    if (G_parser(argc, argv))
        exit(EXIT_FAILURE);

    if (net_opt->answer && out_opt->answer) {
        G_warning(
            _("Use option net_output if you compute network density. "
              "Name provided in option output will be used for net_output."));
        net_out_opt->answer = out_opt->answer;
        out_opt->answer = NULL;
    }

    /*read options */
    dmax = atof(radius_opt->answer);
    sigma = dmax;
    dsize = atof(dsize_opt->answer);
    segmax = atof(segmax_opt->answer);
    netmax = atof(netmax_opt->answer);
    multip = atof(multip_opt->answer);

    if (strcmp(node_opt->answer, "none") == 0)
        node_method = NODE_NONE;
    else if (strcmp(node_opt->answer, "split") == 0)
        node_method = NODE_EQUAL_SPLIT;
    else
        G_fatal_error(_("Unknown node method"));

    kernel_function = KERNEL_GAUSSIAN;
    if (strcmp(kernel_opt->answer, "uniform") == 0)
        kernel_function = KERNEL_UNIFORM;
    else if (strcmp(kernel_opt->answer, "triangular") == 0)
        kernel_function = KERNEL_TRIANGULAR;
    else if (strcmp(kernel_opt->answer, "epanechnikov") == 0)
        kernel_function = KERNEL_EPANECHNIKOV;
    else if (strcmp(kernel_opt->answer, "quartic") == 0)
        kernel_function = KERNEL_QUARTIC;
    else if (strcmp(kernel_opt->answer, "triweight") == 0)
        kernel_function = KERNEL_TRIWEIGHT;
    else if (strcmp(kernel_opt->answer, "gaussian") == 0)
        kernel_function = KERNEL_GAUSSIAN;
    else if (strcmp(kernel_opt->answer, "cosine") == 0)
        kernel_function = KERNEL_COSINE;
    else
        G_fatal_error(_("Unknown kernel function"));

    if (flag_o->answer) {
        if (net_opt->answer) {
            if (node_method != NODE_NONE ||
                kernel_function != KERNEL_GAUSSIAN) {
                G_fatal_error(_(
                    "Optimal standard deviation calculation is supported only "
                    "for node method 'none' and kernel function 'gaussian'."));
            }
        }
        else if (kernel_function != KERNEL_GAUSSIAN) {
            G_fatal_error(_("Optimal standard deviation calculation is "
                            "supported only for kernel function 'gaussian'."));
        }
    }

    if (flag_q->answer) {
        flag_o->answer = 1;
    }

    if (net_opt->answer) {
        Vect_check_input_output_name(in_opt->answer, net_out_opt->answer,
                                     G_FATAL_EXIT);
        Vect_check_input_output_name(net_opt->answer, net_out_opt->answer,
                                     G_FATAL_EXIT);
    }

    G_get_window(&window);

    G_verbose_message(_("Standard deviation: %f"), sigma);
    G_asprintf(&tmpstr1, n_("%d row", "%d rows", window.rows), window.rows);
    G_asprintf(&tmpstr2, n_("%d column", "%d columns", window.cols),
               window.cols);
    /* GTC First argument is resolution, second - number of rows as a text,
     * third - number of columns as a text. */
    if (G_verbose() > G_verbose_std()) {
        G_verbose_message(
            _("Output raster map: resolution: %f\t%s\t%s"), /* mhh, this assumes
                                                               square pixels */
            window.ew_res, tmpstr1, tmpstr2);
    }
    else {
        G_message(_("Output raster map resolution: %f"),
                  window.ew_res); /* mhh, this assumes square pixels */
    }

    G_free(tmpstr1);
    G_free(tmpstr2);

    /* Open input vector */
    Vect_set_open_level(2);
    if (Vect_open_old(&In, in_opt->answer, "") < 0)
        G_fatal_error(_("Unable to open vector map <%s>"), in_opt->answer);

    if (net_opt->answer) {
        int nlines, line;
        struct line_pnts *Points;

        Points = Vect_new_line_struct();
        net = 1;
        dimension = 1.;
        /* Open input network */
        Vect_set_open_level(2);

        if (Vect_open_old(&Net, net_opt->answer, "") < 0)
            G_fatal_error(_("Unable to open vector map <%s>"), net_opt->answer);

        Vect_net_build_graph(&Net, GV_LINES, 0, 0, NULL, NULL, NULL, 0, 0);

        if (!flag_q->answer) {
            if (Vect_open_new(&Out, net_out_opt->answer, 0) < 0)
                G_fatal_error(_("Unable to create vector map <%s>"),
                              net_out_opt->answer);
            Vect_hist_command(&Out);
        }

        /* verify not reachable points */
        nlines = Vect_get_num_lines(&In);
        for (line = 1; line <= nlines; line++) {
            int ltype;

            ltype = Vect_read_line(&In, Points, NULL, line);
            if (!(ltype & GV_POINTS))
                continue;
            if (Vect_find_line(&Net, Points->x[0], Points->y[0], 0.0, GV_LINES,
                               netmax, 0, 0) == 0)
                notreachable++;
        }

        if (notreachable > 0)
            G_warning(n_("%d point outside threshold",
                         "%d points outside threshold", notreachable),
                      notreachable);
    }
    else {
        /* check and open the name of output map */
        if (!flag_q->answer) {
            fdout = Rast_open_new(out_opt->answer, DCELL_TYPE);

            /* open mask file */
            if ((maskfd = Rast_maskfd()) >= 0)
                mask = Rast_allocate_c_buf();
            else
                mask = NULL;

            /* allocate output raster */
            output_cell = Rast_allocate_buf(DCELL_TYPE);
        }
    }

    /* valutazione distanza ottimale */
    if (flag_o->answer) {
        /* Note: sigmaOptimal calculates using ALL points (also those outside
         * the region) */
        G_message(_("Automatic choice of smoothing parameter (radius), maximum "
                    "possible "
                    "value of radius is set to %f"),
                  sigma);

        /* maximum distance 4*sigma (3.9*sigma ~ 1.0000), keep it small,
         * otherwise it takes too much points and calculation on network becomes
         * slow */
        dmax = 4 * sigma; /* used as maximum value */

        G_message(_("Using maximum distance between points: %f"), dmax);

        if (net_opt->answer) {
            npoints = Vect_get_num_primitives(&In, GV_POINTS);
            /* Warning: each distance is registered twice (both directions) */
            ndists = compute_all_net_distances(&In, &Net, netmax, &dists, dmax);
        }
        else {
            /* Read points */
            npoints = read_points(&In, &coordinate, dsize);
            ndists = compute_all_distances(coordinate, &dists, npoints, dmax);
        }

        G_message(_("Number of input points: %d."), npoints);
        G_message(n_("%d distance read from the map.",
                     "%d distances read from the map.", ndists),
                  ndists);

        if (ndists == 0)
            G_fatal_error(
                _("Distances between all points are beyond %e (4 * "
                  "standard deviation), unable to calculate optimal value."),
                dmax);

        /*  double iii;
           for ( iii = 1.; iii <= 10000; iii++){
           fprintf(stderr,"i=%f v=%.16f \n",iii,R(iii));
           } */

        /* sigma is used in brent as maximum possible value for sigmaOptimal */
        sigmaOptimal = brent_iterate(L, 0.0, sigma, 1000);
        G_message(_("Optimal smoothing parameter (standard deviation): %f."),
                  sigmaOptimal);

        /* Reset sigma to calculated optimal value */
        sigma = sigmaOptimal;

        if (flag_q->answer) {
            Vect_close(&In);
            if (net_opt->answer)
                Vect_close(&Net);

            exit(EXIT_SUCCESS);
        }
    }

    if (kernel_function == KERNEL_GAUSSIAN)
        sigma /= 4.;

    if (net_opt->answer) {
        setKernelFunction(kernel_function, 1, sigma, &term);
    }
    else {
        setKernelFunction(kernel_function, 2, sigma, &term);
    }

    if (net) {
        int line, nlines;
        struct line_pnts *Points, *SPoints;
        struct line_cats *SCats;
        double total = 0.0;

        G_verbose_message(
            _("Writing output vector map using smooth parameter %f"), sigma);
        G_verbose_message(_("Normalising factor %f"),
                          1. / gaussianFunction(sigma / 4., sigma, dimension));

        /* Divide lines to segments and calculate gaussian for center of each
         * segment */
        Points = Vect_new_line_struct();
        SPoints = Vect_new_line_struct();
        SCats = Vect_new_cats_struct();

        nlines = Vect_get_num_lines(&Net);
        G_debug(3, "net nlines = %d", nlines);

        for (line = 1; line <= nlines; line++) {
            int seg, nseg, ltype;
            double llength, length, x, y;

            G_percent(line, nlines, 5);
            ltype = Vect_read_line(&Net, Points, NULL, line);
            if (!(ltype & GV_LINES))
                continue;

            llength = Vect_line_length(Points);
            nseg = (int)(1 + llength / segmax);
            length = llength / nseg;

            G_debug(3, "net line = %d, nseg = %d, seg length = %f", line, nseg,
                    length);

            for (seg = 0; seg < nseg; seg++) {
                double offset1, offset2;

                offset1 = (seg + 0.5) * length;
                Vect_point_on_line(Points, offset1, &x, &y, NULL, NULL, NULL);

                G_debug(3, "  segment = %d, offset = %f, xy = %f %f", seg,
                        offset1, x, y);

                compute_net_distance(x, y, &In, &Net, netmax, sigma, term,
                                     &gaussian, dmax, node_method);
                gaussian *= multip;
                if (gaussian > gausmax)
                    gausmax = gaussian;

                G_debug(3, "  gaussian = %f", gaussian);

                /* Write segment */
                if (gaussian > 0) {
                    offset1 = seg * length;
                    offset2 = (seg + 1) * length;
                    if (offset2 > llength)
                        offset2 = llength;
                    Vect_line_segment(Points, offset1, offset2, SPoints);

                    /* TODO!!! remove later
                       if ( SPoints->n_points > 0 )
                       Vect_append_point( SPoints,
                       SPoints->x[SPoints->n_points-1],
                       SPoints->y[SPoints->n_points-1], 0 );
                     */
                    Vect_reset_cats(SCats);
                    Vect_cat_set(SCats, 1, (int)gaussian);

                    Vect_write_line(&Out, GV_LINE, SPoints, SCats);

                    total += length * gaussian;
                }
            }
        }

        if (flag_normalize->answer || flag_multiply->answer) {
            double m = multip;

            if (flag_normalize->answer) {
                m /= total;
            }
            if (flag_multiply->answer) {
                m *= (Vect_get_num_primitives(&In, GV_POINT) - notreachable);
            }

            Vect_build(&Out);

            gausmax = 0.0;
            nlines = Vect_get_num_lines(&Out);
            for (line = 1; line <= nlines; line++) {
                int cat;
                double gaussian;

                Vect_read_line(&Out, SPoints, SCats, line);

                Vect_cat_get(SCats, 1, &cat);
                gaussian = m * cat;
                Vect_reset_cats(SCats);
                Vect_cat_set(SCats, 1, (int)gaussian);
                Vect_rewrite_line(&Out, line, GV_LINE, SPoints, SCats);
                if (gaussian > gausmax)
                    gausmax = gaussian;
            }
            Vect_build_partial(&Out, GV_BUILD_NONE); /* to force rebuild */
        }

        Vect_close(&Net);

        Vect_build(&Out);
        Vect_close(&Out);
    }
    else {
        /* spatial index handling, borrowed from lib/vector/Vlib/find.c */
        struct bound_box box;
        struct boxlist *NList = Vect_new_boxlist(1);

        G_verbose_message(
            _("Writing output raster map using smooth parameter %f"), sigma);
        G_verbose_message(_("Normalising factor %f"),
                          1. / gaussianFunction(sigma / 4., sigma, dimension));

        for (row = 0; row < window.rows; row++) {
            G_percent(row, window.rows, 2);
            if (mask)
                Rast_get_c_row(maskfd, mask, row);

            for (col = 0; col < window.cols; col++) {
                /* don't interpolate outside of the mask */
                if (mask && Rast_is_c_null_value(&mask[col])) {
                    Rast_set_d_null_value(&output_cell[col], 1);
                    continue;
                }

                N = Rast_row_to_northing(row + 0.5, &window);
                E = Rast_col_to_easting(col + 0.5, &window);

                if ((col & 31) == 0) {

                    /* create bounding box 32x2*dmax size from the current cell
                     * center */
                    box.N = N + dmax;
                    box.S = N - dmax;
                    box.E = E + dmax + 32 * window.ew_res;
                    box.W = E - dmax;
                    box.T = HUGE_VAL;
                    box.B = -HUGE_VAL;

                    Vect_select_lines_by_box(&In, &box, GV_POINT, NList);
                }
                box.N = N + dmax;
                box.S = N - dmax;
                box.E = E + dmax;
                box.W = E - dmax;
                box.T = HUGE_VAL;
                box.B = -HUGE_VAL;
                /* compute_distance(N, E, &In, sigma, term, &gaussian, dmax); */
                compute_distance(N, E, sigma, term, &gaussian, dmax, &box,
                                 NList);

                output_cell[col] = multip * gaussian;
                if (gaussian > gausmax)
                    gausmax = gaussian;
            }
            Rast_put_row(fdout, output_cell, DCELL_TYPE);
        }
        G_percent(1, 1, 1);

        Rast_close(fdout);

        Rast_short_history(out_opt->answer, "raster", &history);
        Rast_command_history(&history);
        Rast_write_history(out_opt->answer, &history);
    }

    G_done_msg(_("Maximum value in output: %e."), multip * gausmax);

    Vect_close(&In);

    exit(EXIT_SUCCESS);
}

/* Read points to array return number of points */
int read_points(struct Map_info *In, double ***coordinate, double dsize UNUSED)
{
    int line, nlines, npoints, ltype, i = 0;
    double **xySites;
    static struct line_pnts *Points = NULL;

    if (!Points)
        Points = Vect_new_line_struct();

    /* Allocate array of pointers */
    npoints = Vect_get_num_primitives(In, GV_POINT);
    xySites = (double **)G_calloc(npoints, sizeof(double *));

    nlines = Vect_get_num_lines(In);

    for (line = 1; line <= nlines; line++) {
        ltype = Vect_read_line(In, Points, NULL, line);
        if (!(ltype & GV_POINT))
            continue;

        xySites[i] = (double *)G_calloc((size_t)2, sizeof(double));

        xySites[i][0] = Points->x[0];
        xySites[i][1] = Points->y[0];
        i++;
    }

    *coordinate = xySites;

    return (npoints);
}

/* Calculate distances < dmax between all sites in coordinate
 * Return: number of distances in dists */
double compute_all_distances(double **coordinate, double **dists, int n,
                             double dmax)
{
    int ii, jj, kk;
    size_t nn;

    nn = n * (n - 1) / 2;
    *dists = (double *)G_calloc(nn, sizeof(double));
    kk = 0;

    for (ii = 0; ii < n - 1; ii++) {
        for (jj = ii + 1; jj < n; jj++) {
            double dist;

            dist = euclidean_distance(coordinate[ii], coordinate[jj], 2);
            G_debug(3, "dist = %f", dist);

            if (dist <= dmax) {
                (*dists)[kk] = dist;
                kk++;
            }
        }
    }

    return (kk);
}

/* Calculate distances < dmax between all sites in coordinate
 * Return: number of distances in dists */
double compute_all_net_distances(struct Map_info *In, struct Map_info *Net,
                                 double netmax, double **dists, double dmax)
{
    int nn, kk, nalines, aline;
    double dist;
    struct line_pnts *APoints, *BPoints;
    struct bound_box box;
    struct boxlist *List;

    APoints = Vect_new_line_struct();
    BPoints = Vect_new_line_struct();
    List = Vect_new_boxlist(0);

    nn = Vect_get_num_primitives(In, GV_POINTS);
    nn = nn * (nn - 1);
    *dists = (double *)G_calloc(nn, sizeof(double));
    kk = 0;

    nalines = Vect_get_num_lines(In);
    for (aline = 1; aline <= nalines; aline++) {
        int i, altype;

        G_debug(3, "  aline = %d", aline);

        altype = Vect_read_line(In, APoints, NULL, aline);
        if (!(altype & GV_POINTS))
            continue;

        box.E = APoints->x[0] + dmax;
        box.W = APoints->x[0] - dmax;
        box.N = APoints->y[0] + dmax;
        box.S = APoints->y[0] - dmax;
        box.T = PORT_DOUBLE_MAX;
        box.B = -PORT_DOUBLE_MAX;

        Vect_select_lines_by_box(In, &box, GV_POINT, List);
        G_debug(3, "  %d points in box", List->n_values);

        for (i = 0; i < List->n_values; i++) {
            int bline, ret;

            bline = List->id[i];

            if (bline == aline)
                continue;

            G_debug(3, "    bline = %d", bline);
            Vect_read_line(In, BPoints, NULL, bline);

            ret = Vect_net_shortest_path_coor(
                Net, APoints->x[0], APoints->y[0], 0.0, BPoints->x[0],
                BPoints->y[0], 0.0, netmax, netmax, &dist, NULL, NULL, NULL,
                NULL, NULL, NULL, NULL);

            G_debug(3, "  SP: %f %f -> %f %f", APoints->x[0], APoints->y[0],
                    BPoints->x[0], BPoints->y[0]);

            if (ret == 0) {
                G_debug(3, "not reachable");
                continue; /* Not reachable */
            }

            G_debug(3, "  dist = %f", dist);

            if (dist <= dmax) {
                (*dists)[kk] = dist;
                kk++;
            }
            G_debug(3, "  kk = %d", kk);
        }
    }

    return (kk);
}

/* get number of arcs for a node */
int count_node_arcs(struct Map_info *Map, int node)
{
    int i, n, line, type;
    int count = 0;

    n = Vect_get_node_n_lines(Map, node);
    for (i = 0; i < n; i++) {
        line = Vect_get_node_line(Map, node, i);
        type = Vect_get_line_type(Map, abs(line));
        if (type & GV_LINES)
            count++;
    }
    return count;
}

/* Compute Gaussian for x, y along Net, using all points in In */
void compute_net_distance(double x, double y, struct Map_info *In,
                          struct Map_info *Net, double netmax, double sigma,
                          double term, double *gaussian, double dmax,
                          int node_method)
{
    int i;
    double dist, kernel;
    static struct line_pnts *FPoints = NULL;
    struct bound_box box;
    static struct boxlist *PointsList = NULL;
    static struct ilist *NodesList = NULL;

    if (!PointsList)
        PointsList = Vect_new_boxlist(1);

    if (node_method == NODE_EQUAL_SPLIT) {
        if (!NodesList)
            NodesList = Vect_new_list();

        if (!FPoints)
            FPoints = Vect_new_line_struct();
    }

    *gaussian = .0;

    /* The network is usually much bigger than dmax and to calculate shortest
     * path is slow
     * -> use spatial index to select points
     * enlarge the box by netmax (max permitted distance between a point and
     * net) */
    box.E = x + dmax + netmax;
    box.W = x - dmax - netmax;
    box.N = y + dmax + netmax;
    box.S = y - dmax - netmax;
    box.T = PORT_DOUBLE_MAX;
    box.B = -PORT_DOUBLE_MAX;

    Vect_select_lines_by_box(In, &box, GV_POINT, PointsList);
    G_debug(3, "  %d points in box", PointsList->n_values);

    for (i = 0; i < PointsList->n_values; i++) {
        int /* line, */ ret;

        /* line = PointsList->id[i]; */

        G_debug(3, "  SP: %f %f -> %f %f", x, y, PointsList->box[i].E,
                PointsList->box[i].N);
        /*ret = Vect_net_shortest_path_coor(Net, x, y, 0.0, Points->x[0], */
        /*Points->y[0], 0.0, netmax, netmax, */
        /*&dist, NULL, NULL, NULL, NULL, NULL, NULL, */
        /*NULL); */
        ret = Vect_net_shortest_path_coor(Net, PointsList->box[i].E,
                                          PointsList->box[i].N, 0.0, x, y, 0.0,
                                          netmax, 1.0, &dist, NULL, NULL,
                                          NodesList, FPoints, NULL, NULL, NULL);

        if (ret == 0) {
            G_debug(3, "not reachable");
            continue; /* Not reachable */
        }

        /* if (dist <= dmax)
         *gaussian += gaussianKernel(dist / sigma, term); */

        if (dist > dmax)
            continue;

        /* kernel = gaussianKernel(dist / sigma, term); */
        kernel = kernelFunction(term, sigma, dist);

        if (node_method == NODE_EQUAL_SPLIT) {
            int j, node;
            double ndiv = 1.;
            int start = 0;

            /* Count the nodes and arcs on path (n1-1)*(n2-1)* ... (ns-1) */

            for (j = start; j < NodesList->n_values; j++) {
                node = NodesList->value[j];

                /* Divide into 2/n if point falls on a node */
                if (j == 0 && FPoints->n_points < 3) {
                    ndiv *= count_node_arcs(Net, node) / 2.;
                }
                else {
                    ndiv *= count_node_arcs(Net, node) - 1;
                }
            }
            kernel /= ndiv;
        }
        *gaussian += kernel;
        G_debug(3, "  dist = %f gaussian = %f", dist, *gaussian);
    }
}

void compute_distance(double N, double E, double sigma, double term,
                      double *gaussian, double dmax, struct bound_box *box,
                      struct boxlist *NList)
{
    int line, nlines;
    double a[2], b[2];
    double dist;

    a[0] = E;
    a[1] = N;

    /* number of lines within dmax box  */
    nlines = NList->n_values;

    *gaussian = .0;

    for (line = 0; line < nlines; line++) {

        b[0] = NList->box[line].E;
        b[1] = NList->box[line].N;

        if (b[0] <= box->E && b[0] >= box->W && b[1] <= box->N &&
            b[1] >= box->S) {
            dist = euclidean_distance(a, b, 2);

            if (dist <= dmax)
                /* *gaussian += gaussianKernel(dist / sigma, term); */
                *gaussian += kernelFunction(term, sigma, dist);
        }
    }
}<|MERGE_RESOLUTION|>--- conflicted
+++ resolved
@@ -36,11 +36,7 @@
 double L(double smooth)
 {
     int ii;
-<<<<<<< HEAD
-    double resL, n /*, term */ ;
-=======
     double resL, n /*, term */;
->>>>>>> 70ecf8ec
 
     n = npoints;
     resL = 0.;
