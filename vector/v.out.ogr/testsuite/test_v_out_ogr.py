--- conflicted
+++ resolved
@@ -3,15 +3,10 @@
 @author Luís Moreira de Sousa
 """
 
-<<<<<<< HEAD
+from pathlib import Path
+from shutil import rmtree
 import grass.script as gs
 from grass.gunittest.case import TestCase
-from pathlib import Path
-from shutil import rmtree
-=======
-from pathlib import Path
-from grass.gunittest.case import TestCase
->>>>>>> 0b95ec4b
 
 
 class TestOgrExport(TestCase):
@@ -69,13 +64,8 @@
         self.runModule(
             "g.remove", type="vector", flags="f", pattern=f"{self.temp_import}*"
         )
-<<<<<<< HEAD
-
         # Remove temporary files
-        for p in Path(".").glob("%s*" % self.test_map):
-=======
         for p in Path(".").glob(f"{self.test_map}*"):
->>>>>>> 0b95ec4b
             p.unlink()
         for p in Path(".").glob("%s*" % self.temp_54052):
             p.unlink()
