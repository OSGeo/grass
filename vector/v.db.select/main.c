/******************************************************************************
 *
 * MODULE:       v.db.select
 *
 * AUTHOR(S):    Radim Blazek
 *               OGR support by Martin Landa <landa.martin gmail.com>
 *               -e, -j, and -f flags by Huidae Cho <grass4u gmail.com>
 *               group option by Luca Delucchi <lucadeluge gmail.com>
 *               CSV and format option by Vaclav Petras <wenzeslaus gmail com>
 *
 * PURPOSE:      Print vector attributes
 *
 * COPYRIGHT:    (C) 2005-2021 by the GRASS Development Team
 *
 *               This program is free software under the GNU General
 *               Public License (>=v2). Read the file COPYING that
 *               comes with GRASS for details.
 *
 *****************************************************************************/

#include <stdio.h>
#include <stdlib.h>
#include <string.h>
#include <ctype.h>
#include <math.h>

#include <grass/glocale.h>
#include <grass/gis.h>
#include <grass/vector.h>
#include <grass/dbmi.h>

<<<<<<< HEAD
enum OutputFormat {
    PLAIN,
    JSON,
    CSV,
    VERTICAL
};
=======
enum OutputFormat { PLAIN, JSON, CSV, VERTICAL };
>>>>>>> 8422103f

void fatal_error_option_value_excludes_flag(struct Option *option,
                                            struct Flag *excluded,
                                            const char *because)
{
    if (!excluded->answer)
        return;
    G_fatal_error(_("The flag -%c is not allowed with %s=%s. %s"),
                  excluded->key, option->key, option->answer, because);
}

void fatal_error_option_value_excludes_option(struct Option *option,
                                              struct Option *excluded,
                                              const char *because)
{
    if (!excluded->answer)
        return;
    G_fatal_error(_("The option %s is not allowed with %s=%s. %s"),
                  excluded->key, option->key, option->answer, because);
}

int main(int argc, char **argv)
{
    struct GModule *module;
    struct {
        struct Option *map;
        struct Option *field;
        struct Option *format;
        struct Option *fsep;
        struct Option *vsep;
        struct Option *nullval;
        struct Option *cols;
        struct Option *where;
        struct Option *file;
        struct Option *group;
    } options;
    struct {
        struct Flag *region;
        struct Flag *colnames;
        struct Flag *vertical;
        struct Flag *escape;
        struct Flag *features;
    } flags;
    dbDriver *driver;
    dbString sql, value_string;
    dbCursor cursor;
    dbTable *table;
    dbColumn *column;
    dbValue *value;
    struct field_info *Fi;
    int ncols, col, more;
    bool first_rec;
    struct Map_info Map;
    char query[DB_SQL_MAX];
    struct ilist *list_lines;
    char *fsep, *vsep;
    struct bound_box *min_box, *line_box;
    int i, line, area, cat, field_number;
    bool init_box;
    enum OutputFormat format;
    bool vsep_needs_newline;

    module = G_define_module();
    G_add_keyword(_("vector"));
    G_add_keyword(_("attribute table"));
    G_add_keyword(_("database"));
    G_add_keyword(_("SQL"));
    G_add_keyword(_("export"));
    module->description = _("Prints vector map attributes.");

    options.map = G_define_standard_option(G_OPT_V_MAP);
    options.map->guisection = _("Main");

    options.field = G_define_standard_option(G_OPT_V_FIELD);
    options.field->guisection = _("Selection");

    options.cols = G_define_standard_option(G_OPT_DB_COLUMNS);
    options.cols->guisection = _("Selection");

    options.where = G_define_standard_option(G_OPT_DB_WHERE);
    options.where->guisection = _("Selection");

    options.group = G_define_option();
    options.group->key = "group";
    options.group->required = NO;
    options.group->description =
        _("GROUP BY conditions of SQL statement without 'group by' keyword");
    options.group->guisection = _("Selection");

    options.format = G_define_option();
    options.format->key = "format";
    options.format->type = TYPE_STRING;
    options.format->required = YES;
    options.format->label = _("Output format");
    options.format->options = "plain,csv,json,vertical";
    options.format->descriptions =
        "plain;Configurable plain text output;"
        "csv;CSV (Comma Separated Values);"
        "json;JSON (JavaScript Object Notation);"
        "vertical;Plain text vertical output (instead of horizontal)";
    options.format->answer = "plain";
    options.format->guisection = _("Format");

    options.fsep = G_define_standard_option(G_OPT_F_SEP);
    options.fsep->answer = NULL;
    options.fsep->guisection = _("Format");

    options.vsep = G_define_standard_option(G_OPT_F_SEP);
    options.vsep->key = "vertical_separator";
    options.vsep->label = _("Output vertical record separator");
    options.vsep->answer = NULL;
    options.vsep->guisection = _("Format");

    options.nullval = G_define_standard_option(G_OPT_M_NULL_VALUE);
    options.nullval->guisection = _("Format");

    options.file = G_define_standard_option(G_OPT_F_OUTPUT);
    options.file->key = "file";
    options.file->required = NO;
    options.file->guisection = _("Main");
    options.file->description =
        _("Name for output file (if omitted or \"-\" output to stdout)");

    flags.region = G_define_flag();
    flags.region->key = 'r';
    flags.region->description = _("Print minimal region extent of selected "
                                  "vector features instead of attributes");
    flags.region->guisection = _("Region");

    flags.colnames = G_define_flag();
    flags.colnames->key = 'c';
    flags.colnames->description = _("Do not include column names in output");
    flags.colnames->guisection = _("Format");

    flags.escape = G_define_flag();
    flags.escape->key = 'e';
    flags.escape->description = _("Escape newline and backslash characters");
    flags.escape->guisection = _("Format");

    flags.features = G_define_flag();
    flags.features->key = 'f';
    flags.features->description =
        _("Exclude attributes not linked to features");
    flags.features->guisection = _("Selection");

    G_gisinit(argv[0]);

    if (G_parser(argc, argv))
        exit(EXIT_FAILURE);

    /* set input vector map name and mapset */
    if (options.file->answer && strcmp(options.file->answer, "-") != 0) {
        if (NULL == freopen(options.file->answer, "w", stdout))
            G_fatal_error(_("Unable to open file <%s> for writing"),
                          options.file->answer);
    }

    if (strcmp(options.format->answer, "csv") == 0)
        format = CSV;
    else if (strcmp(options.format->answer, "json") == 0)
        format = JSON;
    else if (strcmp(options.format->answer, "vertical") == 0)
        format = VERTICAL;
    else
        format = PLAIN;
    if (format == JSON) {
<<<<<<< HEAD
        fatal_error_option_value_excludes_flag(options.format, flags.escape,
                                               _("Escaping is based on the format"));
        fatal_error_option_value_excludes_flag(options.format, flags.colnames,
                                               _("Column names are always included"));
        fatal_error_option_value_excludes_option(options.format, options.fsep,
                                                 _("Separator is part of the format"));
        fatal_error_option_value_excludes_option(options.format, options.nullval,
                                                 _("Null value is part of the format"));
    }
    if (format != VERTICAL) {
        fatal_error_option_value_excludes_option(options.format, options.vsep,
                                                 _("Only vertical output can use vertical separator"));
=======
        fatal_error_option_value_excludes_flag(
            options.format, flags.escape, _("Escaping is based on the format"));
        fatal_error_option_value_excludes_flag(
            options.format, flags.colnames,
            _("Column names are always included"));
        fatal_error_option_value_excludes_option(
            options.format, options.fsep, _("Separator is part of the format"));
        fatal_error_option_value_excludes_option(
            options.format, options.nullval,
            _("Null value is part of the format"));
    }
    if (format != VERTICAL) {
        fatal_error_option_value_excludes_option(
            options.format, options.vsep,
            _("Only vertical output can use vertical separator"));
>>>>>>> 8422103f
    }

    min_box = line_box = NULL;
    list_lines = NULL;

    if (flags.region->answer) {
        min_box = (struct bound_box *)G_malloc(sizeof(struct bound_box));
        G_zero((void *)min_box, sizeof(struct bound_box));

        line_box = (struct bound_box *)G_malloc(sizeof(struct bound_box));
    }

    if (flags.region->answer || flags.features->answer)
        list_lines = Vect_new_list();

    /* the field separator */
    if (options.fsep->answer) {
        fsep = G_option_to_separator(options.fsep);
    }
    else {
        /* A different separator is needed to for each format and output. */
        if (format == CSV) {
            fsep = G_store(",");
        }
        else if (format == PLAIN || format == VERTICAL) {
            if (flags.region->answer)
<<<<<<< HEAD
               fsep = G_store("=");
            else
               fsep = G_store("|");
        }
        else
            fsep = NULL;  /* Something like a separator is part of the format. */
=======
                fsep = G_store("=");
            else
                fsep = G_store("|");
        }
        else
            fsep = NULL; /* Something like a separator is part of the format. */
>>>>>>> 8422103f
    }
    if (options.vsep->answer)
        vsep = G_option_to_separator(options.vsep);
    else
        vsep = NULL;
    vsep_needs_newline = true;
    if (vsep && !strcmp(vsep, "\n"))
        vsep_needs_newline = false;

    db_init_string(&sql);
    db_init_string(&value_string);

    /* open input vector */
    if (flags.region->answer || flags.features->answer) {
        if (2 > Vect_open_old2(&Map, options.map->answer, "",
                               options.field->answer)) {
            Vect_close(&Map);
            G_fatal_error(_("Unable to open vector map <%s> at topology level. "
                            "Flag '%c' requires topology level."),
                          options.map->answer, flags.region->key);
        }
        field_number = Vect_get_field_number(&Map, options.field->answer);
    }
    else {
        if (Vect_open_old_head2(&Map, options.map->answer, "",
                                options.field->answer) < 0)
            G_fatal_error(_("Unable to open vector map <%s>"),
                          options.map->answer);
        /* field_number won't be used, but is initialized to suppress compiler
         * warnings. */
        field_number = -1;
    }

    if ((Fi = Vect_get_field2(&Map, options.field->answer)) == NULL)
        G_fatal_error(_("Database connection not defined for layer <%s>"),
                      options.field->answer);

    driver = db_start_driver_open_database(Fi->driver, Fi->database);

    if (!driver)
        G_fatal_error(_("Unable to open database <%s> by driver <%s>"),
                      Fi->database, Fi->driver);
    db_set_error_handler_driver(driver);

    if (options.cols->answer)
        sprintf(query, "SELECT %s FROM ", options.cols->answer);
    else
        sprintf(query, "SELECT * FROM ");

    db_set_string(&sql, query);
    db_append_string(&sql, Fi->table);

    if (options.where->answer) {
        char *buf = NULL;

        buf = G_malloc((strlen(options.where->answer) + 8));
        sprintf(buf, " WHERE %s", options.where->answer);
        db_append_string(&sql, buf);
        G_free(buf);
    }

    if (options.group->answer) {
        char *buf = NULL;

        buf = G_malloc((strlen(options.group->answer) + 8));
        sprintf(buf, " GROUP BY %s", options.group->answer);
        db_append_string(&sql, buf);
        G_free(buf);
    }

    if (db_open_select_cursor(driver, &sql, &cursor, DB_SEQUENTIAL) != DB_OK)
        G_fatal_error(_("Unable to open select cursor"));

    table = db_get_cursor_table(&cursor);
    ncols = db_get_table_number_of_columns(table);

    /* column names if horizontal output (ignore for -r, -c, JSON, vertical) */
<<<<<<< HEAD
    if (!flags.region->answer && !flags.colnames->answer &&
        format != JSON && format != VERTICAL) {
=======
    if (!flags.region->answer && !flags.colnames->answer && format != JSON &&
        format != VERTICAL) {
>>>>>>> 8422103f
        for (col = 0; col < ncols; col++) {
            column = db_get_table_column(table, col);
            if (col)
                fprintf(stdout, "%s", fsep);
            fprintf(stdout, "%s", db_get_column_name(column));
        }
        fprintf(stdout, "\n");
    }

    init_box = true;
    first_rec = true;

    if (format == JSON) {
        if (flags.region->answer)
            fprintf(stdout, "{\"extent\":\n");
        else
            fprintf(stdout, "{\"records\":[\n");
    }

    /* fetch the data */
    while (1) {
        if (db_fetch(&cursor, DB_NEXT, &more) != DB_OK)
            G_fatal_error(_("Unable to fetch data from table <%s>"), Fi->table);

        if (!more)
            break;

        if (first_rec)
            first_rec = false;
        else if (!flags.region->answer && format == JSON)
            fprintf(stdout, ",\n");

        cat = -1;
        for (col = 0; col < ncols; col++) {
            column = db_get_table_column(table, col);
            value = db_get_column_value(column);

            if (cat < 0 && strcmp(Fi->key, db_get_column_name(column)) == 0) {
                cat = db_get_value_int(value);
                if (flags.region->answer)
                    break;
            }

            if (flags.region->answer)
                continue;

            if (flags.features->answer) {
                Vect_cidx_find_all(&Map, field_number, ~GV_AREA, cat,
                                   list_lines);
                /* if no features are found for this category, don't print
                 * anything. */
                if (list_lines->n_values == 0)
                    break;
            }

            db_convert_column_value_to_string(column, &value_string);

            if (!flags.colnames->answer && format == VERTICAL)
                fprintf(stdout, "%s%s", db_get_column_name(column), fsep);

            if (col && format != JSON && format != VERTICAL)
                fprintf(stdout, "%s", fsep);

            if (format == JSON) {
                if (!col)
                    fprintf(stdout, "{");
                fprintf(stdout, "\"%s\":", db_get_column_name(column));
            }

            if (db_test_value_isnull(value)) {
                if (format == JSON)
                    fprintf(stdout, "null");
                else if (options.nullval->answer)
                    fprintf(stdout, "%s", options.nullval->answer);
            }
            else {
                char *str = db_get_string(&value_string);

                /* Escaped charcters in different formats
                 * JSON (mandatory): \" \\ \r \n \t \f \b
                 * CSV (usually none, here optional): \\ \r \n \t \f \b
                 * Plain, vertical (optional): v7: \\ \r \n, v8 also: \t \f \b
                 */
                if (flags.escape->answer || format == JSON) {
                    if (strchr(str, '\\'))
                        str = G_str_replace(str, "\\", "\\\\");
                    if (strchr(str, '\r'))
                        str = G_str_replace(str, "\r", "\\r");
                    if (strchr(str, '\n'))
                        str = G_str_replace(str, "\n", "\\n");
                    if (strchr(str, '\t'))
                        str = G_str_replace(str, "\t", "\\t");
                    if (format == JSON && strchr(str, '"'))
                        str = G_str_replace(str, "\"", "\\\"");
<<<<<<< HEAD
                    if (strchr(str, '\f'))  /* form feed, somewhat unlikely */
                        str = G_str_replace(str, "\f", "\\f");
                    if (strchr(str, '\b'))  /* backspace, quite unlikely */
                        str = G_str_replace(str, "\b", "\\b");
                }
                /* Common CSV does not escape, but doubles quotes (and we quote all
                 * text fields which takes care of a separator character in text). */
=======
                    if (strchr(str, '\f')) /* form feed, somewhat unlikely */
                        str = G_str_replace(str, "\f", "\\f");
                    if (strchr(str, '\b')) /* backspace, quite unlikely */
                        str = G_str_replace(str, "\b", "\\b");
                }
                /* Common CSV does not escape, but doubles quotes (and we quote
                 * all text fields which takes care of a separator character in
                 * text). */
>>>>>>> 8422103f
                if (format == CSV && strchr(str, '"')) {
                    str = G_str_replace(str, "\"", "\"\"");
                }

                if (format == JSON || format == CSV) {
                    int type =
                        db_sqltype_to_Ctype(db_get_column_sqltype(column));

                    /* Don't quote numbers, quote text and datetime. */
                    if (type == DB_C_TYPE_INT || type == DB_C_TYPE_DOUBLE)
                        fprintf(stdout, "%s", str);
                    else
                        fprintf(stdout, "\"%s\"", str);
                }
                else
                    fprintf(stdout, "%s", str);
            }

            if (format == VERTICAL)
                fprintf(stdout, "\n");
            else if (format == JSON) {
                if (col < ncols - 1)
                    fprintf(stdout, ",");
                else
                    fprintf(stdout, "}");
            }
        }

        if (flags.features->answer && col < ncols)
            continue;

        if (flags.region->answer) {
            /* get minimal region extent */
            Vect_cidx_find_all(&Map, field_number, ~GV_AREA, cat, list_lines);
            for (i = 0; i < list_lines->n_values; i++) {
                line = list_lines->value[i];
                if (Vect_get_line_type(&Map, line) == GV_CENTROID) {
                    area = Vect_get_centroid_area(&Map, line);
                    if (area > 0 && !Vect_get_area_box(&Map, area, line_box))
                        G_fatal_error(
                            _("Unable to get bounding box of area %d"), area);
                }
                else if (!Vect_get_line_box(&Map, line, line_box))
                    G_fatal_error(_("Unable to get bounding box of line %d"),
                                  line);
                if (init_box) {
                    Vect_box_copy(min_box, line_box);
                    init_box = false;
                }
                else
                    Vect_box_extend(min_box, line_box);
            }
        }
        else {
            /* End of record in attribute printing */
            if (format != JSON && format != VERTICAL)
                fprintf(stdout, "\n");
            else if (vsep) {
                if (vsep_needs_newline)
                    fprintf(stdout, "%s\n", vsep);
                else
                    fprintf(stdout, "%s", vsep);
            }
        }
    }

    if (!flags.region->answer && format == JSON)
        fprintf(stdout, "\n]}\n");

    if (flags.region->answer) {
        if (format == CSV) {
            fprintf(stdout, "n%ss%sw%se", fsep, fsep, fsep);
            if (Vect_is_3d(&Map)) {
                fprintf(stdout, "%st%sb", fsep, fsep);
            }
            fprintf(stdout, "\n");
            fprintf(stdout, "%f%s%f%s%f%s%f", min_box->N, fsep, min_box->S,
                    fsep, min_box->W, fsep, min_box->E);
            if (Vect_is_3d(&Map)) {
                fprintf(stdout, "%s%f%s%f", fsep, min_box->T, fsep, min_box->B);
            }
            fprintf(stdout, "\n");
        }
        else if (format == JSON) {
            fprintf(stdout, "{");
            fprintf(stdout, "\"n\":%f,", min_box->N);
            fprintf(stdout, "\"s\":%f,", min_box->S);
            fprintf(stdout, "\"w\":%f,", min_box->W);
            fprintf(stdout, "\"e\":%f", min_box->E);
            if (Vect_is_3d(&Map)) {
                fprintf(stdout, ",\"t\":%f,", min_box->T);
                fprintf(stdout, "\"b\":%f", min_box->B);
            }
            fprintf(stdout, "\n}}\n");
        }
        else {
            fprintf(stdout, "n%s%f\n", fsep, min_box->N);
            fprintf(stdout, "s%s%f\n", fsep, min_box->S);
            fprintf(stdout, "w%s%f\n", fsep, min_box->W);
            fprintf(stdout, "e%s%f\n", fsep, min_box->E);
            if (Vect_is_3d(&Map)) {
                fprintf(stdout, "t%s%f\n", fsep, min_box->T);
                fprintf(stdout, "b%s%f\n", fsep, min_box->B);
            }
        }
        fflush(stdout);

        G_free((void *)min_box);
        G_free((void *)line_box);

        Vect_destroy_list(list_lines);
    }

    db_close_cursor(&cursor);
    db_close_database_shutdown_driver(driver);
    Vect_close(&Map);

    exit(EXIT_SUCCESS);
}<|MERGE_RESOLUTION|>--- conflicted
+++ resolved
@@ -29,16 +29,7 @@
 #include <grass/vector.h>
 #include <grass/dbmi.h>
 
-<<<<<<< HEAD
-enum OutputFormat {
-    PLAIN,
-    JSON,
-    CSV,
-    VERTICAL
-};
-=======
 enum OutputFormat { PLAIN, JSON, CSV, VERTICAL };
->>>>>>> 8422103f
 
 void fatal_error_option_value_excludes_flag(struct Option *option,
                                             struct Flag *excluded,
@@ -205,20 +196,6 @@
     else
         format = PLAIN;
     if (format == JSON) {
-<<<<<<< HEAD
-        fatal_error_option_value_excludes_flag(options.format, flags.escape,
-                                               _("Escaping is based on the format"));
-        fatal_error_option_value_excludes_flag(options.format, flags.colnames,
-                                               _("Column names are always included"));
-        fatal_error_option_value_excludes_option(options.format, options.fsep,
-                                                 _("Separator is part of the format"));
-        fatal_error_option_value_excludes_option(options.format, options.nullval,
-                                                 _("Null value is part of the format"));
-    }
-    if (format != VERTICAL) {
-        fatal_error_option_value_excludes_option(options.format, options.vsep,
-                                                 _("Only vertical output can use vertical separator"));
-=======
         fatal_error_option_value_excludes_flag(
             options.format, flags.escape, _("Escaping is based on the format"));
         fatal_error_option_value_excludes_flag(
@@ -234,7 +211,6 @@
         fatal_error_option_value_excludes_option(
             options.format, options.vsep,
             _("Only vertical output can use vertical separator"));
->>>>>>> 8422103f
     }
 
     min_box = line_box = NULL;
@@ -261,21 +237,12 @@
         }
         else if (format == PLAIN || format == VERTICAL) {
             if (flags.region->answer)
-<<<<<<< HEAD
-               fsep = G_store("=");
-            else
-               fsep = G_store("|");
-        }
-        else
-            fsep = NULL;  /* Something like a separator is part of the format. */
-=======
                 fsep = G_store("=");
             else
                 fsep = G_store("|");
         }
         else
             fsep = NULL; /* Something like a separator is part of the format. */
->>>>>>> 8422103f
     }
     if (options.vsep->answer)
         vsep = G_option_to_separator(options.vsep);
@@ -353,13 +320,8 @@
     ncols = db_get_table_number_of_columns(table);
 
     /* column names if horizontal output (ignore for -r, -c, JSON, vertical) */
-<<<<<<< HEAD
-    if (!flags.region->answer && !flags.colnames->answer &&
-        format != JSON && format != VERTICAL) {
-=======
     if (!flags.region->answer && !flags.colnames->answer && format != JSON &&
         format != VERTICAL) {
->>>>>>> 8422103f
         for (col = 0; col < ncols; col++) {
             column = db_get_table_column(table, col);
             if (col)
@@ -454,15 +416,6 @@
                         str = G_str_replace(str, "\t", "\\t");
                     if (format == JSON && strchr(str, '"'))
                         str = G_str_replace(str, "\"", "\\\"");
-<<<<<<< HEAD
-                    if (strchr(str, '\f'))  /* form feed, somewhat unlikely */
-                        str = G_str_replace(str, "\f", "\\f");
-                    if (strchr(str, '\b'))  /* backspace, quite unlikely */
-                        str = G_str_replace(str, "\b", "\\b");
-                }
-                /* Common CSV does not escape, but doubles quotes (and we quote all
-                 * text fields which takes care of a separator character in text). */
-=======
                     if (strchr(str, '\f')) /* form feed, somewhat unlikely */
                         str = G_str_replace(str, "\f", "\\f");
                     if (strchr(str, '\b')) /* backspace, quite unlikely */
@@ -471,7 +424,6 @@
                 /* Common CSV does not escape, but doubles quotes (and we quote
                  * all text fields which takes care of a separator character in
                  * text). */
->>>>>>> 8422103f
                 if (format == CSV && strchr(str, '"')) {
                     str = G_str_replace(str, "\"", "\"\"");
                 }
