/*****************************************************************************
 *
 * MODULE:       v.vol.rst: program for 3D (volume) interpolation and geometry
 *               analysis from scattered point data using regularized spline
 *               with tension
 *
 * AUTHOR(S):    Original program (1989) and various modifications:
 *               Lubos Mitas
 *
 *               GRASS 4.2, GRASS 5.0 version and modifications:
 *               H. Mitasova,  I. Kosinovsky, D. Gerdes, J. Hofierka
 *
 * PURPOSE:      v.vol.rst interpolates the values to 3-dimensional grid from
 *               point data (climatic stations, drill holes etc.) given in a
 *               3D vector point input. Output grid3 file is elev.
 *               Regularized spline with tension is used for the
 *               interpolation.
 *
 * COPYRIGHT:    (C) 1989, 1993, 2000 L. Mitas,  H. Mitasova,
 *               I. Kosinovsky, D. Gerdes, J. Hofierka
 *
 *               This program is free software under the GNU General Public
 *               License (>=v2). Read the file COPYING that comes with GRASS
 *               for details.
 *
 *****************************************************************************/

#include <stdio.h>
#include <stdlib.h>
#include <sys/types.h>
#include <math.h>
#include <grass/gis.h>
#include <grass/raster.h>
#include <grass/raster3d.h>
#include <grass/dbmi.h>
#include <grass/vector.h>
#include <grass/bitmap.h>
#include <grass/glocale.h>
#include "oct.h"
#include "surf.h"
#include "dataoct.h"
#include "userextern.h"
#include "userglobs.h"
#include "user.h"

/*
   x,y,z - input data
   npoint - number of input data
   az- interpolated values z for output grid
   adx,ady, ... - estimation of derivatives for output grid
   xmin ... - coordinates of corners of output grid

   subroutines
   INPUT - input of data x,y,z (test function or measured data)
   OUTGR - output of gridded data and derivatives/sec.parameters
 */

/*
   INPUT now reads site files using the new, multi-attribute format
   (mca 2/12/96)
 */

int INPUT(struct Map_info *In, char *column, char *scol, char *wheresql)
{
    struct quadruple *point;
    double x, y, z, w, nz = 0., sm;
    double c1, c2, c3, c4, c5, c6, nsg;
    int i, j, k = 0, a, irev, cfmask;
    int ddisk = 0;
    double deltx, delty, deltz;
    int first_time = 1;
    CELL *cellmask;
    const char *mapsetm;
    int cat, intval;
    struct field_info *Fi;
    dbDriver *Driver;
    dbCatValArray cvarr, sarray;
    int nrec, /* nrec1, */ ctype, sctype;
    struct line_pnts *Points;
    struct line_cats *Cats;

    OUTRANGE = 0;
    NPOINT = 0;
    dmin = dmin * dmin;

    /* Read attributes */
    db_CatValArray_init(&cvarr);
    if (scol != NULL)
        db_CatValArray_init(&sarray);
    Fi = Vect_get_field(In, 1);
    if (Fi == NULL)
        G_fatal_error(_("Unable to get layer info for vector map"));

    Driver = db_start_driver_open_database(Fi->driver, Fi->database);
    if (Driver == NULL)
        G_fatal_error(_("Unable to open database <%s> by driver <%s>"),
                      Fi->database, Fi->driver);

    nrec = db_select_CatValArray(Driver, Fi->table, Fi->key, column, wheresql,
                                 &cvarr);
    ctype = cvarr.ctype;
    G_debug(3, "nrec = %d", nrec);

    if (ctype != DB_C_TYPE_INT && ctype != DB_C_TYPE_DOUBLE)
        G_fatal_error(_("Column type of wcolumn is not supported (must be "
                        "integer or double)"));

    if (nrec < 0)
        G_fatal_error(_("Unable to select data from table"));
    G_message("%d records selected from table", nrec);

    if (scol != NULL) {

        /* nrec1 =
           db_select_CatValArray(Driver, Fi->table, Fi->key, scol, wheresql,
           &sarray); */
        sctype = cvarr.ctype;

        if (sctype == -1)
            G_fatal_error(_("Cannot read column type of smooth column"));
        if (sctype == DB_C_TYPE_DATETIME)
            G_fatal_error(
                _("Column type of smooth column (datetime) is not supported"));
        if (sctype != DB_C_TYPE_INT && sctype != DB_C_TYPE_DOUBLE)
            G_fatal_error(_("Column type of smooth column is not supported "
                            "(must be integer or double)"));
    }

    Points = Vect_new_line_struct();
    Cats = Vect_new_cats_struct();

    Vect_rewind(In);

    while (1) {
        int ival, type, ret;

        if (-1 == (type = Vect_read_next_line(In, Points, Cats)))
            G_fatal_error(_("Unable to read vector map"));

        if (type == -2)
            break; /* EOF */

        if (!(type & GV_POINTS))
            continue;

        Vect_cat_get(Cats, 1, &cat);
        if (cat < 0) {
            G_warning(_("Point without category"));
            continue;
        }

        x = Points->x[0];
        y = Points->y[0];
        z = Points->z[0];

        if (ctype == DB_C_TYPE_INT) {
            ret = db_CatValArray_get_value_int(&cvarr, cat, &ival);
            w = ival;
        }
        else { /* DB_C_TYPE_DOUBLE */
            ret = db_CatValArray_get_value_double(&cvarr, cat, &w);
        }

        if (ret != DB_OK) {
            if (wheresql != NULL)
                /* G_message(_("Database record for cat %d not used due to SQL
                 * statement")); */
                /* do nothing in this case to not confuse user. Or implement
                 * second cat list */
                ;
            else
                G_warning(_("No record for category %d in table <%s>"), cat,
                          Fi->table);
            continue;
        }

        if (rsm == -1 && scol != NULL) {

            if (sctype == DB_C_TYPE_INT) {
                ret = db_CatValArray_get_value_int(&sarray, cat, &intval);
                sm = intval;
            }
            else { /* DB_C_TYPE_DOUBLE */
                ret = db_CatValArray_get_value_double(&sarray, cat, &sm);
            }
        }

        G_debug(3, "%f %f %f %f", x, y, z, w);

        k++;
        w = w * wmult;
        z = z * zmult;
        c1 = x - ((struct octdata *)(root->data))->x_orig;
        c2 = ((struct octdata *)(root->data))->x_orig +
             ((struct octdata *)(root->data))->n_cols * ew_res - x;
        c3 = y - ((struct octdata *)(root->data))->y_orig;
        c4 = ((struct octdata *)(root->data))->y_orig +
             ((struct octdata *)(root->data))->n_rows * ns_res - y;
        c5 = z - ((struct octdata *)(root->data))->z_orig;
        c6 = ((struct octdata *)(root->data))->z_orig +
             ((struct octdata *)(root->data))->n_levs * tb_res - z;

        if (!((c1 >= 0) && (c2 >= 0) && (c3 >= 0) && (c4 >= 0) && (c5 >= 0) &&
              (c6 >= 0))) {
            if (!OUTRANGE) {
                G_warning(_("Some points outside of region -- will ignore..."));
            }
            OUTRANGE++;
        }
        else {
            if (!(point = point_new(x, y, z, w, sm))) {
                clean();
                G_fatal_error(_("Cannot allocate memory for point"));
            }

            a = OT_insert_oct(point, root);
            if (a == 0) {
                NPOINT++;
            }
            if (a < 0) {
                G_warning(_("Can't insert %lf,%lf,%lf,%lf,%lf a=%d"), x, y, z,
                          w, sm, a);
                return -1;
            }

            if (first_time) {
                first_time = 0;
                xmin = x;
                ymin = y;
                zmin = z;
                wmin = w;
                xmax = x;
                ymax = y;
                zmax = z;
                wmax = w;
            }

            xmin = amin1(xmin, x);
            ymin = amin1(ymin, y);
            zmin = amin1(zmin, z);
            wmin = amin1(wmin, w);
            xmax = amax1(xmax, x);
            ymax = amax1(ymax, y);
            zmax = amax1(zmax, z);
            wmax = amax1(wmax, w);
        }
    } /* while */

    db_CatValArray_free(&cvarr);

    c1 = xmin - ((struct octdata *)(root->data))->x_orig;
    c2 = ((struct octdata *)(root->data))->x_orig +
         ((struct octdata *)(root->data))->n_cols * ew_res - xmax;
    c3 = ymin - ((struct octdata *)(root->data))->y_orig;
    c4 = ((struct octdata *)(root->data))->y_orig +
         ((struct octdata *)(root->data))->n_rows * ns_res - ymax;
    c5 = zmin - ((struct octdata *)(root->data))->z_orig;
    c6 = ((struct octdata *)(root->data))->z_orig +
         ((struct octdata *)(root->data))->n_levs * tb_res - zmax;

    if ((c1 > 5 * ew_res) || (c2 > 5 * ew_res) || (c3 > 5 * ns_res) ||
        (c4 > 5 * ns_res) || (c5 > 5 * tb_res) || (c6 > 5 * tb_res)) {
        static int once = 0;

        if (!once) {
            once = 1;
            G_warning(_("Strip exists with insufficient data"));
        }
    }

    nz = wmin;
    totsegm = translate_oct(root, ((struct octdata *)(root->data))->x_orig,
                            ((struct octdata *)(root->data))->y_orig,
                            ((struct octdata *)(root->data))->z_orig, nz);
    if (!totsegm) {
        clean();
        G_fatal_error(_("Zero segments!"));
    }

    ((struct octdata *)(root->data))->x_orig = 0;
    ((struct octdata *)(root->data))->y_orig = 0;
    ((struct octdata *)(root->data))->z_orig = 0; /* was commented out */

    if (outz != NULL)
        ddisk += disk;
    if (gradient != NULL)
        ddisk += disk;
    if (aspect1 != NULL)
        ddisk += disk;
    if (ncurv != NULL)
        ddisk += disk;
    if (gcurv != NULL)
        ddisk += disk;
    if (mcurv != NULL)
        ddisk += disk;

    G_message("Processing all selected output files will require %d bytes of "
              "disk space for temp files",
              ddisk);

    /*
       fprintf(stderr,"xmin=%lf,xmax=%lf,ymin=%lf,ymax=%lf,zmin=%lf,zmax=%lf,
       wmin=%lf,wmax=%lf\n",xmin,xmax,ymin,ymax,zmin,zmax,wmin,wmax);
     */

    fprintf(stderr, "\n");
    if (OUTRANGE > 0)
        G_warning(_("There are points outside specified 2D/3D region--ignored "
                    "%d points (total points: %d)"),
                  OUTRANGE, k);
    if (NPOINT > 0)
        G_warning(_("Points are more dense than specified 'DMIN'--ignored %d "
                    "points (remain %d)"),
                  NPOINT, k - NPOINT);
    NPOINT = k - NPOINT - NPT - OUTRANGE;
    if (NPOINT < KMIN) {
        if (NPOINT != 0) {
            G_warning(_("%d points given for interpolation (after thinning) is "
                        "less than given NPMIN=%d"),
                      NPOINT, KMIN);
            KMIN = NPOINT;
        }
        else {
            fprintf(stderr, "ERROR: zero points in the given region!\n");
            return -1;
        }
    }
    if (NPOINT > KMAXPOINTS && KMIN <= KMAX) {
        fprintf(stderr,
                "ERROR: segmentation parameters set to invalid values: npmin = "
                "%d, segmax = %d \n",
                KMIN, KMAX);
        fprintf(stderr, "for smooth connection of segments, npmin > segmax "
                        "(see manual) \n");
        return -1;
    }

    if (NPOINT < KMAXPOINTS && KMAX != KMAXPOINTS)
        G_warning(_("There is less than %d points for interpolation, no "
                    "segmentation is necessary, to run the program faster, set "
                    "segmax=%d (see manual)"),
                  KMAXPOINTS, KMAXPOINTS);

    deltx = xmax - xmin;
    delty = ymax - ymin;
    deltz = zmax - zmin;
    nsg = (double)NPOINT / (double)KMIN;
    dnorm = deltx * delty * deltz / nsg;
    nsg = 3.0;
    nsg = 1. / nsg;
    dnorm = pow(dnorm, nsg);
    /* DEBUG
       if (fd4 != NULL)
       fprintf (fd4, "deltx,delty %f %f \n", deltx, delty);
     */
    nsizc = current_region.cols; /* ((int)(deltx/ew_res))+1;  */
    nsizr = current_region.rows; /* ((int)(delty/ns_res))+1;   */
    NPT = k;
    x0utm = 0.;
    y0utm = 0.;
    z0utm = 0.;

    /** create a bitmap mask from given raster map **/
    if (maskmap != NULL) {
        mapsetm = G_find_raster2(maskmap, "");
        if (!mapsetm) {
            clean();
            G_fatal_error(_("Mask raster map [%s] not found"), maskmap);
        }
        bitmask = BM_create(nsizc, nsizr);
        cellmask = Rast_allocate_c_buf();
        cfmask = Rast_open_old(maskmap, mapsetm);
        for (i = 0; i < nsizr; i++) {
            irev = nsizr - i - 1;
            Rast_get_c_row(cfmask, cellmask, i);
            for (j = 0; j < nsizc; j++) {
                if ((cellmask[j] == 0) || Rast_is_c_null_value(&cellmask[j]))
                    BM_set(bitmask, j, irev, 0);
                else
                    BM_set(bitmask, j, irev, 1);
            }
        }
        G_message(_("Bitmap mask created"));
    }

    return 1;
}

/*
 * OUTGR now writes 3d raster maps (mca 2/15/96)
 */

int OUTGR(void)
{
    void *cf1, *cf2, *cf3, *cf4, *cf5, *cf6, *cf7;
    size_t read_val;
    FCELL *cell;
    float *data;
    int i, iarc, cnt;
    int bmask = 1;
    int x, y;
    float value;

    if ((cellinp != NULL) && (cellout != NULL)) {
        cell = Rast_allocate_f_buf();

        for (i = 0; i < nsizr; i++) {
            /* seek to the right row */
<<<<<<< HEAD
            G_fseek
                (Tmp_fd_cell,
                 ((off_t) (nsizr - 1 - i) * nsizc * sizeof(FCELL)), 0);
            read_val = fread(cell, sizeof(FCELL), nsizc, Tmp_fd_cell);
            if (read_val != nsizc) {
=======
            G_fseek(Tmp_fd_cell,
                    ((off_t)(nsizr - 1 - i) * nsizc * sizeof(FCELL)), 0);
            read_val = fread(cell, sizeof(FCELL), nsizc, Tmp_fd_cell);
            if (read_val != (size_t)nsizc) {
>>>>>>> 70ecf8ec
                clean();
                G_fatal_error(_("Unable to read data from temp file"));
            }
            Rast_put_f_row(fdcout, cell);
        }
    }

    /*** Initialize output g3d region ***/
    current_region.bottom = z_orig_in;
    current_region.top = nsizl * tb_res_in + z_orig_in;

    if (!(data = (float *)G_malloc(sizeof(float) * nsizr * nsizc * nsizl))) {
        clean();
        G_fatal_error(_("Out of memory"));
    }

    /*** Write elevation results ***/
    if (outz != NULL) {

        cf1 = Rast3d_open_new_opt_tile_size(outz, RASTER3D_USE_CACHE_DEFAULT,
                                            &current_region, FCELL_TYPE, 32);
        if (cf1 == NULL) {
            clean();
            G_fatal_error(_("Unable to open %s for writing"), outz);
        }

        /* seek to the beginning */
        G_fseek(Tmp_fd_z, 0L, 0);

        /* Read data in from temp file */
        read_val =
            fread(data, sizeof(float), (size_t)nsizr * nsizc * nsizl, Tmp_fd_z);
        if (read_val != (size_t)nsizr * nsizc * nsizl) {
            clean();
            G_fatal_error(_("Unable to read data from temp file"));
        }

        cnt = 0;
        for (iarc = 0; iarc < nsizl; iarc++) {

            for (y = nsizr - 1; y >= 0; y--) { /* changed by AV */
                for (x = 0; x < nsizc; x++) {
                    if (maskmap != NULL)
                        bmask = BM_get(bitmask, x, nsizr - y - 1);
                    else
                        bmask = 1;
                    value = data[cnt];
                    if (!bmask)
                        Rast3d_set_null_value(&value, 1, FCELL_TYPE);
                    if (Rast3d_put_float(cf1, x, y, iarc, value) == 0) {
                        clean();
                        G_fatal_error(
                            _("Error writing cell (%d,%d,%d) with value %f"), x,
                            y, iarc, value);
                    }

                    cnt++;
                }
            }
        }

        /* Close the file */
        if (Rast3d_close(cf1) == 0) {
            clean();
            G_fatal_error(_("Error closing output file %s"), outz);
        }
        else
            G_message(_("3D raster map <%s> created"), outz);
    }

    /*** Write out the gradient results ***/
    if (gradient != NULL) {

        cf2 =
            Rast3d_open_new_opt_tile_size(gradient, RASTER3D_USE_CACHE_DEFAULT,
                                          &current_region, FCELL_TYPE, 32);
        if (cf2 == NULL) {
            clean();
            G_fatal_error(_("Unable to open %s for writing"), gradient);
        }

        /* seek to the beginning */
        G_fseek(Tmp_fd_dx, 0L, 0);

        /* Read data in from temp file */
        read_val = fread(data, sizeof(float), (size_t)nsizr * nsizc * nsizl,
                         Tmp_fd_dx);
        if (read_val != (size_t)nsizr * nsizc * nsizl) {
            clean();
            G_fatal_error(_("Unable to read data from temp file"));
        }

        cnt = 0;
        for (iarc = 0; iarc < nsizl; iarc++) {

            for (y = nsizr - 1; y >= 0; y--) { /* changed by AV */
                for (x = 0; x < nsizc; x++) {
                    if (maskmap != NULL)
                        bmask = BM_get(bitmask, x, nsizr - y - 1);
                    else
                        bmask = 1;
                    value = data[cnt];
                    if (!bmask)
                        Rast3d_set_null_value(&value, 1, FCELL_TYPE);
                    if (Rast3d_put_float(cf2, x, y, iarc, value) == 0) {
                        clean();
                        G_fatal_error(
                            _("Error writing cell (%d,%d,%d) with value %f"), x,
                            y, iarc, value);
                    }

                    cnt++;
                }
            }
        }

        /* Close the file */
        if (Rast3d_close(cf2) == 0) {
            clean();
            G_fatal_error(_("Error closing output file %s"), gradient);
        }
        else
            G_message(_("3D raster map <%s> created"), gradient);
    }

    /*** Write out aspect1 results ***/
    if (aspect1 != NULL) {

        cf3 = Rast3d_open_new_opt_tile_size(aspect1, RASTER3D_USE_CACHE_DEFAULT,
                                            &current_region, FCELL_TYPE, 32);
        if (cf3 == NULL) {
            clean();
            G_fatal_error(_("Unable to open %s for writing"), aspect1);
        }

        /* seek to the beginning */
        G_fseek(Tmp_fd_dy, 0L, 0);

        /* Read data in from temp file */
        read_val = fread(data, sizeof(float), (size_t)nsizr * nsizc * nsizl,
                         Tmp_fd_dy);
        if (read_val != (size_t)nsizr * nsizc * nsizl) {
            clean();
            G_fatal_error(_("Unable to read data from temp file"));
        }

        cnt = 0;
        for (iarc = 0; iarc < nsizl; iarc++) {

            for (y = nsizr - 1; y >= 0; y--) { /* changed by AV */
                for (x = 0; x < nsizc; x++) {
                    if (maskmap != NULL)
                        bmask = BM_get(bitmask, x, nsizr - y - 1);
                    else
                        bmask = 1;
                    value = data[cnt] * 180 / M_PI;
                    if (!bmask)
                        Rast3d_set_null_value(&value, 1, FCELL_TYPE);
                    if (Rast3d_put_float(cf3, x, y, iarc, value) == 0) {
                        clean();
                        G_fatal_error(
                            _("Error writing cell (%d,%d,%d) with value %f"), x,
                            y, iarc, value);
                    }

                    cnt++;
                }
            }
        }

        /* Close the file */
        if (Rast3d_close(cf3) == 0) {
            clean();
            G_fatal_error(_("Error closing output file %s"), aspect1);
        }
        else
            G_message(_("3D raster map <%s> created"), aspect1);
    }

    /*** Write out aspect2 results ***/
    if (aspect2 != NULL) {

        cf4 = Rast3d_open_new_opt_tile_size(aspect2, RASTER3D_USE_CACHE_DEFAULT,
                                            &current_region, FCELL_TYPE, 32);
        if (cf4 == NULL) {
            clean();
            G_fatal_error(_("Unable to open %s for writing"), aspect2);
        }

        /* seek to the beginning */
        G_fseek(Tmp_fd_dz, 0L, 0);

        /* Read data in from temp file */
        read_val = fread(data, sizeof(float), (size_t)nsizr * nsizc * nsizl,
                         Tmp_fd_dz);
        if (read_val != (size_t)nsizr * nsizc * nsizl) {
            clean();
            G_fatal_error(_("Unable to read data from temp file"));
        }

        cnt = 0;
        for (iarc = 0; iarc < nsizl; iarc++) {

            for (y = nsizr - 1; y >= 0; y--) { /* changed by AV */
                for (x = 0; x < nsizc; x++) {
                    if (maskmap != NULL)
                        bmask = BM_get(bitmask, x, nsizr - y - 1);
                    else
                        bmask = 1;
                    value = data[cnt] * 180 / M_PI;
                    if (!bmask)
                        Rast3d_set_null_value(&value, 1, FCELL_TYPE);
                    if (Rast3d_put_float(cf4, x, y, iarc, value) == 0) {
                        clean();
                        G_fatal_error(
                            _("Error writing cell (%d,%d,%d) with value %f"), x,
                            y, iarc, value);
                    }

                    cnt++;
                }
            }
        }

        /* Close the file */
        if (Rast3d_close(cf4) == 0) {
            clean();
            G_fatal_error(_("Error closing output file %s"), aspect2);
        }
        else
            G_message(_("3D raster map <%s> created"), aspect2);
    }

    /*** Write out ncurv results ***/
    if (ncurv != NULL) {

        cf5 = Rast3d_open_new_opt_tile_size(ncurv, RASTER3D_USE_CACHE_DEFAULT,
                                            &current_region, FCELL_TYPE, 32);
        if (cf5 == NULL) {
            clean();
            G_fatal_error(_("Unable to open %s for writing"), ncurv);
        }

        /* seek to the beginning */
        G_fseek(Tmp_fd_xx, 0L, 0);

        /* Read data in from temp file */
        read_val = fread(data, sizeof(float), (size_t)nsizr * nsizc * nsizl,
                         Tmp_fd_xx);
        if (read_val != (size_t)nsizr * nsizc * nsizl) {
            clean();
            G_fatal_error(_("Unable to read data from temp file"));
        }

        cnt = 0;
        for (iarc = 0; iarc < nsizl; iarc++) {

            for (y = nsizr - 1; y >= 0; y--) { /* changed by AV */
                for (x = 0; x < nsizc; x++) {
                    if (maskmap != NULL)
                        bmask = BM_get(bitmask, x, nsizr - y - 1);
                    else
                        bmask = 1;
                    value = data[cnt];
                    if (!bmask)
                        Rast3d_set_null_value(&value, 1, FCELL_TYPE);
                    if (Rast3d_put_float(cf5, x, y, iarc, value) == 0) {
                        clean();
                        G_fatal_error(
                            _("Error writing cell (%d,%d,%d) with value %f"), x,
                            y, iarc, value);
                    }

                    cnt++;
                }
            }
        }

        /* Close the file */
        if (Rast3d_close(cf5) == 0) {
            clean();
            G_fatal_error(_("Error closing output file %s"), ncurv);
        }
        else
            G_message(_("3D raster map <%s> created"), ncurv);
    }

    /*** Write out gcurv results ***/
    if (gcurv != NULL) {

        cf6 = Rast3d_open_new_opt_tile_size(gcurv, RASTER3D_USE_CACHE_DEFAULT,
                                            &current_region, FCELL_TYPE, 32);
        if (cf6 == NULL) {
            clean();
            G_fatal_error(_("Unable to open %s for writing"), gcurv);
        }

        /* seek to the beginning */
        G_fseek(Tmp_fd_yy, 0L, 0);

        /* Read data in from temp file */
        read_val = fread(data, sizeof(float), (size_t)nsizr * nsizc * nsizl,
                         Tmp_fd_yy);
        if (read_val != (size_t)nsizr * nsizc * nsizl) {
            clean();
            G_fatal_error(_("Unable to read data from temp file"));
        }

        cnt = 0;
        for (iarc = 0; iarc < nsizl; iarc++) {

            for (y = nsizr - 1; y >= 0; y--) { /* changed by AV */
                for (x = 0; x < nsizc; x++) {
                    if (maskmap != NULL)
                        bmask = BM_get(bitmask, x, nsizr - y - 1);
                    else
                        bmask = 1;
                    value = data[cnt];
                    if (!bmask)
                        Rast3d_set_null_value(&value, 1, FCELL_TYPE);
                    if (Rast3d_put_float(cf6, x, y, iarc, value) == 0) {
                        clean();
                        G_fatal_error(
                            _("Error writing cell (%d,%d,%d) with value %f"), x,
                            y, iarc, value);
                    }

                    cnt++;
                }
            }
        }

        /* Close the file */
        if (Rast3d_close(cf6) == 0) {
            clean();
            G_fatal_error(_("Error closing output file %s"), gcurv);
        }
        else
            G_message(_("3D raster map <%s> created"), gcurv);
    }

    /*** Write mcurv results ***/
    if (mcurv != NULL) {

        cf7 = Rast3d_open_new_opt_tile_size(mcurv, RASTER3D_USE_CACHE_DEFAULT,
                                            &current_region, FCELL_TYPE, 32);
        if (cf7 == NULL) {
            clean();
            G_fatal_error(_("Unable to open %s for writing"), mcurv);
        }

        /* seek to the beginning */
        G_fseek(Tmp_fd_xy, 0L, 0);

        /* Read data in from temp file */
        read_val = fread(data, sizeof(float), (size_t)nsizr * nsizc * nsizl,
                         Tmp_fd_xy);
        if (read_val != (size_t)nsizr * nsizc * nsizl) {
            clean();
            G_fatal_error(_("Unable to read data from temp file"));
        }

        cnt = 0;
        for (iarc = 0; iarc < nsizl; iarc++) {

            for (y = nsizr - 1; y >= 0; y--) { /* changed by AV */
                for (x = 0; x < nsizc; x++) {
                    if (maskmap != NULL)
                        bmask = BM_get(bitmask, x, nsizr - y - 1);
                    else
                        bmask = 1;
                    value = data[cnt];
                    if (!bmask)
                        Rast3d_set_null_value(&value, 1, FCELL_TYPE);
                    if (Rast3d_put_float(cf7, x, y, iarc, value) == 0) {
                        clean();
                        G_fatal_error(
                            _("Error writing cell (%d,%d,%d) with value %f"), x,
                            y, iarc, value);
                    }

                    cnt++;
                }
            }
        }

        /* Close the file */
        if (Rast3d_close(cf7) == 0) {
            clean();
            G_fatal_error(_("Error closing output file %s"), mcurv);
        }
        else
            G_message(_("3D raster map <%s> created"), mcurv);
    }

    G_free(data);

    return 1;
}<|MERGE_RESOLUTION|>--- conflicted
+++ resolved
@@ -406,18 +406,10 @@
 
         for (i = 0; i < nsizr; i++) {
             /* seek to the right row */
-<<<<<<< HEAD
-            G_fseek
-                (Tmp_fd_cell,
-                 ((off_t) (nsizr - 1 - i) * nsizc * sizeof(FCELL)), 0);
-            read_val = fread(cell, sizeof(FCELL), nsizc, Tmp_fd_cell);
-            if (read_val != nsizc) {
-=======
             G_fseek(Tmp_fd_cell,
                     ((off_t)(nsizr - 1 - i) * nsizc * sizeof(FCELL)), 0);
             read_val = fread(cell, sizeof(FCELL), nsizc, Tmp_fd_cell);
             if (read_val != (size_t)nsizc) {
->>>>>>> 70ecf8ec
                 clean();
                 G_fatal_error(_("Unable to read data from temp file"));
             }
