/*****************************************************************************
 *
 * MODULE:       v.vol.rst: program for 3D (volume) interpolation and geometry
 *               analysis from scattered point data using regularized spline
 *               with tension
 *
 * AUTHOR(S):    Original program (1989) and various modifications:
 *               Lubos Mitas
 *
 *               GRASS 4.2, GRASS 5.0 version and modifications:
 *               H. Mitasova,  I. Kosinovsky, D. Gerdes, J. Hofierka
 *
 * PURPOSE:      v.vol.rst interpolates the values to 3-dimensional grid from
 *               point data (climatic stations, drill holes etc.) given in a
 *               3D vector point input. Output grid3 file is elev.
 *               Regularized spline with tension is used for the
 *               interpolation.
 *
 * COPYRIGHT:    (C) 1989, 1993, 2000 L. Mitas,  H. Mitasova,
 *               I. Kosinovsky, D. Gerdes, J. Hofierka
 *
 *               This program is free software under the GNU General Public
 *               License (>=v2). Read the file COPYING that comes with GRASS
 *               for details.
 *
 *****************************************************************************/
#include <stdio.h>
#include <stdlib.h>
#include <sys/types.h>
#include <math.h>
#include <unistd.h>
#include <fcntl.h>
#include <grass/gis.h>
#include <grass/raster.h>
#include <grass/vector.h>
#include <grass/dbmi.h>
#include <grass/glocale.h>

#include "oct.h"
#include "surf.h"
#include "dataoct.h"
#include "userextern.h"
#include "userglobs.h"
#include "user.h"
#include <grass/raster3d.h>
#include "points.h"
#include <grass/bitmap.h>

/* needed for AIX */
#ifdef hz
#undef hz
#endif

int secpar_loop(int ngstc UNUSED, int nszc UNUSED, int i)
{
    double dnorm1, ro, dx2, dy2, dz2, grad1, grad2, slp, grad, oor1, oor2, curn,
        curm, curg, dxy2, dxz2, dyz2;
    double dg1, dg2, dg3, dg4, dg5, dg6, h11, h12, h22, h13, h23, h33, dm1, dm2,
        dm3, dm4, dm5, dm6, dnorm5;
    double gradmin;
    int bmask = 1;
    static int first_t = 1;

    ro = M_R2D;
    gradmin = 0.0;
    /*
       for (i = ngstc; i <= nszc; i++)
       { */
    /*
       if(maskmap != NULL)
       {
       bmask = BM_get(bitmask, i, k);
       } */
    if (bmask == 1) {
        dx2 = adx[i] * adx[i];
        dy2 = ady[i] * ady[i];
        dz2 = adz[i] * adz[i];
        grad1 = dx2 + dy2;
        grad2 = dx2 + dy2 + dz2;
        grad = sqrt(grad2); /* gradient */
        /* slope in %        slp = 100. * grad; */
        /* slope in degrees
           slp = ro * atan (grad); */
        slp = atan(grad);
        if ((aspect1 != NULL) || (aspect2 != NULL)) {
            if (grad <= gradmin) {
                oor1 = 0.; /* horiz. angle */
                oor2 = 0.; /* vertical angle */
            }
        }

        /***********aspect from r.slope.aspect, with adx, ady computed
                from interpol. function RST **************************/

        if (aspect1 != NULL) {
            if (adx[i] == 0) {
                /*       if (ady[i] > 0) oor1 = M_PI / 2;
                   else oor1 = M_PI + M_PI / 2; */
                if (ady[i] > 0)
                    oor1 = 90.;
                else
                    oor1 = 270.;
            }
            else {
                /*                       oor1 = atan2(ady[i],adx[i]);
                   if(oor1 <= 0) oor1 = 2 * M_PI + oor1; */
                oor1 = ro * atan2(ady[i], adx[i]);
                if (oor1 <= 0)
                    oor1 = 360. + oor1;
            }
        }

        /** vertical angle */
        if (aspect2 != NULL) {
            if (adz[i] == 0) {
                oor2 = 0.;
            }
            else {
                /*                      oor2 = atan2( adz[i], sqrt(grad1) ); */
                oor2 = ro * atan2(adz[i], sqrt(grad1));
            }
        }
        dnorm1 = sqrt(grad2 + 1.);
        dnorm5 = dnorm1 * dnorm1 * dnorm1 * dnorm1 * dnorm1;
        if (ncurv != NULL) {
            dxy2 = 2. * adxy[i] * adx[i] * ady[i];
            dxz2 = 2. * adxz[i] * adx[i] * adz[i];
            dyz2 = 2. * adyz[i] * ady[i] * adz[i];
            curn = -(adxx[i] * dx2 + dxy2 + dxz2 + dyz2 + adzz[i] * dz2 +
                     adyy[i] * dy2) /
                   grad2;
        }
        if (gcurv != NULL) {
            dg1 = -adxx[i] * adyy[i] * adzz[i];
            dg2 = -adxy[i] * adxz[i] * adyz[i];
            dg3 = -adxz[i] * adxy[i] * adyz[i];
            dg4 = adyz[i] * adyz[i] * adxx[i];
            dg5 = adxy[i] * adxy[i] * adzz[i];
            dg6 = adxz[i] * adxz[i] * adyy[i];
            curg = (dg1 + dg2 + dg3 + dg4 + dg5 + dg6) / dnorm5;
        }
        if (mcurv != NULL) {
            h11 = -adxx[i] / dnorm1 + 2 * (1 + dx2);
            h12 = -adxy[i] / dnorm1 + 2 * (adx[i] * ady[i]);
            h22 = -adyy[i] / dnorm1 + 2 * (1 + dy2);
            h13 = -adxz[i] / dnorm1 + 2 * (adx[i] * adz[i]);
            h23 = -adyz[i] / dnorm1 + 2 * (ady[i] * adz[i]);
            h33 = -adzz[i] / dnorm1 + 2 * (1 + dz2);
            dm1 = h11 * h22 * h33;
            dm2 = -h23 * h11 * h23;
            dm3 = -h12 * h33 * h12;
            dm4 = -h13 * h13 * h22;
            dm5 = h12 * h23 * h13;
            dm6 = h13 * h12 * h23;
            curm = (dm1 + dm2 + dm3 + dm4 + dm5 + dm6) / (3. * (grad2 + 1.));
        }
        /*   temp = grad2 + 1.; */
        if (first_t) {
            first_t = 0;
            if (gradient != NULL)
                gmax = gmin = slp;
            if (aspect1 != NULL)
                a1max = a1min = oor1;
            if (aspect2 != NULL)
                a2max = a2min = oor2;
            if (ncurv != NULL)
                c1max = c1min = curn;
            if (gcurv != NULL)
                c2max = c2min = curg;
            if (mcurv != NULL)
                c3max = c3min = curm;
        }

        if (gradient != NULL) {
            gmin = amin1(gmin, slp);
            gmax = amax1(gmax, slp);
        }
        if (aspect1 != NULL) {
            a1min = amin1(a1min, oor1);
            a1max = amax1(a1max, oor1);
        }
        if (aspect2 != NULL) {
            a2min = amin1(a2min, oor2);
            a2max = amax1(a2max, oor2);
        }
        if (ncurv != NULL) {
            c1min = amin1(c1min, curn);
            if (curn < 10.)
                c1max = amax1(c1max, curn);
        }
        if (gcurv != NULL) {
            c2min = amin1(c2min, curg);
            if (curg < 10.)
                c2max = amax1(c2max, curg);
        }
        if (mcurv != NULL) {
            c3min = amin1(c3min, curm);
            if (curn < 10.)
                c3max = amax1(c3max, curm);
        }

        if (gradient != NULL)
            adx[i] = slp;
        if (aspect1 != NULL)
            ady[i] = oor1 / ro;
        if (aspect2 != NULL)
            adz[i] = oor2 / ro;
        if (ncurv != NULL)
            adxx[i] = curn; /* change of gradient */
        if (gcurv != NULL)
            adyy[i] = curg; /* Gaussian curvature */
        if (mcurv != NULL)
            adxy[i] = curm; /* Mean curvature */
        /*printf(" parametre grad %lf\n", slp); */
    }
    /*      } secapr loop */

    return 1;
}

int COGRR1(double x_or, double y_or, double z_or, int n_rows, int n_cols,
           int n_levs, int n_points, struct quadruple *points,
           struct point_3d skip_point)
/*C
   C       INTERPOLATION BY FUNCTIONAL METHOD : TPS + complete regul.
   c
 */
{
    static double *w2 = NULL;
    static double *wz2 = NULL;
    static double *wz1 = NULL;
    double amaxa;
    double stepix, stepiy, stepiz, RO, xx, yy, zz, xg, yg, zg, xx2;
    double wm, dx, dy, dz, dxx, dyy, dxy, dxz, dyz, dzz, h, bmgd1, bmgd2, etar,
        zcon, r, ww, wz, r2, hcell, zzcell2, etarcell, rcell, wwcell, zzcell;
    double x_crs, x_crsd, x_crsdd, x_crsdr2;
    int n1, k1, k2, k, i1, l, l1, n4, n5, m, i;
    int /* NGST, */ LSIZE, ngstc, nszc, ngstr, nszr, ngstl, nszl;
<<<<<<< HEAD
    int POINT();
=======
>>>>>>> 70ecf8ec
    int ind, ind1;
    static int first_time_z = 1;
    off_t offset, offset1, offset2;
    int bmask = 1;
    static FCELL *cell = NULL;

    int cond1 = (gradient != NULL) || (aspect1 != NULL) || (aspect2 != NULL);
    int cond2 = (ncurv != NULL) || (gcurv != NULL) || (mcurv != NULL);

#define CEULER .57721566
    /*
       C
       c        character*32 fncdsm
       c normalization
       c
     */
    offset1 = nsizr * nsizc;

    stepix = ew_res / dnorm;
    stepiy = ns_res / dnorm;
    stepiz = tb_res / dnorm;

    if (!w2) {
        if (!(w2 = (double *)G_malloc(sizeof(double) * (KMAX2 + 1)))) {
            clean();
            G_fatal_error(_("Not enough memory for %s"), "w2");
        }
    }
    if (!wz2) {
        if (!(wz2 = (double *)G_malloc(sizeof(double) * (KMAX2 + 1)))) {
            clean();
            G_fatal_error(_("Not enough memory for %s"), "wz2");
        }
    }
    if (!wz1) {
        if (!(wz1 = (double *)G_malloc(sizeof(double) * (KMAX2 + 1)))) {
            clean();
            G_fatal_error(_("Not enough memory for %s"), "wz1");
        }
    }

    if (cell == NULL)
        cell = Rast_allocate_f_buf();

    for (i = 1; i <= n_points; i++) {
        points[i - 1].x = (points[i - 1].x - x_or) / dnorm;
        points[i - 1].y = (points[i - 1].y - y_or) / dnorm;
        points[i - 1].z = (points[i - 1].z - z_or) / dnorm;
    }
    if (cv) {
        skip_point.x = (skip_point.x - x_or) / dnorm;
        skip_point.y = (skip_point.y - y_or) / dnorm;
        skip_point.z = (skip_point.z - z_or) / dnorm;
    }
    n1 = n_points + 1;
    /*
       C
       C      GENERATION OF MATRIX
       C
       C      FIRST COLUMN
       C
     */
    A[1] = 0.;
    for (k = 1; k <= n_points; k++) {
        i1 = k + 1;
        A[i1] = 1.;
    }
    /*
       C
       C      OTHER COLUMNS
       C
     */
    RO = rsm;
    for (k = 1; k <= n_points; k++) {
        k1 = k * n1 + 1;
        k2 = k + 1;
        i1 = k1 + k;
        if (rsm < 0.) { /*indicates variable smoothing */
            A[i1] = points[k - 1].sm;
        }
        else {
            A[i1] = RO; /* constant smoothing */
        }
        for (l = k2; l <= n_points; l++) {
            xx = points[k - 1].x - points[l - 1].x;
            yy = points[k - 1].y - points[l - 1].y;
            zz = points[k - 1].z - points[l - 1].z;
            r = sqrt(xx * xx + yy * yy + zz * zz);
            etar = (fi * r) / 2.;
            if (etar == 0.) {
                /*              printf ("ident. points in segm.  \n");
                   printf ("x[%d]=%lf,x[%d]=%lf,y[%d]=%lf,y[%d]=%lf\n",
                   k - 1, points[k - 1].x, l - 1, points[l - 1].x, k - 1,
                   points[k - 1].y, l - 1, points[l - 1].y); */
            }
            i1 = k1 + l;
            A[i1] = crs(etar);
        }
    }
    /*
       C
       C       SYMMETRISATION
       C
     */
    amaxa = 1.;
    for (k = 1; k <= n1; k++) {
        k1 = (k - 1) * n1;
        k2 = k + 1;
        for (l = k2; l <= n1; l++) {
            m = (l - 1) * n1 + k;
            A[m] = A[k1 + l];
            amaxa = amax1(A[m], amaxa);
        }
    }

    /*
       C        RIGHT SIDE
       C
     */
    n4 = n1 * n1 + 1;
    A[n4] = 0.;
    for (l = 1; l <= n_points; l++) {
        l1 = n4 + l;
        A[l1] = points[l - 1].w;
    }
    n5 = n1 * (n1 + 1);
    for (i = 1; i <= n5; i++)
        A[i] = A[i] / amaxa;

    /*
       SOLVING OF SYSTEM
     */

    if (LINEQS(n1, n1, 1, &NERROR, &DETERM)) {

        for (k = 1; k <= n_points; k++) {
            l = n4 + k;
            b[k] = A[l];
        }
        b[n_points + 1] = A[n4];

        POINT(n_points, points, skip_point);
        if (cv)
            return 1;
        if (devi != NULL && sig1 == 1)
            return 1;
        /*
           C
           C         INTERPOLATION   *  MOST INNER LOOPS !
           C
         */
        /* NGST = 1; */
        LSIZE = 0;

        ngstc = (int)(x_or / ew_res + 0.5) + 1;
        nszc = ngstc + n_cols - 1;
        ngstr = (int)(y_or / ns_res + 0.5) + 1;
        nszr = ngstr + n_rows - 1;
        ngstl = (int)(z_or / tb_res + 0.5) + 1;
        nszl = ngstl + n_levs - 1;

        /*        fprintf(stderr," Progress percentage for each segment ..." );
         */
        /*fprintf(stderr,"Before loops,ngstl = %d,nszl =%d\n",ngstl,nszl); */
        for (i = ngstl; i <= nszl; i++) {
            /*fprintf(stderr,"level=%d\n",i); */
            /*      G_percent(i, nszl, 2); */
            offset = offset1 * (i - 1); /* levels offset */
            zg = (i - ngstl) * stepiz;
            for (m = 1; m <= n_points; m++) {
                wz = zg - points[m - 1].z;
                wz1[m] = wz;
                wz2[m] = wz * wz;
            }
            for (k = ngstr; k <= nszr; k++) {
                yg = (k - ngstr) * stepiy;
                for (m = 1; m <= n_points; m++) {
                    wm = yg - points[m - 1].y;
                    w[m] = wm;
                    w2[m] = wm * wm;
                }
                if ((cellinp != NULL) && (cellout != NULL) && (i == ngstl))
                    Rast_get_f_row(fdcell, cell, n_rows_in - k);

                for (l = ngstc; l <= nszc; l++) {
                    LSIZE = LSIZE + 1;
                    if (maskmap != NULL)
                        bmask = BM_get(bitmask, l - 1,
                                       k - 1); /*bug fix 02/03/00 jh */
                    xg = (l - ngstc) * stepix;
                    ww = 0.;
                    wwcell = 0.;
                    dx = 0.;
                    dy = 0.;
                    dz = 0.;
                    dxx = 0.;
                    dxy = 0.;
                    dxz = 0.;
                    dyy = 0.;
                    dyz = 0.;
                    dzz = 0.;
                    /* compute everything for area which is not masked out
                       and where cross_input map doesn't have nulls */
                    if (bmask == 1 &&
                        !(cell && Rast_is_f_null_value(&cell[l - 1]))) {
                        h = b[n1];
                        hcell = b[n1];
                        for (m = 1; m <= n_points; m++) {
                            xx = xg - points[m - 1].x;
                            xx2 = xx * xx;
                            if ((cellinp != NULL) && (cellout != NULL) &&
                                (i == ngstl)) {
                                zcon =
                                    (double)(cell[l - 1] * zmult - z_or) -
                                    z_orig_in * zmult; /* bug fix 02/03/00 jh */
                                zcon = zcon / dnorm;
                                zzcell = zcon - points[m - 1].z;
                                zzcell2 = zzcell * zzcell;
                                rcell = sqrt(xx2 + w2[m] + zzcell2);
                                etarcell = (fi * rcell) / 2.;
                                hcell = hcell + b[m] * crs(etarcell);
                            }
                            r2 = xx2 + w2[m] + wz2[m];
                            r = sqrt(r2);
                            etar = (fi * r) / 2.;

                            crs_full(etar, fi, &x_crs, cond1 ? &x_crsd : NULL,
                                     cond2 ? &x_crsdr2 : NULL,
                                     cond2 ? &x_crsdd : NULL);
                            h = h + b[m] * x_crs;
                            if (cond1) {
                                bmgd1 = b[m] * x_crsd;
                                dx = dx + bmgd1 * xx;
                                dy = dy + bmgd1 * w[m];
                                dz = dz + bmgd1 * wz1[m];
                            }
                            if (cond2) {
                                bmgd2 = b[m] * x_crsdd;
                                bmgd1 = b[m] * x_crsdr2;
                                dyy = dyy + bmgd2 * w2[m] + bmgd1 * w2[m];
                                dzz = dzz + bmgd2 * wz2[m] + bmgd1 * wz2[m];
                                dxy =
                                    dxy + bmgd2 * xx * w[m] + bmgd1 * xx * w[m];
                                dxz = dxz + bmgd2 * xx * wz1[m] +
                                      bmgd1 * xx * wz1[m];
                                dyz = dyz + bmgd2 * w[m] * wz1[m] +
                                      bmgd1 * w[m] * wz1[m];
                            }
                        }
                        ww = h + wmin;
                        if ((cellinp != NULL) && (cellout != NULL) &&
                            (i == ngstl))
                            wwcell = hcell + wmin;
                        az[l] = ww;
                        if (first_time_z) {
                            first_time_z = 0;
                            zmaxac = zminac = ww;
                            if ((cellinp != NULL) && (cellout != NULL) &&
                                (i == ngstl))
                                zmaxacell = zminacell = wwcell;
                        }
                        zmaxac = amax1(ww, zmaxac);
                        zminac = amin1(ww, zminac);
                        if ((cellinp != NULL) && (cellout != NULL) &&
                            (i == ngstl)) {
                            zmaxacell = amax1(wwcell, zmaxacell);
                            zminacell = amin1(wwcell, zminacell);
                        }
                        if ((ww > wmax + 0.1 * (wmax - wmin)) ||
                            (ww < wmin - 0.1 * (wmax - wmin))) {
                            static int once = 0;

                            if (!once) {
                                once = 1;
                                fprintf(stderr, "WARNING:\n");
                                fprintf(stderr, "Overshoot -- increase in "
                                                "tension suggested.\n");
                                fprintf(stderr,
                                        "Overshoot occurs at (%d,%d,%d) cell\n",
                                        l, k, i);
                                fprintf(stderr,
                                        "The w-value is %lf, wmin is %lf,wmax "
                                        "is %lf\n",
                                        ww, wmin, wmax);
                            }
                        }
                    } /* skip here if you are in masked area, ww should be 0 */
                    az[l] = ww;
                    adx[l] = dx;
                    ady[l] = dy;
                    adz[l] = dz;
                    /*              printf("\n %f", ww); */
                    adxx[l] = dxx;
                    adxy[l] = dxy;
                    adxz[l] = dxz;
                    adyy[l] = dyy;
                    adyz[l] = dyz;
                    adzz[l] = dzz;
                    if ((gradient != NULL) || (aspect1 != NULL) ||
                        (aspect2 != NULL) || (ncurv != NULL) ||
                        (gcurv != NULL) || (mcurv != NULL))
                        if (!(secpar_loop(ngstc, nszc, l))) {
                            clean();
                            G_fatal_error(_("Secpar_loop failed"));
                        }
                    if ((cellinp != NULL) && (cellout != NULL) &&
                        (i == ngstl)) {
                        zero_array_cell[l - 1] = (FCELL)(wwcell);
                    }
                    if (outz != NULL) {
                        zero_array1[l - 1] = (float)(az[l] * sciz);
                    }
                    if (gradient != NULL) {
                        zero_array2[l - 1] = (float)(adx[l]);
                    }
                    if (aspect1 != NULL) {
                        zero_array3[l - 1] = (float)(ady[l]);
                    }
                    if (aspect2 != NULL) {
                        zero_array4[l - 1] = (float)(adz[l]);
                    }
                    if (ncurv != NULL) {
                        zero_array5[l - 1] = (float)(adxx[l]);
                    }
                    if (gcurv != NULL) {
                        zero_array6[l - 1] = (float)(adyy[l]);
                    }
                    if (mcurv != NULL) {
                        zero_array7[l - 1] = (float)(adxy[l]);
                    }
                } /* columns */
                ind = nsizc * (k - 1) + (ngstc - 1);
                ind1 = ngstc - 1;
                offset2 = offset + ind; /* rows*cols offset */

                if ((cellinp != NULL) && (cellout != NULL) && (i == ngstl)) {
                    G_fseek(Tmp_fd_cell, ((off_t)ind * sizeof(FCELL)), 0);
                    if (!(fwrite(zero_array_cell + ind1, sizeof(FCELL),
                                 nszc - ngstc + 1, Tmp_fd_cell))) {
                        clean();
                        G_fatal_error(
                            _("Not enough disk space--cannot write files"));
                    }
                }
                if (outz != NULL) {
                    G_fseek(Tmp_fd_z, (off_t)(offset2 * sizeof(float)), 0);
                    if (!(fwrite(zero_array1 + ind1, sizeof(float),
                                 nszc - ngstc + 1, Tmp_fd_z))) {
                        clean();
                        G_fatal_error(
                            _("Not enough disk space--cannot write files"));
                    }
                }
                if (gradient != NULL) {
                    G_fseek(Tmp_fd_dx, (off_t)(offset2 * sizeof(float)), 0);
                    if (!(fwrite(zero_array2 + ind1, sizeof(float),
                                 nszc - ngstc + 1, Tmp_fd_dx))) {
                        clean();
                        G_fatal_error(
                            _("Not enough disk space--cannot write files"));
                    }
                }
                if (aspect1 != NULL) {
                    G_fseek(Tmp_fd_dy, (off_t)(offset2 * sizeof(float)), 0);
                    if (!(fwrite(zero_array3 + ind1, sizeof(float),
                                 nszc - ngstc + 1, Tmp_fd_dy))) {
                        clean();
                        G_fatal_error(
                            _("Not enough disk space--cannot write files"));
                    }
                }
                if (aspect2 != NULL) {
                    G_fseek(Tmp_fd_dz, (off_t)(offset2 * sizeof(float)), 0);
                    if (!(fwrite(zero_array4 + ind1, sizeof(float),
                                 nszc - ngstc + 1, Tmp_fd_dz))) {
                        clean();
                        G_fatal_error(
                            _("Not enough disk space--cannot write files"));
                    }
                }
                if (ncurv != NULL) {
                    G_fseek(Tmp_fd_xx, (off_t)(offset2 * sizeof(float)), 0);
                    if (!(fwrite(zero_array5 + ind1, sizeof(float),
                                 nszc - ngstc + 1, Tmp_fd_xx))) {
                        clean();
                        G_fatal_error(
                            _("Not enough disk space--cannot write files"));
                    }
                }
                if (gcurv != NULL) {
                    G_fseek(Tmp_fd_yy, (off_t)(offset2 * sizeof(float)), 0);
                    if (!(fwrite(zero_array6 + ind1, sizeof(float),
                                 nszc - ngstc + 1, Tmp_fd_yy))) {
                        clean();
                        G_fatal_error(
                            _("Not enough disk space--cannot write files"));
                    }
                }
                if (mcurv != NULL) {
                    G_fseek(Tmp_fd_xy, (off_t)(offset2 * sizeof(float)), 0);
                    if (!(fwrite(zero_array7 + ind1, sizeof(float),
                                 nszc - ngstc + 1, Tmp_fd_xy))) {
                        clean();
                        G_fatal_error(
                            _("Not enough disk space--cannot write files"));
                    }
                }
            }
        }
    } /* falls here if LINEQS() returns 0 */
    /*    total++; */
    /*fprintf(stderr,"wminac=%lf,wmaxac=%lf\n",zminac,zmaxac); */
    return 1;
}

int POINT(int n_points, struct quadruple *points, struct point_3d skip_point)
/*
   c  interpolation check of z-values in given points
   c
 */
{
<<<<<<< HEAD
    double errmax, h, xx, yy, r2, hz, zz, ww, err, xmm, ymm,
        zmm, /* wmm, */ r, etar;
=======
    double errmax, h, xx, yy, r2, hz, zz, ww, err, xmm, ymm, zmm, /* wmm, */ r,
        etar;
>>>>>>> 70ecf8ec
    int n1, mm, m, mmax, inside;

    errmax = .0;
    n1 = n_points + 1;
    if (!cv) {
        for (mm = 1; mm <= n_points; mm++) {
            h = b[n1];
            for (m = 1; m <= n_points; m++) {
                xx = points[mm - 1].x - points[m - 1].x;
                yy = points[mm - 1].y - points[m - 1].y;
                zz = points[mm - 1].z - points[m - 1].z;
                r2 = yy * yy + xx * xx + zz * zz;
                r = sqrt(r2);
                etar = (fi * r) / 2.;
                h = h + b[m] * crs(etar);
            }
            hz = h + wmin;
            ww = points[mm - 1].w + wmin;
            err = hz - ww;

            xmm = (points[mm - 1].x * dnorm) + xmn + current_region.west;
            ymm = (points[mm - 1].y * dnorm) + ymn + current_region.south;
            zmm = (points[mm - 1].z * dnorm) / zmult + zmn / zmult +
                  current_region.bottom;

            if ((xmm >= xmn + current_region.west) &&
                (xmm <= xmx + current_region.west) &&
                (ymm >= ymn + current_region.south) &&
                (ymm <= ymx + current_region.south) &&
                (zmm >= zmn / zmult + current_region.bottom) &&
                (zmm <= zmx / zmult + current_region.bottom))
                inside = 1;
            else
                inside = 0;
            if (devi != NULL && inside == 1)
                point_save(xmm, ymm, zmm, err);

            if (err < 0) {
                err = -err;
            }
            if (err >= errmax) {
                errmax = err;
                mmax = mm;
            }
        }

        ertot = amax1(errmax, ertot);
        if (errmax > ertre) {
            xmm = (points[mmax - 1].x * dnorm) +
                  ((struct octdata *)(root->data))->x_orig;
            ymm = (points[mmax - 1].y * dnorm) +
                  ((struct octdata *)(root->data))->y_orig;
            zmm = (points[mmax - 1].z * dnorm) +
<<<<<<< HEAD
                ((struct octdata *)(root->data))->z_orig;
            /* wmm = points[mmax - 1].w + wmin; */
            /*      printf (" max. error = %f at point i = %d \n", errmax, mmax);
               printf (" x(i) = %f  y(i) = %f \n", xmm, ymm);
               printf (" z(i) = %f  w(i) = %f \n", zmm, wmm); */
=======
                  ((struct octdata *)(root->data))->z_orig;
            /* wmm = points[mmax - 1].w + wmin; */
            /*      printf (" max. error = %f at point i = %d \n", errmax,
               mmax); printf (" x(i) = %f  y(i) = %f \n", xmm, ymm); printf ("
               z(i) = %f  w(i) = %f \n", zmm, wmm); */
>>>>>>> 70ecf8ec
        }
    }

    /* cv stuff */
    if (cv) {

        h = b[n1]; /* check this if h=b[0] used in 2d should be applied here */
        for (m = 1; m <= n_points;
             m++) { /* number of points is already 1 less (skip_point) */
            xx = points[m - 1].x - skip_point.x;
            yy = points[m - 1].y - skip_point.y;
            zz = points[m - 1].z - skip_point.z;

            r2 = yy * yy + xx * xx + zz * zz;
            if (r2 != 0.) {
                r = sqrt(r2);
                etar = (fi * r) / 2.;
                h = h + b[m] * crs(etar);
            }
        }
        hz = h + wmin;
        ww = skip_point.w + wmin;
        err = hz - ww;
        xmm = (skip_point.x * dnorm) + xmn + current_region.west;
        ymm = (skip_point.y * dnorm) + ymn + current_region.south;
        zmm = (skip_point.z * dnorm) / zmult + zmn / zmult +
              current_region.bottom;

        if ((xmm >= xmn + current_region.west) &&
            (xmm <= xmx + current_region.west) &&
            (ymm >= ymn + current_region.south) &&
            (ymm <= ymx + current_region.south) &&
            (zmm >= zmn / zmult + current_region.bottom) &&
            (zmm <= zmx / zmult + current_region.bottom))
            inside = 1;
        else
            inside = 0;

        if (inside == 1)
            point_save(xmm, ymm, zmm, err);

    } /* cv */

    return 1;
}<|MERGE_RESOLUTION|>--- conflicted
+++ resolved
@@ -236,10 +236,6 @@
     double x_crs, x_crsd, x_crsdd, x_crsdr2;
     int n1, k1, k2, k, i1, l, l1, n4, n5, m, i;
     int /* NGST, */ LSIZE, ngstc, nszc, ngstr, nszr, ngstl, nszl;
-<<<<<<< HEAD
-    int POINT();
-=======
->>>>>>> 70ecf8ec
     int ind, ind1;
     static int first_time_z = 1;
     off_t offset, offset1, offset2;
@@ -661,13 +657,8 @@
    c
  */
 {
-<<<<<<< HEAD
-    double errmax, h, xx, yy, r2, hz, zz, ww, err, xmm, ymm,
-        zmm, /* wmm, */ r, etar;
-=======
     double errmax, h, xx, yy, r2, hz, zz, ww, err, xmm, ymm, zmm, /* wmm, */ r,
         etar;
->>>>>>> 70ecf8ec
     int n1, mm, m, mmax, inside;
 
     errmax = .0;
@@ -721,19 +712,11 @@
             ymm = (points[mmax - 1].y * dnorm) +
                   ((struct octdata *)(root->data))->y_orig;
             zmm = (points[mmax - 1].z * dnorm) +
-<<<<<<< HEAD
-                ((struct octdata *)(root->data))->z_orig;
-            /* wmm = points[mmax - 1].w + wmin; */
-            /*      printf (" max. error = %f at point i = %d \n", errmax, mmax);
-               printf (" x(i) = %f  y(i) = %f \n", xmm, ymm);
-               printf (" z(i) = %f  w(i) = %f \n", zmm, wmm); */
-=======
                   ((struct octdata *)(root->data))->z_orig;
             /* wmm = points[mmax - 1].w + wmin; */
             /*      printf (" max. error = %f at point i = %d \n", errmax,
                mmax); printf (" x(i) = %f  y(i) = %f \n", xmm, ymm); printf ("
                z(i) = %f  w(i) = %f \n", zmm, wmm); */
->>>>>>> 70ecf8ec
         }
     }
 
