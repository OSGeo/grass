--- conflicted
+++ resolved
@@ -56,11 +56,7 @@
                       struct line_cats *MCats)
 {
     int i, first, last, next_line, curr_line;
-<<<<<<< HEAD
-    int merged = 0, newl = 0;
-=======
     int merged = 0;
->>>>>>> 70ecf8ec
     int next_node, direction, node_n_lines, type, ltype, lines_type;
     static struct ilist *List = NULL;
     static struct line_pnts *Points = NULL;
