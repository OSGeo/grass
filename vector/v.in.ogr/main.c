/****************************************************************
 *
 * MODULE:       v.in.ogr
 *
 * AUTHOR(S):    Radim Blazek
 *               Markus Neteler (spatial parm, projection support)
 *               Paul Kelly (projection support)
 *               Markus Metz
 *
 * PURPOSE:      Import vector data with OGR
 *
 * COPYRIGHT:    (C) 2003-2016 by the GRASS Development Team
 *
 *               This program is free software under the GNU General
 *               Public License (>=v2).  Read the file COPYING that
 *               comes with GRASS for details.
 *
 * TODO: - make fixed field length of OFTIntegerList dynamic
 *       - several other TODOs below
 **************************************************************/

#include <stdlib.h>
#include <string.h>
#include <math.h>
#include <grass/gis.h>
#include <grass/dbmi.h>
#include <grass/vector.h>
#include <grass/glocale.h>
#include <gdal_version.h> /* needed for OFTDate */
#include <cpl_conv.h>
#include "global.h"
#include "pavl.h"

#ifndef MAX
#define MIN(a, b) ((a < b) ? a : b)
#define MAX(a, b) ((a > b) ? a : b)
#endif

int n_polygons;
int n_polygon_boundaries;
double split_distance;

int geom(OGRGeometryH hGeomAny, struct Map_info *Map, int field, int cat,
         double min_area, int type, int mk_centr);
int centroid(OGRGeometryH hGeomAny, CENTR *Centr, struct spatial_index *Sindex,
             int field, int cat, double min_area, int type);
int poly_count(OGRGeometryH hGeom, int line2boundary);

char *get_datasource_name(const char *, int);

void convert_osm_lines(struct Map_info *Map, double snap);

int cmp_layer_srs(ds_t, int, int *, char **, char *);
void check_projection(struct Cell_head *cellhd, ds_t hDS, int layer,
                      char *geom_col, char *outloc, int create_only,
                      int override, int check_only);

int create_spatial_filter(ds_t Ogr_ds, OGRGeometryH *, int, int *, char **,
                          double *, double *, double *, double *, int,
                          struct Option *);

struct OGR_iterator {
    ds_t Ogr_ds;
    char *dsn;
    int nlayers;
    int has_nonempty_layers;
    int ogr_interleaved_reading;
    OGRLayerH Ogr_layer;
    OGRFeatureDefnH Ogr_featuredefn;
    int requested_layer;
    int curr_layer;
    int done;
};

void OGR_iterator_init(struct OGR_iterator *OGR_iter, ds_t Ogr_ds, char *dsn,
                       int nlayers, int ogr_interleaved_reading);

void OGR_iterator_reset(struct OGR_iterator *OGR_iter);
OGRFeatureH ogr_getnextfeature(struct OGR_iterator *, int, char *, OGRGeometryH,
                               const char *);

struct grass_col_info {
    int idx; /* index for create table */
    const char *name;
    const char *type;
};

/* for qsort: compare columns by name */
int cmp_col_name(const void *a, const void *b)
{
    struct grass_col_info *ca = (struct grass_col_info *)a;
    struct grass_col_info *cb = (struct grass_col_info *)b;

    return strcmp(ca->name, cb->name);
}

/* for qsort: compare columns by index */
int cmp_col_idx(const void *a, const void *b)
{
    struct grass_col_info *ca = (struct grass_col_info *)a;
    struct grass_col_info *cb = (struct grass_col_info *)b;

    return (ca->idx - cb->idx);
}

struct fid_cat {
    grass_int64 fid;
    int cat;
};

static int cmp_fid_cat(const void *a, const void *b)
{
    struct fid_cat *aa = (struct fid_cat *)a;
    struct fid_cat *bb = (struct fid_cat *)b;

    return (aa->fid < bb->fid ? -1 : (aa->fid > bb->fid));
}

static void free_fid_cat(void *p)
{
    G_free(p);
}

int main(int argc, char *argv[])
{
    struct GModule *module;
    struct _param {
        struct Option *dsn, *out, *layer, *spat, *where, *min_area, *cfg, *doo;
        struct Option *snap, *type, *outloc, *cnames, *encoding, *key, *geom;
    } param;
    struct _flag {
        struct Flag *list, *no_clean, *force2d, *notab, *region, *over, *extend,
            *formats, *tolower, *no_import, *proj;
    } flag;

    char *desc;

    int i, j, layer, nogeom, ncnames, igeom;
    double xmin, ymin, xmax, ymax;
    int ncols = 0, type;
    double min_area, snap;
    char buf[DB_SQL_MAX], namebuf[1024];
    char *sqlbuf;
    size_t sqlbufsize;
    char *separator;

    struct Cell_head cellhd, cur_wind;

    /* Vector */
    struct Map_info Map, Tmp, *Out;
    int cat;
    int delete_table = FALSE; /* for external output format only */

    /* Attributes */
    struct field_info *Fi = NULL;
    dbDriver *driver = NULL;
    dbString sql, strval;
    int with_z, input3d;
    const char **key_column;
    int *key_idx;

    /* OGR */
    ds_t Ogr_ds;
    const char *ogr_driver_name;
    int ogr_interleaved_reading;
    OGRLayerH Ogr_layer;
    OGRFieldDefnH Ogr_field;
    char *Ogr_fieldname;
    OGRFieldType Ogr_ftype;
    OGRFeatureH Ogr_feature;
    OGRFeatureDefnH Ogr_featuredefn;
    OGRGeometryH Ogr_geometry, *poSpatialFilter;
    const char *attr_filter;
    struct OGR_iterator OGR_iter;

    int OFTIntegerListlength;

    char *dsn, **doo;
    const char *driver_name;
    const char *datetime_type;
    char *output;
    char **layer_names;           /* names of layers to be imported */
    int *layers;                  /* layer indexes */
    int nlayers;                  /* number of layers to import */
    char **available_layer_names; /* names of layers to be imported */
    int navailable_layers;
    int layer_id;
    unsigned int feature_count;
    GIntBig *n_features, n_import_features;
    int overwrite;
    double area_size;
    int use_tmp_vect;
    int ncentr, n_overlaps;
    int failed_centr, err_boundaries, err_centr_out, err_centr_dupl;
    struct bound_box box;
    struct pavl_table **fid_cat_tree;
    struct fid_cat *new_fid_cat, find_fid_cat;

    xmin = ymin = 1.0;
    xmax = ymax = 0.0;
    Ogr_ds = NULL;
    poSpatialFilter = NULL;
    OFTIntegerListlength = 255; /* hack due to limitation in OGR */
    area_size = 0.0;
    use_tmp_vect = FALSE;

    G_gisinit(argv[0]);

    module = G_define_module();
    G_add_keyword(_("vector"));
    G_add_keyword(_("import"));
    G_add_keyword("OGR");
    G_add_keyword(_("topology"));
    G_add_keyword(_("geometry"));
    G_add_keyword(_("snapping"));
    G_add_keyword(_("create location"));
    module->description =
        _("Imports vector data into a GRASS vector map using OGR library.");

    param.dsn = G_define_option();
    param.dsn->key = "input";
    param.dsn->type = TYPE_STRING;
    param.dsn->required = YES;
    param.dsn->label = _("Name of OGR datasource to be imported");
    param.dsn->description =
        _("Examples:\n"
          "\t\tESRI Shapefile: directory containing shapefiles\n"
          "\t\tMapInfo File: directory containing mapinfo files");
    param.dsn->gisprompt = "old,datasource,datasource";

    param.cfg = G_define_option();
    param.cfg->key = "gdal_config";
    param.cfg->type = TYPE_STRING;
    param.cfg->required = NO;
    param.cfg->label = _("GDAL configuration options");
    param.cfg->description = _("Comma-separated list of key=value pairs");

    param.doo = G_define_option();
    param.doo->key = "gdal_doo";
    param.doo->type = TYPE_STRING;
    param.doo->required = NO;
    param.doo->label = _("GDAL dataset open options");
    param.doo->description = _("Comma-separated list of key=value pairs");

    param.layer = G_define_option();
    param.layer->key = "layer";
    param.layer->type = TYPE_STRING;
    param.layer->required = NO;
    param.layer->multiple = YES;
    param.layer->label =
        _("OGR layer name. If not given, all available layers are imported");
    param.layer->description = _("Examples:\n"
                                 "\t\tESRI Shapefile: shapefile name\n"
                                 "\t\tMapInfo File: mapinfo file name");
    param.layer->guisection = _("Input");
    param.layer->gisprompt = "old,datasource_layer,datasource_layer";

    param.out = G_define_standard_option(G_OPT_V_OUTPUT);
    param.out->required = NO;
    param.out->guisection = _("Output");

    param.spat = G_define_option();
    param.spat->key = "spatial";
    param.spat->type = TYPE_DOUBLE;
    param.spat->multiple = YES;
    param.spat->required = NO;
    param.spat->key_desc = "xmin,ymin,xmax,ymax";
    param.spat->label = _("Import subregion only");
    param.spat->guisection = _("Selection");
    param.spat->description =
        _("Format: xmin,ymin,xmax,ymax - usually W,S,E,N");

    param.where = G_define_standard_option(G_OPT_DB_WHERE);
    param.where->guisection = _("Selection");

    param.min_area = G_define_option();
    param.min_area->key = "min_area";
    param.min_area->type = TYPE_DOUBLE;
    param.min_area->required = NO;
    param.min_area->answer = "0.0001";
    param.min_area->label =
        _("Minimum size of area to be imported (square meters)");
    param.min_area->guisection = _("Selection");
    param.min_area->description =
        _("Smaller areas and "
          "islands are ignored. Should be greater than snap^2");

    param.type = G_define_standard_option(G_OPT_V_TYPE);
    param.type->options = "point,line,boundary,centroid";
    param.type->answer = "";
    param.type->description = _("Optionally change default input type");
    desc = NULL;
    G_asprintf(&desc, "point;%s;line;%s;boundary;%s;centroid;%s",
               _("import area centroids as points"),
               _("import area boundaries as lines"),
               _("import lines as area boundaries"),
               _("import points as centroids"));
    param.type->descriptions = desc;
    param.type->guisection = _("Selection");

    param.snap = G_define_option();
    param.snap->key = "snap";
    param.snap->type = TYPE_DOUBLE;
    param.snap->required = NO;
    param.snap->answer = "-1";
    param.snap->label = _("Snapping threshold for boundaries (map units)");
    param.snap->description = _("'-1' for no snap");

    param.outloc = G_define_option();
    param.outloc->key = "location";
    param.outloc->type = TYPE_STRING;
    param.outloc->required = NO;
    param.outloc->description = _("Name for new location to create");
    param.outloc->key_desc = "name";
    param.outloc->guisection = _("Output");

    param.cnames = G_define_standard_option(G_OPT_DB_COLUMNS);
    param.cnames->description =
        _("List of column names to be used instead of original names, "
          "first is used for category column");
    param.cnames->guisection = _("Attributes");

    param.encoding = G_define_option();
    param.encoding->key = "encoding";
    param.encoding->type = TYPE_STRING;
    param.encoding->required = NO;
    param.encoding->label = _("Encoding value for attribute data");
    param.encoding->description = _("Overrides encoding interpretation, useful "
                                    "when importing ESRI Shapefile");
    param.encoding->guisection = _("Attributes");

    param.key = G_define_option();
    param.key->key = "key";
    param.key->type = TYPE_STRING;
    param.key->required = NO;
    param.key->label = _("Name of column used for categories");
    param.key->description = _("If not given, categories are generated as "
                               "unique values and stored in 'cat' column");
    param.key->guisection = _("Attributes");

    param.geom = G_define_standard_option(G_OPT_DB_COLUMN);
    param.geom->key = "geometry";
    param.geom->label = _("Name of geometry column");
    param.geom->description =
        _("If not given, all geometry columns from the input are used");
    param.geom->guisection = _("Selection");

    flag.formats = G_define_flag();
    flag.formats->key = 'f';
    flag.formats->description = _("List supported OGR formats and exit");
    flag.formats->guisection = _("Print");
    flag.formats->suppress_required = YES;

    flag.list = G_define_flag();
    flag.list->key = 'l';
    flag.list->description =
        _("List available OGR layers in data source and exit");
    flag.list->guisection = _("Print");
    flag.list->suppress_required = YES;

    /* if using -c, you lose topological information ! */
    flag.no_clean = G_define_flag();
    flag.no_clean->key = 'c';
    flag.no_clean->description = _("Do not clean polygons (not recommended)");
    flag.no_clean->guisection = _("Output");

    flag.force2d = G_define_flag();
    flag.force2d->key = '2';
    flag.force2d->label = _("Force 2D output even if input is 3D");
    flag.force2d->description =
        _("Useful if input is 3D but all z coordinates are identical");
    flag.force2d->guisection = _("Output");

    flag.notab = G_define_standard_flag(G_FLG_V_TABLE);
    flag.notab->guisection = _("Attributes");

    flag.over = G_define_flag();
    flag.over->key = 'o';
    flag.over->label =
        _("Override projection check (use current location's projection)");
    flag.over->description = _("Assume that the dataset has the same "
                               "projection as the current location");

    flag.proj = G_define_flag();
    flag.proj->key = 'j';
    flag.proj->description = _("Perform projection check only and exit");
    flag.proj->suppress_required = YES;
    G_option_requires(flag.proj, param.dsn, NULL);

    flag.region = G_define_flag();
    flag.region->key = 'r';
    flag.region->guisection = _("Selection");
    flag.region->description = _("Limit import to the current region");

    flag.extend = G_define_flag();
    flag.extend->key = 'e';
    flag.extend->label = _("Extend region extents based on new dataset");
    flag.extend->description =
        _("Also updates the default region if in the PERMANENT mapset");

    flag.tolower = G_define_flag();
    flag.tolower->key = 'w';
    flag.tolower->description =
        _("Change column names to lowercase characters");
    flag.tolower->guisection = _("Attributes");

    flag.no_import = G_define_flag();
    flag.no_import->key = 'i';
    flag.no_import->description = _(
        "Create the location specified by the \"location\" parameter and exit."
        " Do not import the vector data.");
    flag.no_import->guisection = _("Output");

    /* The parser checks if the map already exists in current mapset, this is
     * wrong if location options is used, so we switch out the check and do it
     * in the module after the parser */
    overwrite = G_check_overwrite(argc, argv);

    if (G_parser(argc, argv))
        exit(EXIT_FAILURE);

#if GDAL_VERSION_NUM >= 2000000
    GDALAllRegister();
#else
    OGRRegisterAll();
#endif

    G_debug(1, "GDAL version %d", GDAL_VERSION_NUM);

    /* list supported formats */
    if (flag.formats->answer) {
        int iDriver;

        G_message(_("Supported formats:"));

#if GDAL_VERSION_NUM >= 2000000
        for (iDriver = 0; iDriver < GDALGetDriverCount(); iDriver++) {
            GDALDriverH hDriver = GDALGetDriver(iDriver);
            const char *pszRWFlag;

            if (!GDALGetMetadataItem(hDriver, GDAL_DCAP_VECTOR, NULL))
                continue;

            if (GDALGetMetadataItem(hDriver, GDAL_DCAP_CREATE, NULL))
                pszRWFlag = "rw+";
            else if (GDALGetMetadataItem(hDriver, GDAL_DCAP_CREATECOPY, NULL))
                pszRWFlag = "rw";
            else
                pszRWFlag = "ro";

            fprintf(stdout, " %s (%s): %s\n", GDALGetDriverShortName(hDriver),
                    pszRWFlag, GDALGetDriverLongName(hDriver));
        }

#else
        for (iDriver = 0; iDriver < OGRGetDriverCount(); iDriver++) {
            OGRSFDriverH poDriver = OGRGetDriver(iDriver);
            const char *pszRWFlag;

            if (OGR_Dr_TestCapability(poDriver, ODrCCreateDataSource))
                pszRWFlag = "rw";
            else
                pszRWFlag = "ro";

            fprintf(stdout, " %s (%s): %s\n", OGR_Dr_GetName(poDriver),
                    pszRWFlag, OGR_Dr_GetName(poDriver));
        }
#endif
        exit(EXIT_SUCCESS);
    }

    if (param.dsn->answer == NULL) {
        G_fatal_error(_("Required parameter <%s> not set"), param.dsn->key);
    }

    driver_name = db_get_default_driver_name();

    if (driver_name && strcmp(driver_name, "pg") == 0)
        datetime_type = "timestamp";
    else if (driver_name && strcmp(driver_name, "dbf") == 0)
        datetime_type = "varchar(22)";
    else
        datetime_type = "datetime";

    dsn = NULL;
    if (param.dsn->answer)
        dsn = G_store(param.dsn->answer);

    min_area = atof(param.min_area->answer);
    snap = atof(param.snap->answer);
    type = Vect_option_to_types(param.type);

    ncnames = 0;
    if (param.cnames->answers) {
        i = 0;
        while (param.cnames->answers[i]) {
            G_strip(param.cnames->answers[i]);
            G_strchg(param.cnames->answers[i], ' ', '\0');
            ncnames++;
            i++;
        }
    }

    /* set up encoding for attribute data */
    if (param.encoding->answer) {
        char *encbuf, *encp;
        int len;

        len = strlen("SHAPE_ENCODING") + strlen(param.encoding->answer) + 2;
        encbuf = G_malloc(len * sizeof(char));
        /* -> Esri Shapefile */
        sprintf(encbuf, "SHAPE_ENCODING=%s", param.encoding->answer);
        encp = G_store(encbuf);
        putenv(encp);
        /* -> DXF */
        sprintf(encbuf, "DXF_ENCODING=%s", param.encoding->answer);
        encp = G_store(encbuf);
        putenv(encp);
        /* todo: others ? */
        G_free(encbuf);
    }

    /* GDAL configuration options */
    if (param.cfg->answer) {
        char **tokens, *tok, *key, *value;
        int ntokens;

        tokens = G_tokenize(param.cfg->answer, ",");
        ntokens = G_number_of_tokens(tokens);
        for (i = 0; i < ntokens; i++) {
            G_debug(1, "%d=[%s]", i, tokens[i]);
            tok = G_store(tokens[i]);
            G_squeeze(tok);
            key = tok;
            value = strstr(tok, "=");
            if (value) {
                *value = '\0';
                value++;
                CPLSetConfigOption(key, value);
            }
            G_free(tok);
        }
        G_free_tokens(tokens);
    }

    /* GDAL dataset open options */
    doo = NULL;
    if (param.doo->answer) {
        char **tokens;
        int ntokens;

        tokens = G_tokenize(param.doo->answer, ",");
        ntokens = G_number_of_tokens(tokens);
        doo = G_malloc(sizeof(char *) * (ntokens + 1));
        for (i = 0; i < ntokens; i++) {
            G_debug(1, "%d=[%s]", i, tokens[i]);
            doo[i] = G_store(tokens[i]);
        }
        G_free_tokens(tokens);
        doo[ntokens] = NULL;
    }

    /* open OGR DSN */
    Ogr_ds = NULL;
    if (strlen(dsn) > 0) {
#if GDAL_VERSION_NUM >= 2020000
        Ogr_ds =
            GDALOpenEx(dsn, GDAL_OF_VECTOR, NULL, (const char **)doo, NULL);
#else
        Ogr_ds = OGROpen(dsn, FALSE, NULL);
#endif
    }
    if (Ogr_ds == NULL)
        G_fatal_error(_("Unable to open data source <%s>"), dsn);

        /* driver name */
#if GDAL_VERSION_NUM >= 2020000
    ogr_driver_name = GDALGetDriverShortName(GDALGetDatasetDriver(Ogr_ds));
    G_verbose_message(_("Using OGR driver '%s/%s'"), ogr_driver_name,
                      GDALGetDriverLongName(GDALGetDatasetDriver(Ogr_ds)));
#else
    ogr_driver_name = OGR_Dr_GetName(OGR_DS_GetDriver(Ogr_ds));
    G_verbose_message(_("Using OGR driver '%s'"), ogr_driver_name);
#endif

    /* OGR interleaved reading */
    ogr_interleaved_reading = 0;
    if (strcmp(ogr_driver_name, "OSM") == 0) {

        /* re-open OGR DSN */
#if GDAL_VERSION_NUM < 2020000
        CPLSetConfigOption("OGR_INTERLEAVED_READING", "YES");
        OGR_DS_Destroy(Ogr_ds);
        Ogr_ds = OGROpen(dsn, FALSE, NULL);
#endif
        ogr_interleaved_reading = 1;
    }
    if (strcmp(ogr_driver_name, "GMLAS") == 0)
        ogr_interleaved_reading = 1;
    if (ogr_interleaved_reading)
        G_verbose_message(_("Using interleaved reading mode"));

    if (param.geom->answer) {
#if GDAL_VERSION_NUM >= 1110000
#if GDAL_VERSION_NUM >= 2020000
        if (!GDALDatasetTestCapability(Ogr_ds,
                                       ODsCCreateGeomFieldAfterCreateLayer)) {
            G_warning(_("Option <%s> will be ignored. OGR doesn't support it "
                        "for selected format (%s)."),
                      param.geom->key, ogr_driver_name);
#else
        if (!OGR_DS_TestCapability(Ogr_ds,
                                   ODsCCreateGeomFieldAfterCreateLayer)) {
            G_warning(_("Option <%s> will be ignored. OGR doesn't support it "
                        "for selected format (%s)."),
                      param.geom->key, ogr_driver_name);
#endif
            param.geom->answer = NULL;
        }
#else
        G_warning(_("Option <%s> will be ignored. Multiple geometry fields are "
                    "supported by GDAL >= 1.11"),
                  param.geom->key);
        param.geom->answer = NULL;
#endif
    }

    /* check encoding for given driver */
    if (param.encoding->answer) {
        if (strcmp(ogr_driver_name, "ESRI Shapefile") != 0 &&
            strcmp(ogr_driver_name, "DXF") != 0)
            G_warning(_("Encoding value not supported by OGR driver <%s>"),
                      ogr_driver_name);
    }

#if GDAL_VERSION_NUM >= 2020000
    navailable_layers = GDALDatasetGetLayerCount(Ogr_ds);
#else
    navailable_layers = OGR_DS_GetLayerCount(Ogr_ds);
#endif

    if (navailable_layers < 1)
        G_fatal_error(_("No OGR layers available"));

    /* make a list of available layers */
    available_layer_names =
        (char **)G_malloc(navailable_layers * sizeof(char *));

    if (flag.list->answer) {
        G_message(_("Data source <%s> (format '%s') contains %d layers:"), dsn,
                  ogr_driver_name, navailable_layers);
    }
    for (i = 0; i < navailable_layers; i++) {
        Ogr_layer = ds_getlayerbyindex(Ogr_ds, i);

        available_layer_names[i] = G_store((char *)OGR_L_GetName(Ogr_layer));

        if (flag.list->answer)
            fprintf(stdout, "%s\n", available_layer_names[i]);
    }
    if (flag.list->answer) {
        fflush(stdout);
        ds_close(Ogr_ds);
        exit(EXIT_SUCCESS);
    }

    /* Make a list of layers to be imported */
    if (param.layer->answer) { /* From option */
        nlayers = 0;
        while (param.layer->answers[nlayers])
            nlayers++;

        layer_names = (char **)G_malloc(nlayers * sizeof(char *));
        layers = (int *)G_malloc(nlayers * sizeof(int));

        for (i = 0; i < nlayers; i++) {
            layer_names[i] = G_store(param.layer->answers[i]);
            /* Find it in the source */
            layers[i] = -1;
            for (j = 0; j < navailable_layers; j++) {
                if (strcmp(available_layer_names[j], layer_names[i]) == 0) {
                    layers[i] = j;
                    break;
                }
            }
            if (layers[i] == -1)
                G_fatal_error(_("Layer <%s> not available"), layer_names[i]);
        }
    }
    else { /* use list of all layers */
        nlayers = navailable_layers;
        layer_names = available_layer_names;
        layers = (int *)G_malloc(nlayers * sizeof(int));
        for (i = 0; i < nlayers; i++)
            layers[i] = i;
    }

    /* compare SRS of the different layers to be imported */
    if (cmp_layer_srs(Ogr_ds, nlayers, layers, layer_names,
                      param.geom->answer)) {
        ds_close(Ogr_ds);
        G_fatal_error(_("Detected different projections of input layers. "
                        "Input layers must be imported separately."));
    }

    G_get_window(&cellhd);

    cellhd.north = 1.;
    cellhd.south = 0.;
    cellhd.west = 0.;
    cellhd.east = 1.;
    cellhd.top = 1.;
    cellhd.bottom = 0.;
    cellhd.rows = 1;
    cellhd.rows3 = 1;
    cellhd.cols = 1;
    cellhd.cols3 = 1;
    cellhd.depths = 1;
    cellhd.ns_res = 1.;
    cellhd.ns_res3 = 1.;
    cellhd.ew_res = 1.;
    cellhd.ew_res3 = 1.;
    cellhd.tb_res = 1.;

    /* check projection match */
    check_projection(&cellhd, Ogr_ds, layers[0], param.geom->answer,
                     param.outloc->answer, flag.no_import->answer,
                     flag.over->answer, flag.proj->answer);

    /* get output name */
    if (param.out->answer) {
        output = G_store(param.out->answer);
    }
    else {
        output = G_store(layer_names[0]);
    }

    /* check output name */
    if (Vect_legal_filename(output) != 1) {
        ds_close(Ogr_ds);
        G_fatal_error(_("Illegal output name <%s>"), output);
    }

    /* Check if the output map exists */
    if (G_find_vector2(output, G_mapset()) && !overwrite) {
        ds_close(Ogr_ds);
        G_fatal_error(_("Vector map <%s> already exists"), output);
    }

    /* report back if several layers will be imported because
     * none has been selected */
    if (nlayers > 1 && param.layer->answer == NULL) {
        void (*msg_fn)(const char *, ...);

        /* make it a warning if output name has not been specified */
        if (param.out->answer)
            msg_fn = G_important_message;
        else
            msg_fn = G_warning;

        msg_fn(
            _("All available OGR layers will be imported into vector map <%s>"),
            output);
    }

    /* attribute filter */
    attr_filter = param.where->answer;

    /* create spatial filters */
    if (param.outloc->answer && flag.region->answer) {
        G_warning(_("When creating a new location, the current region "
                    "can not be used as spatial filter, disabling"));
        flag.region->answer = 0;
    }
    if (flag.region->answer && param.spat->answer)
        G_fatal_error(_("Select either the current region flag or the spatial "
                        "option, not both"));

    poSpatialFilter = G_malloc(nlayers * sizeof(OGRGeometryH));
    if (create_spatial_filter(Ogr_ds, poSpatialFilter, nlayers, layers,
                              layer_names, &xmin, &ymin, &xmax, &ymax,
                              flag.region->answer, param.spat) ||
        attr_filter) {

        for (layer = 0; layer < nlayers; layer++) {
            Ogr_layer = ds_getlayerbyindex(Ogr_ds, layers[layer]);
#if GDAL_VERSION_NUM >= 1110000
            if (param.geom->answer) {
                Ogr_featuredefn = OGR_L_GetLayerDefn(Ogr_layer);
                igeom = OGR_FD_GetGeomFieldIndex(Ogr_featuredefn,
                                                 param.geom->answer);
                if (igeom < 0)
                    G_fatal_error(
                        _("Geometry column <%s> not found in input layer <%s>"),
                        param.geom->answer, OGR_L_GetName(Ogr_layer));

                OGR_L_SetSpatialFilterEx(Ogr_layer, igeom,
                                         poSpatialFilter[layer]);
            }
            else {
                OGR_L_SetSpatialFilter(Ogr_layer, poSpatialFilter[layer]);
            }
#else
            OGR_L_SetSpatialFilter(Ogr_layer, poSpatialFilter[layer]);
#endif
            if (OGR_L_SetAttributeFilter(Ogr_layer, attr_filter) != OGRERR_NONE)
                G_fatal_error(_("Error setting attribute filter '%s'"),
                              attr_filter);
        }
    }

    /* suppress boundary splitting ? */
    if (flag.no_clean->answer || xmin >= xmax || ymin >= ymax) {
        split_distance = -1.;
        area_size = -1;
    }
    else {
        split_distance = 0.;
        area_size = sqrt((xmax - xmin) * (ymax - ymin));
    }

    db_init_string(&sql);
    db_init_string(&strval);

    n_features = (GIntBig *)G_malloc(nlayers * sizeof(GIntBig));

    OGR_iterator_init(&OGR_iter, Ogr_ds, dsn, navailable_layers,
                      ogr_interleaved_reading);

    /* check if input id 3D and if we need a tmp vector */
    /* estimate distance for boundary splitting --> */
    n_polygon_boundaries = 0;
    input3d = 0;

    for (layer = 0; layer < nlayers; layer++) {
        GIntBig ogr_feature_count;

        n_features[layer] = 0;
        layer_id = layers[layer];
        Ogr_layer = ds_getlayerbyindex(Ogr_ds, layer_id);
        Ogr_featuredefn = OGR_L_GetLayerDefn(Ogr_layer);
        igeom = -1;
#if GDAL_VERSION_NUM >= 1110000
        if (param.geom->answer) {
            igeom =
                OGR_FD_GetGeomFieldIndex(Ogr_featuredefn, param.geom->answer);
            if (igeom < 0)
                G_fatal_error(
                    _("Geometry column <%s> not found in OGR layer <%s>"),
                    param.geom->answer, OGR_L_GetName(Ogr_layer));
        }
#endif
        feature_count = 0;

        ogr_feature_count = 0;
        if (n_features[layer] == 0)
            ogr_feature_count = OGR_L_GetFeatureCount(Ogr_layer, 1);
        if (ogr_feature_count > 0)
            n_features[layer] = ogr_feature_count;

        /* count polygons and isles */
        G_message(_("Check if OGR layer <%s> contains polygons..."),
                  layer_names[layer]);
        while ((Ogr_feature = ogr_getnextfeature(
                    &OGR_iter, layer_id, layer_names[layer],
                    poSpatialFilter[layer], attr_filter)) != NULL) {
            if (ogr_feature_count > 0)
                G_percent(feature_count++, n_features[layer],
                          1); /* show something happens */

            if (ogr_feature_count <= 0)
                n_features[layer]++;

                /* Geometry */
#if GDAL_VERSION_NUM >= 1110000
            Ogr_featuredefn = OGR_iter.Ogr_featuredefn;
            for (i = 0; i < OGR_FD_GetGeomFieldCount(Ogr_featuredefn); i++) {
                if (igeom > -1 && i != igeom)
                    continue; /* use only geometry defined via param.geom */

                Ogr_geometry = OGR_F_GetGeomFieldRef(Ogr_feature, i);
#else
            Ogr_geometry = OGR_F_GetGeometryRef(Ogr_feature);
#endif
                if (Ogr_geometry != NULL) {
#if GDAL_VERSION_NUM >= 2000000
                    Ogr_geometry =
                        OGR_G_GetLinearGeometry(Ogr_geometry, 0, NULL);
                }
                if (Ogr_geometry != NULL) {
#endif
                    if (!flag.no_clean->answer)
                        poly_count(Ogr_geometry, (type & GV_BOUNDARY));
                    if (OGR_G_GetCoordinateDimension(Ogr_geometry) > 2)
                        input3d = 1;
#if GDAL_VERSION_NUM >= 2000000
                    OGR_G_DestroyGeometry(Ogr_geometry);
#endif
                }
#if GDAL_VERSION_NUM >= 1110000
            }
#endif
            OGR_F_Destroy(Ogr_feature);
        }
        G_percent(1, 1, 1);
    }

    n_import_features = 0;
    for (i = 0; i < nlayers; i++)
        n_import_features += n_features[i];
    if (nlayers > 1)
        G_message("Importing %lld features", n_import_features);

    G_debug(1, "n polygon boundaries: %d", n_polygon_boundaries);
    if (area_size > 0 && n_polygon_boundaries > 50) {
        split_distance = area_size / log(n_polygon_boundaries);
        /* divisor is the handle: increase divisor to decrease split_distance */
        split_distance = split_distance / 16.;
        G_debug(1, "root of area size: %f", area_size);
        G_verbose_message(_("Boundary splitting distance in map units: %G"),
                          split_distance);
    }
    /* <-- estimate distance for boundary splitting */

    use_tmp_vect =
        (n_polygon_boundaries > 0) || (strcmp(ogr_driver_name, "OSM") == 0);

    G_debug(1, "Input is 3D ? %s", (input3d == 0 ? "yes" : "no"));
    with_z = input3d;
    if (with_z)
        with_z = !flag.force2d->answer;

    /* open output vector */
    /* strip any @mapset from vector output name */
    G_find_vector(output, G_mapset());

    if (Vect_open_new(&Map, output, with_z) < 0)
        G_fatal_error(_("Unable to create vector map <%s>"), output);

    Out = &Map;

    if (!flag.no_clean->answer) {
        if (use_tmp_vect) {
            /* open temporary vector, do the work in the temporary vector
             * at the end copy alive lines to output vector
             * in case of polygons this reduces the coor file size by a factor
             * of 2 to 5 only needed when cleaning polygons */
            if (Vect_open_tmp_new(&Tmp, NULL, with_z) < 0)
                G_fatal_error(_("Unable to create temporary vector map"));

            G_verbose_message(_("Using temporary vector <%s>"),
                              Vect_get_name(&Tmp));
            Out = &Tmp;
        }
    }

    Vect_hist_command(&Map);

    ncentr = n_overlaps = n_polygons = 0;
    failed_centr = 0;

    G_begin_polygon_area_calculations(); /* Used in geom() and centroid() */

    /* Points and lines are written immediately with categories. Boundaries of
     * polygons are written to the vector then cleaned and centroids are
     * calculated for all areas in clean vector. Then second pass through finds
     * all centroids in each polygon feature and adds its category to the
     * centroid. The result is that one centroid may have 0, 1 ore more
     * categories of one ore more (more input layers) fields. */

    /* get input column to use for categoy values, create tables */
    OGR_iterator_reset(&OGR_iter);
    key_column = G_malloc(nlayers * sizeof(char *));
    key_idx = G_malloc(nlayers * sizeof(int));
    for (layer = 0; layer < nlayers; layer++) {

        key_column[layer] = GV_KEY_COLUMN;
        key_idx[layer] = -2; /* -1 for fid column */
        layer_id = layers[layer];
        Ogr_layer = ds_getlayerbyindex(Ogr_ds, layer_id);
        Ogr_featuredefn = OGR_L_GetLayerDefn(Ogr_layer);

        if (param.key->answer) {
            /* use existing column for category values */
            const char *fid_column;

            fid_column = OGR_L_GetFIDColumn(Ogr_layer);
            if (fid_column) {
                key_column[layer] = G_store(fid_column);
                key_idx[layer] = -1;
            }
            if (!fid_column || strcmp(fid_column, param.key->answer) != 0) {
                key_idx[layer] =
                    OGR_FD_GetFieldIndex(Ogr_featuredefn, param.key->answer);
                if (key_idx[layer] == -1)
                    G_fatal_error(
                        _("Key column '%s' not found in input layer <%s>"),
                        param.key->answer, layer_names[layer]);
            }

            if (key_idx[layer] > -1) {
                /* check if the field is integer */
                Ogr_field =
                    OGR_FD_GetFieldDefn(Ogr_featuredefn, key_idx[layer]);
                Ogr_ftype = OGR_Fld_GetType(Ogr_field);
                if (!(Ogr_ftype == OFTInteger
#if GDAL_VERSION_NUM >= 2000000
                      || Ogr_ftype == OFTInteger64
#endif
                      )) {
                    G_fatal_error(
                        _("Key column '%s' in input layer <%s> is not integer"),
                        param.key->answer, layer_names[layer]);
                }
                key_column[layer] = G_store(OGR_Fld_GetNameRef(Ogr_field));
            }
        }

        /* Add DB link and create table */
        if (!flag.notab->answer) {
            int i_out, ncols_out, done;
            struct grass_col_info *col_info;

            G_important_message(_("Creating attribute table for layer <%s>..."),
                                layer_names[layer]);

            if (nlayers == 1) { /* one layer only */
                Fi = Vect_default_field_info(&Map, layer + 1, NULL, GV_1TABLE);
            }
            else {
                Fi = Vect_default_field_info(&Map, layer + 1, NULL, GV_MTABLE);
            }

            if (ncnames > 0) {
                key_column[layer] = param.cnames->answers[0];
            }
            Vect_map_add_dblink(&Map, layer + 1, layer_names[layer], Fi->table,
                                key_column[layer], Fi->database, Fi->driver);

            ncols = OGR_FD_GetFieldCount(Ogr_featuredefn);
            G_debug(2, "%d columns", ncols);

            ncols_out = ncols;
            if (key_idx[layer] < 0)
                ncols_out++;

            col_info = G_malloc(ncols_out * sizeof(struct grass_col_info));

            /* Collect column names and types */
            i_out = 0;
            col_info[i_out].idx = i_out;
            col_info[i_out].name = key_column[layer];
            col_info[i_out].type = "integer";

            for (i = 0; i < ncols; i++) {

                if (key_idx[layer] > -1 && key_idx[layer] == i)
                    continue; /* skip defined key (FID column) */

                i_out++;

<<<<<<< HEAD
		Ogr_field = OGR_FD_GetFieldDefn(Ogr_featuredefn, i);
		Ogr_ftype = OGR_Fld_GetType(Ogr_field);

		G_debug(3, "Ogr_ftype: %i", Ogr_ftype);	/* look up below */

		if (i < ncnames - 1) {
		    Ogr_fieldname = G_store(param.cnames->answers[i + 1]);
		}
		else {
		    /* Change column names to [A-Za-z][A-Za-z0-9_]* */
		    Ogr_fieldname = G_store(OGR_Fld_GetNameRef(Ogr_field));
		    G_debug(3, "Ogr_fieldname: '%s'", Ogr_fieldname);

		    G_str_to_sql(Ogr_fieldname);

		    G_debug(3, "Ogr_fieldname: '%s'", Ogr_fieldname);

		}

		/* avoid that we get the key column twice */
		if (strcmp(Ogr_fieldname, key_column[layer]) == 0) {
		    sprintf(namebuf, "%s_", Ogr_fieldname);
		    Ogr_fieldname = G_store(namebuf);
		}

		/* capital column names are a pain in SQL */
		if (flag.tolower->answer)
		    G_str_to_lower(Ogr_fieldname);

		if (strcmp(OGR_Fld_GetNameRef(Ogr_field), Ogr_fieldname) != 0) {
		    G_important_message(_("Column name <%s> renamed to <%s>"),
			      OGR_Fld_GetNameRef(Ogr_field), Ogr_fieldname);
		}
		col_info[i_out].idx = i_out;
		col_info[i_out].name = G_store(Ogr_fieldname);

		/** Simple 32bit integer                     OFTInteger = 0        **/
		/** List of 32bit integers                   OFTIntegerList = 1    **/
		/** Double Precision floating point          OFTReal = 2           **/
		/** List of doubles                          OFTRealList = 3       **/
		/** String of ASCII chars                    OFTString = 4         **/
		/** Array of strings                         OFTStringList = 5     **/
		/** Double byte string (unsupported)         OFTWideString = 6     **/
		/** List of wide strings (unsupported)       OFTWideStringList = 7 **/
		/** Raw Binary data (unsupported)            OFTBinary = 8         **/
		/**                                          OFTDate = 9           **/
		/**                                          OFTTime = 10          **/
		/**                                          OFTDateTime = 11      **/
                /** GDAL 2.0+                                                      **/
                /** Simple 64bit integer                     OFTInteger64 = 12     **/
                /** List of 64bit integers                   OFTInteger64List = 13 **/

		if (Ogr_ftype == OFTInteger) {
		    col_info[i_out].type = "integer";
		}
=======
                Ogr_field = OGR_FD_GetFieldDefn(Ogr_featuredefn, i);
                Ogr_ftype = OGR_Fld_GetType(Ogr_field);

                G_debug(3, "Ogr_ftype: %i", Ogr_ftype); /* look up below */

                if (i < ncnames - 1) {
                    Ogr_fieldname = G_store(param.cnames->answers[i + 1]);
                }
                else {
                    /* Change column names to [A-Za-z][A-Za-z0-9_]* */
                    Ogr_fieldname = G_store(OGR_Fld_GetNameRef(Ogr_field));
                    G_debug(3, "Ogr_fieldname: '%s'", Ogr_fieldname);

                    G_str_to_sql(Ogr_fieldname);

                    G_debug(3, "Ogr_fieldname: '%s'", Ogr_fieldname);
                }

                /* avoid that we get the key column twice */
                if (strcmp(Ogr_fieldname, key_column[layer]) == 0) {
                    sprintf(namebuf, "%s_", Ogr_fieldname);
                    Ogr_fieldname = G_store(namebuf);
                }

                /* capital column names are a pain in SQL */
                if (flag.tolower->answer)
                    G_str_to_lower(Ogr_fieldname);

                if (strcmp(OGR_Fld_GetNameRef(Ogr_field), Ogr_fieldname) != 0) {
                    G_important_message(_("Column name <%s> renamed to <%s>"),
                                        OGR_Fld_GetNameRef(Ogr_field),
                                        Ogr_fieldname);
                }
                col_info[i_out].idx = i_out;
                col_info[i_out].name = G_store(Ogr_fieldname);

                /* Simple 32bit integer                OFTInteger = 0 */
                /* List of 32bit integers              OFTIntegerList = 1 */
                /* Double Precision floating point     OFTReal = 2 */
                /* List of doubles                     OFTRealList = 3 */
                /* String of ASCII chars               OFTString = 4 */
                /* Array of strings                    OFTStringList = 5 */
                /* Double byte string (unsupported)    OFTWideString = 6 */
                /* List of wide strings (unsupported)  OFTWideStringList = 7 */
                /* Raw Binary data (unsupported)       OFTBinary = 8 */
                /*                                     OFTDate = 9 */
                /*                                     OFTTime = 10 */
                /*                                     OFTDateTime = 11 */
                /* GDAL 2.0+ */
                /* Simple 64bit integer                OFTInteger64 = 12 */
                /* List of 64bit integers              OFTInteger64List = 13 */

                if (Ogr_ftype == OFTInteger) {
                    col_info[i_out].type = "integer";
                }
>>>>>>> 70ecf8ec
#if GDAL_VERSION_NUM >= 2000000
                else if (Ogr_ftype == OFTInteger64) {
                    if (strcmp(Fi->driver, "pg") == 0)
                        col_info[i_out].type = "bigint";
                    else {
                        col_info[i_out].type = "integer";
                        if (strcmp(Fi->driver, "sqlite") != 0)
                            G_warning(_("Writing column <%s> with integer 64 "
                                        "as integer 32"),
                                      Ogr_fieldname);
                    }
                }
#endif
                else if (Ogr_ftype == OFTIntegerList
#if GDAL_VERSION_NUM >= 2000000
                         || Ogr_ftype == OFTInteger64List
#endif
                ) {
                    /* hack: treat as string */
                    sprintf(buf, "varchar ( %d )", OFTIntegerListlength);
                    col_info[i_out].type = G_store(buf);
                    G_warning(_("Writing column <%s> with fixed length %d "
                                "chars (may be truncated)"),
                              Ogr_fieldname, OFTIntegerListlength);
                }
                else if (Ogr_ftype == OFTReal) {
                    col_info[i_out].type = "double precision";
#if GDAL_VERSION_NUM >= 1320
                }
                else if (Ogr_ftype == OFTDate) {
                    col_info[i_out].type = "date";
                }
                else if (Ogr_ftype == OFTTime) {
                    col_info[i_out].type = "time";
                }
                else if (Ogr_ftype == OFTDateTime) {
                    sprintf(buf, "%s", datetime_type);
                    col_info[i_out].type = G_store(buf);
#endif
<<<<<<< HEAD
		}
		else if (Ogr_ftype == OFTString) {
		    int fwidth;

		    fwidth = OGR_Fld_GetWidth(Ogr_field);
		    /* TODO: read all records first and find the longest string length */
		    if (fwidth == 0 && strcmp(Fi->driver, "dbf") == 0) {
			G_warning(_("Width for column %s set to 255 (was not specified by OGR), "
				   "some strings may be truncated!"),
				  Ogr_fieldname);
			fwidth = 255;
		    }
		    if (fwidth == 0) {
			col_info[i_out].type = "text";
		    }
		    else {
			sprintf(buf, "varchar ( %d )", fwidth);
			col_info[i_out].type = G_store(buf);
		    }
		}
		else if (Ogr_ftype == OFTStringList) {
		    /* hack: treat as string */
		    sprintf(buf, "varchar ( %d )", OFTIntegerListlength);
		    col_info[i_out].type = G_store(buf);
		    G_warning(_("Writing column %s with fixed length %d chars (may be truncated)"),
			      Ogr_fieldname, OFTIntegerListlength);
		}
		else {
                /* handle columns of unsupported data type */
                G_warning(_("Column <%s> of unsupported data type \"%s\" is omitted from import"),
                          Ogr_fieldname, OGR_GetFieldTypeName(Ogr_ftype));
                i_out--;
                ncols_out--;
            }
            G_free(Ogr_fieldname);
        }

	    /* fix duplicate column names */
	    done = 0;

	    while (!done) {
		done = 1;
		qsort(col_info, ncols_out, sizeof(struct grass_col_info),
		      cmp_col_name);
		for (i = 0; i < ncols_out - 1; i++) {
		    int i_a;

		    i_a = 1;
		    while (i + i_a < ncols_out &&
			   strcmp(col_info[i].name, col_info[i + i_a].name) == 0) {
			G_important_message(_("Column name <%s> renamed to <%s_%d>"),
					    col_info[i + i_a].name, 
					    col_info[i + i_a].name, i_a);
			sprintf(buf, "%s_%d", col_info[i + i_a].name, i_a);
			col_info[i + i_a].name = G_store(buf);
			i_a++;
			done = 0;
		    }
		}
	    }
	    qsort(col_info, ncols_out, sizeof(struct grass_col_info),
		  cmp_col_idx);

	    /* Create table */
	    i = 0;
	    sprintf(buf, "create table %s (%s %s", Fi->table,
		    col_info[i].name, col_info[i].type);
	    db_set_string(&sql, buf);

	    for (i = 1; i < ncols_out; i++) {
		sprintf(buf, ", %s %s", col_info[i].name, col_info[i].type);
		db_append_string(&sql, buf);
	    }

	    db_append_string(&sql, ")");
	    G_debug(3, "%s", db_get_string(&sql));

	    driver =
		db_start_driver_open_database(Fi->driver,
					      Vect_subst_var(Fi->database,
							     &Map));
	    if (driver == NULL) {
		G_fatal_error(_("Unable to open database <%s> by driver <%s>"),
			      Vect_subst_var(Fi->database, &Map), Fi->driver);
	    }

	    if (db_execute_immediate(driver, &sql) != DB_OK) {
		db_close_database(driver);
		db_shutdown_driver(driver);
		G_fatal_error(_("Unable to create table: '%s'"),
			      db_get_string(&sql));
	    }

	    if (db_grant_on_table
		(driver, Fi->table, DB_PRIV_SELECT,
		 DB_GROUP | DB_PUBLIC) != DB_OK)
		G_fatal_error(_("Unable to grant privileges on table <%s>"),
			      Fi->table);

	    db_close_database_shutdown_driver(driver);
	    
	    G_free(col_info);
	}
=======
                }
                else if (Ogr_ftype == OFTString) {
                    int fwidth;

                    fwidth = OGR_Fld_GetWidth(Ogr_field);
                    /* TODO: read all records first and find the longest string
                     * length */
                    if (fwidth == 0 && strcmp(Fi->driver, "dbf") == 0) {
                        G_warning(_("Width for column %s set to 255 (was not "
                                    "specified by OGR), "
                                    "some strings may be truncated!"),
                                  Ogr_fieldname);
                        fwidth = 255;
                    }
                    if (fwidth == 0) {
                        col_info[i_out].type = "text";
                    }
                    else {
                        sprintf(buf, "varchar ( %d )", fwidth);
                        col_info[i_out].type = G_store(buf);
                    }
                }
                else if (Ogr_ftype == OFTStringList) {
                    /* hack: treat as string */
                    sprintf(buf, "varchar ( %d )", OFTIntegerListlength);
                    col_info[i_out].type = G_store(buf);
                    G_warning(_("Writing column %s with fixed length %d chars "
                                "(may be truncated)"),
                              Ogr_fieldname, OFTIntegerListlength);
                }
                else {
                    /* handle columns of unsupported data type */
                    G_warning(_("Column <%s> of unsupported data type \"%s\" "
                                "is omitted from import"),
                              Ogr_fieldname, OGR_GetFieldTypeName(Ogr_ftype));
                    i_out--;
                    ncols_out--;
                }
                G_free(Ogr_fieldname);
            }

            /* fix duplicate column names */
            done = 0;

            while (!done) {
                done = 1;
                qsort(col_info, ncols_out, sizeof(struct grass_col_info),
                      cmp_col_name);
                for (i = 0; i < ncols_out - 1; i++) {
                    int i_a;

                    i_a = 1;
                    while (i + i_a < ncols_out &&
                           strcmp(col_info[i].name, col_info[i + i_a].name) ==
                               0) {
                        G_important_message(
                            _("Column name <%s> renamed to <%s_%d>"),
                            col_info[i + i_a].name, col_info[i + i_a].name,
                            i_a);
                        sprintf(buf, "%s_%d", col_info[i + i_a].name, i_a);
                        col_info[i + i_a].name = G_store(buf);
                        i_a++;
                        done = 0;
                    }
                }
            }
            qsort(col_info, ncols_out, sizeof(struct grass_col_info),
                  cmp_col_idx);

            /* Create table */
            i = 0;
            sprintf(buf, "create table %s (%s %s", Fi->table, col_info[i].name,
                    col_info[i].type);
            db_set_string(&sql, buf);

            for (i = 1; i < ncols_out; i++) {
                sprintf(buf, ", %s %s", col_info[i].name, col_info[i].type);
                db_append_string(&sql, buf);
            }

            db_append_string(&sql, ")");
            G_debug(3, "%s", db_get_string(&sql));

            driver = db_start_driver_open_database(
                Fi->driver, Vect_subst_var(Fi->database, &Map));
            if (driver == NULL) {
                G_fatal_error(_("Unable to open database <%s> by driver <%s>"),
                              Vect_subst_var(Fi->database, &Map), Fi->driver);
            }

            if (db_execute_immediate(driver, &sql) != DB_OK) {
                db_close_database(driver);
                db_shutdown_driver(driver);
                G_fatal_error(_("Unable to create table: '%s'"),
                              db_get_string(&sql));
            }

            if (db_grant_on_table(driver, Fi->table, DB_PRIV_SELECT,
                                  DB_GROUP | DB_PUBLIC) != DB_OK)
                G_fatal_error(_("Unable to grant privileges on table <%s>"),
                              Fi->table);

            db_close_database_shutdown_driver(driver);

            G_free(col_info);
        }
>>>>>>> 70ecf8ec
    }

    /* import features */
    sqlbuf = NULL;
    sqlbufsize = 0;
    OGR_iterator_reset(&OGR_iter);
    fid_cat_tree = G_malloc(nlayers * sizeof(struct pavl_table *));
    for (layer = 0; layer < nlayers; layer++) {
        layer_id = layers[layer];
        /* Import features */
        cat = 1;
        nogeom = 0;
        feature_count = 0;

        G_important_message(_("Importing %lld features (OGR layer <%s>)..."),
                            n_features[layer], layer_names[layer]);

        /* balanced binary search tree to map FIDs to cats */
        fid_cat_tree[layer] = pavl_create(cmp_fid_cat, NULL);

        driver = NULL;
        if (!flag.notab->answer) {
            /* one transaction per layer/table
             * or better one transaction for all layers/tables together ?
             */
            Fi = Vect_get_field(&Map, layer + 1);
            driver = db_start_driver_open_database(
                Fi->driver, Vect_subst_var(Fi->database, &Map));
            if (driver == NULL) {
                G_fatal_error(_("Unable to open database <%s> by driver <%s>"),
                              Vect_subst_var(Fi->database, &Map), Fi->driver);
            }
            db_begin_transaction(driver);
        }

        Ogr_layer = ds_getlayerbyindex(Ogr_ds, layer_id);
        Ogr_featuredefn = OGR_L_GetLayerDefn(Ogr_layer);

        igeom = -1;
#if GDAL_VERSION_NUM >= 1110000
        if (param.geom->answer)
            igeom =
                OGR_FD_GetGeomFieldIndex(Ogr_featuredefn, param.geom->answer);
#endif

        while ((Ogr_feature = ogr_getnextfeature(
                    &OGR_iter, layer_id, layer_names[layer],
                    poSpatialFilter[layer], attr_filter)) != NULL) {
            grass_int64 ogr_fid;

            G_percent(feature_count++, n_features[layer],
                      1); /* show something happens */

            /* get feature ID */
            ogr_fid = OGR_F_GetFID(Ogr_feature);
            if (ogr_fid != OGRNullFID) {
                /* map feature id to cat */
                new_fid_cat = G_malloc(sizeof(struct fid_cat));
                new_fid_cat->fid = ogr_fid;
                new_fid_cat->cat = cat;
                pavl_insert(fid_cat_tree[layer], new_fid_cat);
            }

            /* Geometry */
            Ogr_featuredefn = OGR_iter.Ogr_featuredefn;
#if GDAL_VERSION_NUM >= 1110000
            for (i = 0; i < OGR_FD_GetGeomFieldCount(Ogr_featuredefn); i++) {
                if (igeom > -1 && i != igeom)
                    continue; /* use only geometry defined via param.geom */

                /* Ogr_geometry from OGR_F_GetGeomFieldRef() should not be
                 * modified. */
                Ogr_geometry = OGR_F_GetGeomFieldRef(Ogr_feature, i);
#else
            Ogr_geometry = OGR_F_GetGeometryRef(Ogr_feature);
#endif
                if (Ogr_geometry == NULL) {
                    nogeom++;
                }
                else {
                    if (key_idx[layer] > -1)
                        cat = OGR_F_GetFieldAsInteger(Ogr_feature,
                                                      key_idx[layer]);
                    else if (key_idx[layer] == -1)
                        cat = OGR_F_GetFID(Ogr_feature);

                    geom(Ogr_geometry, Out, layer + 1, cat, min_area, type,
                         flag.no_clean->answer);
                }
#if GDAL_VERSION_NUM >= 1110000
            }
#endif
            /* Attributes */
            ncols = OGR_FD_GetFieldCount(Ogr_featuredefn);
            if (!flag.notab->answer) {
                G_rasprintf(&sqlbuf, &sqlbufsize, "insert into %s values ( %d",
                            Fi->table, cat);
                db_set_string(&sql, sqlbuf);
                for (i = 0; i < ncols; i++) {
                    const char *Ogr_fstring = NULL;

                    if (key_idx[layer] > -1 && key_idx[layer] == i)
                        continue; /* skip defined key (FID column) */

                    Ogr_field = OGR_FD_GetFieldDefn(Ogr_featuredefn, i);
                    Ogr_ftype = OGR_Fld_GetType(Ogr_field);
                    if (OGR_F_IsFieldSet(Ogr_feature, i))
                        Ogr_fstring = OGR_F_GetFieldAsString(Ogr_feature, i);
                    if (Ogr_fstring && *Ogr_fstring) {
                        if (Ogr_ftype == OFTInteger ||
#if GDAL_VERSION_NUM >= 2000000
                            Ogr_ftype == OFTInteger64 ||
#endif
                            Ogr_ftype == OFTReal) {
                            G_rasprintf(&sqlbuf, &sqlbufsize, ", %s",
                                        Ogr_fstring);
                        }
#if GDAL_VERSION_NUM >= 1320
                        /* should we use OGR_F_GetFieldAsDateTime() here ? */
                        else if (Ogr_ftype == OFTDate || Ogr_ftype == OFTTime ||
                                 Ogr_ftype == OFTDateTime) {
                            char *newbuf;

                            db_set_string(&strval, (char *)Ogr_fstring);
                            db_double_quote_string(&strval);
                            G_rasprintf(&sqlbuf, &sqlbufsize, ", '%s'",
                                        db_get_string(&strval));
                            newbuf = G_str_replace(
                                sqlbuf, "/",
                                "-"); /* fix 2001/10/21 to 2001-10-21 */
                            G_rasprintf(&sqlbuf, &sqlbufsize, "%s", newbuf);
                            G_free(newbuf);
                        }
#endif
                        else if (Ogr_ftype == OFTString ||
                                 Ogr_ftype == OFTStringList ||
                                 Ogr_ftype == OFTIntegerList
#if GDAL_VERSION_NUM >= 2000000
                                 || Ogr_ftype == OFTInteger64List
#endif
<<<<<<< HEAD
                                 ) {
			    db_set_string(&strval, (char *)Ogr_fstring);
			    db_double_quote_string(&strval);
			    G_rasprintf(&sqlbuf, &sqlbufsize, ", '%s'", db_get_string(&strval));
			}
                else {
                    /* column type not supported (thus skipped) and not empty */
                    G_rasprintf(&sqlbuf, &sqlbufsize, "%c", '\0');
                }
		    }
		    else {
			/* G_warning (_("Column value not set" )); */
			if (Ogr_ftype == OFTInteger ||
=======
                        ) {
                            db_set_string(&strval, (char *)Ogr_fstring);
                            db_double_quote_string(&strval);
                            G_rasprintf(&sqlbuf, &sqlbufsize, ", '%s'",
                                        db_get_string(&strval));
                        }
                        else {
                            /* column type not supported (thus skipped) and not
                             * empty */
                            G_rasprintf(&sqlbuf, &sqlbufsize, "%c", '\0');
                        }
                    }
                    else {
                        /* G_warning (_("Column value not set" )); */
                        if (Ogr_ftype == OFTInteger ||
>>>>>>> 70ecf8ec
#if GDAL_VERSION_NUM >= 2000000
                            Ogr_ftype == OFTInteger64 ||
#endif
                            Ogr_ftype == OFTReal) {
                            G_rasprintf(&sqlbuf, &sqlbufsize, ", NULL");
                        }
#if GDAL_VERSION_NUM >= 1320
                        else if (Ogr_ftype == OFTDate || Ogr_ftype == OFTTime ||
                                 Ogr_ftype == OFTDateTime) {
                            G_rasprintf(&sqlbuf, &sqlbufsize, ", NULL");
                        }
#endif
                        else if (Ogr_ftype == OFTString ||
                                 Ogr_ftype == OFTStringList ||
                                 Ogr_ftype == OFTIntegerList
#if GDAL_VERSION_NUM >= 2000000
                                 || Ogr_ftype == OFTInteger64List
#endif
                        ) {
                            G_rasprintf(&sqlbuf, &sqlbufsize, ", NULL");
                        }
                        else {
                            /* column type not supported */
                            G_rasprintf(&sqlbuf, &sqlbufsize, "%c", '\0');
                        }
                    }
                    if (strlen(sqlbuf) >= DB_SQL_MAX) {
                        G_debug(1, "%s", sqlbuf);
                        G_debug(1, "Field %d is %ld long", i, strlen(sqlbuf));
                    }
                    db_append_string(&sql, sqlbuf);
                }
                db_append_string(&sql, " )");
                G_debug(3, "%s", db_get_string(&sql));

                if (db_execute_immediate(driver, &sql) != DB_OK) {
                    db_close_database(driver);
                    db_shutdown_driver(driver);
                    G_fatal_error(
                        _("Cannot insert new row for input layer <%s>: %s"),
                        layer_names[layer], db_get_string(&sql));
                }
            }

            OGR_F_Destroy(Ogr_feature);
            cat++;
        }
        G_percent(1, 1, 1); /* finish it */

        if (!flag.notab->answer) {
            db_commit_transaction(driver);
            db_close_database_shutdown_driver(driver);
        }

        if (nogeom > 0)
            G_warning(_("%d %s without geometry in input layer <%s> skipped"),
                      nogeom, nogeom == 1 ? _("feature") : _("features"),
                      layer_names[layer]);
    }

    delete_table = Vect_maptype(&Map) != GV_FORMAT_NATIVE;

    /* create index - must fail on non-unique categories */
    if (!flag.notab->answer) {
        for (layer = 0; layer < nlayers; layer++) {
            Fi = Vect_get_field(&Map, layer + 1);
            driver = db_start_driver_open_database(
                Fi->driver, Vect_subst_var(Fi->database, &Map));

            if (!delete_table) {
                if (db_create_index2(driver, Fi->table, Fi->key) != DB_OK)
                    G_fatal_error(
                        _("Unable to create index for table <%s>, key <%s>"),
                        Fi->table, Fi->key);
            }
            else {
                sprintf(buf, "drop table %s", Fi->table);
                db_set_string(&sql, buf);
                if (db_execute_immediate(driver, &sql) != DB_OK) {
                    G_fatal_error(_("Unable to drop table: '%s'"),
                                  db_get_string(&sql));
                }
            }
            db_close_database_shutdown_driver(driver);
        }
    }
    /* attribute tables are now done */

    separator = "-----------------------------------------------------";
    G_message("%s", separator);

    if (use_tmp_vect) {
        /* TODO: is it necessary to build here? probably not, consumes time */
        /* GV_BUILD_BASE is sufficient to toggle boundary cleaning */
        Vect_build_partial(&Tmp, GV_BUILD_BASE);
    }

    if (use_tmp_vect && !flag.no_clean->answer &&
        strcmp(ogr_driver_name, "OSM") == 0 &&
        Vect_get_num_primitives(Out, GV_LINE) > 0) {
        convert_osm_lines(Out, snap);
    }

    /* make this a separate function ?
     * no, too many arguments */
    if (use_tmp_vect && !flag.no_clean->answer &&
        Vect_get_num_primitives(Out, GV_BOUNDARY) > 0) {
        int ret, centr, otype, n_nocat;
        CENTR *Centr;
        struct spatial_index si;
        double x, y, total_area, overlap_area, nocat_area;
        struct line_pnts *Points;
        int nmodif;

        Points = Vect_new_line_struct();

        G_message("%s", separator);

        /* the principal purpose is to convert non-topological polygons to
         * topological areas */
        G_message(_("Cleaning polygons"));

        if (snap >= 0) {
            G_message("%s", separator);
            G_message(_("Snapping boundaries (threshold = %.3e)..."), snap);
            Vect_snap_lines(&Tmp, GV_BOUNDARY, snap, NULL);
        }

        /* It is not to clean to snap centroids, but I have seen data with 2
         * duplicate polygons (as far as decimal places were printed) and
         * centroids were not identical */
        /* Disabled, because the mechanism has changed:
         * at this stage, there are no centroids yet, centroids are calculated
         * later for output areas, not fo input polygons */
        /*
           fprintf ( stderr, separator );
           fprintf ( stderr, "Snap centroids (threshold 0.000001):\n" );
           Vect_snap_lines ( &Map, GV_CENTROID, 0.000001, NULL, stderr );
         */

        G_message("%s", separator);
        G_message(_("Breaking polygons..."));
        Vect_break_polygons(&Tmp, GV_BOUNDARY, NULL);

        /* It is important to remove also duplicate centroids in case of
         * duplicate input polygons */
        G_message("%s", separator);
        G_message(_("Removing duplicates..."));
        Vect_remove_duplicates(&Tmp, GV_BOUNDARY | GV_CENTROID, NULL);

        /* in non-pathological cases, the bulk of the cleaning is now done */

        /* Vect_clean_small_angles_at_nodes() can change the geometry so that
         * new intersections are created. We must call Vect_break_lines(),
         * Vect_remove_duplicates() and Vect_clean_small_angles_at_nodes() until
         * no more small angles are found */
        do {
            G_message("%s", separator);
            G_message(_("Breaking boundaries..."));
            Vect_break_lines(&Tmp, GV_BOUNDARY, NULL);

            G_message("%s", separator);
            G_message(_("Removing duplicates..."));
            Vect_remove_duplicates(&Tmp, GV_BOUNDARY, NULL);

            G_message("%s", separator);
            G_message(_("Cleaning boundaries at nodes..."));
            nmodif = Vect_clean_small_angles_at_nodes(&Tmp, GV_BOUNDARY, NULL);
        } while (nmodif > 0);

        /* merge boundaries */
        G_message("%s", separator);
        G_message(_("Merging boundaries..."));
        Vect_merge_lines(&Tmp, GV_BOUNDARY, NULL, NULL);

        G_message("%s", separator);
        if (type &
            GV_BOUNDARY) { /* that means lines were converted to boundaries */
            G_message(_("Changing boundary dangles to lines..."));
            Vect_chtype_dangles(&Tmp, -1.0, NULL);
        }
        else {
            G_message(_("Removing dangles..."));
            Vect_remove_dangles(&Tmp, GV_BOUNDARY, -1.0, NULL);
        }

        G_message("%s", separator);
        Vect_build_partial(&Tmp, GV_BUILD_AREAS);

        G_message("%s", separator);
        if (type & GV_BOUNDARY) {
            G_message(_("Changing boundary bridges to lines..."));
            Vect_chtype_bridges(&Tmp, NULL, &nmodif, NULL);
            if (nmodif)
                Vect_build_partial(&Tmp, GV_BUILD_NONE);
        }
        else {
            G_message(_("Removing bridges..."));
            Vect_remove_bridges(&Tmp, NULL, &nmodif, NULL);
            if (nmodif)
                Vect_build_partial(&Tmp, GV_BUILD_NONE);
        }

        /* Boundaries are hopefully clean, build areas */
        G_message("%s", separator);
        Vect_build_partial(&Tmp, GV_BUILD_NONE);
        Vect_build_partial(&Tmp, GV_BUILD_ATTACH_ISLES);

        /* Calculate new centroids for all areas, centroids have the same id as
         * area */
        ncentr = Vect_get_num_areas(&Tmp);
        G_debug(3, "%d centroids/areas", ncentr);

        Centr = (CENTR *)G_calloc(ncentr + 1, sizeof(CENTR));
        Vect_spatial_index_init(&si, 0);
        for (centr = 1; centr <= ncentr; centr++) {
            Centr[centr].valid = 0;
            Centr[centr].cats = Vect_new_cats_struct();
            ret = Vect_get_point_in_area(&Tmp, centr, &x, &y);
            if (ret < 0) {
                failed_centr++;
                G_warning(_("Unable to calculate area centroid"));
                continue;
            }

            Centr[centr].x = x;
            Centr[centr].y = y;
            Centr[centr].valid = 1;
            box.N = box.S = y;
            box.E = box.W = x;
            box.T = box.B = 0;
            Vect_spatial_index_add_item(&si, centr, &box);
        }

        /* Go through all layers and find centroids for each polygon */
        OGR_iterator_reset(&OGR_iter);
        for (layer = 0; layer < nlayers; layer++) {
            int do_fid_warning = 1;

            G_message("%s", separator);
            G_message(_("Finding centroids for OGR layer <%s>..."),
                      layer_names[layer]);
            layer_id = layers[layer];
            Ogr_layer = ds_getlayerbyindex(Ogr_ds, layer_id);
            Ogr_featuredefn = OGR_L_GetLayerDefn(Ogr_layer);

            igeom = -1;
#if GDAL_VERSION_NUM >= 1110000
            if (param.geom->answer)
                igeom = OGR_FD_GetGeomFieldIndex(Ogr_featuredefn,
                                                 param.geom->answer);
#endif

            cat = 0; /* field = layer + 1 */
            feature_count = 0;
            while ((Ogr_feature = ogr_getnextfeature(
                        &OGR_iter, layer_id, layer_names[layer],
                        poSpatialFilter[layer], attr_filter)) != NULL) {
                int area_cat;

                G_percent(feature_count++, n_features[layer], 2);

                area_cat = ++cat;

                /* Category */
                if (key_idx[layer] > -1)
                    area_cat =
                        OGR_F_GetFieldAsInteger(Ogr_feature, key_idx[layer]);
                else {
                    /* get feature ID */
                    grass_int64 ogr_fid = OGR_F_GetFID(Ogr_feature);

                    if (ogr_fid != OGRNullFID) {
                        find_fid_cat.fid = ogr_fid;
                        /* the order of features might have changed from
                         * the first pass through the features:
                         * find cat for FID as assigned in the first pass */
                        if ((new_fid_cat = pavl_find(fid_cat_tree[layer],
                                                     &find_fid_cat)) != NULL) {
                            area_cat = new_fid_cat->cat;
                            if (do_fid_warning && area_cat != cat) {
                                G_warning(_("The order of features in input "
                                            "layer <%s> has changed"),
                                          layer_names[layer]);
                                do_fid_warning = 0;
                            }
                        }
                    }
                }

                /* Geometry */
#if GDAL_VERSION_NUM >= 1110000
                Ogr_featuredefn = OGR_iter.Ogr_featuredefn;
                for (i = 0; i < OGR_FD_GetGeomFieldCount(Ogr_featuredefn);
                     i++) {
                    if (igeom > -1 && i != igeom)
                        continue; /* use only geometry defined via param.geom */

                    Ogr_geometry = OGR_F_GetGeomFieldRef(Ogr_feature, i);
#else
                Ogr_geometry = OGR_F_GetGeometryRef(Ogr_feature);
#endif
                    if (Ogr_geometry != NULL) {
                        centroid(Ogr_geometry, Centr, &si, layer + 1, area_cat,
                                 min_area, type);
                    }
#if GDAL_VERSION_NUM >= 1110000
                }
#endif
                OGR_F_Destroy(Ogr_feature);
            }
            /* search tree is no longer needed */
            pavl_destroy(fid_cat_tree[layer], free_fid_cat);
            G_percent(1, 1, 1);
        }

        /* Write centroids */
        G_message("%s", separator);
        G_message(_("Writing centroids..."));

        n_overlaps = n_nocat = 0;
        total_area = overlap_area = nocat_area = 0.0;
        for (centr = 1; centr <= ncentr; centr++) {
            double area;

            G_percent(centr, ncentr, 2);

            area = Vect_get_area_area(&Tmp, centr);
            total_area += area;

            if (!(Centr[centr].valid)) {
                continue;
            }

            if (Centr[centr].cats->n_cats == 0) {
                nocat_area += area;
                n_nocat++;
                continue;
            }

            if (Centr[centr].cats->n_cats > 1) {
                Vect_cat_set(Centr[centr].cats, nlayers + 1,
                             Centr[centr].cats->n_cats);
                overlap_area += area;
                n_overlaps++;
            }

            Vect_reset_line(Points);
            Vect_append_point(Points, Centr[centr].x, Centr[centr].y, 0.0);
            if (type & GV_POINT)
                otype = GV_POINT;
            else
                otype = GV_CENTROID;
            Vect_write_line(&Tmp, otype, Points, Centr[centr].cats);
        }
        if (Centr)
            G_free(Centr);

        Vect_spatial_index_destroy(&si);

        G_message("%s", separator);

        Vect_hist_write(&Map, separator);
        Vect_hist_write(&Map, "\n");
        sprintf(buf, _("%d input polygons\n"), n_polygons);
        G_message(_("%d input polygons"), n_polygons);
        Vect_hist_write(&Map, buf);

        sprintf(buf, _("Total area: %G (%d areas)\n"), total_area, ncentr);
        G_message(_("Total area: %G (%d areas)"), total_area, ncentr);
        Vect_hist_write(&Map, buf);

        sprintf(buf, _("Overlapping area: %G (%d areas)\n"), overlap_area,
                n_overlaps);
        if (n_overlaps) {
            G_message(_("Overlapping area: %G (%d areas)"), overlap_area,
                      n_overlaps);
        }
        Vect_hist_write(&Map, buf);

        sprintf(buf, _("Area without category: %G (%d areas)\n"), nocat_area,
                n_nocat);
        if (n_nocat) {
            G_message(_("Area without category: %G (%d areas)"), nocat_area,
                      n_nocat);
        }
        Vect_hist_write(&Map, buf);
        G_message("%s", separator);
    }

    ds_close(Ogr_ds);
    G_free(fid_cat_tree);

    if (use_tmp_vect) {
        /* Copy temporary vector to output vector */
        Vect_copy_map_lines(&Tmp, &Map);
        /* release memory occupied by topo, we may need that memory for main
         * output */
        Vect_set_release_support(&Tmp);
        Vect_close(&Tmp); /* temporary map is deleted automatically */
    }

    Vect_build(&Map);
#if 0
    /* disabled, Vect_topo_check() is quite slow */
    if (flag.no_clean->answer)
        Vect_topo_check(&Map, NULL);
#endif

    /* fast topology check */
    err_boundaries = err_centr_out = err_centr_dupl = 0;
    if (Vect_get_num_primitives(&Map, GV_BOUNDARY) > 0) {
        int line, nlines, ltype;

        nlines = Vect_get_num_lines(&Map);
        for (line = 1; line <= nlines; line++) {
            if (!Vect_line_alive(&Map, line))
                continue;

            ltype = Vect_get_line_type(&Map, line);
            if (ltype == GV_BOUNDARY) {
                int left, right;

                left = right = 0;
                Vect_get_line_areas(&Map, line, &left, &right);

                if (left == 0 || right == 0) {
                    err_boundaries++;
                }
            }
            else if (ltype == GV_CENTROID) {
                int area;

                area = 0;

                area = Vect_get_centroid_area(&Map, line);

                if (area == 0)
                    err_centr_out++;
                else if (area < 0)
                    err_centr_dupl++;
            }
        }
    }

    /* test for topological errors */
    /* this test is not perfect:
     * small gaps (areas without centroid) are not detected
     * small gaps may also be true gaps */
    ncentr = Vect_get_num_primitives(&Map, GV_CENTROID);
    if (failed_centr || err_boundaries || err_centr_out || err_centr_dupl ||
        ncentr != n_polygons || n_overlaps) {

        double min_snap, max_snap;
        int exp;

        Vect_get_map_box(&Map, &box);

        if (fabs(box.E) > fabs(box.W))
            xmax = fabs(box.E);
        else
            xmax = fabs(box.W);
        if (fabs(box.N) > fabs(box.S))
            ymax = fabs(box.N);
        else
            ymax = fabs(box.S);

        if (xmax < ymax)
            xmax = ymax;

        /* double precision ULP */
        min_snap = frexp(xmax, &exp);
        exp -= 52;
        min_snap = ldexp(min_snap, exp);
        /* human readable */
        min_snap = log10(min_snap);
        if (min_snap < 0)
            min_snap = (int)min_snap;
        else
            min_snap = (int)min_snap + 1;
        min_snap = pow(10, min_snap);

        /* single precision ULP */
        max_snap = frexp(xmax, &exp);
        exp -= 23;
        max_snap = ldexp(max_snap, exp);
        /* human readable */
        max_snap = log10(max_snap);
        if (max_snap < 0)
            max_snap = (int)max_snap;
        else
            max_snap = (int)max_snap + 1;
        max_snap = pow(10, max_snap);

        /* topological errors are
         * - areas too small / too thin to calculate a centroid
         * - incorrect boundaries
         * - duplicate area centroids
         * - centroids outside any area
         *
         * overlapping polygons are topological problems only
         * if input polygons are not supposed to overlap
         */

        G_important_message("%s", separator);
        /* topological errors */
        if (failed_centr || err_boundaries || err_centr_out || err_centr_dupl) {
            char error_msg[8096];

            strcpy(error_msg, _("The output contains topological errors:"));
            if (failed_centr) {
                strcat(error_msg, "\n");
                sprintf(error_msg + strlen(error_msg),
                        _("Unable to calculate a centroid for %d areas"),
                        failed_centr);
            }
            if (err_boundaries) {
                strcat(error_msg, "\n");
                sprintf(error_msg + strlen(error_msg),
                        _("Number of incorrect boundaries: %d"),
                        err_boundaries);
            }
            if (err_centr_out) {
                strcat(error_msg, "\n");
                sprintf(error_msg + strlen(error_msg),
                        _("Number of centroids outside area: %d"),
                        err_centr_out);
            }
            if (err_centr_dupl) {
                strcat(error_msg, "\n");
                sprintf(error_msg + strlen(error_msg),
                        _("Number of duplicate centroids: %d"), err_centr_dupl);
            }
            G_warning("%s", error_msg);

            G_important_message(_("The input could be cleaned by snapping "
                                  "vertices to each other."));

            if (snap < max_snap) {
                G_important_message(
                    _("Estimated range of snapping threshold: [%g, %g]"),
                    min_snap, max_snap);
            }

            if (snap < 0) {
                double e1, e2;

                /* human readable */
                e1 = log10(min_snap);
                e2 = log10(max_snap);
                e1 = (int)((e1 + e2) / 2. - 0.5);
                snap = pow(10, e1);
                G_important_message(
                    _("Try to import again, snapping with %g: 'snap=%g'"), snap,
                    snap);
            }
            else if (snap < min_snap) {
                G_important_message(_("Try to import again, snapping with at "
                                      "least %g: 'snap=%g'"),
                                    min_snap, min_snap);
            }
            else if (snap * 10 < max_snap) {
                min_snap = snap * 10;
                G_important_message(
                    _("Try to import again, snapping with %g: 'snap=%g'"),
                    min_snap, min_snap);
            }
            else
                /* assume manual cleaning is required */
                G_important_message(_("Manual cleaning may be needed."));
        }
        /* overlapping polygons */
        else if (n_overlaps) {
            G_important_message(_("%d areas represent multiple (overlapping) "
                                  "features, because polygons overlap "
                                  "in input layer(s). Such areas are linked to "
                                  "more than 1 row in attribute table. "
                                  "The number of features for those areas is "
                                  "stored as category in layer %d"),
                                n_overlaps, nlayers + 1);
            G_important_message("%s", separator);
            G_important_message(
                _("If overlapping is not desired, the input data can be "
                  "cleaned by snapping vertices to each other."));

            if (snap < max_snap) {
                G_important_message(
                    _("Estimated range of snapping threshold: [%g, %g]"),
                    min_snap, max_snap);
            }

            if (snap > 0) {
                if (snap < min_snap) {
                    G_important_message(_("Try to import again, snapping with "
                                          "at least %g: 'snap=%g'"),
                                        min_snap, min_snap);
                }
                else if (snap * 10 <= max_snap) {
                    min_snap = snap * 10;
                    G_important_message(
                        _("Try to import again, snapping with %g: 'snap=%g'"),
                        min_snap, min_snap);
                }
                else
                    /* assume manual cleaning is required */
                    G_important_message(_("Manual cleaning may be needed."));
            }
        }
        /* number of centroids does not match number of input polygons */
        else if (ncentr != n_polygons) {
            if (ncentr < n_polygons) {
                G_important_message(
                    _("%d input polygons got lost during import."),
                    n_polygons - ncentr);
            }
            if (ncentr > n_polygons) {
                G_important_message(
                    _("%d additional areas where created during import."),
                    ncentr - n_polygons);
            }
            if (snap > 0) {
                G_important_message(
                    _("The snapping threshold %g might be too large."), snap);
                G_important_message(
                    _("Estimated range of snapping threshold: [%g, %g]"),
                    min_snap, max_snap);
                /* assume manual cleaning is required */
                G_important_message(_("Try to reduce the snapping threshold or "
                                      "clean the output manually."));
            }
            else {
                G_important_message(_("The input could be cleaned by snapping "
                                      "vertices to each other."));
                G_important_message(
                    _("Estimated range of snapping threshold: [%g, %g]"),
                    min_snap, max_snap);
            }
        }
    }

    Vect_get_map_box(&Map, &box);
    if (0 != Vect_close(&Map))
        G_fatal_error(_("Import failed"));

    /* -------------------------------------------------------------------- */
    /*      Extend current window based on dataset.                         */
    /* -------------------------------------------------------------------- */
    if (flag.extend->answer) {
        if (strcmp(G_mapset(), "PERMANENT") == 0)
            /* fixme: expand WIND and DEFAULT_WIND independently. (currently
                WIND gets forgotten and DEFAULT_WIND is expanded for both) */
            G_get_default_window(&cur_wind);
        else
            G_get_window(&cur_wind);

        cur_wind.north = MAX(cur_wind.north, box.N);
        cur_wind.south = MIN(cur_wind.south, box.S);
        cur_wind.west = MIN(cur_wind.west, box.W);
        cur_wind.east = MAX(cur_wind.east, box.E);

        cur_wind.rows =
            (int)ceil((cur_wind.north - cur_wind.south) / cur_wind.ns_res);
        cur_wind.south = cur_wind.north - cur_wind.rows * cur_wind.ns_res;

        cur_wind.cols =
            (int)ceil((cur_wind.east - cur_wind.west) / cur_wind.ew_res);
        cur_wind.east = cur_wind.west + cur_wind.cols * cur_wind.ew_res;

        if (strcmp(G_mapset(), "PERMANENT") == 0) {
            G_put_element_window(&cur_wind, "", "DEFAULT_WIND");
            G_message(_("Default region for this location updated"));
        }
        G_put_window(&cur_wind);
        G_message(_("Region for the current mapset updated"));
    }

    if (input3d && flag.force2d->answer)
        G_warning(
            _("Input data contains 3D features. Created vector is 2D only, "
              "disable -2 flag to import 3D vector."));

    exit(EXIT_SUCCESS);
}

void OGR_iterator_init(struct OGR_iterator *OGR_iter, ds_t Ogr_ds, char *dsn,
                       int nlayers, int ogr_interleaved_reading)
{
    OGR_iter->Ogr_ds = Ogr_ds;
    OGR_iter->dsn = dsn;
    OGR_iter->nlayers = nlayers;
    OGR_iter->ogr_interleaved_reading = ogr_interleaved_reading;
    OGR_iter->requested_layer = -1;
    OGR_iter->curr_layer = -1;
    OGR_iter->Ogr_layer = NULL;
    OGR_iter->has_nonempty_layers = 0;
    OGR_iter->done = 0;

    if (OGR_iter->ogr_interleaved_reading) {
#if GDAL_VERSION_NUM >= 2020000
        G_verbose_message(_("Using GDAL 2.2+ style interleaved reading for "
                            "GDAL version %d.%d.%d"),
                          GDAL_VERSION_MAJOR, GDAL_VERSION_MINOR,
                          GDAL_VERSION_REV);
#else
        G_verbose_message(_("Using GDAL 1.x style interleaved reading for GDAL "
                            "version %d.%d.%d"),
                          GDAL_VERSION_MAJOR, GDAL_VERSION_MINOR,
                          GDAL_VERSION_REV);
#endif
    }
}

void OGR_iterator_reset(struct OGR_iterator *OGR_iter)
{
#if GDAL_VERSION_NUM >= 2020000
    GDALDatasetResetReading(OGR_iter->Ogr_ds);
#endif
    OGR_iter->requested_layer = -1;
    OGR_iter->curr_layer = -1;
    OGR_iter->Ogr_layer = NULL;
    OGR_iter->has_nonempty_layers = 0;
    OGR_iter->done = 0;
}

OGRFeatureH ogr_getnextfeature(struct OGR_iterator *OGR_iter, int layer,
                               char *layer_name, OGRGeometryH poSpatialFilter,
                               const char *attr_filter)
{
    if (OGR_iter->requested_layer != layer) {

        /* reset OGR reading */
        if (!OGR_iter->ogr_interleaved_reading) {
            OGR_iter->curr_layer = layer;
            OGR_iter->Ogr_layer =
                ds_getlayerbyindex(OGR_iter->Ogr_ds, OGR_iter->curr_layer);
            OGR_iter->Ogr_featuredefn = OGR_L_GetLayerDefn(OGR_iter->Ogr_layer);
            OGR_L_ResetReading(OGR_iter->Ogr_layer);
        }
        else {
            int i;

            /* clear filters */
            for (i = 0; i < OGR_iter->nlayers; i++) {
                OGR_iter->Ogr_layer = ds_getlayerbyindex(OGR_iter->Ogr_ds, i);
                OGR_L_SetSpatialFilter(OGR_iter->Ogr_layer, NULL);
                OGR_L_SetAttributeFilter(OGR_iter->Ogr_layer, NULL);
            }

#if GDAL_VERSION_NUM >= 2020000
            GDALDatasetResetReading(OGR_iter->Ogr_ds);
#else
            /* need to re-open OGR DSN in order to start reading from the
             * beginning NOTE: any constraints are lost */
            OGR_DS_Destroy(OGR_iter->Ogr_ds);
            OGR_iter->Ogr_ds = OGROpen(OGR_iter->dsn, FALSE, NULL);
            if (OGR_iter->Ogr_ds == NULL)
                G_fatal_error(_("Unable to re-open data source <%s>"),
                              OGR_iter->dsn);
            OGR_iter->Ogr_layer = OGR_DS_GetLayer(OGR_iter->Ogr_ds, layer);
            OGR_iter->curr_layer = 0;
            OGR_iter->has_nonempty_layers = 0;
#endif
            OGR_iter->Ogr_layer = ds_getlayerbyindex(OGR_iter->Ogr_ds, layer);
            OGR_iter->Ogr_featuredefn = OGR_L_GetLayerDefn(OGR_iter->Ogr_layer);
            OGR_L_SetSpatialFilter(OGR_iter->Ogr_layer, poSpatialFilter);
            if (OGR_L_SetAttributeFilter(OGR_iter->Ogr_layer, attr_filter) !=
                OGRERR_NONE)
                G_fatal_error(_("Error setting attribute filter '%s'"),
                              attr_filter);
#if GDAL_VERSION_NUM < 2020000
            OGR_iter->Ogr_layer =
                OGR_DS_GetLayer(OGR_iter->Ogr_ds, OGR_iter->curr_layer);
#endif
        }
        OGR_iter->requested_layer = layer;
        OGR_iter->done = 0;
    }

    if (OGR_iter->done == 1)
        return NULL;

    if (!OGR_iter->ogr_interleaved_reading) {
        OGRFeatureH Ogr_feature;

        Ogr_feature = OGR_L_GetNextFeature(OGR_iter->Ogr_layer);
        if (Ogr_feature == NULL) {
            OGR_iter->Ogr_layer = NULL;
            OGR_iter->done = 1;
        }

        return Ogr_feature;
    }
    else {
        OGRFeatureH Ogr_feature = NULL;

        /* fetch next feature */
#if GDAL_VERSION_NUM >= 2020000
        while (1) {
            OGR_iter->Ogr_layer = NULL;
            Ogr_feature = GDALDatasetGetNextFeature(
                OGR_iter->Ogr_ds, &(OGR_iter->Ogr_layer), NULL, NULL, NULL);

            if (Ogr_feature == NULL) {
                OGR_iter->Ogr_layer = NULL;
                OGR_iter->done = 1;

                return Ogr_feature;
            }
            if (OGR_iter->Ogr_layer != NULL) {
                const char *ln = OGR_L_GetName(OGR_iter->Ogr_layer);

                if (ln && *ln && strcmp(ln, layer_name) == 0) {

                    return Ogr_feature;
                }
            }
            OGR_F_Destroy(Ogr_feature);
            OGR_iter->Ogr_layer = NULL;
        }
#else
        while (1) {
            Ogr_feature = OGR_L_GetNextFeature(OGR_iter->Ogr_layer);
            if (Ogr_feature != NULL) {
                OGR_iter->has_nonempty_layers = 1;
                if (OGR_iter->curr_layer != layer)
                    OGR_F_Destroy(Ogr_feature);
                else
                    return Ogr_feature;
            }
            else {
                OGR_iter->curr_layer++;
                if (OGR_iter->curr_layer == OGR_iter->nlayers) {
                    if (!OGR_iter->has_nonempty_layers) {
                        OGR_iter->Ogr_layer = NULL;
                        OGR_iter->done = 1;

                        return NULL;
                    }
                    else {
                        OGR_iter->curr_layer = 0;
                        OGR_iter->has_nonempty_layers = 0;
                    }
                }
                G_debug(3, "advancing to layer %d ...", OGR_iter->curr_layer);
                OGR_iter->Ogr_layer =
                    OGR_DS_GetLayer(OGR_iter->Ogr_ds, OGR_iter->curr_layer);
                OGR_iter->Ogr_featuredefn =
                    OGR_L_GetLayerDefn(OGR_iter->Ogr_layer);
            }
        }
#endif
    }

    return NULL;
}

int create_spatial_filter(ds_t Ogr_ds, OGRGeometryH *poSpatialFilter,
                          int nlayers, int *layers, char **layer_names,
                          double *xmin, double *ymin, double *xmax,
                          double *ymax, int use_region, struct Option *spat)
{
    int layer;
    int have_spatial_filter;
    int *have_ogr_extent;
    double *xminl, *yminl, *xmaxl, *ymaxl;
    OGRLayerH Ogr_layer;
    OGREnvelope oExt;
    OGRGeometryH Ogr_oRing;
    struct Cell_head cur_wind;

    /* fetch extents */
    have_ogr_extent = (int *)G_malloc(nlayers * sizeof(int));
    xminl = (double *)G_malloc(nlayers * sizeof(double));
    xmaxl = (double *)G_malloc(nlayers * sizeof(double));
    yminl = (double *)G_malloc(nlayers * sizeof(double));
    ymaxl = (double *)G_malloc(nlayers * sizeof(double));

    for (layer = 0; layer < nlayers; layer++) {
        Ogr_layer = ds_getlayerbyindex(Ogr_ds, layers[layer]);
        have_ogr_extent[layer] = 0;
        if ((OGR_L_GetExtent(Ogr_layer, &oExt, 1)) == OGRERR_NONE) {
            xminl[layer] = oExt.MinX;
            xmaxl[layer] = oExt.MaxX;
            yminl[layer] = oExt.MinY;
            ymaxl[layer] = oExt.MaxY;

            /* OGR extents are unreliable,
             * sometimes excluding valid features
             * reason: converting double to float or %.6g and back
             * -> expand a bit */
            G_debug(2, "xmin old: %.15g", xminl[layer]);
            xminl[layer] = xminl[layer] - fabs(xminl[layer] * 2.0e-6);
            G_debug(2, "xmin new: %.15g", xminl[layer]);

            G_debug(2, "xmax old: %.15g", xmaxl[layer]);
            xmaxl[layer] = xmaxl[layer] + fabs(xmaxl[layer] * 2.0e-6);
            G_debug(2, "xmax new: %.15g", xmaxl[layer]);

            G_debug(2, "ymin old: %.15g", yminl[layer]);
            yminl[layer] = yminl[layer] - fabs(yminl[layer] * 2.0e-6);
            G_debug(2, "ymin new: %.15g", yminl[layer]);

            G_debug(2, "ymax old: %.15g", ymaxl[layer]);
            ymaxl[layer] = ymaxl[layer] + fabs(ymaxl[layer] * 2.0e-6);
            G_debug(2, "ymax new: %.15g", ymaxl[layer]);

            /* use OGR extents if possible, needed to skip corrupted data
             * in OGR dsn/layer */
            have_ogr_extent[layer] = 1;
        }
        /* OGR_L_GetExtent():
         * Note that some implementations of this method may alter
         * the read cursor of the layer. */
#if GDAL_VERSION_NUM >= 2020000
        GDALDatasetResetReading(Ogr_ds);
#else
        OGR_L_ResetReading(Ogr_layer);
#endif
    }

    /* set spatial filter */
    if (use_region && spat->answer)
        G_fatal_error(_("Select either the current region flag or the spatial "
                        "option, not both"));
    if (use_region) {
        G_get_window(&cur_wind);
        *xmin = cur_wind.west;
        *xmax = cur_wind.east;
        *ymin = cur_wind.south;
        *ymax = cur_wind.north;
    }
    if (spat->answer) {
        int i;
        /* See as reference: gdal/ogr/ogr_capi_test.c */

        /* cut out a piece of the map */
        /* order: xmin,ymin,xmax,ymax */
        i = 0;
        while (spat->answers[i]) {
            if (i == 0)
                *xmin = atof(spat->answers[i]);
            if (i == 1)
                *ymin = atof(spat->answers[i]);
            if (i == 2)
                *xmax = atof(spat->answers[i]);
            if (i == 3)
                *ymax = atof(spat->answers[i]);
            i++;
        }
        if (i != 4)
            G_fatal_error(_("4 parameters required for 'spatial' parameter"));
        if (*xmin > *xmax)
            G_fatal_error(
                _("xmin is larger than xmax in 'spatial' parameters"));
        if (*ymin > *ymax)
            G_fatal_error(
                _("ymin is larger than ymax in 'spatial' parameters"));
    }
    if (use_region || spat->answer) {
        G_debug(2, "cut out with boundaries: xmin:%f ymin:%f xmax:%f ymax:%f",
                *xmin, *ymin, *xmax, *ymax);
    }

    /* create spatial filter for each layer */
    have_spatial_filter = 0;
    for (layer = 0; layer < nlayers; layer++) {
        int have_filter = 0;

        /* OGR extents are unreliable,
         * sometimes excluding valid features:
         * disabled */
        if (0 && have_ogr_extent[layer]) {
            if (*xmin <= *xmax && *ymin <= *ymax) {
                /* check for any overlap */
                if (xminl[layer] > *xmax || xmaxl[layer] < *xmin ||
                    yminl[layer] > *ymax || ymaxl[layer] < *ymin) {
                    G_warning(_("The spatial filter does not overlap with OGR "
                                "layer <%s>. Nothing to import."),
                              layer_names[layer]);

                    xminl[layer] = *xmin;
                    xmaxl[layer] = *xmax;
                    yminl[layer] = *ymin;
                    ymaxl[layer] = *ymax;
                }
                else {
                    /* shrink with user options */
                    xminl[layer] = MAX(xminl[layer], *xmin);
                    xmaxl[layer] = MIN(xmaxl[layer], *xmax);
                    yminl[layer] = MAX(yminl[layer], *ymin);
                    ymaxl[layer] = MIN(ymaxl[layer], *ymax);
                }
            }
            have_filter = 1;
        }
        else if (*xmin <= *xmax && *ymin <= *ymax) {
            xminl[layer] = *xmin;
            xmaxl[layer] = *xmax;
            yminl[layer] = *ymin;
            ymaxl[layer] = *ymax;

            have_filter = 1;
        }

        if (have_filter) {
            /* some invalid features can be filtered out by using
             * the layer's extents as spatial filter
             * hopefully these filtered features are all invalid */
            /* TODO/BUG:
             * for OSM, a spatial filter applied on the 'points' layer
             * will also affect other layers */

            /* in theory this could be an irregular polygon */
            G_debug(2,
                    "spatial filter for layer <%s>: xmin:%f ymin:%f xmax:%f "
                    "ymax:%f",
                    layer_names[layer], xminl[layer], yminl[layer],
                    xmaxl[layer], ymaxl[layer]);

            poSpatialFilter[layer] = OGR_G_CreateGeometry(wkbPolygon);
            Ogr_oRing = OGR_G_CreateGeometry(wkbLinearRing);
            OGR_G_AddPoint_2D(Ogr_oRing, xminl[layer], yminl[layer]);
            OGR_G_AddPoint_2D(Ogr_oRing, xminl[layer], ymaxl[layer]);
            OGR_G_AddPoint_2D(Ogr_oRing, xmaxl[layer], ymaxl[layer]);
            OGR_G_AddPoint_2D(Ogr_oRing, xmaxl[layer], yminl[layer]);
            OGR_G_AddPoint_2D(Ogr_oRing, xminl[layer], yminl[layer]);
            OGR_G_AddGeometryDirectly(poSpatialFilter[layer], Ogr_oRing);

            have_spatial_filter = 1;
        }
        else
            poSpatialFilter[layer] = NULL;
    }
    /* update xmin, xmax, ymin, ymax if possible */
    for (layer = 0; layer < nlayers; layer++) {
        if (have_ogr_extent[layer]) {
            if (xmin > xmax) {
                *xmin = xminl[layer];
                *xmax = xmaxl[layer];
                *ymin = yminl[layer];
                *ymax = ymaxl[layer];
            }
            else {
                /* expand */
                *xmin = MIN(xminl[layer], *xmin);
                *xmax = MAX(xmaxl[layer], *xmax);
                *ymin = MIN(yminl[layer], *ymin);
                *ymax = MAX(ymaxl[layer], *ymax);
            }
        }
    }
    G_free(have_ogr_extent);
    G_free(xminl);
    G_free(xmaxl);
    G_free(yminl);
    G_free(ymaxl);

    return have_spatial_filter;
}<|MERGE_RESOLUTION|>--- conflicted
+++ resolved
@@ -1059,63 +1059,6 @@
 
                 i_out++;
 
-<<<<<<< HEAD
-		Ogr_field = OGR_FD_GetFieldDefn(Ogr_featuredefn, i);
-		Ogr_ftype = OGR_Fld_GetType(Ogr_field);
-
-		G_debug(3, "Ogr_ftype: %i", Ogr_ftype);	/* look up below */
-
-		if (i < ncnames - 1) {
-		    Ogr_fieldname = G_store(param.cnames->answers[i + 1]);
-		}
-		else {
-		    /* Change column names to [A-Za-z][A-Za-z0-9_]* */
-		    Ogr_fieldname = G_store(OGR_Fld_GetNameRef(Ogr_field));
-		    G_debug(3, "Ogr_fieldname: '%s'", Ogr_fieldname);
-
-		    G_str_to_sql(Ogr_fieldname);
-
-		    G_debug(3, "Ogr_fieldname: '%s'", Ogr_fieldname);
-
-		}
-
-		/* avoid that we get the key column twice */
-		if (strcmp(Ogr_fieldname, key_column[layer]) == 0) {
-		    sprintf(namebuf, "%s_", Ogr_fieldname);
-		    Ogr_fieldname = G_store(namebuf);
-		}
-
-		/* capital column names are a pain in SQL */
-		if (flag.tolower->answer)
-		    G_str_to_lower(Ogr_fieldname);
-
-		if (strcmp(OGR_Fld_GetNameRef(Ogr_field), Ogr_fieldname) != 0) {
-		    G_important_message(_("Column name <%s> renamed to <%s>"),
-			      OGR_Fld_GetNameRef(Ogr_field), Ogr_fieldname);
-		}
-		col_info[i_out].idx = i_out;
-		col_info[i_out].name = G_store(Ogr_fieldname);
-
-		/** Simple 32bit integer                     OFTInteger = 0        **/
-		/** List of 32bit integers                   OFTIntegerList = 1    **/
-		/** Double Precision floating point          OFTReal = 2           **/
-		/** List of doubles                          OFTRealList = 3       **/
-		/** String of ASCII chars                    OFTString = 4         **/
-		/** Array of strings                         OFTStringList = 5     **/
-		/** Double byte string (unsupported)         OFTWideString = 6     **/
-		/** List of wide strings (unsupported)       OFTWideStringList = 7 **/
-		/** Raw Binary data (unsupported)            OFTBinary = 8         **/
-		/**                                          OFTDate = 9           **/
-		/**                                          OFTTime = 10          **/
-		/**                                          OFTDateTime = 11      **/
-                /** GDAL 2.0+                                                      **/
-                /** Simple 64bit integer                     OFTInteger64 = 12     **/
-                /** List of 64bit integers                   OFTInteger64List = 13 **/
-
-		if (Ogr_ftype == OFTInteger) {
-		    col_info[i_out].type = "integer";
-		}
-=======
                 Ogr_field = OGR_FD_GetFieldDefn(Ogr_featuredefn, i);
                 Ogr_ftype = OGR_Fld_GetType(Ogr_field);
 
@@ -1171,7 +1114,6 @@
                 if (Ogr_ftype == OFTInteger) {
                     col_info[i_out].type = "integer";
                 }
->>>>>>> 70ecf8ec
 #if GDAL_VERSION_NUM >= 2000000
                 else if (Ogr_ftype == OFTInteger64) {
                     if (strcmp(Fi->driver, "pg") == 0)
@@ -1211,111 +1153,6 @@
                     sprintf(buf, "%s", datetime_type);
                     col_info[i_out].type = G_store(buf);
 #endif
-<<<<<<< HEAD
-		}
-		else if (Ogr_ftype == OFTString) {
-		    int fwidth;
-
-		    fwidth = OGR_Fld_GetWidth(Ogr_field);
-		    /* TODO: read all records first and find the longest string length */
-		    if (fwidth == 0 && strcmp(Fi->driver, "dbf") == 0) {
-			G_warning(_("Width for column %s set to 255 (was not specified by OGR), "
-				   "some strings may be truncated!"),
-				  Ogr_fieldname);
-			fwidth = 255;
-		    }
-		    if (fwidth == 0) {
-			col_info[i_out].type = "text";
-		    }
-		    else {
-			sprintf(buf, "varchar ( %d )", fwidth);
-			col_info[i_out].type = G_store(buf);
-		    }
-		}
-		else if (Ogr_ftype == OFTStringList) {
-		    /* hack: treat as string */
-		    sprintf(buf, "varchar ( %d )", OFTIntegerListlength);
-		    col_info[i_out].type = G_store(buf);
-		    G_warning(_("Writing column %s with fixed length %d chars (may be truncated)"),
-			      Ogr_fieldname, OFTIntegerListlength);
-		}
-		else {
-                /* handle columns of unsupported data type */
-                G_warning(_("Column <%s> of unsupported data type \"%s\" is omitted from import"),
-                          Ogr_fieldname, OGR_GetFieldTypeName(Ogr_ftype));
-                i_out--;
-                ncols_out--;
-            }
-            G_free(Ogr_fieldname);
-        }
-
-	    /* fix duplicate column names */
-	    done = 0;
-
-	    while (!done) {
-		done = 1;
-		qsort(col_info, ncols_out, sizeof(struct grass_col_info),
-		      cmp_col_name);
-		for (i = 0; i < ncols_out - 1; i++) {
-		    int i_a;
-
-		    i_a = 1;
-		    while (i + i_a < ncols_out &&
-			   strcmp(col_info[i].name, col_info[i + i_a].name) == 0) {
-			G_important_message(_("Column name <%s> renamed to <%s_%d>"),
-					    col_info[i + i_a].name, 
-					    col_info[i + i_a].name, i_a);
-			sprintf(buf, "%s_%d", col_info[i + i_a].name, i_a);
-			col_info[i + i_a].name = G_store(buf);
-			i_a++;
-			done = 0;
-		    }
-		}
-	    }
-	    qsort(col_info, ncols_out, sizeof(struct grass_col_info),
-		  cmp_col_idx);
-
-	    /* Create table */
-	    i = 0;
-	    sprintf(buf, "create table %s (%s %s", Fi->table,
-		    col_info[i].name, col_info[i].type);
-	    db_set_string(&sql, buf);
-
-	    for (i = 1; i < ncols_out; i++) {
-		sprintf(buf, ", %s %s", col_info[i].name, col_info[i].type);
-		db_append_string(&sql, buf);
-	    }
-
-	    db_append_string(&sql, ")");
-	    G_debug(3, "%s", db_get_string(&sql));
-
-	    driver =
-		db_start_driver_open_database(Fi->driver,
-					      Vect_subst_var(Fi->database,
-							     &Map));
-	    if (driver == NULL) {
-		G_fatal_error(_("Unable to open database <%s> by driver <%s>"),
-			      Vect_subst_var(Fi->database, &Map), Fi->driver);
-	    }
-
-	    if (db_execute_immediate(driver, &sql) != DB_OK) {
-		db_close_database(driver);
-		db_shutdown_driver(driver);
-		G_fatal_error(_("Unable to create table: '%s'"),
-			      db_get_string(&sql));
-	    }
-
-	    if (db_grant_on_table
-		(driver, Fi->table, DB_PRIV_SELECT,
-		 DB_GROUP | DB_PUBLIC) != DB_OK)
-		G_fatal_error(_("Unable to grant privileges on table <%s>"),
-			      Fi->table);
-
-	    db_close_database_shutdown_driver(driver);
-	    
-	    G_free(col_info);
-	}
-=======
                 }
                 else if (Ogr_ftype == OFTString) {
                     int fwidth;
@@ -1422,7 +1259,6 @@
 
             G_free(col_info);
         }
->>>>>>> 70ecf8ec
     }
 
     /* import features */
@@ -1563,21 +1399,6 @@
 #if GDAL_VERSION_NUM >= 2000000
                                  || Ogr_ftype == OFTInteger64List
 #endif
-<<<<<<< HEAD
-                                 ) {
-			    db_set_string(&strval, (char *)Ogr_fstring);
-			    db_double_quote_string(&strval);
-			    G_rasprintf(&sqlbuf, &sqlbufsize, ", '%s'", db_get_string(&strval));
-			}
-                else {
-                    /* column type not supported (thus skipped) and not empty */
-                    G_rasprintf(&sqlbuf, &sqlbufsize, "%c", '\0');
-                }
-		    }
-		    else {
-			/* G_warning (_("Column value not set" )); */
-			if (Ogr_ftype == OFTInteger ||
-=======
                         ) {
                             db_set_string(&strval, (char *)Ogr_fstring);
                             db_double_quote_string(&strval);
@@ -1593,7 +1414,6 @@
                     else {
                         /* G_warning (_("Column value not set" )); */
                         if (Ogr_ftype == OFTInteger ||
->>>>>>> 70ecf8ec
 #if GDAL_VERSION_NUM >= 2000000
                             Ogr_ftype == OFTInteger64 ||
 #endif
