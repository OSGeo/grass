--- conflicted
+++ resolved
@@ -374,11 +374,7 @@
 {
     tVertex v, vnext;
 
-<<<<<<< HEAD
-    /* bool changed; *//* T if addition changes hull; not used. */
-=======
     /* bool changed; */ /* T if addition changes hull; not used. */
->>>>>>> 70ecf8ec
     int i;
     int numVertices;
 
