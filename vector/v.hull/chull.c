--- conflicted
+++ resolved
@@ -69,17 +69,10 @@
 };
 
 /* Define flags */
-<<<<<<< HEAD
-#define ONHULL   	true
-#define REMOVED  	true
-#define VISIBLE  	true
-#define PROCESSED	true
-=======
 #define ONHULL    true
 #define REMOVED   true
 #define VISIBLE   true
 #define PROCESSED true
->>>>>>> 8422103f
 
 /* Global variable definitions */
 tVertex vertices = NULL;
@@ -428,40 +421,23 @@
     tEdge e, temp;
     long int vol;
     bool vis = false;
-<<<<<<< HEAD
-
-=======
->>>>>>> 8422103f
 
     /* Mark faces visible from p. */
     f = faces;
     do {
         vol = VolumeSign(f, p);
 
-<<<<<<< HEAD
-	if (vol < 0) {
-	    f->visible = VISIBLE;
-	    vis = true;
-	}
-	f = f->next;
-=======
         if (vol < 0) {
             f->visible = VISIBLE;
             vis = true;
         }
         f = f->next;
->>>>>>> 8422103f
     } while (f != faces);
 
     /* If no faces are visible from p, then p is inside the hull. */
     if (!vis) {
-<<<<<<< HEAD
-	p->onhull = !ONHULL;
-	return false;
-=======
         p->onhull = !ONHULL;
         return false;
->>>>>>> 8422103f
     }
 
     /* Mark edges in interior of visible region for deletion.
