--- conflicted
+++ resolved
@@ -690,11 +690,8 @@
 
                     cats_array[i].cat = cat;
                     cats_array[i].val = cat_area;
-<<<<<<< HEAD
+
                     Vect_reset_cats(Cats);
-=======
-
->>>>>>> 26d1b2eb
                 }
 
                 sprintf(buf, "insert into %s (%s", Fi->table, Fi->key);
