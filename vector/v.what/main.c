--- conflicted
+++ resolved
@@ -90,8 +90,6 @@
     opt.cols->label = _("Name of attribute column(s)");
     opt.cols->description = _("Default: all columns");
 
-<<<<<<< HEAD
-=======
     opt.format = G_define_standard_option(G_OPT_F_FORMAT);
     opt.format->options = "plain,shell,json";
     opt.format->required = NO;
@@ -101,31 +99,23 @@
                                  "json;JSON (JavaScript Object Notation);");
     opt.format->guisection = _("Print");
 
-    flag.topo = G_define_flag();
-    flag.topo->key = 'd';
-    flag.topo->description = _("Print topological information (debugging)");
-    flag.topo->guisection = _("Print");
-
->>>>>>> 3d5f1c08
     flag.print = G_define_flag();
     flag.print->key = 'a';
     flag.print->description = _("Print attribute information");
     flag.print->guisection = _("Print");
 
-<<<<<<< HEAD
+    flag.connection = G_define_flag();
+    flag.connection->key = 'i';
+    flag.connection->description =
+        _("Print attribute database connection information");
+    flag.connection->guisection = _("Print");
+
     flag.topo = G_define_flag();
     flag.topo->key = 'd';
     flag.topo->label = _("Print topological information (debugging)");
     flag.topo->description =
         _("Prints internal information for topology debugging");
     flag.topo->guisection = _("Print");
-=======
-    flag.connection = G_define_flag();
-    flag.connection->key = 'i';
-    flag.connection->description =
-        _("Print attribute database connection information");
-    flag.connection->guisection = _("Print");
->>>>>>> 3d5f1c08
 
     flag.shell = G_define_flag();
     flag.shell->key = 'g';
@@ -151,13 +141,9 @@
         _("For JSON, this places features under a \"features\" key");
     flag.multiple->guisection = _("Print");
 
-<<<<<<< HEAD
-    G_option_exclusive(flag.shell, flag.json, NULL);
-    G_option_requires(opt.cols, flag.print, NULL);
-=======
     G_option_exclusive(flag.shell, flag.json, opt.format, NULL);
     G_option_requires(flag.connection, flag.print, NULL);
->>>>>>> 3d5f1c08
+    G_option_requires(opt.cols, flag.print, NULL);
 
     if (G_parser(argc, argv))
         exit(EXIT_FAILURE);
