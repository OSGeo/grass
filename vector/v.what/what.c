--- conflicted
+++ resolved
@@ -265,528 +265,6 @@
     sqm_to_sqft = 1 / (0.0254 * 0.0254 * 12 * 12);
 
     for (i = 0; i < nvects; i++) {
-<<<<<<< HEAD
-	int nfeats;
-	int getz;
-	double z;
-	int first;
-
-	Vect_reset_cats(Cats);
-	Vect_reset_line(Points);
-	Vect_reset_list(lineList);
-	Vect_reset_list(areaList);
-
-	if (multiple) {
-	    int type;
-
-	    type = ((GV_POINTS | GV_LINE | GV_BOUNDARY | GV_FACE) & qtype);
-	    if (type)
-		Vect_select_lines_by_polygon(&Map[i], box, 0, NULL, type,
-					     lineList);
-	    Vect_select_areas_by_polygon(&Map[i], box, 0, NULL, areaList);
-
-	    G_debug(2, "num lines = %d, num areas = %d", lineList->n_values,
-		    areaList->n_values);
-	}
-	else {
-	    int line, area;
-	    int type;
-
-	    /* Try to find point first and only if no one was found try lines,
-	     * otherwise point on line could not be selected and similarly for
-	     * areas */
-	    line = area = 0;
-	    type = (GV_POINTS & qtype);
-	    if (type)
-		line = Vect_find_line(&Map[i], east, north, 0.0, type, maxdist,
-				      0, 0);
-
-	    type = ((GV_LINE | GV_BOUNDARY | GV_FACE) & qtype);
-	    if (line == 0 && type)
-		line = Vect_find_line(&Map[i], east, north, 0.0, type, maxdist,
-				      0, 0);
-
-	    if (line == 0 && (qtype & GV_AREA))
-		area = Vect_find_area(&Map[i], east, north);
-
-	    if (line > 0)
-		Vect_list_append(lineList, line);
-	    if (area > 0)
-		Vect_list_append(areaList, area);
-
-	    G_debug(2, "line = %d area = %d", line, area);
-	}
-	if (areaList->n_values > 0)
-	    getz = Vect_tin_get_z(&Map[i], east, north, &z, NULL, NULL);
-	else {
-	    getz = 0;
-	    z = 0;
-	}
-	nfeats = lineList->n_values + areaList->n_values;
-
-	if (!i) {
-	    char east_buf[40], north_buf[40];
-
-	    G_format_easting(east, east_buf, G_projection());
-	    G_format_northing(north, north_buf, G_projection());
-
-	    if (nfeats > 0 || G_verbose() >= G_verbose_std()) {
-		switch (output) {
-		case OUTPUT_SCRIPT:
-		    fprintf(stdout, "East=%s\nNorth=%s\n", east_buf,
-			    north_buf);
-		    break;
-		case OUTPUT_JSON:
-		    fprintf(stdout, "{\"Coordinates\": {\"East\": \"%s\", \"North\": \"%s\"}",
-			    east_buf, north_buf);
-		    break;
-		default:
-		    fprintf(stdout, "East: %s\nNorth: %s\n", east_buf,
-			    north_buf);
-		    break;
-		}
-	    }
-	    nlines++;
-	}
-
-	strcpy(buf, vect[i]);
-	if ((str = strchr(buf, '@')))
-	    *str = 0;
-
-	switch (output) {
-	case OUTPUT_SCRIPT:
-	    fprintf(stdout, "\nMap=%s\nMapset=%s\n", Map[i].name,
-		    Map[i].mapset);
-	    break;
-	case OUTPUT_JSON:
-	    if (!i) {
-		fprintf(stdout, "%s\"Maps\": [",
-			nfeats > 0 || G_verbose() >= G_verbose_std() ?
-			",\n" : "{");
-	    }
-	    else
-		fprintf(stdout, ",");
-	    fprintf(stdout, "\n{\"Map\": \"%s\",\n\"Mapset\": \"%s\"",
-		    Map[i].name, Map[i].mapset);
-	    break;
-	default:
-	    fprintf(stdout, "%s\nMap: %s \nMapset: %s\n", SEP, Map[i].name,
-		    Map[i].mapset);
-	    break;
-	}
-
-	nlines++;
-
-	if (nfeats == 0) {
-	    switch (output) {
-	    case OUTPUT_JSON:
-		fprintf(stdout, "}\n");
-		break;
-	    case OUTPUT_TEXT:
-		fprintf(stdout, _("Nothing found.\n"));
-		break;
-	    }
-	    nlines++;
-	    continue;
-	}
-
-	if (multiple && output == OUTPUT_JSON)
-	    fprintf(stdout, ",\n\"Features\": [");
-
-	first = 1;
-
-	for (j = 0; j < lineList->n_values; j++) {
-	    int line, type;
-	    double l;
-
-	    line = lineList->value[j];
-	    type = Vect_read_line(&Map[i], Points, Cats, line);
-	    l = 0;
-
-	    if (field[i] != -1 && !Vect_cat_get(Cats, field[i], NULL)) {
-		if (output == OUTPUT_JSON && !multiple) {
-		    fprintf(stdout, "}\n");
-		}
-		continue;
-	    }
-
-	    if (multiple) {
-		switch (output) {
-		case OUTPUT_SCRIPT:
-		    fprintf(stdout, "\n");
-		    break;
-		case OUTPUT_JSON:
-		    fprintf(stdout, "%s\n{", first ? "" : ",");
-		    break;
-		default:
-		    fprintf(stdout, "%s\n", SEP);
-		    break;
-		}
-	    }
-	    first = 0;
-
-	    switch (type) {
-	    case GV_POINT:
-		sprintf(buf, "Point");
-		break;
-	    case GV_LINE:
-		sprintf(buf, "Line");
-		break;
-	    case GV_BOUNDARY:
-		sprintf(buf, "Boundary");
-		break;
-	    case GV_FACE:
-		sprintf(buf, "Face");
-		break;
-	    case GV_CENTROID:
-		sprintf(buf, "Centroid");
-		break;
-	    default:
-		sprintf(buf, "Unknown");
-	    }
-	    if (type & GV_LINES) {
-		if (G_projection() == 3)
-		    l = Vect_line_geodesic_length(Points);
-		else
-		    l = Vect_line_length(Points);
-	    }
-
-
-	    if (topo) {
-		int n, node[2], nnodes, nnlines, nli, nodeline, left, right;
-		float angle;
-
-		if (type & GV_BOUNDARY)
-		    Vect_get_line_areas(&(Map[i]), line, &left, &right);
-		else
-		    left = right = 0;
-		switch (output) {
-		case OUTPUT_SCRIPT:
-		    fprintf(stdout, "Feature_max_distance=%f\n", maxdist);
-		    fprintf(stdout,
-			    "Id=%d\nType=%s\nLeft=%d\nRight=%d\n",
-			    line, buf, left, right);
-		    if (type & GV_LINES)
-			fprintf(stdout, "Length=%f\n", l);
-		    break;
-		case OUTPUT_JSON:
-		    fprintf(stdout, "%s\"Feature_max_distance\": %f",
-			    multiple ? "" : ",\n", maxdist);
-		    fprintf(stdout,
-			    ",\n\"Id\": %d,\n\"Type\": \"%s\",\n\"Left\": %d,\n\"Right\": %d",
-			    line, buf, left, right);
-		    if (type & GV_LINES)
-			fprintf(stdout, ",\n\"Length\": %f", l);
-		    break;
-		default:
-		    fprintf(stdout, "Looking for features within: %f\n",
-			    maxdist);
-		    fprintf(stdout,
-			    _("Id: %d\nType: %s\nLeft: %d\nRight: %d\n"),
-			    line, buf, left, right);
-		    if (type & GV_LINES)
-			fprintf(stdout, _("Length: %f\n"), l);
-		    break;
-		}
-		if (type & GV_LINES)
-		    nnodes = 2;
-		else		/* points */
-		    nnodes = 0;
-
-		if (nnodes > 0)
-		    Vect_get_line_nodes(&(Map[i]), line, &node[0], &node[1]);
-
-		for (n = 0; n < nnodes; n++) {
-		    double nx, ny, nz;
-
-		    nnlines = Vect_get_node_n_lines(&(Map[i]), node[n]);
-
-		    Vect_get_node_coor(&(Map[i]), node[n], &nx, &ny, &nz);
-		    switch (output) {
-		    case OUTPUT_SCRIPT:
-			fprintf(stdout,
-				_("Node[%d]=%d\nNumber_lines=%d\nCoordinates=%.6f,%.6f,%.6f\n"),
-				n, node[n], nnlines, nx, ny, nz);
-			break;
-		    case OUTPUT_JSON:
-			fprintf(stdout,
-				_(",\n\"Node[%d]\": %d,\n\"Number_lines\": %d,\n\"Coordinates\": %.6f,%.6f,%.6f"),
-				n, node[n], nnlines, nx, ny, nz);
-			break;
-		    default:
-			fprintf(stdout,
-				_("Node[%d]: %d\nNumber of lines: %d\nCoordinates: %.6f, %.6f, %.6f\n"),
-				n, node[n], nnlines, nx, ny, nz);
-			break;
-		    }
-
-		    for (nli = 0; nli < nnlines; nli++) {
-			nodeline =
-			    Vect_get_node_line(&(Map[i]), node[n], nli);
-			angle =
-			    Vect_get_node_line_angle(&(Map[i]), node[n], nli);
-			switch (output) {
-			case OUTPUT_SCRIPT:
-			    fprintf(stdout, "Id=%d\nAngle=%.8f\n",
-				    nodeline, angle);
-			    break;
-			case OUTPUT_JSON:
-			    fprintf(stdout, ",\n\"Id\": %d,\n\"Angle\": %.8f",
-				    nodeline, angle);
-			    break;
-			default:
-			    fprintf(stdout, _("Id: %d\nAngle: %.8f\n"),
-				    nodeline, angle);
-			    break;
-			}
-		    }
-		}
-	    }
-	    else {
-		switch (output) {
-		case OUTPUT_SCRIPT:
-		    fprintf(stdout, "Type=%s\n", buf);
-		    fprintf(stdout, "Id=%d\n", line);
-		    if (type & GV_LINES)
-			fprintf(stdout, "Length=%f\n", l);
-		    break;
-		case OUTPUT_JSON:
-		    fprintf(stdout, "%s\"Type\": \"%s\"", multiple ? "" : ",\n",
-			    buf);
-		    fprintf(stdout, ",\n\"Id\": %d", line);
-		    if (type & GV_LINES)
-			fprintf(stdout, ",\n\"Length\": %f", l);
-		    break;
-		default:
-		    fprintf(stdout, _("Type: %s\n"), buf);
-		    fprintf(stdout, _("Id: %d\n"), line);
-		    if (type & GV_LINES)
-			fprintf(stdout, _("Length: %f\n"), l);
-		    break;
-		}
-	    }
-
-	    /* Height */
-	    if (Vect_is_3d(&(Map[i]))) {
-		double min, max;
-
-		if (type & GV_POINTS) {
-		    switch (output) {
-		    case OUTPUT_SCRIPT:
-			fprintf(stdout, "Point_height=%f\n", Points->z[0]);
-			break;
-		    case OUTPUT_JSON:
-			fprintf(stdout, ",\n\"Point_height\": %f",
-				Points->z[0]);
-			break;
-		    default:
-			fprintf(stdout, _("Point height: %f\n"),
-				Points->z[0]);
-			break;
-		    }
-		}
-		else if (type & GV_LINES) {
-		    int k;
-
-		    min = max = Points->z[0];
-		    for (k = 1; k < Points->n_points; k++) {
-			if (Points->z[k] < min)
-			    min = Points->z[k];
-			if (Points->z[k] > max)
-			    max = Points->z[k];
-		    }
-		    if (min == max) {
-			switch (output) {
-			case OUTPUT_SCRIPT:
-			    fprintf(stdout, "Line_height=%f\n", min);
-			    break;
-			case OUTPUT_JSON:
-			    fprintf(stdout, ",\n\"Line_height\": %f", min);
-			    break;
-			default:
-			    fprintf(stdout, _("Line height: %f\n"), min);
-			    break;
-			}
-		    }
-		    else {
-			switch (output) {
-			case OUTPUT_SCRIPT:
-			    fprintf(stdout,
-				    "Line_height_min=%f\nLine_height_max=%f\n",
-				    min, max);
-			    break;
-			case OUTPUT_JSON:
-			    fprintf(stdout,
-				    ",\n\"Line_height_min\": %f,\n\"Line_height_max\": %f",
-				    min, max);
-			    break;
-			default:
-			    fprintf(stdout,
-				    _("Line height min: %f\nLine height max: %f\n"),
-				    min, max);
-			    break;
-			}
-		    }
-		}
-	    }			/* if height */
-
-	    write_cats(&Map[i], field[i], Cats, showextra, output);
-
-	    if (output == OUTPUT_JSON && multiple)
-		fprintf(stdout, "}");
-	}			/* for lineList */
-
-	for (j = 0; j < areaList->n_values; j++) {
-	    int area, centroid;
-	    double sq_meters, acres, hectares, sq_miles;
-
-	    if (multiple) {
-		switch (output) {
-		case OUTPUT_SCRIPT:
-		    fprintf(stdout, "\n");
-		    break;
-		case OUTPUT_JSON:
-		    fprintf(stdout, "%s\n{", first ? "" : ",");
-		    break;
-		default:
-		    fprintf(stdout, "%s\n", SEP);
-		    break;
-		}
-	    }
-	    first = 0;
-
-	    area = areaList->value[j];
-	    if (Map[i].head.with_z && getz) {
-		switch (output) {
-		case OUTPUT_SCRIPT:
-		    fprintf(stdout, "Type=Area\nArea_height=%f\n", z);
-		    break;
-		case OUTPUT_JSON:
-		    fprintf(stdout, "%s\n\"Type\": \"Area\",\n\"Area_height\": %f",
-			    multiple ? "" : ",", z);
-		    break;
-		default:
-		    fprintf(stdout, _("Type: Area\nArea height: %f\n"), z);
-		    break;
-		}
-	    }
-	    else {
-		switch (output) {
-		case OUTPUT_SCRIPT:
-		    fprintf(stdout, "Type=Area\n");
-		    break;
-		case OUTPUT_JSON:
-		    fprintf(stdout, "%s\n\"Type\": \"Area\"",
-			    multiple ? "" : ",");
-		    break;
-		default:
-		    fprintf(stdout, _("Type: Area\n"));
-		    break;
-		}
-	    }
-
-
-	    sq_meters = Vect_get_area_area(&Map[i], area);
-	    hectares  = sq_meters / 10000.;
-	    /* 1 acre = 1 chain(66') * 1 furlong(10 chains),
-		or if you prefer ( 5280 ft/mi ^2 / 640 acre/sq mi ) */
-	    acres = (sq_meters * sqm_to_sqft) / (66 * 660);
-	    sq_miles = acres / 640.;
-
-
-	    if (topo) {
-		int nisles, isleidx, isle, isle_area;
-
-		nisles = Vect_get_area_num_isles(&Map[i], area);
-		switch (output) {
-		case OUTPUT_SCRIPT:
-		    fprintf(stdout, "Area=%d\nNumber_isles=%d\n", area,
-			    nisles);
-		    break;
-		case OUTPUT_JSON:
-		    fprintf(stdout, ",\n\"Area\": %d,\n\"Number_isles\": %d",
-			    area, nisles);
-		    break;
-		default:
-		    fprintf(stdout, _("Area: %d\nNumber of isles: %d\n"), area,
-			    nisles);
-		    break;
-		}
-
-		for (isleidx = 0; isleidx < nisles; isleidx++) {
-		    isle = Vect_get_area_isle(&Map[i], area, isleidx);
-		    switch (output) {
-		    case OUTPUT_SCRIPT:
-			fprintf(stdout, "Isle[%d]=%d\n", isleidx, isle);
-			break;
-		    case OUTPUT_JSON:
-			fprintf(stdout, ",\n\"Isle[%d]\": %d", isleidx, isle);
-			break;
-		    default:
-			fprintf(stdout, _("Isle[%d]: %d\n"), isleidx, isle);
-			break;
-		    }
-		}
-
-		isle = Vect_find_island(&Map[i], east, north);
-
-		if (isle) {
-		    isle_area = Vect_get_isle_area(&Map[i], isle);
-		    switch (output) {
-		    case OUTPUT_SCRIPT:
-			fprintf(stdout, "Island=%d\nIsland_area=%d\n", isle,
-				isle_area);
-			break;
-		    case OUTPUT_JSON:
-			fprintf(stdout, ",\n\"Island\": %d,\n\"Island_area\": %d",
-				isle, isle_area);
-			break;
-		    default:
-			fprintf(stdout, _("Island: %d In area: %d\n"), isle,
-				isle_area);
-			break;
-		    }
-		}
-	    }
-	    else {
-		switch (output) {
-		case OUTPUT_SCRIPT:
-		    fprintf(stdout, "Sq_Meters=%.3f\nHectares=%.3f\n",
-			    sq_meters, hectares);
-		    fprintf(stdout, "Acres=%.3f\nSq_Miles=%.4f\n", acres,
-			    sq_miles);
-		    break;
-		case OUTPUT_JSON:
-		    fprintf(stdout, ",\n\"Sq_Meters\": %.3f,\n\"Hectares\": %.3f",
-			    sq_meters, hectares);
-		    fprintf(stdout, ",\n\"Acres\": %.3f,\n\"Sq_Miles\": %.4f",
-			    acres, sq_miles);
-		    break;
-		default:
-		    fprintf(stdout, _("Sq Meters: %.3f\nHectares: %.3f\n"),
-			    sq_meters, hectares);
-		    fprintf(stdout, _("Acres: %.3f\nSq Miles: %.4f\n"), acres,
-			    sq_miles);
-		    break;
-		}
-		nlines += 3;
-	    }
-	    centroid = Vect_get_area_centroid(&Map[i], area);
-	    if (centroid > 0)
-		Vect_read_line(&Map[i], Points, Cats, centroid);
-
-	    write_cats(&Map[i], field[i], Cats, showextra, output);
-
-	    if (output == OUTPUT_JSON && multiple)
-		fprintf(stdout, "}");
-	}			/* for areaList */
-
-	if (output == OUTPUT_JSON) {
-	    if (multiple)
-		fprintf(stdout, "]"); /* for features */
-	    fprintf(stdout, "}"); /* for map */
-	}
-=======
         int nfeats;
         int getz;
         double z;
@@ -1310,7 +788,6 @@
                 fprintf(stdout, "]"); /* for features */
             fprintf(stdout, "}");     /* for map */
         }
->>>>>>> 8422103f
     }
     if (output == OUTPUT_JSON)
         fprintf(stdout, "]}\n"); /* for nvects */
