--- conflicted
+++ resolved
@@ -135,18 +135,14 @@
     parser.add_argument('--output', dest='output', action='store',
                         default='testreport',
                         help='Output directory')
-<<<<<<< HEAD
     parser.add_argument('--test_list_in',
                         help='File to read tests from list', default='False')
     parser.add_argument('--test_list_out',
                         help='File to write all test paths to list', default='False')
-
-=======
     parser.add_argument('--min-success', dest='min_success', action='store',
                         default='90', type=int,
                         help=("Minimum success percentage (lower percentage"
                               " than this will result in a non-zero return code; values 0-100)"))
->>>>>>> 6962e31d
     args = parser.parse_args()
     gisdbase = args.gisdbase
     if gisdbase is None:
@@ -182,25 +178,17 @@
     # as an enhancemnt
     # we can just iterate over all locations available in database
     # but the we don't know the right location type (category, label, shortcut)
-<<<<<<< HEAD
-    invoker.run_in_location(gisdbase=gisdbase,
-                            location=location,
-                            location_type=location_type,
-                            results_dir=results_dir,
-                            test_list_in=args.test_list_in,
-                            test_list_out=args.test_list_out)
-    return 0
-=======
     reporter = invoker.run_in_location(
         gisdbase=gisdbase,
         location=location,
         location_type=location_type,
-        results_dir=results_dir
+        results_dir=results_dir,
+        test_list_in=args.test_list_in,
+        test_list_out=args.test_list_out)
     )
     if reporter.file_pass_per >= args.min_success:
         return 0
     return 1
->>>>>>> 6962e31d
 
 if __name__ == '__main__':
     sys.exit(main())