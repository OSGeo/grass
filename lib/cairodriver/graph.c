--- conflicted
+++ resolved
@@ -97,13 +97,8 @@
     XFreePixmap(ca.dpy, pix);
 
     if (!ca.win)
-<<<<<<< HEAD
-        ca.win = XCreatePixmap(ca.dpy, RootWindow(ca.dpy, scrn),
-                               ca.width, ca.height, ca.depth);
-=======
         ca.win = XCreatePixmap(ca.dpy, RootWindow(ca.dpy, scrn), ca.width,
                                ca.height, ca.depth);
->>>>>>> 70ecf8ec
 }
 
 static void fini_xlib(void)
@@ -341,17 +336,8 @@
     case FTYPE_PPM:
     case FTYPE_BMP:
     case FTYPE_PNG:
-<<<<<<< HEAD
-        surface =
-            (cairo_surface_t *) cairo_image_surface_create_for_data(ca.grid,
-                                                                    CAIRO_FORMAT_ARGB32,
-                                                                    ca.width,
-                                                                    ca.height,
-                                                                    ca.stride);
-=======
         surface = (cairo_surface_t *)cairo_image_surface_create_for_data(
             ca.grid, CAIRO_FORMAT_ARGB32, ca.width, ca.height, ca.stride);
->>>>>>> 70ecf8ec
         break;
 #if CAIRO_HAS_PDF_SURFACE
     case FTYPE_PDF:
@@ -373,17 +359,9 @@
 #endif
 #if CAIRO_HAS_XLIB_XRENDER_SURFACE
     case FTYPE_X11:
-<<<<<<< HEAD
-        surface = (cairo_surface_t *)
-            cairo_xlib_surface_create_with_xrender_format(ca.dpy, ca.win,
-                                                          ca.screen,
-                                                          ca.format, ca.width,
-                                                          ca.height);
-=======
         surface =
             (cairo_surface_t *)cairo_xlib_surface_create_with_xrender_format(
                 ca.dpy, ca.win, ca.screen, ca.format, ca.width, ca.height);
->>>>>>> 70ecf8ec
         break;
 #endif
     default:
