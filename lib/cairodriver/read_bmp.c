--- conflicted
+++ resolved
@@ -94,15 +94,6 @@
     if (!read_bmp_header(header))
         G_fatal_error(_("Cairo: Invalid BMP header for <%s>"), ca.file_name);
 
-<<<<<<< HEAD
-    if (fread(ca.grid, ca.stride, ca.height, input) != ca.height) {
-            if (feof(input))
-                G_fatal_error(_("Cairo: error reading BMP file <%s>: "
-                                "unexpected end of file"), ca.file_name);
-            else if (ferror(input))
-                G_fatal_error(_("Cairo: error reading BMP file <%s>: %s"),
-                              ca.file_name, strerror(errno));
-=======
     if (fread(ca.grid, ca.stride, ca.height, input) !=
         (unsigned int)ca.height) {
         if (feof(input))
@@ -112,7 +103,6 @@
         else if (ferror(input))
             G_fatal_error(_("Cairo: error reading BMP file <%s>: %s"),
                           ca.file_name, strerror(errno));
->>>>>>> 70ecf8ec
     }
 
     fclose(input);
