/*!
 * \file lib/raster/open.c
 *
 * \brief Raster Library - Open raster file
 *
 * (C) 1999-2009 by the GRASS Development Team
 *
 * This program is free software under the GNU General Public
 * License (>=v2). Read the file COPYING that comes with GRASS
 * for details.
 *
 * \author USACERL and many others
 */

#include <unistd.h>
#include <string.h>
#include <sys/types.h>
#include <sys/stat.h>
#include <fcntl.h>
#include <errno.h>

#include <grass/config.h>
#include <grass/gis.h>
#include <grass/raster.h>
#include <grass/glocale.h>

#include "R.h"
#define FORMAT_FILE "f_format"
#define NULL_FILE   "null"
/* cmpressed null file */
#define NULLC_FILE  "nullcmpr"

static int new_fileinfo(void)
{
    int oldsize = R__.fileinfo_count;
    int newsize = oldsize;
    int i;

    for (i = 0; i < oldsize; i++)
        if (R__.fileinfo[i].open_mode <= 0) {
            memset(&R__.fileinfo[i], 0, sizeof(struct fileinfo));
            R__.fileinfo[i].open_mode = -1;
            return i;
        }

    if (newsize < 20)
        newsize += 20;
    else
        newsize *= 2;

    R__.fileinfo = G_realloc(R__.fileinfo, newsize * sizeof(struct fileinfo));

    /* Mark all cell files as closed */
    for (i = oldsize; i < newsize; i++) {
        memset(&R__.fileinfo[i], 0, sizeof(struct fileinfo));
        R__.fileinfo[i].open_mode = -1;
    }

    R__.fileinfo_count = newsize;

    return oldsize;
}

/*!
 * \brief Open raster file
 *
 * Arrange for the NULL-value bitmap to be read as well as the raster
 * map. If no NULL-value bitmap exists, arrange for the production of
 * NULL-values based on zeros in the raster map. If the map is
 * floating-point, arrange for quantization to integer for
 * Rast_get_c_row(), et. al., by reading the quantization rules
 * for the map using Rast_read_quant(). If the programmer wants to read
 * the floating point map using uing quant rules other than the ones
 * stored in map's quant file, he/she should call Rast_set_quant_rules()
 * after the call to Rast_open_old().
 *
 * \param name map name
 * \param open_mode mode
 * \param map_type map type (CELL, FCELL, DCELL)
 *
 * \return open file descriptor ( >= 0) if successful
 */

static int open_raster_new(const char *name, int open_mode,
                           RASTER_MAP_TYPE map_type);

/*!
   \brief Open an existing integer raster map (cell)

   Opens the existing cell file <i>name</i> in the <i>mapset</i> for
   reading by Rast_get_row() with mapping into the current window.

   This routine opens the raster map <i>name</i> in <i>mapset</i> for
   reading. A nonnegative file descriptor is returned if the open is
   successful. Otherwise a diagnostic message is printed and a negative
   value is returned. This routine does quite a bit of work. Since
   GRASS users expect that all raster maps will be resampled into the
   current region, the resampling index for the raster map is prepared
   by this routine after the file is opened. The resampling is based on
   the active module region (see also \ref The_Region}. Preparation
   required for reading the various raster file formats (see \ref
   Raster_File_Format for an explanation of the various raster file
   formats) is also done.

   Diagnostics: warning message printed if open fails.

   \param name map name
   \param mapset mapset name where raster map <i>name</i> lives

   \return nonnegative file descriptor (int)
 */
int Rast_open_old(const char *name, const char *mapset)
{
    int fd = Rast__open_old(name, mapset);

    /* turn on auto masking, if not already on */
    Rast__check_for_auto_masking();
    /*
       if(R__.auto_mask <= 0)
       R__.mask_buf = Rast_allocate_c_buf();
       now we don't ever free it!, so no need to allocate it  (Olga)
     */
    /* mask_buf is used for reading MASK file when mask is set and
       for reading map rows when the null file doesn't exist */

    return fd;
}

/*!  \brief Lower level function, open cell files, supercell files,
   and the MASK file.

   Actions:
   - opens the named cell file, following reclass reference if
   named layer is a reclass layer.
   - creates the required mapping between the data and the window
   for use by the get_map_row family of routines.

   Diagnostics: Errors other than actual open failure will cause a
   diagnostic to be delivered through G_warning() open failure messages
   are left to the calling routine since the masking logic will want to
   issue a different warning.

   Note: This routine does NOT open the MASK layer. If it did we would
   get infinite recursion.  This routine is called to open the mask by
   Rast__check_for_auto_masking() which is called by Rast_open_old().

   \param name map name
   \param mapset mapset of cell file to be opened

   \return open file descriptor
 */
int Rast__open_old(const char *name, const char *mapset)
{
    struct fileinfo *fcb;
    int cell_fd, fd;
    char *cell_dir;
    const char *r_name;
    const char *r_mapset;
    struct Cell_head cellhd;
<<<<<<< HEAD
    int CELL_nbytes = 0;        /* bytes per cell in CELL map */
=======
    int CELL_nbytes = 0; /* bytes per cell in CELL map */
>>>>>>> 70ecf8ec
    int reclass_flag;
    int MAP_NBYTES;
    RASTER_MAP_TYPE MAP_TYPE;
    struct Reclass reclass;
    char xname[GNAME_MAX], xmapset[GMAPSET_MAX];
    struct GDAL_link *gdal;
    struct R_vrt *vrt;

    Rast__init();

    G_unqualified_name(name, mapset, xname, xmapset);
    name = xname;
    mapset = xmapset;

    if (!G_find_raster2(name, mapset))
        G_fatal_error(_("Raster map <%s> not found"),
                      G_fully_qualified_name(name, mapset));

    /* Check for reclassification */
    reclass_flag = Rast_get_reclass(name, mapset, &reclass);

    switch (reclass_flag) {
    case 0:
        r_name = name;
        r_mapset = mapset;
        break;
    case 1:
        r_name = reclass.name;
        r_mapset = reclass.mapset;
        if (!G_find_raster2(r_name, r_mapset))
            G_fatal_error(
                _("Unable to open raster map <%s@%s> since it is a reclass "
                  "of raster map <%s@%s> which does not exist"),
                name, mapset, r_name, r_mapset);
        break;
    default: /* Error reading cellhd/reclass file */
        G_fatal_error(_("Error reading reclass file for raster map <%s>"),
                      G_fully_qualified_name(name, mapset));
        break;
    }

    /* read the cell header */
    Rast_get_cellhd(r_name, r_mapset, &cellhd);

    /* now check the type */
    MAP_TYPE = Rast_map_type(r_name, r_mapset);
    if (MAP_TYPE < 0)
        G_fatal_error(_("Error reading map type for raster map <%s>"),
                      G_fully_qualified_name(name, mapset));

    if (MAP_TYPE == CELL_TYPE)
    /* set the number of bytes for CELL map */
    {
        CELL_nbytes = cellhd.format + 1;
        if (CELL_nbytes < 1)
            G_fatal_error(
                _("Raster map <%s@%s>: format field in header file invalid"),
                r_name, r_mapset);
    }

    /* compressor */
    if (MAP_TYPE != CELL_TYPE) {
        /* fp maps do not use RLE */
        /* previously, compressed simply meant yes (ZLIB) or no
         * now compressed encodes compressor type
         * 0: not compressed
         * 1, 2: ZLIB
         * 3: LZ4
         * 4: BZIP2
         * etc */
        if (cellhd.compressed == 1)
            cellhd.compressed = 2;
    }
    /* test if compressor type is supported */
    if (!G_check_compressor(cellhd.compressed)) {
        G_fatal_error(_("Compression with %s is not supported in this GRASS "
                        "GIS installation"),
                      G_compressor_name(cellhd.compressed));
    }

    if (cellhd.proj != R__.rd_window.proj)
        G_fatal_error(
            _("Raster map <%s> is in different projection than current region. "
              "Found <%s>, should be <%s>."),
            G_fully_qualified_name(name, mapset),
            G_projection_name(cellhd.proj),
            G_projection_name(R__.rd_window.proj));

    if (cellhd.zone != R__.rd_window.zone)
        G_fatal_error(_("Raster map <%s> is in different zone (%d) than "
                        "current region (%d)"),
                      G_fully_qualified_name(name, mapset), cellhd.zone,
                      R__.rd_window.zone);

    /* when map is int warn if too large cell size */
    if (MAP_TYPE == CELL_TYPE && (unsigned int)CELL_nbytes > sizeof(CELL))
        G_fatal_error(_("Raster map <%s>: bytes per cell (%d) too large"),
                      G_fully_qualified_name(name, mapset), CELL_nbytes);

    /* record number of bytes per cell */
    if (MAP_TYPE == FCELL_TYPE) {
        cell_dir = "fcell";
        MAP_NBYTES = XDR_FLOAT_NBYTES;
    }
    else if (MAP_TYPE == DCELL_TYPE) {
        cell_dir = "fcell";
        MAP_NBYTES = XDR_DOUBLE_NBYTES;
    }
    else { /* integer */
        cell_dir = "cell";
        MAP_NBYTES = CELL_nbytes;
    }

    gdal = Rast_get_gdal_link(r_name, r_mapset);
    vrt = Rast_get_vrt(r_name, r_mapset);
    cell_fd = -1;
    if (gdal) {
#ifdef HAVE_GDAL
        cell_fd = -1;
#else
        G_fatal_error(_("Raster map <%s@%s> is a GDAL link but GRASS is "
                        "compiled without GDAL support"),
                      r_name, r_mapset);
#endif
    }
    else if (vrt) {
        cell_fd = -1;
    }
    else {
        /* now actually open file for reading */
        cell_fd = G_open_old(cell_dir, r_name, r_mapset);
        if (cell_fd < 0)
            G_fatal_error(_("Unable to open %s file for raster map <%s@%s>"),
                          cell_dir, r_name, r_mapset);
    }

    fd = new_fileinfo();
    fcb = &R__.fileinfo[fd];
    fcb->data_fd = cell_fd;

    fcb->map_type = MAP_TYPE;

    /* Save cell header */
    fcb->cellhd = cellhd;

    /* allocate null bitstream buffers for reading null rows */
    fcb->null_fd = -1;
    fcb->null_cur_row = -1;
    fcb->null_bits = Rast__allocate_null_bits(cellhd.cols);

    /* mark closed */
    fcb->open_mode = -1;

    /* save name and mapset */
    fcb->name = G_store(name);
    fcb->mapset = G_store(mapset);

    /* mark no data row in memory  */
    fcb->cur_row = -1;

    /* if reclass, copy reclass structure */
    if ((fcb->reclass_flag = reclass_flag))
        fcb->reclass = reclass;

    fcb->gdal = gdal;
    fcb->vrt = vrt;
    if (!gdal && !vrt) {
        /* check for compressed data format, making initial reads if necessary
         */
        if (Rast__check_format(fd) < 0) {
            close(cell_fd); /* warning issued by check_format() */
            G_fatal_error(_("Error reading format for <%s@%s>"), r_name,
                          r_mapset);
        }
    }

    if (!vrt) {
        /* create the mapping from cell file to window */
        Rast__create_window_mapping(fd);
    }

    /*
     * allocate the data buffer
     * number of bytes per cell is cellhd.format+1
     */

    /* for reading fcb->data is allocated to be fcb->cellhd.cols * fcb->nbytes
       (= XDR_FLOAT/DOUBLE_NBYTES) */
    fcb->data = (unsigned char *)G_calloc(fcb->cellhd.cols, MAP_NBYTES);

    /* initialize/read in quant rules for float point maps */
    if (fcb->map_type != CELL_TYPE) {
        if (fcb->reclass_flag)
            Rast_read_quant(fcb->reclass.name, fcb->reclass.mapset,
                            &(fcb->quant));
        else
            Rast_read_quant(fcb->name, fcb->mapset, &(fcb->quant));
    }

    /* now mark open for read: this must follow create_window_mapping() */
    fcb->open_mode = OPEN_OLD;
    fcb->io_error = 0;
    fcb->map_type = MAP_TYPE;
    fcb->nbytes = MAP_NBYTES;
    fcb->null_row_ptr = NULL;

    if (!gdal && !vrt) {
        /* First, check for compressed null file */
        fcb->null_fd =
            G_open_old_misc("cell_misc", NULL_FILE, r_name, r_mapset);
        if (fcb->null_fd < 0) {
            fcb->null_fd =
                G_open_old_misc("cell_misc", NULLC_FILE, r_name, r_mapset);
            if (fcb->null_fd >= 0) {
                fcb->null_row_ptr =
                    G_calloc(fcb->cellhd.rows + 1, sizeof(off_t));
                if (Rast__read_null_row_ptrs(fd, fcb->null_fd) < 0) {
                    close(fcb->null_fd);
                    fcb->null_fd = -1;
                    G_free(fcb->null_row_ptr);
                    fcb->null_row_ptr = NULL;
                }
            }
        }
        fcb->null_file_exists = fcb->null_fd >= 0;
    }

    return fd;
}

/*!
   \brief Opens a new cell file in a database (compressed)

   Opens a new cell file <i>name</i> in the current mapset for writing
   by Rast_put_row().

   The file is created and filled with no data it is assumed that the
   new cell file is to conform to the current window.

   The file must be written sequentially. Use Rast_open_new_random()
   for non sequential writes.

   Note: the open actually creates a temporary file Rast_close() will
   move the temporary file to the cell file and write out the necessary
   support files (cellhd, cats, hist, etc.).

   Diagnostics: warning message printed if open fails

   Warning: calls to Rast_set_window() made after opening a new cell file
   may create confusion and should be avoided the new cell file will be
   created to conform to the window at the time of the open.

   \param name map name

   \return open file descriptor ( >= 0) if successful
   \return negative integer if error
 */
int Rast_open_c_new(const char *name)
{
    return open_raster_new(name, OPEN_NEW_COMPRESSED, CELL_TYPE);
}

/*!
   \brief Opens a new cell file in a database (uncompressed)

   See also Rast_open_new().

   \param name map name

   \return open file descriptor ( >= 0) if successful
   \return negative integer if error
 */
int Rast_open_c_new_uncompressed(const char *name)
{
    return open_raster_new(name, OPEN_NEW_UNCOMPRESSED, CELL_TYPE);
}

/*!
   \brief Save histogram for newly create raster map (cell)

   If newly created cell files should have histograms, set flag=1
   otherwise set flag=0. Applies to subsequent opens.

   \param flag flag indicator
 */
void Rast_want_histogram(int flag)
{
    R__.want_histogram = flag;
}

/*!
   \brief Sets the format for subsequent opens on new integer cell files
   (uncompressed and random only).

   Warning: subsequent put_row calls will only write n+1 bytes per
   cell. If the data requires more, the cell file will be written
   incorrectly (but with n+1 bytes per cell)

   When writing float map: format is -1

   \param n format
 */
void Rast_set_cell_format(int n)
/* sets the format for integer raster map */
{
    R__.nbytes = n + 1;
    if (R__.nbytes <= 0)
        R__.nbytes = 1;
    if (R__.nbytes > (int)sizeof(CELL))
        R__.nbytes = sizeof(CELL);
}

/*!
   \brief Get cell value format

   \param v cell

   \return cell format
 */
int Rast_get_cell_format(CELL v)
{
    unsigned int i;

    if (v >= 0)
        for (i = 0; i < sizeof(CELL); i++)
            if (!(v /= 256))
                return i;
    return sizeof(CELL) - 1;
}

/*!
   \brief Opens new fcell file in a database

   Opens a new floating-point map <i>name</i> in the current mapset for
   writing. The type of the file (i.e. either double or float) is
   determined and fixed at this point. The default is FCELL_TYPE. In
   order to change this default

   Use Rast_set_fp_type() where type is one of DCELL_TYPE or FCELL_TYPE.

   See warnings and notes for Rast_open_new().

   \param name map name

   \return nonnegative file descriptor (int)
 */
int Rast_open_fp_new(const char *name)
{
    return open_raster_new(name, OPEN_NEW_COMPRESSED, R__.fp_type);
}

/*!
   \brief Opens new fcell file in a database (uncompressed)

   See Rast_open_fp_new() for details.

   \param name map name

   \return nonnegative file descriptor (int)
 */
int Rast_open_fp_new_uncompressed(const char *name)
{
    return open_raster_new(name, OPEN_NEW_UNCOMPRESSED, R__.fp_type);
}

#ifdef HAVE_GDAL
static int open_raster_new_gdal(char *map, char *mapset,
                                RASTER_MAP_TYPE map_type)
{
    int fd;
    struct fileinfo *fcb;

    fd = new_fileinfo();
    fcb = &R__.fileinfo[fd];
    fcb->data_fd = -1;

    /* mark closed */
    fcb->map_type = map_type;
    fcb->open_mode = -1;

    fcb->gdal = Rast_create_gdal_link(map, map_type);
    if (!fcb->gdal)
        G_fatal_error(_("Unable to create GDAL link"));

    fcb->cellhd = R__.wr_window;
    fcb->cellhd.compressed = 0;
    fcb->nbytes = Rast_cell_size(fcb->map_type);
    /* for writing fcb->data is allocated to be R__.wr_window.cols *
       sizeof(CELL or DCELL or FCELL)  */
    fcb->data = G_calloc(R__.wr_window.cols, fcb->nbytes);

    fcb->name = map;
    fcb->mapset = mapset;
    fcb->cur_row = 0;

    fcb->row_ptr = NULL;
    fcb->temp_name = NULL;
    fcb->null_temp_name = NULL;
    fcb->null_cur_row = 0;
    fcb->null_bits = NULL;
    fcb->null_fd = -1;
    fcb->null_row_ptr = NULL;

    if (fcb->map_type != CELL_TYPE)
        Rast_quant_init(&(fcb->quant));

    /* init cell stats */
    /* now works only for int maps */
    if (fcb->map_type == CELL_TYPE)
        if ((fcb->want_histogram = R__.want_histogram))
            Rast_init_cell_stats(&fcb->statf);

    /* init range and if map is double/float init d/f_range */
    Rast_init_range(&fcb->range);

    if (fcb->map_type != CELL_TYPE)
        Rast_init_fp_range(&fcb->fp_range);

    /* mark file as open for write */
    fcb->open_mode = OPEN_NEW_UNCOMPRESSED;
    fcb->io_error = 0;

    return fd;
}
#endif /* HAVE_GDAL */

static int open_raster_new(const char *name, int open_mode,
                           RASTER_MAP_TYPE map_type)
{
    char xname[GNAME_MAX], xmapset[GMAPSET_MAX];
    struct fileinfo *fcb;
    int fd, cell_fd;
    char *tempname;
    char *map;
    char *mapset;
    const char *cell_dir;
    int nbytes;

    Rast__init();

    switch (map_type) {
    case CELL_TYPE:
        cell_dir = "cell";
        nbytes = R__.nbytes;
        break;
    case FCELL_TYPE:
        nbytes = XDR_FLOAT_NBYTES;
        cell_dir = "fcell";
        break;
    case DCELL_TYPE:
        nbytes = XDR_DOUBLE_NBYTES;
        cell_dir = "fcell";
        break;
    default:
        G_fatal_error(_("Invalid map type <%d>"), map_type);
        break;
    }

    if (G_unqualified_name(name, G_mapset(), xname, xmapset) < 0)
        G_fatal_error(_("Raster map <%s> is not in the current mapset (%s)"),
                      name, G_mapset());
    map = G_store(xname);
    mapset = G_store(xmapset);

    /* check for legal grass name */
    if (G_legal_filename(map) < 0)
        G_fatal_error(_("<%s> is an illegal file name"), map);

#ifdef HAVE_GDAL
    if (G_find_file2("", "GDAL", G_mapset()))
        return open_raster_new_gdal(map, mapset, map_type);
#endif

    /* open a tempfile name */
    tempname = G_tempfile();
    cell_fd = creat(tempname, 0666);
    if (cell_fd < 0) {
        int err = errno;

        G_free(mapset);
        G_free(tempname);
        G_free(map);
        G_fatal_error(_("No temp files available: %s"), strerror(err));
    }

    fd = new_fileinfo();
    fcb = &R__.fileinfo[fd];
    fcb->data_fd = cell_fd;

    /*
     * since we are bypassing the normal open logic
     * must create the cell element
     */
    G_make_mapset_object_group(cell_dir);

    /* mark closed */
    fcb->map_type = map_type;
    fcb->open_mode = -1;
    fcb->gdal = NULL;
    fcb->vrt = NULL;

    /* for writing fcb->data is allocated to be R__.wr_window.cols *
       sizeof(CELL or DCELL or FCELL)  */
    fcb->data = (unsigned char *)G_calloc(R__.wr_window.cols,
                                          Rast_cell_size(fcb->map_type));

    /*
     * copy current window into cell header
     * set format to cell/supercell
     * for compressed writing
     *   allocate space to hold the row address array
     */
    fcb->cellhd = R__.wr_window;

    /* change open_mode to OPEN_NEW_UNCOMPRESSED if R__.compression_type == 0 ?
     */

    if (open_mode == OPEN_NEW_COMPRESSED && fcb->map_type == CELL_TYPE) {
        fcb->row_ptr = G_calloc(fcb->cellhd.rows + 1, sizeof(off_t));
        G_zero(fcb->row_ptr, (fcb->cellhd.rows + 1) * sizeof(off_t));
        Rast__write_row_ptrs(fd);
        fcb->cellhd.compressed = R__.compression_type;

        fcb->nbytes = 1; /* to the minimum */
    }
    else {
        fcb->nbytes = nbytes;
        if (open_mode == OPEN_NEW_COMPRESSED) {
            fcb->row_ptr = G_calloc(fcb->cellhd.rows + 1, sizeof(off_t));
            G_zero(fcb->row_ptr, (fcb->cellhd.rows + 1) * sizeof(off_t));
            Rast__write_row_ptrs(fd);
            fcb->cellhd.compressed = R__.compression_type;
        }
        else
            fcb->cellhd.compressed = 0;

        if (fcb->map_type != CELL_TYPE) {
            Rast_quant_init(&(fcb->quant));
        }
    }
    if (open_mode == OPEN_NEW_COMPRESSED && fcb->map_type != CELL_TYPE &&
        fcb->cellhd.compressed == 1) {
        /* fp maps do not use RLE */
        fcb->cellhd.compressed = 2;
    }

    /* save name and mapset, and tempfile name */
    fcb->name = map;
    fcb->mapset = mapset;
    fcb->temp_name = tempname;

    /* next row to be written (in order) is zero */
    fcb->cur_row = 0;

    /* open a null tempfile name */
    tempname = G_tempfile();
    fcb->null_fd = creat(tempname, 0666);
    if (fcb->null_fd < 0) {
        int err = errno;

        G_free(tempname);
        G_free(fcb->name);
        G_free(fcb->mapset);
        G_free(fcb->temp_name);
        close(cell_fd);
        G_fatal_error(_("No temp files available: %s"), strerror(err));
    }

    fcb->null_temp_name = tempname;

    fcb->null_row_ptr = NULL;
    if (R__.compress_nulls) {
        fcb->null_row_ptr = G_calloc(fcb->cellhd.rows + 1, sizeof(off_t));
        G_zero(fcb->null_row_ptr, (fcb->cellhd.rows + 1) * sizeof(off_t));
        Rast__write_null_row_ptrs(fd, fcb->null_fd);
    }

    /* next row to be written (in order) is zero */
    fcb->null_cur_row = 0;

    /* allocate null bitstream buffer for writing */
    fcb->null_bits = Rast__allocate_null_bits(fcb->cellhd.cols);

    /* init cell stats */
    /* now works only for int maps */
    if (fcb->map_type == CELL_TYPE)
        if ((fcb->want_histogram = R__.want_histogram))
            Rast_init_cell_stats(&fcb->statf);

    /* init range and if map is double/float init d/f_range */
    Rast_init_range(&fcb->range);

    if (fcb->map_type != CELL_TYPE)
        Rast_init_fp_range(&fcb->fp_range);

    /* mark file as open for write */
    fcb->open_mode = open_mode;
    fcb->io_error = 0;

    return fd;
}

int Rast__open_null_write(const char *name)
{
    char xname[GNAME_MAX], xmapset[GMAPSET_MAX];
    struct fileinfo *fcb;
    int fd;
    char *tempname;
    char *map;
    char *mapset;

    Rast__init();

    if (!G_find_raster2(name, G_mapset()))
        G_fatal_error(
            _("Raster map <%s> does not exist in the current mapset (%s)"),
            name, G_mapset());

    if (G_unqualified_name(name, G_mapset(), xname, xmapset) < 0)
        G_fatal_error(_("Raster map <%s> is not in the current mapset (%s)"),
                      name, G_mapset());
    map = G_store(xname);
    mapset = G_store(xmapset);

    fd = new_fileinfo();
    fcb = &R__.fileinfo[fd];

    G_zero(fcb, sizeof(*fcb));

    fcb->name = map;
    fcb->mapset = mapset;

    Rast_get_cellhd(map, mapset, &fcb->cellhd);

    /* open a null tempfile name */
    tempname = G_tempfile();
    fcb->null_fd = creat(tempname, 0666);
    if (fcb->null_fd < 0) {
        int err = errno;

        G_free(tempname);
        G_free(fcb->name);
        G_free(fcb->mapset);
        G_fatal_error(_("No temp files available: %s"), strerror(err));
    }
    fcb->null_temp_name = tempname;

    if (R__.compress_nulls) {
        fcb->null_row_ptr = G_calloc(fcb->cellhd.rows + 1, sizeof(off_t));
        G_zero(fcb->null_row_ptr, (fcb->cellhd.rows + 1) * sizeof(off_t));
        Rast__write_null_row_ptrs(fd, fcb->null_fd);
    }

    /* allocate null bitstream buffer for writing */
    fcb->null_bits = Rast__allocate_null_bits(fcb->cellhd.cols);

    return fd;
}

/*!
   \brief Set raster map floating-point data format.

   This controls the storage type for floating-point maps. It affects
   subsequent calls to G_open_fp_map_new(). The <i>type</i> must be
   one of FCELL_TYPE (float) or DCELL_TYPE (double). The use of this
   routine by applications is discouraged since its use would override
   user preferences.

   \param type raster data type

   \return void
 */
void Rast_set_fp_type(RASTER_MAP_TYPE map_type)
{
    Rast__init();

    switch (map_type) {
    case FCELL_TYPE:
    case DCELL_TYPE:
        R__.fp_type = map_type;
        break;
    default:
        G_fatal_error(_("Rast_set_fp_type(): can only be called with "
                        "FCELL_TYPE or DCELL_TYPE"));
        break;
    }
}

/*!
   \brief Check if raster map is floating-point

   Returns true (1) if raster map <i>name</i> in <i>mapset</i>
   is a floating-point dataset; false(0) otherwise.

   \param name map name
   \param mapset mapset name

   \return 1 floating-point
   \return 0 int
 */
int Rast_map_is_fp(const char *name, const char *mapset)
{
    char path[GPATH_MAX];
    const char *xmapset;

    xmapset = G_find_raster2(name, mapset);
    if (!xmapset)
        G_fatal_error(_("Raster map <%s> not found"),
                      G_fully_qualified_name(name, mapset));

    G_file_name(path, "fcell", name, xmapset);
    if (access(path, 0) == 0)
        return 1;

    G_file_name(path, "g3dcell", name, xmapset);
    if (access(path, 0) == 0)
        return 1;

    return 0;
}

/*!
   \brief Determine raster data type

   Determines if the raster map is floating point or integer. Returns
   DCELL_TYPE for double maps, FCELL_TYPE for float maps, CELL_TYPE for
   integer maps, -1 if error has occurred

   \param name map name
   \param mapset mapset where map <i>name</i> lives

   \return raster data type
 */
RASTER_MAP_TYPE Rast_map_type(const char *name, const char *mapset)
{
    char path[GPATH_MAX];
    const char *xmapset;

    xmapset = G_find_raster2(name, mapset);
    if (!xmapset) {
        if (mapset && *mapset)
            G_fatal_error(_("Raster map <%s> not found in mapset <%s>"), name,
                          mapset);
        else
            G_fatal_error(_("Raster map <%s> not found"), name);
    }

    G_file_name(path, "fcell", name, xmapset);

    if (access(path, 0) == 0)
        return Rast__check_fp_type(name, xmapset);

    G_file_name(path, "g3dcell", name, xmapset);

    if (access(path, 0) == 0)
        return DCELL_TYPE;

    return CELL_TYPE;
}

/*!
   \brief Determine raster type from descriptor

   Determines if the raster map is floating point or integer. Returns
   DCELL_TYPE for double maps, FCELL_TYPE for float maps, CELL_TYPE for
   integer maps, -1 if error has occurred

   \param fd file descriptor

   \return raster data type
 */
RASTER_MAP_TYPE Rast_get_map_type(int fd)
{
    struct fileinfo *fcb = &R__.fileinfo[fd];

    return fcb->map_type;
}

/*!
   \brief Determines whether the floating points cell file has double or float
   type

   \param name map name
   \param mapset mapset where map <i>name</i> lives

   \return raster type (fcell, dcell)
 */
RASTER_MAP_TYPE Rast__check_fp_type(const char *name, const char *mapset)
{
    char path[GPATH_MAX];
    struct Key_Value *format_keys;
    const char *str, *str1;
    RASTER_MAP_TYPE map_type;
    const char *xmapset;

    xmapset = G_find_raster2(name, mapset);
    if (!xmapset)
        G_fatal_error(_("Raster map <%s> not found"),
                      G_fully_qualified_name(name, mapset));

    G_file_name_misc(path, "cell_misc", FORMAT_FILE, name, xmapset);

    if (access(path, 0) != 0)
        G_fatal_error(_("Unable to find '%s'"), path);

    format_keys = G_read_key_value_file(path);

    if ((str = G_find_key_value("type", format_keys)) != NULL) {
        if (strcmp(str, "double") == 0)
            map_type = DCELL_TYPE;
        else if (strcmp(str, "float") == 0)
            map_type = FCELL_TYPE;
        else {
            G_free_key_value(format_keys);
            G_fatal_error(_("Invalid type: field '%s' in file '%s'"), str,
                          path);
        }
    }
    else {
        G_free_key_value(format_keys);
        G_fatal_error(_("Missing type: field in file '%s'"), path);
    }

    if ((str1 = G_find_key_value("byte_order", format_keys)) != NULL) {
        if (strcmp(str1, "xdr") != 0)
            G_warning(_("Raster map <%s> is not xdr: byte_order: %s"), name,
                      str);
        /* here read and translate  byte order if not using xdr */
    }
    G_free_key_value(format_keys);
    return map_type;
}

/*!
   \brief Opens a new raster map

   Opens a new raster map of type <i>wr_type</i>

   See warnings and notes for Rast_open_new().

   Supported data types:
   - CELL_TYPE
   - FCELL_TYPE
   - DCELL_TYPE

   On CELL_TYPE calls Rast_open_new() otherwise Rast_open_fp_new().

   \param name map name
   \param wr_type raster data type

   \return nonnegative file descriptor (int)
 */
int Rast_open_new(const char *name, RASTER_MAP_TYPE wr_type)
{
    return open_raster_new(name, OPEN_NEW_COMPRESSED, wr_type);
}

/*!
   \brief Opens a new raster map (uncompressed)

   See Rast_open_new().

   \param name map name
   \param wr_type raster data type

   \return nonnegative file descriptor (int)
 */
int Rast_open_new_uncompressed(const char *name, RASTER_MAP_TYPE wr_type)
{
    return open_raster_new(name, OPEN_NEW_UNCOMPRESSED, wr_type);
}

/*!
   \brief Sets quant translation rules for raster map opened for
   reading.

   Returned by Rast_open_old(). After calling this function,
   Rast_get_c_row() and Rast_get_c_row() will use rules defined by q
   (instead of using rules defined in map's quant file) to convert floats to
   ints.

   \param fd file descriptor (cell file)
   \param q pointer to Quant structure

   \return void
 */
void Rast_set_quant_rules(int fd, struct Quant *q)
{
    struct fileinfo *fcb = &R__.fileinfo[fd];
    CELL cell;
    DCELL dcell;
    struct Quant_table *p;

    if (fcb->open_mode != OPEN_OLD)
        G_fatal_error(_("Rast_set_quant_rules() can be called only for "
                        "raster maps opened for reading"));

    /* copy all info from q to fcb->quant) */
    Rast_quant_init(&fcb->quant);
    if (q->truncate_only) {
        Rast_quant_truncate(&fcb->quant);
        return;
    }

    for (p = &(q->table[q->nofRules - 1]); p >= q->table; p--)
        Rast_quant_add_rule(&fcb->quant, p->dLow, p->dHigh, p->cLow, p->cHigh);
    if (Rast_quant_get_neg_infinite_rule(q, &dcell, &cell) > 0)
        Rast_quant_set_neg_infinite_rule(&fcb->quant, dcell, cell);
    if (Rast_quant_get_pos_infinite_rule(q, &dcell, &cell) > 0)
        Rast_quant_set_pos_infinite_rule(&fcb->quant, dcell, cell);
}<|MERGE_RESOLUTION|>--- conflicted
+++ resolved
@@ -157,11 +157,7 @@
     const char *r_name;
     const char *r_mapset;
     struct Cell_head cellhd;
-<<<<<<< HEAD
-    int CELL_nbytes = 0;        /* bytes per cell in CELL map */
-=======
     int CELL_nbytes = 0; /* bytes per cell in CELL map */
->>>>>>> 70ecf8ec
     int reclass_flag;
     int MAP_NBYTES;
     RASTER_MAP_TYPE MAP_TYPE;
