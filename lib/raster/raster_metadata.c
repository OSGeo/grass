--- conflicted
+++ resolved
@@ -2,11 +2,7 @@
    \file lib/raster/raster_metadata.c
 
    \brief Raster library - Functions to read and write raster "units",
-<<<<<<< HEAD
-   "band reference" and "vertical datum" meta-data info
-=======
    "semantic label" and "vertical datum" meta-data info
->>>>>>> 8422103f
 
    (C) 2007-2009, 2021 by Hamish Bowman, Maris Nartiss,
    and the GRASS Development Team
@@ -86,36 +82,13 @@
 }
 
 /*!
-<<<<<<< HEAD
- * \brief Get a raster map's band reference metadata string
- *
- * Read the raster's band reference metadata file and put string in str
-=======
  * \brief Get a raster map semantic label metadata string
  *
  * Read raster semantic label metadata file and put string in to str
->>>>>>> 8422103f
- *
- * \param name raster map name
- * \param mapset mapset name
- *
-<<<<<<< HEAD
- * \return  string representing band reference on success
- * \return  NULL on error
- */
-char *Rast_read_bandref(const char *name, const char *mapset)
-{
-    return misc_read_line("bandref", name, mapset);
-}
-
-/*!
- * \brief Write a string into a raster's band reference metadata file
- *
- * Raster map must exist in the current mapset.
- *
- * It is up to the caller to validate band reference string in advance
- * with Rast_legal_bandref().
-=======
+ *
+ * \param name raster map name
+ * \param mapset mapset name
+ *
  * \return  string representing semantic label on success
  * \return  NULL on error
  */
@@ -149,60 +122,10 @@
  *
  * It is up to the caller to validate semantic label string in advance
  * with Rast_legal_semantic_label().
->>>>>>> 8422103f
  *
  * \param name raster map name
  * \param str  string containing data to be written
  */
-<<<<<<< HEAD
-void Rast_write_bandref(const char *name, const char *str)
-{
-    misc_write_line("bandref", name, str);
-}
-
-/*!
- * \brief Check for legal band reference
- *
- * Legal band identifiers must be legal GRASS file names.
- * They are in format <shortcut>_<bandname>.
- * Band identifiers are capped in legth to GNAME_MAX.
- *
- * This function will return -1 if provided band id is not considered
- * to be valid.
- * This function does not check if band id maps to any entry in band
- * metadata files as not all band id's have files with extra metadata.
- *
- * The function prints a warning on error.
- *
- * \param bandref band reference to check
- *
- * \return 1 success
- * \return -1 failure
- */
-int Rast_legal_bandref(const char *bandref)
-{
-    const char *s;
-
-    if (strlen(bandref) >= GNAME_MAX) {
-        G_warning(_("Band reference is too long"));
-        return -1;
-    }
-
-    if (G_legal_filename(bandref) != 1)
-        return -1;
-
-    s = bandref;
-    while (*s) {
-	if (!((*s >= 'A' && *s <= 'Z') || (*s >= 'a' && *s <= 'z') ||
-	      (*s >= '0' && *s <= '9') || *s == '_'  || *s == '-')) {
-	    G_warning(_("Character '%c' not allowed in band reference."), *s);
-	    return -1;
-	}
-	s++;
-    }
-
-    return 1;
-=======
 void Rast_write_semantic_label(const char *name, const char *str)
 {
     misc_write_line("semantic_label", name, str);
@@ -250,7 +173,6 @@
     }
 
     return true;
->>>>>>> 8422103f
 }
 
 /*!
@@ -310,30 +232,17 @@
 
     fp = G_fopen_new_misc("cell_misc", elem, name);
     if (!fp) {
-<<<<<<< HEAD
-        G_fatal_error(_("Unable to create <%s> metadata file for raster map <%s@%s>"),
-            elem, name, G_mapset());
-    } /* This else block is unnecessary but helps to silence static code analysis tools */
-=======
         G_fatal_error(
             _("Unable to create <%s> metadata file for raster map <%s@%s>"),
             elem, name, G_mapset());
     } /* This else block is unnecessary but helps to silence static code
          analysis tools */
->>>>>>> 8422103f
     else {
         fprintf(fp, "%s\n", str);
 
         if (fclose(fp) != 0)
-<<<<<<< HEAD
-            G_fatal_error(_("Error closing <%s> metadata file for raster map <%s@%s>"),
-                elem, name, G_mapset());
-    }
-}
-=======
             G_fatal_error(
                 _("Error closing <%s> metadata file for raster map <%s@%s>"),
                 elem, name, G_mapset());
     }
-}
->>>>>>> 8422103f
+}