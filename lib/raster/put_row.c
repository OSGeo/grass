/*!
   \file lib/raster/put_row.c

   \brief Raster library - Put raster row

   (C) 2003-2009 by the GRASS Development Team

   This program is free software under the GNU General Public License
   (>=v2).  Read the file COPYING that comes with GRASS for details.

   \author Original author CERL
 */

/**********************************************************************

 **********************************************************************/

#include <string.h>

#include <sys/types.h>
#include <sys/stat.h>
#include <unistd.h>
#include <fcntl.h>
#include <errno.h>

#include <grass/config.h>
#include <grass/raster.h>
#include <grass/glocale.h>

#include "R.h"

static void put_raster_row(int, const void *, RASTER_MAP_TYPE, int);

/*!
   \brief Writes the next row for cell/fcell/dcell file

   Writes the next row for the cell file opened on 'fd' from 'buf' All
   writes go into NEW files that exactly match the current window.  The
   file must have been opened with Rast_open_new() and be written
   sequentially, ie no skipping rows.

   When the null values are embedded into the data, corresponding cells
   are changed to 0's and the corresponding null value row is written
   into null file.

   A map cannot be copied using Rast_get_row() and
   Rast_put_row(). The former resamples the data of the original
   map into a row buffer that matches the current window. The later
   writes out rows associated with the window.

   Keeps track of the minimum and maximum cell value for use in
   updating the range file upon close of the cell file.  HOWEVER when
   nulls are not embedded, the cells are considered 0's as far as
   updating range is concerned, even if the corresponding cell is null
   in the resulting null file, so programmer should be carefult to set
   all the null values using Rast_set_null_value() or
   G_insert_d_null_values() or G_insert_f_null_values().

   \param fd file descriptor where data is to be written
   \param buf     buffer holding data
   \param data_type raster map type (CELL_TYPE, FCELL_TYPE, DCELL_TYPE)

   \return void
 */
void Rast_put_row(int fd, const void *buf, RASTER_MAP_TYPE data_type)
{
    put_raster_row(fd, buf, data_type, 0);
}

/*!
   \brief Writes the next row for cell file (CELL version)

   See Rast_put_row() for details.

   \param fd file descriptor where data is to be written
   \param buf     buffer holding data

   \return void
 */
void Rast_put_c_row(int fd, const CELL *buf)
{
    Rast_put_row(fd, buf, CELL_TYPE);
}

/*!
   \brief Writes the next row for fcell file (FCELL version)

   See Rast_put_row() for details.

   \param fd file descriptor where data is to be written
   \param buf     buffer holding data

   \return void
 */
void Rast_put_f_row(int fd, const FCELL *buf)
{
    Rast_put_row(fd, buf, FCELL_TYPE);
}

/*!
   \brief Writes the next row for dcell file (DCELL version)

   See Rast_put_row() for details.

   \param fd file descriptor where data is to be written
   \param buf     buffer holding data

   \return void
 */
void Rast_put_d_row(int fd, const DCELL *buf)
{
    Rast_put_row(fd, buf, DCELL_TYPE);
}

static void write_data(int fd, int row, unsigned char *buf, int n)
{
    struct fileinfo *fcb = &R__.fileinfo[fd];
    ssize_t nwrite = fcb->nbytes * n;

    if (write(fcb->data_fd, buf, nwrite) != nwrite)
        G_fatal_error(
            _("Error writing uncompressed FP data for row %d of <%s>: %s"), row,
            fcb->name, strerror(errno));
}

static void write_data_compressed(int fd, int row, unsigned char *buf, int n,
                                  int compressor)
{
    struct fileinfo *fcb = &R__.fileinfo[fd];
    int nwrite = fcb->nbytes * n;

    if (G_write_compressed(fcb->data_fd, buf, nwrite, compressor) < 0)
        G_fatal_error(
            _("Error writing compressed FP data for row %d of <%s>: %s"), row,
            fcb->name, strerror(errno));
}

static void set_file_pointer(int fd, int row)
{
    struct fileinfo *fcb = &R__.fileinfo[fd];

    fcb->row_ptr[row] = lseek(fcb->data_fd, 0L, SEEK_CUR);
}

static void convert_float(float *work_buf, int size, char *null_buf,
                          const FCELL *rast, int row, int n)
{
    int i;

    for (i = 0; i < n; i++) {
        FCELL f;

        /* substitute embedded null vals by 0's */
        if (Rast_is_f_null_value(&rast[i])) {
            f = 0.;
            null_buf[i] = 1;
        }
        else
            f = rast[i];

        G_xdr_put_float(&work_buf[i], &f);
    }
}

static void convert_double(double *work_buf, int size, char *null_buf,
                           const DCELL *rast, int row, int n)
{
    int i;

    for (i = 0; i < n; i++) {
        DCELL d;

        /* substitute embedded null vals by 0's */
        if (Rast_is_d_null_value(&rast[i])) {
            d = 0.;
            null_buf[i] = 1;
        }
        else
            d = rast[i];

        G_xdr_put_double(&work_buf[i], &d);
    }
}

/* writes data to fcell file for either full or partial rows */
static void put_fp_data(int fd, char *null_buf, const void *rast, int row,
                        int n, RASTER_MAP_TYPE data_type)
{
    struct fileinfo *fcb = &R__.fileinfo[fd];
    int compressed = (fcb->open_mode == OPEN_NEW_COMPRESSED);
    int size = fcb->nbytes * fcb->cellhd.cols;
    void *work_buf;

    if (row < 0 || row >= fcb->cellhd.rows)
        return;

    if (n <= 0)
        return;

    work_buf = G_malloc(size + 1);

    if (compressed)
        set_file_pointer(fd, row);

    if (data_type == FCELL_TYPE)
        convert_float(work_buf, size, null_buf, rast, row, n);
    else
        convert_double(work_buf, size, null_buf, rast, row, n);

    if (compressed)
        write_data_compressed(fd, row, work_buf, n, fcb->cellhd.compressed);
    else
        write_data(fd, row, work_buf, n);

    G_free(work_buf);
}

static void convert_int(unsigned char *wk, char *null_buf, const CELL *rast,
                        int n, int len, int zeros_r_nulls)
{
    int i;

    /* transform CELL data into non-machine dependent multi-byte format */

    for (i = 0; i < n; i++) {
        CELL v = rast[i];
        int neg;
        int k;

        /* substitute embedded null vals by 0's */
        if (Rast_is_c_null_value(&v)) {
            v = 0;
            null_buf[i] = 1;
        }
        else if (zeros_r_nulls && !v)
            null_buf[i] = 1;

        /* negatives */
        if (v < 0) {
            neg = 1;
            v = -v;
        }
        else
            neg = 0;

        /* copy byte by byte */
        for (k = len - 1; k >= 0; k--) {
            wk[k] = v & 0xff;
            v >>= 8;
        }

        /* set negative bit in first byte */
        if (neg)
            wk[0] |= 0x80;

        wk += len;
    }
}

static int count_bytes(const unsigned char *wk, int n, int len)
{
    int i, j;

    for (i = 0; i < len - 1; i++)
        for (j = 0; j < n; j++)
            if (wk[j * len + i] != 0)
                return len - i;

    return 1;
}

static void trim_bytes(unsigned char *wk, int n, int slen, int trim)
{
    unsigned char *wk2 = wk;
    int i, j;

    for (i = 0; i < n; i++) {
        for (j = 0; j < trim; j++)
            wk++;
        for (; j < slen; j++)
            *wk2++ = *wk++;
    }
}

static int same(const unsigned char *x, const unsigned char *y, int n)
{
    return (memcmp(x, y, n) == 0);
}

static int count_run(const unsigned char *src, int n, int nbytes)
{
    const unsigned char *cur = src + nbytes;
    int i;

    for (i = 1; i < n; i++) {
        if (i == 255 || !same(cur, src, nbytes))
            return i;

        cur += nbytes;
    }

    return n;
}

static int rle_compress(unsigned char *dst, unsigned char *src, int n,
                        int nbytes)
{
    int nwrite = 0;
    int total = nbytes * n;

    while (n > 0) {
        int count;

        nwrite += nbytes + 1;
        if (nwrite >= total)
            return 0;

        count = count_run(src, n, nbytes);

        *dst++ = count;
        memcpy(dst, src, nbytes);
        dst += nbytes;

        src += count * nbytes;
        n -= count;
    }

    return (nwrite >= total) ? 0 : nwrite;
}

static void put_data(int fd, char *null_buf, const CELL *cell, int row, int n,
                     int zeros_r_nulls)
{
    struct fileinfo *fcb = &R__.fileinfo[fd];
    int compressed = (fcb->open_mode == OPEN_NEW_COMPRESSED);
    int len = compressed ? sizeof(CELL) : fcb->nbytes;
    unsigned char *work_buf, *wk;
    ssize_t nwrite;

    if (row < 0 || row >= fcb->cellhd.rows)
        return;

    if (n <= 0)
        return;

    work_buf = G_malloc(fcb->cellhd.cols * sizeof(CELL) + 1);
    wk = work_buf;

    if (compressed)
        set_file_pointer(fd, row);

    if (compressed)
        wk++;

    convert_int(wk, null_buf, cell, n, len, zeros_r_nulls);

    if (compressed) {
<<<<<<< HEAD
	int nbytes = count_bytes(wk, n, len);
	unsigned char *compressed_buf;
	int total, cmax;

	if (fcb->nbytes < nbytes)
	    fcb->nbytes = nbytes;

	/* first trim away zero high bytes */
	if (nbytes < len)
	    trim_bytes(wk, n, len, len - nbytes);

	total = nbytes * n;
	/* get upper bound of compressed size */
	if (fcb->cellhd.compressed == 1)
	    cmax = total;
	else
	    cmax = G_compress_bound(total, fcb->cellhd.compressed);
	compressed_buf = G_malloc(cmax + 1);

	compressed_buf[0] = work_buf[0] = nbytes;

	/* then compress the data */
	if (fcb->cellhd.compressed == 1)
	    nwrite = rle_compress(compressed_buf + 1, work_buf + 1, n, nbytes);
	else {
	    nwrite = G_compress(work_buf + 1, total, compressed_buf + 1, cmax,
	                        fcb->cellhd.compressed);
	}

	if (nwrite >= total)
	    nwrite = 0;

	if (nwrite > 0) {
	    nwrite++;

	    if (write(fcb->data_fd, compressed_buf, nwrite) != nwrite)
		G_fatal_error(_("Error writing compressed data for row %d of <%s>: %s"),
			      row, fcb->name, strerror(errno));
	}
	else {
	    nwrite = nbytes * n + 1;
	    if (write(fcb->data_fd, work_buf, nwrite) != nwrite)
		G_fatal_error(_("Error writing compressed data for row %d of <%s>: %s"),
			      row, fcb->name, strerror(errno));
	}

	G_free(compressed_buf);
=======
        int nbytes = count_bytes(wk, n, len);
        unsigned char *compressed_buf;
        int total, cmax;

        if (fcb->nbytes < nbytes)
            fcb->nbytes = nbytes;

        /* first trim away zero high bytes */
        if (nbytes < len)
            trim_bytes(wk, n, len, len - nbytes);

        total = nbytes * n;
        /* get upper bound of compressed size */
        if (fcb->cellhd.compressed == 1)
            cmax = total;
        else
            cmax = G_compress_bound(total, fcb->cellhd.compressed);
        compressed_buf = G_malloc(cmax + 1);

        compressed_buf[0] = work_buf[0] = nbytes;

        /* then compress the data */
        if (fcb->cellhd.compressed == 1)
            nwrite = rle_compress(compressed_buf + 1, work_buf + 1, n, nbytes);
        else {
            nwrite = G_compress(work_buf + 1, total, compressed_buf + 1, cmax,
                                fcb->cellhd.compressed);
        }

        if (nwrite >= total)
            nwrite = 0;

        if (nwrite > 0) {
            nwrite++;

            if (write(fcb->data_fd, compressed_buf, nwrite) != nwrite)
                G_fatal_error(
                    _("Error writing compressed data for row %d of <%s>: %s"),
                    row, fcb->name, strerror(errno));
        }
        else {
            nwrite = nbytes * n + 1;
            if (write(fcb->data_fd, work_buf, nwrite) != nwrite)
                G_fatal_error(
                    _("Error writing compressed data for row %d of <%s>: %s"),
                    row, fcb->name, strerror(errno));
        }

        G_free(compressed_buf);
>>>>>>> 8422103f
    }
    else {
        nwrite = fcb->nbytes * n;

<<<<<<< HEAD
	if (write(fcb->data_fd, work_buf, nwrite) != nwrite)
	    G_fatal_error(_("Error writing uncompressed data for row %d of <%s>: %s"),
			  row, fcb->name, strerror(errno));
=======
        if (write(fcb->data_fd, work_buf, nwrite) != nwrite)
            G_fatal_error(
                _("Error writing uncompressed data for row %d of <%s>: %s"),
                row, fcb->name, strerror(errno));
>>>>>>> 8422103f
    }

    G_free(work_buf);
}

static void put_data_gdal(int fd, const void *rast, int row, int n,
                          int zeros_r_nulls, RASTER_MAP_TYPE map_type)
{
#ifdef HAVE_GDAL
    struct fileinfo *fcb = &R__.fileinfo[fd];
    int size = Rast_cell_size(map_type);
    DCELL null_val = fcb->gdal->null_val;
    const void *src;
    void *work_buf, *dst;
    GDALDataType datatype;
    CPLErr err;
    int i;

    if (row < 0 || row >= fcb->cellhd.rows)
        return;

    if (n <= 0)
        return;

    work_buf = G_malloc(n * size);

    datatype = GDT_Unknown;
    switch (map_type) {
    case CELL_TYPE:
        datatype = GDT_Int32;
        break;
    case FCELL_TYPE:
        datatype = GDT_Float32;
        break;
    case DCELL_TYPE:
        datatype = GDT_Float64;
        break;
    }

    src = rast;
    dst = work_buf;

    for (i = 0; i < n; i++) {
        if (Rast_is_null_value(src, map_type) ||
            (zeros_r_nulls && !*(CELL *)src))
            Rast_set_d_value(dst, null_val, map_type);
        else
            memcpy(dst, src, size);
        src = G_incr_void_ptr(src, size);
        dst = G_incr_void_ptr(dst, size);
    }

    err = Rast_gdal_raster_IO(fcb->gdal->band, GF_Write, 0, row, n, 1, work_buf,
                              n, 1, datatype, 0, 0);

    G_free(work_buf);

    if (err != CE_None)
        G_fatal_error(_("Error writing data via GDAL for row %d of <%s>"), row,
                      fcb->name);
#endif
}

static void put_raster_data(int fd, char *null_buf, const void *rast, int row,
                            int n, int zeros_r_nulls, RASTER_MAP_TYPE map_type)
{
    struct fileinfo *fcb = &R__.fileinfo[fd];

    if (fcb->gdal)
        put_data_gdal(fd, rast, row, n, zeros_r_nulls, map_type);
    else if (map_type == CELL_TYPE)
        put_data(fd, null_buf, rast, row, n, zeros_r_nulls);
    else
        put_fp_data(fd, null_buf, rast, row, n, map_type);
}

static void put_null_value_row(int fd, const char *flags)
{
    struct fileinfo *fcb = &R__.fileinfo[fd];

    if (fcb->gdal)
        G_fatal_error(
            _("GDAL output doesn't support writing null rows separately"));

    if (fcb->null_fd < 0)
        G_fatal_error(_("No null file for <%s>"), fcb->name);

    Rast__convert_01_flags(flags, fcb->null_bits, fcb->cellhd.cols);

    Rast__write_null_bits(fd, fcb->null_bits);
}

static void write_null_bits_compressed(const unsigned char *flags, int row,
                                       size_t size, int fd)
{
    struct fileinfo *fcb = &R__.fileinfo[fd];
    unsigned char *compressed_buf;
    ssize_t nwrite;
    size_t cmax;

    fcb->null_row_ptr[row] = lseek(fcb->null_fd, 0L, SEEK_CUR);

    /* get upper bound of compressed size */
    cmax = G_compress_bound(size, 3);
    compressed_buf = G_malloc(cmax);

    /* compress null bits file with LZ4, see lib/gis/compress.h */
    nwrite = G_compress((unsigned char *)flags, size, compressed_buf, cmax, 3);

    if (nwrite > 0 && nwrite < size) {
<<<<<<< HEAD
	if (write(fcb->null_fd, compressed_buf, nwrite) != nwrite)
	    G_fatal_error(_("Error writing compressed null data for row %d of <%s>: %s"),
			  row, fcb->name, strerror(errno));
    }
    else {
	if (write(fcb->null_fd, flags, size) != size)
	    G_fatal_error(_("Error writing compressed null data for row %d of <%s>: %s"),
			  row, fcb->name, strerror(errno));
=======
        if (write(fcb->null_fd, compressed_buf, nwrite) != nwrite)
            G_fatal_error(
                _("Error writing compressed null data for row %d of <%s>: %s"),
                row, fcb->name, strerror(errno));
    }
    else {
        if (write(fcb->null_fd, flags, size) != size)
            G_fatal_error(
                _("Error writing compressed null data for row %d of <%s>: %s"),
                row, fcb->name, strerror(errno));
>>>>>>> 8422103f
    }

    G_free(compressed_buf);
}

/*!
   \brief Write null data

   \param flags ?
   \param row row number
   \param col col number
   \param fd file descriptor of cell data file

   \return void
 */
void Rast__write_null_bits(int fd, const unsigned char *flags)
{
    struct fileinfo *fcb = &R__.fileinfo[fd];
    int row = fcb->null_cur_row++;
    off_t offset;
    size_t size;

    size = Rast__null_bitstream_size(fcb->cellhd.cols);

    if (fcb->null_row_ptr) {
        write_null_bits_compressed(flags, row, size, fd);
        return;
    }

    offset = (off_t)size * row;

    if (lseek(fcb->null_fd, offset, SEEK_SET) < 0)
<<<<<<< HEAD
	G_fatal_error(_("Error writing null row %d of <%s>"),
	              row, fcb->name);

    if (write(fcb->null_fd, flags, size) != size)
	G_fatal_error(_("Error writing null row %d of <%s>: %s"),
	              row, fcb->name, strerror(errno));
=======
        G_fatal_error(_("Error writing null row %d of <%s>"), row, fcb->name);

    if (write(fcb->null_fd, flags, size) != size)
        G_fatal_error(_("Error writing null row %d of <%s>: %s"), row,
                      fcb->name, strerror(errno));
>>>>>>> 8422103f
}

static void convert_and_write_if(int fd, const void *vbuf)
{
    const CELL *buf = vbuf;
    struct fileinfo *fcb = &R__.fileinfo[fd];
    FCELL *p = (FCELL *)fcb->data;
    int i;

    for (i = 0; i < fcb->cellhd.cols; i++)
        if (Rast_is_c_null_value(&buf[i]))
            Rast_set_f_null_value(&p[i], 1);
        else
            p[i] = (FCELL)buf[i];

    Rast_put_f_row(fd, p);
}

static void convert_and_write_df(int fd, const void *vbuf)
{
    const DCELL *buf = vbuf;
    struct fileinfo *fcb = &R__.fileinfo[fd];
    FCELL *p = (FCELL *)fcb->data;
    int i;

    for (i = 0; i < fcb->cellhd.cols; i++)
        if (Rast_is_d_null_value(&buf[i]))
            Rast_set_f_null_value(&p[i], 1);
        else
            p[i] = (FCELL)buf[i];

    Rast_put_f_row(fd, p);
}

static void convert_and_write_id(int fd, const void *vbuf)
{
    const CELL *buf = vbuf;
    struct fileinfo *fcb = &R__.fileinfo[fd];
    DCELL *p = (DCELL *)fcb->data;
    int i;

    for (i = 0; i < fcb->cellhd.cols; i++)
        if (Rast_is_c_null_value(&buf[i]))
            Rast_set_d_null_value(&p[i], 1);
        else
            p[i] = (DCELL)buf[i];

    Rast_put_d_row(fd, p);
}

static void convert_and_write_fd(int fd, const void *vbuf)
{
    const FCELL *buf = vbuf;
    struct fileinfo *fcb = &R__.fileinfo[fd];
    DCELL *p = (DCELL *)fcb->data;
    int i;

    for (i = 0; i < fcb->cellhd.cols; i++)
        if (Rast_is_f_null_value(&buf[i]))
            Rast_set_d_null_value(&p[i], 1);
        else
            p[i] = (DCELL)buf[i];

    Rast_put_d_row(fd, p);
}

static void convert_and_write_fi(int fd, const void *vbuf)
{
    const FCELL *buf = vbuf;
    struct fileinfo *fcb = &R__.fileinfo[fd];
    CELL *p = (CELL *)fcb->data;
    int i;

    for (i = 0; i < fcb->cellhd.cols; i++)
        if (Rast_is_f_null_value(&buf[i]))
            Rast_set_c_null_value(&p[i], 1);
        else
            p[i] = (CELL)buf[i];

    Rast_put_c_row(fd, p);
}

static void convert_and_write_di(int fd, const void *vbuf)
{
    const DCELL *buf = vbuf;
    struct fileinfo *fcb = &R__.fileinfo[fd];
    CELL *p = (CELL *)fcb->data;
    int i;

    for (i = 0; i < fcb->cellhd.cols; i++)
        if (Rast_is_d_null_value(&buf[i]))
            Rast_set_c_null_value(&p[i], 1);
        else
            p[i] = (CELL)buf[i];

    Rast_put_c_row(fd, p);
}

/*!
   \brief converts a buffer of zero's and ones to bitstream.

   Stores this bitstream in memory. (the null rows from memory are
   written into null file after the limit is reached, and the place for
   new null rows to be kept in memory is freed. Should not be used by
   application programs.

   \param fd file descriptor where data is to be written
   \param buf buffer holding null data

   \return void
 */
static void put_raster_row(int fd, const void *buf, RASTER_MAP_TYPE data_type,
                           int zeros_r_nulls)
{
    static void (*convert_and_write_FtypeOtype[3][3])(int, const void *) = {
        {NULL, convert_and_write_if, convert_and_write_id},
        {convert_and_write_fi, NULL, convert_and_write_fd},
        {convert_and_write_di, convert_and_write_df, NULL}};
    struct fileinfo *fcb = &R__.fileinfo[fd];
    char *null_buf;

    switch (fcb->open_mode) {
    case OPEN_OLD:
        G_fatal_error(_("put_raster_row: raster map <%s> not open for write - "
                        "request ignored"),
                      fcb->name);
        break;
    case OPEN_NEW_COMPRESSED:
    case OPEN_NEW_UNCOMPRESSED:
        break;
    default:
        G_fatal_error(
            _("put_raster_row: unopened file descriptor - request ignored"));
        break;
    }

    if (fcb->map_type != data_type) {
        convert_and_write_FtypeOtype[data_type][fcb->map_type](fd, buf);
        return;
    }

    null_buf = G_malloc(fcb->cellhd.cols);
    G_zero(null_buf, fcb->cellhd.cols);

    put_raster_data(fd, null_buf, buf, fcb->cur_row, fcb->cellhd.cols,
                    zeros_r_nulls, data_type);

    /* only for integer maps */
    if (data_type == CELL_TYPE) {
        if (fcb->want_histogram)
            Rast_update_cell_stats(buf, fcb->cellhd.cols, &fcb->statf);
        Rast__row_update_range(buf, fcb->cellhd.cols, &fcb->range,
                               zeros_r_nulls);
    }
    else
        Rast_row_update_fp_range(buf, fcb->cellhd.cols, &fcb->fp_range,
                                 data_type);

    fcb->cur_row++;

    /* write the null row for the data row */
    if (!fcb->gdal)
        put_null_value_row(fd, null_buf);

    G_free(null_buf);
}<|MERGE_RESOLUTION|>--- conflicted
+++ resolved
@@ -355,55 +355,6 @@
     convert_int(wk, null_buf, cell, n, len, zeros_r_nulls);
 
     if (compressed) {
-<<<<<<< HEAD
-	int nbytes = count_bytes(wk, n, len);
-	unsigned char *compressed_buf;
-	int total, cmax;
-
-	if (fcb->nbytes < nbytes)
-	    fcb->nbytes = nbytes;
-
-	/* first trim away zero high bytes */
-	if (nbytes < len)
-	    trim_bytes(wk, n, len, len - nbytes);
-
-	total = nbytes * n;
-	/* get upper bound of compressed size */
-	if (fcb->cellhd.compressed == 1)
-	    cmax = total;
-	else
-	    cmax = G_compress_bound(total, fcb->cellhd.compressed);
-	compressed_buf = G_malloc(cmax + 1);
-
-	compressed_buf[0] = work_buf[0] = nbytes;
-
-	/* then compress the data */
-	if (fcb->cellhd.compressed == 1)
-	    nwrite = rle_compress(compressed_buf + 1, work_buf + 1, n, nbytes);
-	else {
-	    nwrite = G_compress(work_buf + 1, total, compressed_buf + 1, cmax,
-	                        fcb->cellhd.compressed);
-	}
-
-	if (nwrite >= total)
-	    nwrite = 0;
-
-	if (nwrite > 0) {
-	    nwrite++;
-
-	    if (write(fcb->data_fd, compressed_buf, nwrite) != nwrite)
-		G_fatal_error(_("Error writing compressed data for row %d of <%s>: %s"),
-			      row, fcb->name, strerror(errno));
-	}
-	else {
-	    nwrite = nbytes * n + 1;
-	    if (write(fcb->data_fd, work_buf, nwrite) != nwrite)
-		G_fatal_error(_("Error writing compressed data for row %d of <%s>: %s"),
-			      row, fcb->name, strerror(errno));
-	}
-
-	G_free(compressed_buf);
-=======
         int nbytes = count_bytes(wk, n, len);
         unsigned char *compressed_buf;
         int total, cmax;
@@ -453,21 +404,14 @@
         }
 
         G_free(compressed_buf);
->>>>>>> 8422103f
     }
     else {
         nwrite = fcb->nbytes * n;
 
-<<<<<<< HEAD
-	if (write(fcb->data_fd, work_buf, nwrite) != nwrite)
-	    G_fatal_error(_("Error writing uncompressed data for row %d of <%s>: %s"),
-			  row, fcb->name, strerror(errno));
-=======
         if (write(fcb->data_fd, work_buf, nwrite) != nwrite)
             G_fatal_error(
                 _("Error writing uncompressed data for row %d of <%s>: %s"),
                 row, fcb->name, strerror(errno));
->>>>>>> 8422103f
     }
 
     G_free(work_buf);
@@ -578,16 +522,6 @@
     nwrite = G_compress((unsigned char *)flags, size, compressed_buf, cmax, 3);
 
     if (nwrite > 0 && nwrite < size) {
-<<<<<<< HEAD
-	if (write(fcb->null_fd, compressed_buf, nwrite) != nwrite)
-	    G_fatal_error(_("Error writing compressed null data for row %d of <%s>: %s"),
-			  row, fcb->name, strerror(errno));
-    }
-    else {
-	if (write(fcb->null_fd, flags, size) != size)
-	    G_fatal_error(_("Error writing compressed null data for row %d of <%s>: %s"),
-			  row, fcb->name, strerror(errno));
-=======
         if (write(fcb->null_fd, compressed_buf, nwrite) != nwrite)
             G_fatal_error(
                 _("Error writing compressed null data for row %d of <%s>: %s"),
@@ -598,7 +532,6 @@
             G_fatal_error(
                 _("Error writing compressed null data for row %d of <%s>: %s"),
                 row, fcb->name, strerror(errno));
->>>>>>> 8422103f
     }
 
     G_free(compressed_buf);
@@ -631,20 +564,11 @@
     offset = (off_t)size * row;
 
     if (lseek(fcb->null_fd, offset, SEEK_SET) < 0)
-<<<<<<< HEAD
-	G_fatal_error(_("Error writing null row %d of <%s>"),
-	              row, fcb->name);
-
-    if (write(fcb->null_fd, flags, size) != size)
-	G_fatal_error(_("Error writing null row %d of <%s>: %s"),
-	              row, fcb->name, strerror(errno));
-=======
         G_fatal_error(_("Error writing null row %d of <%s>"), row, fcb->name);
 
     if (write(fcb->null_fd, flags, size) != size)
         G_fatal_error(_("Error writing null row %d of <%s>: %s"), row,
                       fcb->name, strerror(errno));
->>>>>>> 8422103f
 }
 
 static void convert_and_write_if(int fd, const void *vbuf)
