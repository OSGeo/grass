--- conflicted
+++ resolved
@@ -826,13 +826,8 @@
 
     for (i = 0; i < pcats->ncats; i++) {
         Rast_get_ith_d_cat(pcats, i, &dtmp1, &dtmp2);
-<<<<<<< HEAD
-        if ((dtmp1 == *rast1 && dtmp2 == *rast2)
-            || (dtmp1 == *rast2 && dtmp2 == *rast1)) {
-=======
         if ((dtmp1 == *rast1 && dtmp2 == *rast2) ||
             (dtmp1 == *rast2 && dtmp2 == *rast1)) {
->>>>>>> 70ecf8ec
             if (pcats->labels[i] != NULL)
                 G_free(pcats->labels[i]);
             pcats->labels[i] = G_store(label);
