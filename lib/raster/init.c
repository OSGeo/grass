
/**
 * \file lib/raster/init.c
 * 
 * \brief Raster Library - Handles program initialization.
 *
 * (C) 2001-2008 by the GRASS Development Team
 *
 * This program is free software under the GNU General Public License
 * (>=v2). Read the file COPYING that comes with GRASS for details.
 *
 * \author GRASS GIS Development Team
 *
 * \date 2000-2008
 */

#include <stdio.h>
#include <unistd.h>
#include <stdlib.h>
#include <string.h>
#include <sys/stat.h>
#include <locale.h>

#include <grass/gis.h>
#include <grass/raster.h>
#include <grass/glocale.h>

#include "R.h"

struct R__ R__;

static int initialized = 0; /** Is set when engine is initialized */
static int init(void);

/**
 * \brief Initialize GRASS GIS engine.
 *
 * Initializes GIS engine and ensures a valid mapset is available.
 *
 * \return always returns 0 on success
 * \return exit() is called on error
 */

void Rast_init(void)
{
    Rast__init();
}


/**
 * \brief Checks to see if GIS engine is initialized.
 *
 * \return
 */

void Rast__check_init(void)
{
    if (initialized)
	return;

    G_fatal_error(_("Raster library not initialized. Programmer forgot to call Rast_init()."));
}


void Rast__init(void)
{
    if (G_is_initialized(&initialized))
	return;
    init();
    G_initialize_done(&initialized);
}

void Rast__error_handler(void *p)
{
    Rast__unopen_all();
}

static void set_compression_method(const char *cname)
{
    /* ask gislib */
    R__.compression_type = G_compressor_number(cname);
    if (R__.compression_type < 1) {
	if (R__.compression_type < 0) {
	    G_warning(_("Unknown compression method <%s>, using default %s"),
		cname, G_compressor_name(G_default_compressor()));
	}
	if (R__.compression_type == 0) {
	    G_warning(_("No compression is not supported for GRASS raster maps, using default %s"),
		      G_compressor_name(G_default_compressor()));
	}
	/* use default */
	R__.compression_type = G_default_compressor();
    }
    if (G_check_compressor(R__.compression_type) != 1) {
	G_warning(_("This GRASS version does not support %s compression, using default %s"),
	    cname, G_compressor_name(G_default_compressor()));
	/* use default */
	R__.compression_type = G_default_compressor();
    }
}

static int init(void)
{
    char *zlib, *nulls;
    const char *cname;

    Rast__init_window();

    /* no histograms */
    R__.want_histogram = 0;

    /* set the write type for floating maps */
    R__.fp_type = getenv("GRASS_FP_DOUBLE") ? DCELL_TYPE : FCELL_TYPE;

    /* Set masking flag unknown */
    R__.auto_mask = -1;
    R__.mask_fd = -1;

    R__.nbytes = sizeof(CELL);

<<<<<<< HEAD
    /* compression methods as defined in lib/gis/compress.h
     * 1: RLE
=======
    R__.fileinfo_count = 0;
    R__.fileinfo = NULL;

    R__.compression_type = G_default_compressor();

    cname = getenv("GRASS_COMPRESSOR");
    /* 1: RLE
>>>>>>> 8a29c81a
     * 2: ZLIB (DEFLATE)
     * 3: LZ4
     * 4: BZIP2
     * 5: ZSTD */

    /* raster compressor setting priorities:
     * default: G_default_compressor()
     * override by:
     * 1. GRASS_COMPRESSOR in g.gisenv
     * 2. GRASS_COMPRESSOR as env var 
     */

    R__.compression_type = G_default_compressor();

    /* is the compression method set anywhere ? */
    cname = G_getenv_nofatal("GRASS_COMPRESSOR");
    if (!cname || (cname && *cname == '\0')) {
	cname = getenv("GRASS_COMPRESSOR");
    }
    if (cname && *cname) {
	set_compression_method(cname);
    }
    G_debug(1, "Using %s compression",
	       G_compressor_name(R__.compression_type));

    nulls = getenv("GRASS_COMPRESS_NULLS");
    R__.compress_nulls = (nulls && atoi(nulls) == 0) ? 0 : 1;

    G_add_error_handler(Rast__error_handler, NULL);

    initialized = 1;

    return 0;
}

void Rast_init_all(void)
{
    Rast__init();
    Rast__check_for_auto_masking();
    Rast_init_gdal();
}<|MERGE_RESOLUTION|>--- conflicted
+++ resolved
@@ -114,22 +114,18 @@
 
     /* Set masking flag unknown */
     R__.auto_mask = -1;
-    R__.mask_fd = -1;
+    R__.mask_fd = -1;11
 
     R__.nbytes = sizeof(CELL);
 
-<<<<<<< HEAD
-    /* compression methods as defined in lib/gis/compress.h
-     * 1: RLE
-=======
     R__.fileinfo_count = 0;
     R__.fileinfo = NULL;
 
     R__.compression_type = G_default_compressor();
 
     cname = getenv("GRASS_COMPRESSOR");
-    /* 1: RLE
->>>>>>> 8a29c81a
+    /* compression methods as defined in lib/gis/compress.h
+     * 1: RLE
      * 2: ZLIB (DEFLATE)
      * 3: LZ4
      * 4: BZIP2
