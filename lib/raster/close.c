--- conflicted
+++ resolved
@@ -293,58 +293,6 @@
     int stat = 1;
 
     if (ok) {
-<<<<<<< HEAD
-	int cell_fd;
-
-	G_debug(1, "close %s GDAL", fcb->name);
-
-	if (fcb->cur_row < fcb->cellhd.rows) {
-	    int row;
-
-	    Rast_zero_output_buf(fcb->data, fcb->map_type);
-	    for (row = fcb->cur_row; row < fcb->cellhd.rows; row++)
-		Rast_put_row(fd, fcb->data, fcb->map_type);
-	    G_free(fcb->data);
-	    fcb->data = NULL;
-	}
-
-	/* create path : full null file name */
-	G__make_mapset_element_misc("cell_misc", fcb->name);
-	G_file_name_misc(path, "cell_misc", NULL_FILE, fcb->name,
-			  G_mapset());
-	remove(path);
-	G_file_name_misc(path, "cell_misc", NULLC_FILE, fcb->name,
-			  G_mapset());
-	remove(path);
-
-	/* write 0-length cell file */
-	G_make_mapset_object_group("cell");
-	G_file_name(path, "cell", fcb->name, fcb->mapset);
-	cell_fd = creat(path, 0666);
-	close(cell_fd);
-
-	if (fcb->map_type != CELL_TYPE) {	/* floating point map */
-	    write_fp_format(fd);
-
-	    /* write 0-length fcell file */
-	    G_make_mapset_object_group("fcell");
-	    G_file_name(path, "fcell", fcb->name, fcb->mapset);
-	    cell_fd = creat(path, 0666);
-	    close(cell_fd);
-	}
-	else {
-	    /* remove fcell/name file */
-	    G_file_name(path, "fcell", fcb->name, fcb->mapset);
-	    remove(path);
-	    /* remove cell_misc/name/f_format */
-	    G_file_name_misc(path, "cell_misc", FORMAT_FILE, fcb->name,
-			      fcb->mapset);
-	    remove(path);
-	}
-
-	if (Rast_close_gdal_write_link(fcb->gdal) < 0)
-	    stat = -1;
-=======
         int cell_fd;
 
         G_debug(1, "close %s GDAL", fcb->name);
@@ -393,7 +341,6 @@
 
         if (Rast_close_gdal_write_link(fcb->gdal) < 0)
             stat = -1;
->>>>>>> 8422103f
     }
     else {
         remove(fcb->gdal->filename);
@@ -429,94 +376,6 @@
         return close_new_gdal(fd, ok);
 
     if (ok) {
-<<<<<<< HEAD
-	switch (fcb->open_mode) {
-	case OPEN_NEW_COMPRESSED:
-	    G_debug(1, "close %s compressed", fcb->name);
-	    break;
-	case OPEN_NEW_UNCOMPRESSED:
-	    G_debug(1, "close %s uncompressed", fcb->name);
-	    break;
-	}
-
-	if (fcb->cur_row < fcb->cellhd.rows) {
-	    Rast_zero_output_buf(fcb->data, fcb->map_type);
-	    for (row = fcb->cur_row; row < fcb->cellhd.rows; row++)
-		Rast_put_row(fd, fcb->data, fcb->map_type);
-	    G_free(fcb->data);
-	    fcb->data = NULL;
-	}
-
-	if (fcb->null_row_ptr) {			/* compressed nulls */
-	    fcb->null_row_ptr[fcb->cellhd.rows] = lseek(fcb->null_fd, 0L, SEEK_CUR);
-	    Rast__write_null_row_ptrs(fd, fcb->null_fd);
-	}
-
-	if (fcb->null_fd >= 0) {
-	    sync_and_close(fcb->null_fd,
-			   (fcb->null_row_ptr ? NULLC_FILE : NULL_FILE),
-			   fcb->name);
-	}
-	fcb->null_fd = -1;
-
-	/* create path : full null file name */
-	G__make_mapset_element_misc("cell_misc", fcb->name);
-	G_file_name_misc(path, "cell_misc", NULL_FILE, fcb->name, G_mapset());
-	remove(path);
-	G_file_name_misc(path, "cell_misc", NULLC_FILE, fcb->name, G_mapset());
-	remove(path);
-
-	G_file_name_misc(path, "cell_misc",
-			 fcb->null_row_ptr ? NULLC_FILE : NULL_FILE,
-			 fcb->name, G_mapset());
-
-	if (fcb->null_cur_row > 0) {
-	    /* if temporary NULL file exists, write it into cell_misc/name/null */
-	    if (rename(fcb->null_temp_name, path)) {
-		G_warning(_("Unable to rename null file '%s' to '%s': %s"),
-			  fcb->null_temp_name, path, strerror(errno));
-		stat = -1;
-	    }
-	    /* if rename() was successful what is left to remove() ? */
-	    else {
-		remove(fcb->null_temp_name);
-	    }
-	}
-	else {
-	    remove(fcb->null_temp_name);
-	    remove(path); /* again ? */
-	}			/* null_cur_row > 0 */
-
-	if (fcb->open_mode == OPEN_NEW_COMPRESSED) {	/* auto compression */
-	    fcb->row_ptr[fcb->cellhd.rows] = lseek(fcb->data_fd, 0L, SEEK_CUR);
-	    Rast__write_row_ptrs(fd);
-	}
-
-	if (fcb->map_type != CELL_TYPE) {	/* floating point map */
-	    int cell_fd;
-
-	    write_fp_format(fd);
-
-	    /* now write 0-length cell file */
-	    G_make_mapset_object_group("cell");
-	    cell_fd =
-		creat(G_file_name(path, "cell", fcb->name, fcb->mapset),
-		      0666);
-	    close(cell_fd);
-	    CELL_DIR = "fcell";
-	}
-	else {
-	    /* remove fcell/name file */
-	    G_file_name(path, "fcell", fcb->name, fcb->mapset);
-	    remove(path);
-	    /* remove cell_misc/name/f_format */
-	    G_file_name_misc(path, "cell_misc", FORMAT_FILE, fcb->name,
-			      fcb->mapset);
-	    remove(path);
-	    CELL_DIR = "cell";
-	}
-    }				/* ok */
-=======
         switch (fcb->open_mode) {
         case OPEN_NEW_COMPRESSED:
             G_debug(1, "close %s compressed", fcb->name);
@@ -604,7 +463,6 @@
             CELL_DIR = "cell";
         }
     } /* ok */
->>>>>>> 8422103f
     /* NOW CLOSE THE FILE DESCRIPTOR */
 
     sync_and_close(fcb->data_fd,
