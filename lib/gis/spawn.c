--- conflicted
+++ resolved
@@ -937,11 +937,7 @@
 
     status =
         G_spawn_ex(command,
-<<<<<<< HEAD
 #ifndef _WIN32
-=======
-#ifndef __MINGW32__
->>>>>>> e23f4d61
                    SF_SIGNAL, SST_PRE, SSA_IGNORE, SIGINT, SF_SIGNAL, SST_PRE,
                    SSA_IGNORE, SIGQUIT, SF_SIGNAL, SST_PRE, SSA_BLOCK, SIGCHLD,
 #endif
