--- conflicted
+++ resolved
@@ -769,11 +769,7 @@
         Opt->description = _("Number of threads for parallel computing");
         break;
 
-<<<<<<< HEAD
-    /* Spatio-temporal modules of the temporal GIS framework */
-=======
         /* Spatio-temporal modules of the temporal GIS framework */
->>>>>>> 8422103f
     case G_OPT_STDS_INPUT:
         Opt->key = "input";
         Opt->type = TYPE_STRING;
