--- conflicted
+++ resolved
@@ -44,11 +44,7 @@
  * path [caller must G_free ()] on success, or NULL on failure
  *************************************************************************/
 
-<<<<<<< HEAD
 #ifndef _WIN32 /* TODO */
-=======
-#ifndef __MINGW32__ /* TODO */
->>>>>>> e23f4d61
 static char *_make_toplevel(void)
 {
     size_t len;
@@ -317,10 +313,6 @@
 
     return path;
 } /* G_rc_path */
-<<<<<<< HEAD
-
-=======
->>>>>>> e23f4d61
 
 /* vim: set softtabstop=4 shiftwidth=4 expandtab: */
 #endif