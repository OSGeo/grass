/*!
   \file lib/gis/parser_md_python.c

   \brief GIS Library - Argument parsing functions (Markdown output - Python)

   (C) 2025 by the GRASS Development Team

   This program is free software under the GNU General Public License
   (>=v2). Read the file COPYING that comes with GRASS for details.

   \author Vaclav Petras
 */
#include <stdbool.h>
#include <stdio.h>
#include <string.h>

#include <grass/gis.h>
#include <grass/glocale.h>

#include "parser_local_proto.h"

static void print_python_short_flag(FILE *file, const char *key,
                                    const char *label, const char *description,
                                    const char *indent);
static void print_python_long_flag(FILE *file, const char *key,
                                   const char *label, const char *description,
                                   const char *indent);
static void print_python_option(FILE *file, const struct Option *opt,
                                const char *indent, bool tools_api);
static void print_python_example(FILE *file, const char *python_function,
                                 const char *output_format_default,
                                 const char *indent, bool tools_api);
static void print_python_tuple(FILE *file, const char *type, int num_items);

void print_python_short_flag(FILE *file, const char *key, const char *label,
                             const char *description, const char *indent)
{
    fprintf(file, "%s", indent);
    G__md_print_escaped(file, "\t");
    fprintf(file, "**%s**", key);
    fprintf(file, MD_NEWLINE);
    fprintf(file, "\n");
    if (label != NULL) {
        fprintf(file, "%s", indent);
        G__md_print_escaped(file, "\t\t");
        G__md_print_escaped(file, label);
        fprintf(file, MD_NEWLINE);
        fprintf(file, "\n");
    }
    if (description != NULL) {
        fprintf(file, "%s", indent);
        G__md_print_escaped(file, "\t\t");
        G__md_print_escaped(file, description);
    }
}

void print_python_long_flag(FILE *file, const char *key, const char *label,
                            const char *description, const char *indent)
{
    fprintf(file, "%s**%s**: bool, *optional*", indent, key);
    fprintf(file, MD_NEWLINE);
    fprintf(file, "\n");
    if (label != NULL) {
        fprintf(file, "%s", indent);
        G__md_print_escaped(file, "\t");
        G__md_print_escaped(file, label);
        fprintf(file, MD_NEWLINE);
        fprintf(file, "\n");
    }
    if (description != NULL) {
        fprintf(file, "%s", indent);
        G__md_print_escaped(file, "\t");
        G__md_print_escaped(file, description);
        fprintf(file, MD_NEWLINE);
        fprintf(file, "\n");
    }
    fprintf(file, "%s", indent);
    G__md_print_escaped(file, "\t");
    const char *flag_default = "*None*";
    fprintf(file, "Default: %s", flag_default);
}

void print_python_tuple(FILE *file, const char *type, int num_items)
{
    fprintf(file, "tuple[%s", type);
    for (int i = 1; i < num_items; i++) {
        fprintf(file, ", %s", type);
    }
    fprintf(file, "]");
}

void print_python_option(FILE *file, const struct Option *opt,
                         const char *indent, bool tools_api)
{
    const char *type;

    switch (opt->type) {
    case TYPE_INTEGER:
        type = "int";
        break;
    case TYPE_DOUBLE:
        type = "float";
        break;
    case TYPE_STRING:
        type = "str";
        break;
    default:
        type = "str";
        break;
    }

    char age[KEYLENGTH];
    char element[KEYLENGTH];
    char prompt_description[KEYLENGTH];
    if (opt->gisprompt) {
        G__split_gisprompt(opt->gisprompt, age, element, prompt_description);
        if (tools_api && !opt->multiple && opt->type == TYPE_STRING &&
            G_strncasecmp("old", age, 3) == 0 &&
            G_strncasecmp("file", element, 4) == 0) {
            type = "str | io.StringIO";
        }
    }

    fprintf(file, "%s**%s** : ", indent, opt->key);
    int tuple_items = G__option_num_tuple_items(opt);
    if (opt->multiple) {
        if (tuple_items) {
            fprintf(file, "list[");
            print_python_tuple(file, type, tuple_items);
            fprintf(file, "] | ");
            print_python_tuple(file, type, tuple_items);
            fprintf(file, " | list[%s] | str", type);
        }
        else {
            if (strcmp(type, "str")) {
                // If it is not a string, we also show it can be a string
                // because that may be more relevant to show that for
                // lists due to examples (it is possible for single value as
                // well).
                fprintf(file, "%s | list[%s] | str", type, type);
            }
            else {
                fprintf(file, "%s | list[%s]", type, type);
            }
        }
    }
    else if (tuple_items) {
        print_python_tuple(file, type, tuple_items);
        fprintf(file, " | list[%s] | str", type);
    }
    else {
        fprintf(file, "%s", type);
    }
    if (opt->required) {
        fprintf(file, ", *required*");
    }
    else {
        fprintf(file, ", *optional*");
    }

    fprintf(file, MD_NEWLINE);
    fprintf(file, "\n");
    if (opt->label) {
        fprintf(file, "%s", indent);
        G__md_print_escaped(file, "\t");
        G__md_print_escaped(file, opt->label);
    }
    if (opt->description) {
        if (opt->label) {
            fprintf(file, MD_NEWLINE);
            fprintf(file, "\n");
        }
        fprintf(file, "%s", indent);
        G__md_print_escaped(file, "\t");
        G__md_print_escaped(file, opt->description);
    }
    if (opt->gisprompt || opt->key_desc) {
        fprintf(file, MD_NEWLINE);
        fprintf(file, "\n");
        fprintf(file, "%s", indent);
        G__md_print_escaped(file, "\t");
        fprintf(file, "%s: ", _("Used as"));
    }
    if (opt->gisprompt) {
        if (strcmp(age, "new") == 0)
            fprintf(file, "output, ");
        else if (strcmp(age, "old") == 0)
            fprintf(file, "input, ");
        // While element more strictly expresses how the value will be
        // used given that the parser may read that information, desc
        // is meant as a user-facing representation of the same
        // information.
        fprintf(file, "%s", prompt_description);
    }
    if (opt->gisprompt && opt->key_desc) {
        fprintf(file, ", ");
    }
    if (opt->key_desc) {
        fprintf(file, "*%s*", opt->key_desc);
    }

    if (opt->options) {
        fprintf(file, MD_NEWLINE);
        fprintf(file, "\n");
        fprintf(file, "%s", indent);
        G__md_print_escaped(file, "\t");
        fprintf(file, "%s: *", _("Allowed values"));
        G__md_print_escaped_for_options(file, opt->options);
        fprintf(file, "*");
    }

    if (opt->descs) {
        int i = 0;

        while (opt->opts[i]) {
            if (opt->descs[i]) {
                fprintf(file, MD_NEWLINE);
                fprintf(file, "\n");
                fprintf(file, "%s", indent);
                char *thumbnails = NULL;
                if (opt->gisprompt) {
                    if (strcmp(opt->gisprompt, "old,colortable,colortable") ==
                        0)
                        thumbnails = "colortables";
                    else if (strcmp(opt->gisprompt, "old,barscale,barscale") ==
                             0)
                        thumbnails = "barscales";
                    else if (strcmp(opt->gisprompt,
                                    "old,northarrow,northarrow") == 0)
                        thumbnails = "northarrows";

                    if (thumbnails) {
                        G__md_print_escaped(file, "\t\t");
                        fprintf(file, "![%s](%s/%s.png) ", opt->opts[i],
                                thumbnails, opt->opts[i]);
                    }
                    else {
                        G__md_print_escaped(file, "\t\t");
                    }
                }
                G__md_print_escaped(file, "\t");
                fprintf(file, "**");
                G__md_print_escaped(file, opt->opts[i]);
                fprintf(file, "**: ");
                G__md_print_escaped(file, opt->descs[i]);
            }
            i++;
        }
    }

    if (opt->def) {
        fprintf(file, MD_NEWLINE);
        fprintf(file, "\n");
        fprintf(file, "%s", indent);
        G__md_print_escaped(file, "\t");
        fprintf(file, "%s:", _("Default"));
        fprintf(file, " *");
        G__md_print_escaped(file, opt->def);
        fprintf(file, "*");
    }
}

void print_python_example(FILE *file, const char *python_function,
                          const char *output_format_default, const char *indent,
                          bool tools_api)
{
    fprintf(file, "\n%sExample:\n", indent);

    fprintf(file, "\n%s```python\n", indent);
    bool first_parameter_printed = false;
    if (tools_api) {
        char *tool_name = G_store(st->pgm_name);
        G_strchg(tool_name, '.', '_');
        fprintf(file, "%stools = Tools()\n", indent);
        fprintf(file, "%stools.%s(", indent, tool_name);
        G_free(tool_name);
    }
    else {
        fprintf(file, "%sgs.%s(\"%s\"", indent, python_function, st->pgm_name);
        first_parameter_printed = true;
    }

    const struct Option *first_required_rule_option =
        G__first_required_option_from_rules();
    const struct Option *opt = NULL;
    const char *type;

    if (st->n_opts) {
        opt = &st->first_option;

        while (opt != NULL) {
            if (opt->key_desc != NULL)
                type = opt->key_desc;
            else
                switch (opt->type) {
                case TYPE_INTEGER:
                    type = "integer";
                    break;
                case TYPE_DOUBLE:
                    type = "float";
                    break;
                case TYPE_STRING:
                    type = "string";
                    break;
                default:
                    type = "string";
                    break;
                }
            if (opt->required || first_required_rule_option == opt ||
                (strcmp(opt->key, "format") == 0 && output_format_default)) {
<<<<<<< HEAD
                char age[KEYLENGTH];
                char element[KEYLENGTH];
                char desc[KEYLENGTH];
                if (opt->gisprompt) {
                    G__split_gisprompt(opt->gisprompt, age, element, desc);
                }
                if (first_parameter_printed) {
                    fprintf(file, ", ");
                }
                fprintf(file, "%s=", opt->key);
=======
                fprintf(file, ", %s=", opt->key);

                char *value = NULL;
                if (opt->answer) {
                    value = G_store(opt->answer);
                }
                else if (opt->options && opt->type == TYPE_STRING) {
                    // Get example value from allowed values, but only for
                    // strings because numbers may have ranges and we don't
                    // want to print a range.
                    // Get allowed values as tokens.
                    char **tokens;
                    char delm[2];
                    delm[0] = ',';
                    delm[1] = '\0';
                    tokens = G_tokenize(opt->options, delm);
                    // We are interested in the first allowed value.
                    if (tokens[0]) {
                        G_chop(tokens[0]);
                        value = G_store(tokens[0]);
                    }
                    G_free_tokens(tokens);
                }

>>>>>>> bca6f433
                if (output_format_default && strcmp(opt->key, "format") == 0) {
                    fprintf(file, "\"%s\"", output_format_default);
                }
                else if (value) {
                    if (opt->type == TYPE_INTEGER || opt->type == TYPE_DOUBLE) {
                        fprintf(file, "%s", value);
                    }
                    else {
                        fprintf(file, "\"%s\"", value);
                    }
                }
                else {
                    if (opt->type == TYPE_INTEGER) {
                        fprintf(file, "0");
                    }
                    else if (opt->type == TYPE_DOUBLE) {
                        fprintf(file, "0.0");
                    }
                    else {
                        fprintf(file, "\"%s\"", type);
                    }
                }
<<<<<<< HEAD
                first_parameter_printed = true;
=======
                G_free(value);
>>>>>>> bca6f433
            }
            opt = opt->next_opt;
        }
    }
    fprintf(file, ")\n%s```\n", indent);
}

void G__md_print_python_short_version(FILE *file, const char *indent,
                                      bool tools_api)
{
    struct Option *opt;
    struct Flag *flag;
    int new_prompt = 0;
    bool output_format_option = false;
    const char *output_format_default = NULL;
    bool shell_eval_flag = false;
    const char *python_function = NULL;

    new_prompt = G__uses_new_gisprompt();

    if (st->n_opts) {
        opt = &st->first_option;
        while (opt != NULL) {
            if (strcmp(opt->key, "format") == 0) {
                if (opt->options) {
                    int i = 0;
                    while (opt->opts[i]) {
                        if (strcmp(opt->opts[i], "csv") == 0)
                            output_format_default = "csv";
                        if (strcmp(opt->opts[i], "json") == 0) {
                            output_format_default = "json";
                            break;
                        }
                        i++;
                    }
                }
                if (output_format_default) {
                    output_format_option = true;
                }
                break;
            }
            opt = opt->next_opt;
        }
    }
    if (st->n_flags) {
        flag = &st->first_flag;
        while (st->n_flags && flag != NULL) {
            if (flag->key == 'g') {
                shell_eval_flag = true;
                break;
            }
            flag = flag->next_flag;
        }
    }
    bool first_parameter_printed = false;
    if (tools_api) {
        char *tool_name = G_store(st->pgm_name);
        G_strchg(tool_name, '.', '_');
        fprintf(file, "%s*grass.tools.Tools.%s*(", indent, tool_name);
        G_free(tool_name);
    }
    else {
        if (output_format_option || (!new_prompt && shell_eval_flag)) {
            python_function = "parse_command";
            // We know this is can be parsed, but we can't detect just plain
            // file because we can't distinguish between plain text outputs and
            // modifications of data.
        }
        else {
            python_function = "run_command";
        }
        fprintf(file, "%s*grass.script.%s*(\"***%s***\",", indent,
                python_function, st->pgm_name);
        fprintf(file, "\n");
        first_parameter_printed = true;
    }

    if (st->n_opts) {
        opt = &st->first_option;

        while (opt != NULL) {
            if (first_parameter_printed) {
                fprintf(file, "%s    ", indent);
            }
            if (!opt->required && !opt->answer) {
                fprintf(file, "**%s**=*None*", opt->key);
            }
            else {
                fprintf(file, "**%s**", opt->key);
            }
            if (opt->answer) {
                fprintf(file, "=");
                int tuple_items = G__option_num_tuple_items(opt);
                if (!tuple_items &&
                    (opt->type == TYPE_INTEGER || opt->type == TYPE_DOUBLE)) {
                    fprintf(file, "*");
                    G__md_print_escaped(file, opt->answer);
                    fprintf(file, "*");
                }
                else {
                    fprintf(file, "*\"");
                    G__md_print_escaped(file, opt->answer);
                    fprintf(file, "\"*");
                }
            }
            fprintf(file, ",\n");
            first_parameter_printed = true;
            opt = opt->next_opt;
        }
    }

    if (st->n_flags) {
        flag = &st->first_flag;
        fprintf(file, "%s    **flags**=*None*,\n", indent);
    }

    const char *flag_default = "*None*";
    if (new_prompt)
        fprintf(file, "%s    **overwrite**=%s,\n", indent, flag_default);

    fprintf(file, "%s    **verbose**=%s,\n", indent, flag_default);
    fprintf(file, "%s    **quiet**=%s,\n", indent, flag_default);
    fprintf(file, "%s    **superquiet**=%s)\n", indent, flag_default);

    print_python_example(file, python_function, output_format_default, indent,
                         tools_api);
    if (tools_api) {
        fprintf(
            file,
            "\n%sThis API is experimental in version 8.5 and expected to be "
            "stable in version 8.6.\n",
            indent);
    }
}

void G__md_print_python_long_version(FILE *file, const char *indent,
                                     bool tools_api)
{
    struct Option *opt;
    struct Flag *flag;
    int new_prompt = 0;

    new_prompt = G__uses_new_gisprompt();

    // Options (key-value parameters)
    if (st->n_opts) {
        opt = &st->first_option;
        while (opt != NULL) {
            print_python_option(file, opt, indent, tools_api);
            opt = opt->next_opt;
            fprintf(file, MD_NEWLINE);
            fprintf(file, "\n");
        }
    }

    // Short (one-letter) flags and tool-specific long flags
    if (st->n_flags) {
        fprintf(file, "%s**flags** : str, *optional*", indent);
        fprintf(file, MD_NEWLINE);
        fprintf(file, "\n");
        fprintf(file, "%s", indent);
        G__md_print_escaped(file, "\t");
        fprintf(file, "Allowed values: ");
        flag = &st->first_flag;
        while (st->n_flags && flag != NULL) {
            fprintf(file, "*%s*", &flag->key);
            flag = flag->next_flag;
            if (flag != NULL)
                fprintf(file, ", ");
        }
        fprintf(file, MD_NEWLINE);
        fprintf(file, "\n");
        flag = &st->first_flag;
        while (st->n_flags && flag != NULL) {
            print_python_short_flag(file, &flag->key, flag->label,
                                    flag->description, indent);
            fprintf(file, MD_NEWLINE);
            fprintf(file, "\n");
            flag = flag->next_flag;
        }
    }
    if (new_prompt) {
        print_python_long_flag(
            file, "overwrite", NULL,
            _("Allow output files to overwrite existing files"), indent);
        fprintf(file, MD_NEWLINE);
        fprintf(file, "\n");
    }
    // Pre-defined long flags
    print_python_long_flag(file, "verbose", NULL, _("Verbose module output"),
                           indent);
    fprintf(file, MD_NEWLINE);
    fprintf(file, "\n");
    print_python_long_flag(file, "quiet", NULL, _("Quiet module output"),
                           indent);
    fprintf(file, MD_NEWLINE);
    fprintf(file, "\n");
    print_python_long_flag(file, "superquiet", NULL,
                           _("Very quiet module output"), indent);
    fprintf(file, MD_NEWLINE);
    fprintf(file, "\n");
}<|MERGE_RESOLUTION|>--- conflicted
+++ resolved
@@ -308,19 +308,10 @@
                 }
             if (opt->required || first_required_rule_option == opt ||
                 (strcmp(opt->key, "format") == 0 && output_format_default)) {
-<<<<<<< HEAD
-                char age[KEYLENGTH];
-                char element[KEYLENGTH];
-                char desc[KEYLENGTH];
-                if (opt->gisprompt) {
-                    G__split_gisprompt(opt->gisprompt, age, element, desc);
-                }
                 if (first_parameter_printed) {
                     fprintf(file, ", ");
                 }
                 fprintf(file, "%s=", opt->key);
-=======
-                fprintf(file, ", %s=", opt->key);
 
                 char *value = NULL;
                 if (opt->answer) {
@@ -344,7 +335,6 @@
                     G_free_tokens(tokens);
                 }
 
->>>>>>> bca6f433
                 if (output_format_default && strcmp(opt->key, "format") == 0) {
                     fprintf(file, "\"%s\"", output_format_default);
                 }
@@ -367,11 +357,8 @@
                         fprintf(file, "\"%s\"", type);
                     }
                 }
-<<<<<<< HEAD
                 first_parameter_printed = true;
-=======
                 G_free(value);
->>>>>>> bca6f433
             }
             opt = opt->next_opt;
         }
