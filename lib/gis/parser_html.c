/*!
   \file lib/gis/parser_html.c

   \brief GIS Library - Argument parsing functions (HTML output)

<<<<<<< HEAD
   (C) 2001-2022 by the GRASS Development Team
=======
   (C) 2001-2023 by the GRASS Development Team
>>>>>>> 70ecf8ec

   This program is free software under the GNU General Public License
   (>=v2). Read the file COPYING that comes with GRASS for details.

   \author Original author CERL
 */

#include <stdio.h>
#include <string.h>

#include <grass/gis.h>
#include <grass/glocale.h>

#include "parser_local_proto.h"

static void print_escaped_for_html(FILE *, const char *);
static void print_escaped_for_html_options(FILE *, const char *);
static void print_escaped_for_html_keywords(FILE *, const char *);

/*!
   \brief Print module usage description in HTML format.
 */
void G__usage_html(void)
{
    struct Option *opt;
    struct Flag *flag;
    const char *type;
    int new_prompt = 0;

    new_prompt = G__uses_new_gisprompt();

    if (!st->pgm_name) /* v.dave && r.michael */
        st->pgm_name = G_program_name();
    if (!st->pgm_name)
        st->pgm_name = "??";

    fprintf(
        stdout,
        "<!DOCTYPE HTML PUBLIC \"-//W3C//DTD HTML 4.01 Transitional//EN\">\n");
    fprintf(stdout, "<html>\n<head>\n");
    fprintf(stdout, " <meta http-equiv=\"Content-Type\" content=\"text/html; "
                    "charset=utf-8\">\n");
    fprintf(stdout,
            " <meta name=\"Author\" content=\"GRASS Development Team\">\n");
    fprintf(stdout,
<<<<<<< HEAD
            " <meta http-equiv=\"Content-Type\" content=\"text/html; charset=utf-8\">\n");
    fprintf(stdout,
            " <meta name=\"Author\" content=\"GRASS Development Team\">\n");
    fprintf(stdout,
            " <meta http-equiv=\"content-language\" content=\"en-us\">\n");
    fprintf(stdout,
            " <meta name=\"viewport\" content=\"width=device-width, initial-scale=1\">\n");
=======
            " <meta http-equiv=\"content-language\" content=\"en-us\">\n");
    fprintf(stdout, " <meta name=\"viewport\" content=\"width=device-width, "
                    "initial-scale=1\">\n");
>>>>>>> 70ecf8ec
    fprintf(stdout, " <title>%s - GRASS GIS manual</title>\n", st->pgm_name);
    fprintf(stdout, " <meta name=\"description\" content=\"%s", st->pgm_name);
    if (st->module_info.description)
        fprintf(stdout, ": %s\">", st->module_info.description);
    else
        fprintf(stderr, "<%s.html> is missing the description", st->pgm_name);
    fprintf(stdout, "\n");
    if (st->module_info.keywords) {
        fprintf(stdout, " <meta name=\"keywords\" content=\"");
        G__print_keywords(stdout, NULL);
        fprintf(stdout, "\">");
        fprintf(stdout, "\n");
    }
    fprintf(stdout, " <link rel=\"stylesheet\" href=\"grassdocs.css\" "
                    "type=\"text/css\">\n");
    fprintf(stdout, "</head>\n");
    fprintf(stdout, "<body bgcolor=\"white\">\n");
    fprintf(stdout, "<div id=\"container\">\n\n");
    fprintf(stdout, "<a href=\"index.html\"><img src=\"grass_logo.png\" "
                    "alt=\"GRASS logo\"></a>\n");
    fprintf(stdout, "<hr class=\"header\">\n\n");
    fprintf(stdout, "<h2>%s</h2>\n", _("NAME"));
    fprintf(stdout, "<em><b>%s</b></em> ", st->pgm_name);

    if (st->module_info.label || st->module_info.description)
        fprintf(stdout, " - ");

    if (st->module_info.label)
        fprintf(stdout, "%s<BR>\n", st->module_info.label);

    if (st->module_info.description)
        fprintf(stdout, "%s\n", st->module_info.description);

    fprintf(stdout, "<h2>%s</h2>\n", _("KEYWORDS"));
    if (st->module_info.keywords) {
        G__print_keywords(stdout, print_escaped_for_html_keywords);
        fprintf(stdout, "\n");
    }
    fprintf(stdout, "<h2>%s</h2>\n", _("SYNOPSIS"));
    fprintf(stdout, "<div id=\"name\"><b>%s</b><br></div>\n", st->pgm_name);
    fprintf(stdout, "<b>%s --help</b><br>\n", st->pgm_name);

    fprintf(stdout, "<div id=\"synopsis\"><b>%s</b>", st->pgm_name);

    /* print short version first */
    if (st->n_flags) {
        flag = &st->first_flag;
        fprintf(stdout, " [-<b>");
        while (flag != NULL) {
            fprintf(stdout, "%c", flag->key);
            flag = flag->next_flag;
        }
        fprintf(stdout, "</b>] ");
    }
    else
        fprintf(stdout, " ");

    if (st->n_opts) {
        opt = &st->first_option;

        while (opt != NULL) {
            if (opt->key_desc != NULL)
                type = opt->key_desc;
            else
                switch (opt->type) {
                case TYPE_INTEGER:
                    type = "integer";
                    break;
                case TYPE_DOUBLE:
                    type = "float";
                    break;
                case TYPE_STRING:
                    type = "string";
                    break;
                default:
                    type = "string";
                    break;
                }
            if (!opt->required)
                fprintf(stdout, " [");
            fprintf(stdout, "<b>%s</b>=<em>%s</em>", opt->key, type);
            if (opt->multiple) {
                fprintf(stdout, "[,<i>%s</i>,...]", type);
            }
            if (!opt->required)
                fprintf(stdout, "] ");

            opt = opt->next_opt;
            fprintf(stdout, " ");
        }
    }
    if (new_prompt)
        fprintf(stdout, " [--<b>overwrite</b>] ");

    fprintf(stdout, " [--<b>help</b>] ");
    fprintf(stdout, " [--<b>verbose</b>] ");
    fprintf(stdout, " [--<b>quiet</b>] ");
    fprintf(stdout, " [--<b>ui</b>] ");

    fprintf(stdout, "\n</div>\n");

    /* now long version */
    fprintf(stdout, "\n");
    fprintf(stdout, "<div id=\"flags\">\n");
    fprintf(stdout, "<h3>%s:</h3>\n", _("Flags"));
    fprintf(stdout, "<dl>\n");
    if (st->n_flags) {
        flag = &st->first_flag;
        while (st->n_flags && flag != NULL) {
            fprintf(stdout, "<dt><b>-%c</b></dt>\n", flag->key);

            if (flag->label) {
                fprintf(stdout, "<dd>");
                fprintf(stdout, "%s", flag->label);
                fprintf(stdout, "</dd>\n");
            }

            if (flag->description) {
                fprintf(stdout, "<dd>");
                fprintf(stdout, "%s", flag->description);
                fprintf(stdout, "</dd>\n");
            }

            flag = flag->next_flag;
            fprintf(stdout, "\n");
        }
    }
    if (new_prompt) {
        fprintf(stdout, "<dt><b>--overwrite</b></dt>\n");
        fprintf(stdout, "<dd>%s</dd>\n",
                _("Allow output files to overwrite existing files"));
    }
    /* these flags are always available */
    fprintf(stdout, "<dt><b>--help</b></dt>\n");
    fprintf(stdout, "<dd>%s</dd>\n", _("Print usage summary"));

    fprintf(stdout, "<dt><b>--verbose</b></dt>\n");
    fprintf(stdout, "<dd>%s</dd>\n", _("Verbose module output"));

    fprintf(stdout, "<dt><b>--quiet</b></dt>\n");
    fprintf(stdout, "<dd>%s</dd>\n", _("Quiet module output"));

    fprintf(stdout, "<dt><b>--ui</b></dt>\n");
    fprintf(stdout, "<dd>%s</dd>\n", _("Force launching GUI dialog"));

    fprintf(stdout, "</dl>\n");
    fprintf(stdout, "</div>\n");

    fprintf(stdout, "\n");
    fprintf(stdout, "<div id=\"parameters\">\n");
    if (st->n_opts) {
        opt = &st->first_option;
        fprintf(stdout, "<h3>%s:</h3>\n", _("Parameters"));
        fprintf(stdout, "<dl>\n");

        while (opt != NULL) {
            /* TODO: make this a enumeration type? */
            if (opt->key_desc != NULL)
                type = opt->key_desc;
            else
                switch (opt->type) {
                case TYPE_INTEGER:
                    type = "integer";
                    break;
                case TYPE_DOUBLE:
                    type = "float";
                    break;
                case TYPE_STRING:
                    type = "string";
                    break;
                default:
                    type = "string";
                    break;
                }
            fprintf(stdout, "<dt><b>%s</b>=<em>%s", opt->key, type);
            if (opt->multiple) {
                fprintf(stdout, "[,<i>%s</i>,...]", type);
            }
            fprintf(stdout, "</em>");
            if (opt->required) {
                fprintf(stdout, "&nbsp;<b>[required]</b>");
            }
            fprintf(stdout, "</dt>\n");

            if (opt->label) {
                fprintf(stdout, "<dd>");
                print_escaped_for_html(stdout, opt->label);
                fprintf(stdout, "</dd>\n");
            }
            if (opt->description) {
                fprintf(stdout, "<dd>");
                print_escaped_for_html(stdout, opt->description);
                fprintf(stdout, "</dd>\n");
            }

            if (opt->options) {
                fprintf(stdout, "<dd>%s: <em>", _("Options"));
                print_escaped_for_html_options(stdout, opt->options);
                fprintf(stdout, "</em></dd>\n");
            }

            if (opt->def) {
                fprintf(stdout, "<dd>%s: <em>", _("Default"));
                print_escaped_for_html(stdout, opt->def);
                fprintf(stdout, "</em></dd>\n");
            }

            if (opt->descs) {
                int i = 0;

                while (opt->opts[i]) {
                    if (opt->descs[i]) {
                        fprintf(stdout, "<dd><b>");
                        if (opt->gisprompt) {
                            char *thumbnails = NULL;

                            if (strcmp(opt->gisprompt,
                                       "old,colortable,colortable") == 0)
                                thumbnails = "colortables";
                            else if (strcmp(opt->gisprompt,
                                            "old,barscale,barscale") == 0)
                                thumbnails = "barscales";
                            else if (strcmp(opt->gisprompt,
                                            "old,northarrow,northarrow") == 0)
                                thumbnails = "northarrows";

                            if (thumbnails)
                                fprintf(stdout,
                                        "<img height=\"12\" "
                                        "style=\"max-width: 80;\" "
                                        "src=\"%s/%s.png\" alt=\"%s\"> ",
                                        thumbnails, opt->opts[i], opt->opts[i]);
                        }
                        print_escaped_for_html(stdout, opt->opts[i]);
                        fprintf(stdout, "</b>: ");
                        print_escaped_for_html(stdout, opt->descs[i]);
                        fprintf(stdout, "</dd>\n");
                    }
                    i++;
                }
            }

            opt = opt->next_opt;
            fprintf(stdout, "\n");
        }
        fprintf(stdout, "</dl>\n");
    }
    fprintf(stdout, "</div>\n");

    fprintf(stdout, "</div> <!-- end container -->\n");
    fprintf(stdout, "</body>\n</html>\n");
}

/*!
 * \brief Format text for HTML output
 */
#define do_escape(c, escaped) \
    case c:                   \
        fputs(escaped, f);    \
        break
void print_escaped_for_html(FILE *f, const char *str)
{
    const char *s;

    for (s = str; *s; s++) {
        switch (*s) {
            do_escape('&', "&amp;");
            do_escape('<', "&lt;");
            do_escape('>', "&gt;");
            do_escape('\n', "<br>");
            do_escape('\t', "&nbsp;&nbsp;&nbsp;&nbsp;");
        default:
            fputc(*s, f);
        }
    }
}

void print_escaped_for_html_options(FILE *f, const char *str)
{
    const char *s;

    for (s = str; *s; s++) {
        switch (*s) {
            do_escape('&', "&amp;");
            do_escape('<', "&lt;");
            do_escape('>', "&gt;");
            do_escape('\n', "<br>");
            do_escape('\t', "&nbsp;&nbsp;&nbsp;&nbsp;");
            do_escape(',', ", ");
        default:
            fputc(*s, f);
        }
    }
}

void print_escaped_for_html_keywords(FILE *f, const char *str)
{
    /* generate HTML links */

    /* HTML link only for second keyword */
    if (st->n_keys > 1 && strcmp(st->module_info.keywords[1], str) == 0) {

        const char *s;

        /* TODO: fprintf(f, _("topic: ")); */
        fprintf(f, "<a href=\"topic_");
        for (s = str; *s; s++) {
            switch (*s) {
                do_escape(' ', "_");
            default:
                fputc(*s, f);
            }
        }
        fprintf(f, ".html\">%s</a>", str);
    }
    else { /* first and other than second keyword */
        if (st->n_keys > 0 && strcmp(st->module_info.keywords[0], str) == 0) {
            /* command family */
            const char *s;

            fprintf(f, "<a href=\"");
            for (s = str; *s; s++) {
                switch (*s) {
                    do_escape(' ', "_");
                default:
                    fputc(*s, f);
                }
            }
            fprintf(f, ".html\">%s</a>", str);
        }
        else {
            /* keyword index */
            if (st->n_keys > 0 &&
                strcmp(st->module_info.keywords[2], str) == 0) {

                /* TODO: fprintf(f, _("keywords: ")); */
                fprintf(f, "<a href=\"keywords.html#%s\">%s</a>", str, str);
            }
            else {
                fprintf(f, "<a href=\"keywords.html#%s\">%s</a>", str, str);
            }
        }
    }
}

#undef do_escape<|MERGE_RESOLUTION|>--- conflicted
+++ resolved
@@ -3,11 +3,7 @@
 
    \brief GIS Library - Argument parsing functions (HTML output)
 
-<<<<<<< HEAD
-   (C) 2001-2022 by the GRASS Development Team
-=======
    (C) 2001-2023 by the GRASS Development Team
->>>>>>> 70ecf8ec
 
    This program is free software under the GNU General Public License
    (>=v2). Read the file COPYING that comes with GRASS for details.
@@ -53,19 +49,9 @@
     fprintf(stdout,
             " <meta name=\"Author\" content=\"GRASS Development Team\">\n");
     fprintf(stdout,
-<<<<<<< HEAD
-            " <meta http-equiv=\"Content-Type\" content=\"text/html; charset=utf-8\">\n");
-    fprintf(stdout,
-            " <meta name=\"Author\" content=\"GRASS Development Team\">\n");
-    fprintf(stdout,
-            " <meta http-equiv=\"content-language\" content=\"en-us\">\n");
-    fprintf(stdout,
-            " <meta name=\"viewport\" content=\"width=device-width, initial-scale=1\">\n");
-=======
             " <meta http-equiv=\"content-language\" content=\"en-us\">\n");
     fprintf(stdout, " <meta name=\"viewport\" content=\"width=device-width, "
                     "initial-scale=1\">\n");
->>>>>>> 70ecf8ec
     fprintf(stdout, " <title>%s - GRASS GIS manual</title>\n", st->pgm_name);
     fprintf(stdout, " <meta name=\"description\" content=\"%s", st->pgm_name);
     if (st->module_info.description)
