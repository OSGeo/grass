/*!
   \file lib/gis/parser_html.c

   \brief GIS Library - Argument parsing functions (HTML output)

   (C) 2001-2009, 2011-2020 by the GRASS Development Team

   This program is free software under the GNU General Public License
   (>=v2). Read the file COPYING that comes with GRASS for details.

   \author Original author CERL
 */

#include <stdio.h>
#include <string.h>

#include <grass/gis.h>
#include <grass/glocale.h>

#include "parser_local_proto.h"

static void print_escaped_for_html(FILE *, const char *);
static void print_escaped_for_html_options(FILE *, const char *);
static void print_escaped_for_html_keywords(FILE *, const char *);

/*!
   \brief Print module usage description in HTML format.
 */
void G__usage_html(void)
{
    struct Option *opt;
    struct Flag *flag;
    const char *type;
    int new_prompt = 0;

    new_prompt = G__uses_new_gisprompt();

    if (!st->pgm_name)          /* v.dave && r.michael */
        st->pgm_name = G_program_name();
    if (!st->pgm_name)
        st->pgm_name = "??";

    fprintf(stdout,
            "<!DOCTYPE HTML PUBLIC \"-//W3C//DTD HTML 4.01 Transitional//EN\">\n");
    fprintf(stdout, "<html>\n<head>\n");
    fprintf(stdout,
<<<<<<< HEAD
	    " <meta http-equiv=\"Content-Type\" content=\"text/html; charset=utf-8\">\n");
=======
            " <meta http-equiv=\"Content-Type\" content=\"text/html; charset=iso-8859-1\">\n");
>>>>>>> 26d1b2eb
    fprintf(stdout, " <title>%s - GRASS GIS manual</title>\n", st->pgm_name);
    fprintf(stdout, " <meta name=\"description\" content=\"%s", st->pgm_name);
    if (st->module_info.description)
        fprintf(stdout, ": %s\">", st->module_info.description);
    else
        fprintf(stderr, "<%s.html> is missing the description", st->pgm_name);
    fprintf(stdout, "\n");
    if (st->module_info.keywords) {
        fprintf(stdout, " <meta name=\"keywords\" content=\"");
        G__print_keywords(stdout, NULL);
        fprintf(stdout, "\">");
        fprintf(stdout, "\n");
    }
    fprintf(stdout,
            " <link rel=\"stylesheet\" href=\"grassdocs.css\" type=\"text/css\">\n");
    fprintf(stdout, "</head>\n");
    fprintf(stdout, "<body bgcolor=\"white\">\n");
    fprintf(stdout, "<div id=\"container\">\n\n");
    fprintf(stdout,
            "<a href=\"index.html\"><img src=\"grass_logo.png\" alt=\"GRASS logo\"></a>\n");
    fprintf(stdout, "<hr class=\"header\">\n\n");
    fprintf(stdout, "<h2>%s</h2>\n", _("NAME"));
    fprintf(stdout, "<em><b>%s</b></em> ", st->pgm_name);

    if (st->module_info.label || st->module_info.description)
        fprintf(stdout, " - ");

    if (st->module_info.label)
        fprintf(stdout, "%s<BR>\n", st->module_info.label);

    if (st->module_info.description)
        fprintf(stdout, "%s\n", st->module_info.description);


    fprintf(stdout, "<h2>%s</h2>\n", _("KEYWORDS"));
    if (st->module_info.keywords) {
        G__print_keywords(stdout, print_escaped_for_html_keywords);
        fprintf(stdout, "\n");
    }
    fprintf(stdout, "<h2>%s</h2>\n", _("SYNOPSIS"));
    fprintf(stdout, "<div id=\"name\"><b>%s</b><br></div>\n", st->pgm_name);
    fprintf(stdout, "<b>%s --help</b><br>\n", st->pgm_name);

    fprintf(stdout, "<div id=\"synopsis\"><b>%s</b>", st->pgm_name);

    /* print short version first */
    if (st->n_flags) {
        flag = &st->first_flag;
        fprintf(stdout, " [-<b>");
        while (flag != NULL) {
            fprintf(stdout, "%c", flag->key);
            flag = flag->next_flag;
        }
        fprintf(stdout, "</b>] ");
    }
    else
        fprintf(stdout, " ");

    if (st->n_opts) {
        opt = &st->first_option;

        while (opt != NULL) {
            if (opt->key_desc != NULL)
                type = opt->key_desc;
            else
                switch (opt->type) {
                case TYPE_INTEGER:
                    type = "integer";
                    break;
                case TYPE_DOUBLE:
                    type = "float";
                    break;
                case TYPE_STRING:
                    type = "string";
                    break;
                default:
                    type = "string";
                    break;
                }
            if (!opt->required)
                fprintf(stdout, " [");
            fprintf(stdout, "<b>%s</b>=<em>%s</em>", opt->key, type);
            if (opt->multiple) {
                fprintf(stdout, "[,<i>%s</i>,...]", type);
            }
            if (!opt->required)
                fprintf(stdout, "] ");

            opt = opt->next_opt;
            fprintf(stdout, " ");
        }
    }
    if (new_prompt)
        fprintf(stdout, " [--<b>overwrite</b>] ");

    fprintf(stdout, " [--<b>help</b>] ");
    fprintf(stdout, " [--<b>verbose</b>] ");
    fprintf(stdout, " [--<b>quiet</b>] ");
    fprintf(stdout, " [--<b>ui</b>] ");

    fprintf(stdout, "\n</div>\n");

    /* now long version */
    fprintf(stdout, "\n");
    fprintf(stdout, "<div id=\"flags\">\n");
    fprintf(stdout, "<h3>%s:</h3>\n", _("Flags"));
    fprintf(stdout, "<dl>\n");
    if (st->n_flags) {
        flag = &st->first_flag;
        while (st->n_flags && flag != NULL) {
            fprintf(stdout, "<dt><b>-%c</b></dt>\n", flag->key);

            if (flag->label) {
                fprintf(stdout, "<dd>");
                fprintf(stdout, "%s", flag->label);
                fprintf(stdout, "</dd>\n");
            }

            if (flag->description) {
                fprintf(stdout, "<dd>");
                fprintf(stdout, "%s", flag->description);
                fprintf(stdout, "</dd>\n");
            }

            flag = flag->next_flag;
            fprintf(stdout, "\n");
        }
    }
    if (new_prompt) {
        fprintf(stdout, "<dt><b>--overwrite</b></dt>\n");
        fprintf(stdout, "<dd>%s</dd>\n",
                _("Allow output files to overwrite existing files"));
    }
    /* these flags are always available */
    fprintf(stdout, "<dt><b>--help</b></dt>\n");
    fprintf(stdout, "<dd>%s</dd>\n", _("Print usage summary"));

    fprintf(stdout, "<dt><b>--verbose</b></dt>\n");
    fprintf(stdout, "<dd>%s</dd>\n", _("Verbose module output"));

    fprintf(stdout, "<dt><b>--quiet</b></dt>\n");
    fprintf(stdout, "<dd>%s</dd>\n", _("Quiet module output"));

    fprintf(stdout, "<dt><b>--ui</b></dt>\n");
    fprintf(stdout, "<dd>%s</dd>\n", _("Force launching GUI dialog"));

    fprintf(stdout, "</dl>\n");
    fprintf(stdout, "</div>\n");

    fprintf(stdout, "\n");
    fprintf(stdout, "<div id=\"parameters\">\n");
    if (st->n_opts) {
        opt = &st->first_option;
        fprintf(stdout, "<h3>%s:</h3>\n", _("Parameters"));
        fprintf(stdout, "<dl>\n");

        while (opt != NULL) {
            /* TODO: make this a enumeration type? */
            if (opt->key_desc != NULL)
                type = opt->key_desc;
            else
                switch (opt->type) {
                case TYPE_INTEGER:
                    type = "integer";
                    break;
                case TYPE_DOUBLE:
                    type = "float";
                    break;
                case TYPE_STRING:
                    type = "string";
                    break;
                default:
                    type = "string";
                    break;
                }
            fprintf(stdout, "<dt><b>%s</b>=<em>%s", opt->key, type);
            if (opt->multiple) {
                fprintf(stdout, "[,<i>%s</i>,...]", type);
            }
            fprintf(stdout, "</em>");
            if (opt->required) {
                fprintf(stdout, "&nbsp;<b>[required]</b>");
            }
            fprintf(stdout, "</dt>\n");

            if (opt->label) {
                fprintf(stdout, "<dd>");
                print_escaped_for_html(stdout, opt->label);
                fprintf(stdout, "</dd>\n");
            }
            if (opt->description) {
                fprintf(stdout, "<dd>");
                print_escaped_for_html(stdout, opt->description);
                fprintf(stdout, "</dd>\n");
            }

            if (opt->options) {
                fprintf(stdout, "<dd>%s: <em>", _("Options"));
                print_escaped_for_html_options(stdout, opt->options);
                fprintf(stdout, "</em></dd>\n");
            }

            if (opt->def) {
                fprintf(stdout, "<dd>%s: <em>", _("Default"));
                print_escaped_for_html(stdout, opt->def);
                fprintf(stdout, "</em></dd>\n");
            }

            if (opt->descs) {
                int i = 0;

                while (opt->opts[i]) {
                    if (opt->descs[i]) {
                        fprintf(stdout, "<dd><b>");
                        if (opt->gisprompt) {
                            char *thumbnails = NULL;

                            if (strcmp(opt->gisprompt,
                                       "old,colortable,colortable") == 0)
                                thumbnails = "colortables";
                            else if (strcmp(opt->gisprompt,
                                            "old,barscale,barscale") == 0)
                                thumbnails = "barscales";
                            else if (strcmp(opt->gisprompt,
                                            "old,northarrow,northarrow") == 0)
                                thumbnails = "northarrows";

                            if (thumbnails)
                                fprintf(stdout, "<img height=\"12\" "
                                        "style=\"max-width: 80;\" "
                                        "src=\"%s/%s.png\" alt=\"%s\"> ",
                                        thumbnails, opt->opts[i],
                                        opt->opts[i]);
                        }
                        print_escaped_for_html(stdout, opt->opts[i]);
                        fprintf(stdout, "</b>: ");
                        print_escaped_for_html(stdout, opt->descs[i]);
                        fprintf(stdout, "</dd>\n");
                    }
                    i++;
                }
            }

            opt = opt->next_opt;
            fprintf(stdout, "\n");
        }
        fprintf(stdout, "</dl>\n");
    }
    fprintf(stdout, "</div>\n");

    fprintf(stdout, "</body>\n</html>\n");
}


/*!
 * \brief Format text for HTML output
 */
#define do_escape(c,escaped) case c: fputs(escaped,f);break
void print_escaped_for_html(FILE * f, const char *str)
{
    const char *s;

    for (s = str; *s; s++) {
        switch (*s) {
            do_escape('&', "&amp;");
            do_escape('<', "&lt;");
            do_escape('>', "&gt;");
            do_escape('\n', "<br>");
            do_escape('\t', "&nbsp;&nbsp;&nbsp;&nbsp;");
        default:
            fputc(*s, f);
        }
    }
}

void print_escaped_for_html_options(FILE * f, const char *str)
{
    const char *s;

    for (s = str; *s; s++) {
        switch (*s) {
            do_escape('&', "&amp;");
            do_escape('<', "&lt;");
            do_escape('>', "&gt;");
            do_escape('\n', "<br>");
            do_escape('\t', "&nbsp;&nbsp;&nbsp;&nbsp;");
            do_escape(',', ", ");
        default:
            fputc(*s, f);
        }
    }
}

void print_escaped_for_html_keywords(FILE * f, const char *str)
{
    /* generate HTML links */

    /* HTML link only for second keyword */
    if (st->n_keys > 1 && strcmp(st->module_info.keywords[1], str) == 0) {

        const char *s;

        /* TODO: fprintf(f, _("topic: ")); */
        fprintf(f, "<a href=\"topic_");
        for (s = str; *s; s++) {
            switch (*s) {
                do_escape(' ', "_");
            default:
                fputc(*s, f);
            }
        }
        fprintf(f, ".html\">%s</a>", str);
    }
    else {                      /* first and other than second keyword */
        if (st->n_keys > 0 && strcmp(st->module_info.keywords[0], str) == 0) {
            /* command family */
            const char *s;

            fprintf(f, "<a href=\"");
            for (s = str; *s; s++) {
                switch (*s) {
                    do_escape(' ', "_");
                default:
                    fputc(*s, f);
                }
            }
            fprintf(f, ".html\">%s</a>", str);
        }
        else {
            /* keyword index */
            if (st->n_keys > 0 &&
                strcmp(st->module_info.keywords[2], str) == 0) {

                /* TODO: fprintf(f, _("keywords: ")); */
                fprintf(f, "<a href=\"keywords.html#%s\">%s</a>", str, str);
            }
            else {
                fprintf(f, "<a href=\"keywords.html#%s\">%s</a>", str, str);
            }
        }
    }
}

#undef do_escape<|MERGE_RESOLUTION|>--- conflicted
+++ resolved
@@ -44,11 +44,7 @@
             "<!DOCTYPE HTML PUBLIC \"-//W3C//DTD HTML 4.01 Transitional//EN\">\n");
     fprintf(stdout, "<html>\n<head>\n");
     fprintf(stdout,
-<<<<<<< HEAD
-	    " <meta http-equiv=\"Content-Type\" content=\"text/html; charset=utf-8\">\n");
-=======
-            " <meta http-equiv=\"Content-Type\" content=\"text/html; charset=iso-8859-1\">\n");
->>>>>>> 26d1b2eb
+            " <meta http-equiv=\"Content-Type\" content=\"text/html; charset=utf-8\">\n");
     fprintf(stdout, " <title>%s - GRASS GIS manual</title>\n", st->pgm_name);
     fprintf(stdout, " <meta name=\"description\" content=\"%s", st->pgm_name);
     if (st->module_info.description)
