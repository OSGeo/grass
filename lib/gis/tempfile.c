/*!
 * \file lib/gis/tempfile.c
 *
 * \brief GIS Library - Temporary file functions.
 *
 * (C) 2001-2015 by the GRASS Development Team
 *
 * This program is free software under the GNU General Public License
 * (>=v2). Read the file COPYING that comes with GRASS for details.
 *
 * \author Original author CERL
 */

#include <string.h>
#include <unistd.h>
#include <sys/stat.h>
#include <stdlib.h>

#include <grass/gis.h>

#include "gis_local_proto.h"

static struct Counter unique;
static int initialized;

/*!
   \brief Initialize environment for creating tempfiles.
 */
void G_init_tempfile(void)
{
    if (G_is_initialized(&initialized))
        return;

    G_init_counter(&unique, 0);

    G_initialize_done(&initialized);
}

/*!
 * \brief Returns a temporary file name.
 *
 * This routine returns a pointer to a string containing a unique
 * temporary file name that can be used as a temporary file within the
 * module. Successive calls to G_tempfile() will generate new
 * names. Only the file name is generated. The file itself is not
 * created. To create the file, the module must use standard UNIX
 * functions which create and open files, e.g., <i>creat()</i> or
 * <i>fopen()</i>.
 *
 * Successive calls will generate different names the names are of the
 * form pid.n where pid is the programs process id number and n is a
 * unique identifier.
 *
 * <b>Note:</b> It is recommended to <i>unlink()</i> (remove) the
 * temp file on exit/error. Only if GRASS is left with 'exit', the GIS
 * mapset management will clean up the temp directory (ETC/clean_temp).
 *
 * \return pointer to a character string containing the name. The name
 * is copied to allocated memory and may be released by the unix free()
 * routine.
 */
char *G_tempfile(void)
{
    return G_tempfile_pid(getpid());
}

/*!
 * \brief Returns a temporary file name.
 *
 * Similar to G_tempfile(), but the temporary file name will include
 * a provided base directory instead of the path to the current mapset.
 *
 * \return pointer to a character string containing the name. The name
 * is copied to allocated memory and may be released by the unix free()
 * routine.
 */
char *G_tempfile_basedir(const char *basedir)
{
    return G_tempfile_pid_basedir(getpid(), basedir);
}

/*!
 * \brief Create tempfile from process id.
 *
 * See G_tempfile().
 *
 * \param pid
 * \return pointer to string path
 */
char *G_tempfile_pid(int pid)
{
    char path[GPATH_MAX];
    char name[GNAME_MAX];
    char element[100];

    if (pid <= 0)
        pid = getpid();
    G_temp_element(element);
    G_init_tempfile();
    do {
        int uniq = G_counter_next(&unique);

        sprintf(name, "%d.%d", pid, uniq);
        G_file_name(path, element, name, G_mapset());
    } while (access(path, F_OK) == 0);

    G_debug(2, "G_tempfile_pid(): %s", path);

    return G_store(path);
}

/*!
 * \brief Create tempfile from process id in given base directory.
 *
 * See G_tempfile_basedir().
 *
 * \param pid
 * \return pointer to string path
 */
char *G_tempfile_pid_basedir(int pid, const char *basedir)
{
    char path[GPATH_MAX];
    char name[GNAME_MAX];
    char element[100];

    if (pid <= 0)
        pid = getpid();
    G__temp_element_basedir(element, basedir);
    G_init_tempfile();
    do {
        int uniq = G_counter_next(&unique);

        sprintf(name, "%d.%d", pid, uniq);
        G_file_name_basedir(path, element, name, G_mapset(), basedir);
    } while (access(path, F_OK) == 0);

    G_debug(2, "G_tempfile_pid(): %s", path);

    return G_store(path);
}

/*!
 * \brief Populates element with a path string.
 *
 * \param[out] element element name
 */
void G_temp_element(char *element)
{
    G__temp_element(element, FALSE);
}

/*!
 * \brief Populates element with a path string (internal use only!)
 *
 * \param[out] element element name
 * \param tmp TRUE to use G_make_mapset_element_tmp() instead of
 * G_make_mapset_element()
 */
void G__temp_element(char *element, int tmp)
{
    const char *machine;

    strcpy(element, ".tmp");
    machine = G__machine_name();
    if (machine != NULL && *machine != 0) {
        strcat(element, "/");
        strcat(element, machine);
    }

    if (!tmp)
        G_make_mapset_object_group(element);
    else
        G_make_mapset_object_group_tmp(element);
<<<<<<< HEAD
    
=======

>>>>>>> 8422103f
    G_debug(2, "G__temp_element(): %s (tmp=%d)", element, tmp);
}

/*!
 * \brief Populates element with a path string (internal use only!)
 *
 * \param[out] element element name
 * \param tmp TRUE to use G_make_mapset_element_tmp() instead of
 * G_make_mapset_element()
 */
void G__temp_element_basedir(char *element, const char *basedir)
{
    const char *machine;

    strcpy(element, ".tmp");
    machine = G__machine_name();
    if (machine != NULL && *machine != 0) {
        strcat(element, "/");
        strcat(element, machine);
    }

    if (basedir && *basedir)
        G_make_mapset_object_group_basedir(element, basedir);
    else
        G_make_mapset_object_group(element);

    G_debug(2, "G__temp_element_basedir(): %s", element);
}<|MERGE_RESOLUTION|>--- conflicted
+++ resolved
@@ -171,11 +171,7 @@
         G_make_mapset_object_group(element);
     else
         G_make_mapset_object_group_tmp(element);
-<<<<<<< HEAD
-    
-=======
-
->>>>>>> 8422103f
+
     G_debug(2, "G__temp_element(): %s (tmp=%d)", element, tmp);
 }
 
