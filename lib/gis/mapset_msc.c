--- conflicted
+++ resolved
@@ -50,28 +50,6 @@
 }
 
 /*!
-<<<<<<< HEAD
-    \brief Create directory for group of elements of a given type.
-
-    Creates the specified element directory in the current mapset.
-    It will check for the existence of the element and do nothing
-    if it is found so this routine can be called even if the element
-    already exists to ensure that it exists.
-
-    If creation fails, but the directory exists after the failure,
-    the function reports success. Therefore, two processes creating
-    a directory in this way can work in parallel.
-
-    Calls G_fatal_error() on failure.
-
-    \param type object type (e.g., `cell`)
-
-    \return 0 no element defined
-    \return 1 on success
-
-    \sa G_make_mapset_dir_object()
-    \sa G_make_mapset_object_group_tmp()
-=======
    \brief Create directory for group of elements of a given type.
 
    Creates the specified element directory in the current mapset.
@@ -92,7 +70,6 @@
 
    \sa G_make_mapset_dir_object()
    \sa G_make_mapset_object_group_tmp()
->>>>>>> 8422103f
  */
 int G_make_mapset_object_group(const char *type)
 {
@@ -103,32 +80,6 @@
 }
 
 /*!
-<<<<<<< HEAD
-    \brief Create directory for an object of a given type.
-
-    Creates the specified element directory in the current mapset.
-    It will check for the existence of the element and do nothing
-    if it is found so this routine can be called even if the element
-    already exists to ensure that it exists.
-
-    Any failure to create it, including the case when it exists
-    (i.e., was created by another process after the existence test)
-    is considered a failure because two processes should not attempt
-    to create two objects of the same name (and type).
-
-    This function is for objects which are directories
-    (the function does not create files).
-
-    Calls G_fatal_error() on failure.
-
-    \param type object type (e.g., `vector`)
-    \param name object name (e.g., `bridges`)
-
-    \return 0 no element defined
-    \return 1 on success
-
-    \sa G_make_mapset_object_group()
-=======
    \brief Create directory for an object of a given type.
 
    Creates the specified element directory in the current mapset.
@@ -153,7 +104,6 @@
    \return 1 on success
 
    \sa G_make_mapset_object_group()
->>>>>>> 8422103f
  */
 int G_make_mapset_dir_object(const char *type, const char *name)
 {
@@ -187,20 +137,6 @@
 }
 
 /*!
-<<<<<<< HEAD
-    \brief Create directory for type of objects in the temporary directory.
-
-    See G_file_name_tmp() for details.
-
-    \param type object type (e.g., `cell`)
-
-    \note
-    Use G_make_mapset_object_group_tmp() for creating common, shared
-    directories which are for multiple concrete elements (objects).
-
-    \return 0 no element defined
-    \return 1 on success
-=======
    \brief Create directory for type of objects in the temporary directory.
 
    See G_file_name_tmp() for details.
@@ -213,7 +149,6 @@
 
    \return 0 no element defined
    \return 1 on success
->>>>>>> 8422103f
  */
 int G_make_mapset_object_group_tmp(const char *type)
 {
@@ -223,9 +158,6 @@
     return make_mapset_element_no_fail_on_race(path, type);
 }
 
-<<<<<<< HEAD
-int make_mapset_element_impl(const char *p_path, const char *p_element, bool race_ok)
-=======
 /*!
    \brief Create directory for type of objects in the temporary directory.
 
@@ -250,7 +182,6 @@
 
 int make_mapset_element_impl(const char *p_path, const char *p_element,
                              bool race_ok)
->>>>>>> 8422103f
 {
     char path[GPATH_MAX], *p;
     const char *element;
@@ -272,16 +203,10 @@
 
     /* now append element, one directory at a time, to path */
     while (1) {
-<<<<<<< HEAD
-	if (*element == '/' || *element == 0) {
-	    *p = 0;
-            char *msg = NULL;
-=======
         if (*element == '/' || *element == 0) {
             *p = 0;
             char *msg = NULL;
 
->>>>>>> 8422103f
             if (access(path, 0) != 0) {
                 /* Assuming that directory does not exist. */
                 if (G_mkdir(path) != 0) {
@@ -289,24 +214,6 @@
                 }
             }
             if (access(path, 0) != 0 || (msg && !race_ok)) {
-<<<<<<< HEAD
-                /* Directory is not accessible even after attempt to create it. */
-                if (msg) {
-                    /* Error already happened when mkdir. */
-                    G_fatal_error(_("Unable to make mapset element %s (%s): %s"),
-                                  p_element, path, strerror(errno));
-                }
-                else {
-                    /* Access error is not related to mkdir. */
-                    G_fatal_error(_("Unable to access mapset element %s (%s): %s"),
-                                  p_element, path, strerror(errno));
-                }
-            }
-	    if (*element == 0)
-		return 1;
-	}
-	*p++ = *element++;
-=======
                 /* Directory is not accessible even after attempt to create it.
                  */
                 if (msg) {
@@ -326,7 +233,6 @@
                 return 1;
         }
         *p++ = *element++;
->>>>>>> 8422103f
     }
 }
 
@@ -335,20 +241,12 @@
     return make_mapset_element_impl(p_path, p_element, false);
 }
 
-<<<<<<< HEAD
-int make_mapset_element_no_fail_on_race(const char *p_path, const char *p_element)
-=======
 int make_mapset_element_no_fail_on_race(const char *p_path,
                                         const char *p_element)
->>>>>>> 8422103f
 {
     return make_mapset_element_impl(p_path, p_element, true);
 }
 
-<<<<<<< HEAD
-
-=======
->>>>>>> 8422103f
 /*!
    \brief Create misc element in the current mapset.
 
