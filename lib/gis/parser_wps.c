#include <stdio.h>
#include <stdlib.h>
#include <string.h>
#include <ctype.h>

#include <grass/config.h>
#include <grass/gis.h>
#include <grass/glocale.h>

#if defined(HAVE_LANGINFO_H)
#include <langinfo.h>
#endif
#if defined(__MINGW32__) && defined(USE_NLS)
#include <localcharset.h>
#endif

#include "parser_local_proto.h"

/* Defines and prototypes for WPS process_description XML document generation
 */
#define TYPE_OTHER      -1
#define TYPE_RASTER     0
#define TYPE_VECTOR     1
#define TYPE_PLAIN_TEXT 2
#define TYPE_RANGE      3
#define TYPE_LIST       4
#define TYPE_STDS \
    5 /* Space time datasets of type raster, raster3d and vector */
#define TYPE_STRDS 6 /* Space time raster datasets */
#define TYPE_STVDS 7 /* Space time vector datasets */
#define WPS_INPUT  0
#define WPS_OUTPUT 1

static void wps_print_mimetype_text_plain(void);
static void wps_print_mimetype_raster_tiff(void);
static void wps_print_mimetype_raster_tiff_other(void);
static void wps_print_mimetype_raster_png(void);
static void wps_print_mimetype_raster_gif(void);
static void wps_print_mimetype_raster_jpeg(void);
static void wps_print_mimetype_raster_hfa(void);
static void wps_print_mimetype_raster_netCDF(void);
static void wps_print_mimetype_raster_netCDF_other(void);
static void wps_print_mimetype_vector_gml311(void);
static void wps_print_mimetype_vector_gml311_appl(void);
static void wps_print_mimetype_vector_gml212(void);
static void wps_print_mimetype_vector_gml212_appl(void);
static void wps_print_mimetype_vector_kml22(void);
static void wps_print_mimetype_vector_dgn(void);
static void wps_print_mimetype_vector_shape(void);
static void wps_print_mimetype_vector_zipped_shape(void);

#if 0 /* unused */
static void wps_print_mimetype_raster_grass_binary(void);
static void wps_print_mimetype_raster_grass_ascii(void);
static void wps_print_mimetype_vector_grass_ascii(void);
static void wps_print_mimetype_vector_grass_binary(void);
#endif

static void wps_print_mimetype_space_time_datasets(void);
static void wps_print_mimetype_space_time_raster_datasets(void);
static void wps_print_mimetype_space_time_vector_datasets(void);
static void wps_print_mimetype_space_time_vector_datasets_tar(void);
static void wps_print_mimetype_space_time_raster_datasets_tar(void);
static void wps_print_mimetype_space_time_vector_datasets_tar_gz(void);
static void wps_print_mimetype_space_time_raster_datasets_tar_gz(void);
static void wps_print_mimetype_space_time_vector_datasets_tar_bz2(void);
static void wps_print_mimetype_space_time_raster_datasets_tar_bz2(void);

static void wps_print_process_descriptions_begin(void);
static void wps_print_process_descriptions_end(void);
static void wps_print_process_description_begin(int, int, const char *,
                                                const char *, const char *,
                                                const char **, int);
static void wps_print_process_description_end(void);
static void wps_print_data_inputs_begin(void);
static void wps_print_data_inputs_end(void);
static void wps_print_process_outputs_begin(void);
static void wps_print_process_outputs_end(void);
static void wps_print_bounding_box_data(void);
static void wps_print_ident_title_abstract(const char *, const char *,
                                           const char *);
static void wps_print_complex_input(int, int, const char *, const char *,
                                    const char *, int, int);
static void wps_print_complex_output(const char *, const char *, const char *,
                                     int);
static void wps_print_comlpex_input_output(int, int, int, const char *,
                                           const char *, const char *, int,
                                           int);
static void wps_print_literal_input_output(int, int, int, const char *,
                                           const char *, const char *,
                                           const char *, int, const char **,
                                           int, const char *, int);

static void print_escaped_for_xml(FILE *fp, const char *str)
{
    for (; *str; str++) {
        switch (*str) {
        case '&':
            fputs("&amp;", fp);
            break;
        case '<':
            fputs("&lt;", fp);
            break;
        case '>':
            fputs("&gt;", fp);
            break;
        default:
            fputc(*str, fp);
        }
    }
}

/*!
 * \brief Print the WPS 1.0.0 process description XML document to stdout
 *
 * A module started with the parameter "--wps-process-description"
 * will write a process description XML document to stdout and exit.
 *
 * Currently only raster and vector modules are supported, but the
 * generation works with any module (more or less meaningful).
 * Most of the input options are caught:
 * * single and multiple raster and vector maps
 * * single and multiple string, float and integer data with default
 * values and value options (range is missing)
 * Flags are supported as boolean values.
 *
 * The mime types for vector maps are GML, KML, dgn, shape and zipped shape.
 *
 * The mime types for raster maps are tiff, geotiff, hfa, netcdf, gif, jpeg and
 * png.
 *
 * Mime types for space time datasets are tar archives with gz, bzip or without
 * compression
 *
 * The mime types are reflecting the capabilities of grass and gdal and may be
 * extended.
 *
 * BoundignBox support is currently not available for inputs and outputs.
 * Literal data output (string, float or integer)  is currently not supported.
 *
 * In case no output parameter was set (new raster of vector map) the stdout
 * output is noticed as output parameter of mime type text/plain.
 *
 * Multiple vector or raster map outputs marked as one option are not supported
 * (wps 1.0.0 specification does not allow multiple outputs with only one
 * identifier). Multiple outputs must be wrapped via a python script or created
 * as group.
 *
 * In future the following mimetypes may be supported
 * mime type: application/grass-vector-ascii  -> a text file generated with
 * v.out.asci Example.: urn:file:///path/name mime type:
 * application/grass-vector-binary -> the binary vectors must be addressed with
 * a non standard urn: Example: urn:grass:vector:location/mapset/name
 * */

void G__wps_print_process_description(void)
{
    struct Option *opt;
    struct Flag *flag;
    char *type;
    char *s, *top;
    const char *value = NULL;
    int i;
    const char *encoding;

    /* int new_prompt = 0; */
    int store = 1;
    int status = 1;
    const char *identifier = NULL;
    const char *title = NULL;
    const char *abstract = NULL;
    const char **keywords = NULL;
    int data_type, is_input, is_output;
    int num_raster_inputs = 0, num_raster_outputs = 0;
    int num_vector_inputs = 0, num_vector_outputs = 0;
    int num_strds_inputs = 0, num_strds_outputs = 0;
    int num_stvds_inputs = 0, num_stvds_outputs = 0;
    int min = 0, max = 0;
    int num_keywords = 0;
    int found_output = 0;
    int is_tuple;   /* Checks the key_descr for comma separated values */
    int num_tuples; /* Counts the "," in key_descr */

    /* new_prompt = G__uses_new_gisprompt(); */

    /* gettext converts strings to encoding returned by nl_langinfo(CODESET) */

#if defined(HAVE_LANGINFO_H)
    encoding = nl_langinfo(CODESET);
    if (!encoding || strlen(encoding) == 0) {
        encoding = "UTF-8";
    }
#elif defined(__MINGW32__) && defined(USE_NLS)
    encoding = locale_charset();
    if (!encoding || strlen(encoding) == 0) {
        encoding = "UTF-8";
    }
#else
    encoding = "UTF-8";
#endif

    if (!st->pgm_name)
        st->pgm_name = G_program_name();
    if (!st->pgm_name)
        st->pgm_name = "??";

    /* the identifier of the process is the module name */
    identifier = st->pgm_name;

    if (st->module_info.description) {
        title = st->module_info.description;
        abstract = st->module_info.description;
    }

    if (st->module_info.keywords) {
        keywords = st->module_info.keywords;
        num_keywords = st->n_keys;
    }

    wps_print_process_descriptions_begin();
    /* store and status are supported as default. The WPS server should change
     * this if necessary */
    wps_print_process_description_begin(store, status, identifier, title,
                                        abstract, keywords, num_keywords);
    wps_print_data_inputs_begin();

    /* Print the bounding box element with all the coordinate reference systems,
     * which are supported by grass */
    /* Currently Disabled! A list of all proj4 supported EPSG coordinate
     * reference systems must be implemented */
    if (1 == 0)
        wps_print_bounding_box_data();

    /* We parse only the inputs at the beginning */
    if (st->n_opts) {
        opt = &st->first_option;
        while (opt != NULL) {

            identifier = NULL;
            title = NULL;
            abstract = NULL;
            keywords = NULL;
            num_keywords = 0;
            value = NULL;
            is_input = 1;
            is_output = 0;
            is_tuple = 0;
            num_tuples = 0;
            data_type = TYPE_OTHER;

            /* Check the gisprompt */
            if (opt->gisprompt) {
                const char *atts[] = {"age", "element", "prompt", NULL};
                top = G_calloc(strlen(opt->gisprompt) + 1, 1);
                strcpy(top, opt->gisprompt);
                s = strtok(top, ",");
                for (i = 0; s != NULL && atts[i] != NULL; i++) {

                    char *token = G_store(s);

                    /* we print only input parameter, sort out the output
                     * parameter */
                    if (strcmp(token, "new") == 0) {
                        is_input = 0;
                        is_output = 1;
                    }
                    if (strcmp(token, "raster") == 0) {
                        data_type = TYPE_RASTER;
                        /* Count the raster inputs and outputs for default
                         * option creation */
                        if (is_input == 1)
                            num_raster_inputs++;
                        if (is_output == 1)
                            num_raster_outputs++;
                    }
                    if (strcmp(token, "vector") == 0) {
                        data_type = TYPE_VECTOR;
                        if (is_input == 1)
                            num_vector_inputs++;
                        if (is_output == 1)
                            num_vector_outputs++;
                    }
                    /* Modules may have different types of space time datasets
                     * as inputs */
                    if (strcmp(token, "stds") == 0) {
                        data_type = TYPE_STDS;
                    }
                    if (strcmp(token, "strds") == 0) {
                        data_type = TYPE_STRDS;
                        if (is_input == 1)
                            num_strds_inputs++;
                        if (is_output == 1)
                            num_strds_outputs++;
                    }
                    if (strcmp(token, "stvds") == 0) {
                        data_type = TYPE_STVDS;
                        if (is_input == 1)
                            num_stvds_inputs++;
                        if (is_output == 1)
                            num_stvds_outputs++;
                    }
                    if (strcmp(token, "file") == 0) {
                        data_type = TYPE_PLAIN_TEXT;
                    }
                    s = strtok(NULL, ",");
                    G_free(token);
                }
                G_free(top);
            }

            /* Check the key description */
            if (opt->key_desc) {
                top = G_calloc(strlen(opt->key_desc) + 1, 1);
                strcpy(top, opt->key_desc);
                s = strtok(top, ",");
                /* Count comma's */
                for (i = 0; s != NULL; i++) {
                    num_tuples++;
                    s = strtok(NULL, ",");
                }
                if (num_tuples > 1)
                    is_tuple = 1;

                G_free(top);
            }
            /* We have an input option */
            if (is_input == 1) {
                switch (opt->type) {
                case TYPE_INTEGER:
                    type = "integer";
                    break;
                case TYPE_DOUBLE:
                    type = "float";
                    break;
                case TYPE_STRING:
                    type = "string";
                    break;
                default:
                    type = "string";
                    break;
                }

                identifier = opt->key;

                if (opt->required == YES) {
                    if (is_tuple)
                        min = num_tuples;
                    else
                        min = 1;
                }
                else {
                    min = 0;
                }

                if (opt->multiple == YES) {
                    max = 1024;
                }
                else {
                    if (is_tuple)
                        max = num_tuples;
                    else
                        max = 1;
                }

                if (opt->label) {
                    title = opt->label;
                }
                if (opt->description) {
                    if (!opt->label)
                        title = opt->description;
                    else
                        abstract = opt->description;
                }
                if (opt->def) {
                    value = opt->def;
                }
                if (opt->options) {
                    /* TODO:
                     * add something like
                     *       <range min="xxx" max="xxx"/>
                     * to <values> */
                    i = 0;
                    while (opt->opts[i]) {
                        i++;
                    }
                    keywords = opt->opts;
                    num_keywords = i;
                }
                if (data_type == TYPE_RASTER || data_type == TYPE_VECTOR ||
                    data_type == TYPE_STRDS || data_type == TYPE_STVDS ||
                    data_type == TYPE_STDS || data_type == TYPE_PLAIN_TEXT) {
                    /* 2048 is the maximum size of the map in mega bytes */
                    wps_print_complex_input(min, max, identifier, title,
                                            abstract, 2048, data_type);
                }
                else {
                    /* The keyword array is missused for options, type means the
                     * type of the value (integer, float ... ) */
                    wps_print_literal_input_output(
                        WPS_INPUT, min, max, identifier, title, abstract, type,
                        0, keywords, num_keywords, value, TYPE_OTHER);
                }
            }
            opt = opt->next_opt;
        }
    }

    /* Flags are always input options and can be false or true (boolean) */
    if (st->n_flags) {
        flag = &st->first_flag;
        while (flag != NULL) {

            /* The identifier is the flag "-x" */
            char *ident = (char *)G_calloc(3, sizeof(char));

            ident[0] = '-';
            ident[1] = flag->key;
            ident[2] = '\0';
            title = NULL;
            abstract = NULL;

            if (flag->description) {
                title = flag->description;
                abstract = flag->description;
            }
            const char *val[] = {"true", "false"};
            wps_print_literal_input_output(WPS_INPUT, 0, 1, ident, title, NULL,
                                           "boolean", 0, val, 2, "false",
                                           TYPE_OTHER);
            flag = flag->next_flag;
        }
    }

    /* We have two default options, which define the resolution of the created
     * mapset */
    if (num_raster_inputs > 0 || num_raster_outputs > 0 ||
        num_strds_inputs > 0 || num_strds_outputs > 0) {
        wps_print_literal_input_output(
            WPS_INPUT, 0, 1, "grass_resolution_ns",
            "Resolution of the mapset in north-south direction in meters or "
            "degrees",
            "This parameter defines the north-south resolution of the mapset "
            "in meter or degrees, which should be used to process the input "
            "and output raster data. To enable this setting, you need to "
            "specify north-south and east-west resolution.",
            "float", 1, NULL, 0, NULL, TYPE_OTHER);
        wps_print_literal_input_output(
            WPS_INPUT, 0, 1, "grass_resolution_ew",
            "Resolution of the mapset in east-west direction in meters or "
            "degrees",
            "This parameter defines the east-west resolution of the mapset in "
            "meters or degrees, which should be used to process the input and "
            "output raster data.  To enable this setting, you need to specify "
            "north-south and east-west resolution.",
            "float", 1, NULL, 0, NULL, TYPE_OTHER);
    }
    /* In case multi band raster maps should be imported, the band number must
     * be provided */
    if (num_raster_inputs > 0)
        wps_print_literal_input_output(
            WPS_INPUT, 0, 1, "grass_band_number",
            "Band to select for processing (default is all bands)",
            "This parameter defines band number of the input raster files "
            "which should be processed. As default all bands are processed and "
            "used as single and multiple inputs for raster modules.",
            "integer", 0, NULL, 0, NULL, TYPE_OTHER);

    /* End of inputs */
    wps_print_data_inputs_end();
    /* Start of the outputs */
    wps_print_process_outputs_begin();

    found_output = 0;

    /*parse the output. only raster maps, vector maps, space time raster and
     * vector datasets plus stdout are supported */
    if (st->n_opts) {
        opt = &st->first_option;
        while (opt != NULL) {

            identifier = NULL;
            title = NULL;
            abstract = NULL;
            value = NULL;
            is_output = 0;
            data_type = TYPE_OTHER;

            if (opt->gisprompt) {
                const char *atts[] = {"age", "element", "prompt", NULL};
                top = G_calloc(strlen(opt->gisprompt) + 1, 1);
                strcpy(top, opt->gisprompt);
                s = strtok(top, ",");
                for (i = 0; s != NULL && atts[i] != NULL; i++) {

                    char *token = G_store(s);

                    /* we print only the output parameter */
                    if (strcmp(token, "new") == 0)
                        is_output = 1;
                    if (strcmp(token, "raster") == 0) {
                        data_type = TYPE_RASTER;
                    }
                    if (strcmp(token, "vector") == 0) {
                        data_type = TYPE_VECTOR;
                    }
                    if (strcmp(token, "stds") == 0) {
                        data_type = TYPE_STDS;
                    }
                    if (strcmp(token, "strds") == 0) {
                        data_type = TYPE_STRDS;
                    }
                    if (strcmp(token, "stvds") == 0) {
                        data_type = TYPE_STVDS;
                    }
                    if (strcmp(token, "file") == 0) {
                        data_type = TYPE_PLAIN_TEXT;
                    }
                    s = strtok(NULL, ",");
                    G_free(token);
                }
                G_free(top);
            }
            /* Only single module output is supported!! */
            if (is_output == 1) {
                if (opt->multiple == YES)
                    G_warning(
                        _("Multiple outputs are not supported by WPS 1.0.0"));
                identifier = opt->key;

                if (opt->label) {
                    title = opt->label;
                }
                if (opt->description) {
                    if (!opt->label)
                        title = opt->description;
                    else
                        abstract = opt->description;
                }

                if (data_type == TYPE_RASTER || data_type == TYPE_VECTOR ||
                    data_type == TYPE_STRDS || data_type == TYPE_STVDS ||
                    data_type == TYPE_STDS || data_type == TYPE_PLAIN_TEXT) {
                    wps_print_complex_output(identifier, title, abstract,
                                             data_type);
                    found_output = 1;
                }
            }
            opt = opt->next_opt;
        }
        /* we assume the computatuon output on stdout, if no raster/vector
         * output was found */
        if (found_output == 0)
            wps_print_complex_output(
                "stdout", "Module output on stdout",
                "The output of the module written to stdout", TYPE_PLAIN_TEXT);
    }

    wps_print_process_outputs_end();
    wps_print_process_description_end();
    wps_print_process_descriptions_end();
}

/**************************************************************************
 *
 * The remaining routines are all local (static) routines used to support
 * the the creation of the WPS process_description document.
 *
 **************************************************************************/

static void wps_print_process_descriptions_begin(void)
{
    fprintf(stdout, "<?xml version=\"1.0\" encoding=\"UTF-8\"?>\n");
    fprintf(stdout, "<wps:ProcessDescriptions "
                    "xmlns:wps=\"http://www.opengis.net/wps/1.0.0\"\n");
    fprintf(stdout, "xmlns:ows=\"http://www.opengis.net/ows/1.1\"\n");
    fprintf(stdout, "xmlns:xlink=\"http://www.w3.org/1999/xlink\"\n");
    fprintf(stdout,
            "xmlns:xsi=\"http://www.w3.org/2001/XMLSchema-instance\"\n");
    fprintf(stdout, "xsi:schemaLocation=\"http://www.opengis.net/wps/1.0.0\n "
                    "http://schemas.opengis.net/wps/1.0.0/"
                    "wpsDescribeProcess_response.xsd\"\n service=\"WPS\" "
                    "version=\"1.0.0\" xml:lang=\"en-US\"> \n");
}

/* ************************************************************************** */

static void wps_print_process_descriptions_end(void)
{
    fprintf(stdout, "</wps:ProcessDescriptions>\n");
}

/* ************************************************************************** */

static void wps_print_process_description_begin(
    int store, int status, const char *identifier, const char *title,
    const char *abstract, const char **keywords, int num_keywords)
{
    int i;

    fprintf(stdout,
            "\t<ProcessDescription wps:processVersion=\"1\" "
            "storeSupported=\"%s\" statusSupported=\"%s\">\n",
            (store ? "true" : "false"), (status ? "true" : "false"));
    if (identifier) {
        fprintf(stdout, "\t\t<ows:Identifier>");
        print_escaped_for_xml(stdout, identifier);
        fprintf(stdout, "</ows:Identifier>\n");
    }
    else {
        G_fatal_error("Identifier not defined");
    }

    if (title) {
        fprintf(stdout, "\t\t<ows:Title>");
        print_escaped_for_xml(stdout, title);
        fprintf(stdout, "</ows:Title>\n");
    }
    else {
        G_warning("Title not defined!");
        fprintf(stdout, "\t\t<ows:Title>");
        print_escaped_for_xml(stdout, "No title available");
        fprintf(stdout, "</ows:Title>\n");
    }

<<<<<<< HEAD

    if(abstract)
    {
        fprintf(stdout,"\t\t<ows:Abstract>");
        fprintf(stdout, "https://grass.osgeo.org/grass80/manuals/%s.html", identifier);
=======
    if (abstract) {
        fprintf(stdout, "\t\t<ows:Abstract>");
        fprintf(stdout, "https://grass.osgeo.org/grass-devel/manuals/%s.html",
                identifier);
>>>>>>> 8422103f
        fprintf(stdout, "</ows:Abstract>\n");
    }

    for (i = 0; i < num_keywords; i++) {
        fprintf(stdout, "\t\t<ows:Metadata xlink:title=\"");
        print_escaped_for_xml(stdout, keywords[i]);
        fprintf(stdout, "\" />\n");
    }
}

/* ************************************************************************** */

static void wps_print_process_description_end(void)
{
    fprintf(stdout, "\t</ProcessDescription>\n");
}

/* ************************************************************************** */

static void wps_print_data_inputs_begin(void)
{
    fprintf(stdout, "\t\t<DataInputs>\n");
}

/* ************************************************************************** */

static void wps_print_data_inputs_end(void)
{
    fprintf(stdout, "\t\t</DataInputs>\n");
}

/* ************************************************************************** */

static void wps_print_process_outputs_begin(void)
{
    fprintf(stdout, "\t\t<ProcessOutputs>\n");
}

/* ************************************************************************** */

static void wps_print_process_outputs_end(void)
{
    fprintf(stdout, "\t\t</ProcessOutputs>\n");
}

/* ************************************************************************** */

static void wps_print_complex_input(int min, int max, const char *identifier,
                                    const char *title, const char *abstract,
                                    int megs, int type)
{
    wps_print_comlpex_input_output(WPS_INPUT, min, max, identifier, title,
                                   abstract, megs, type);
}

/* ************************************************************************** */

static void wps_print_complex_output(const char *identifier, const char *title,
                                     const char *abstract, int type)
{
    wps_print_comlpex_input_output(WPS_OUTPUT, 0, 0, identifier, title,
                                   abstract, 0, type);
}

/* ************************************************************************** */

static void wps_print_comlpex_input_output(int inout_type, int min, int max,
                                           const char *identifier,
                                           const char *title,
                                           const char *abstract, int megs,
                                           int type)
{
    if (inout_type == WPS_INPUT)
        fprintf(stdout, "\t\t\t<Input minOccurs=\"%i\" maxOccurs=\"%i\">\n",
                min, max);
    else if (inout_type == WPS_OUTPUT)
        fprintf(stdout, "\t\t\t<Output>\n");

    wps_print_ident_title_abstract(identifier, title, abstract);

    if (inout_type == WPS_INPUT)
        fprintf(stdout, "\t\t\t\t<ComplexData maximumMegabytes=\"%i\">\n",
                megs);
    else if (inout_type == WPS_OUTPUT)
        fprintf(stdout, "\t\t\t\t<ComplexOutput>\n");

    fprintf(stdout, "\t\t\t\t\t<Default>\n");
    if (type == TYPE_RASTER) {
        wps_print_mimetype_raster_tiff();
    }
    else if (type == TYPE_VECTOR) {
        wps_print_mimetype_vector_gml311();
    }
    else if (type == TYPE_STDS) {
        /* A space time raster dataset is the default an any modules with
         * multiple dataset options */
        wps_print_mimetype_space_time_raster_datasets_tar_gz();
    }
    else if (type == TYPE_STRDS) {
        wps_print_mimetype_space_time_raster_datasets_tar_gz();
    }
    else if (type == TYPE_STVDS) {
        wps_print_mimetype_space_time_vector_datasets_tar_gz();
    }
    else if (type == TYPE_PLAIN_TEXT) {
        wps_print_mimetype_text_plain();
    }
    fprintf(stdout, "\t\t\t\t\t</Default>\n");
    fprintf(stdout, "\t\t\t\t\t<Supported>\n");
    if (type == TYPE_RASTER) {
        /*The supported types for input and output are different */
        if (inout_type == WPS_INPUT) {
            wps_print_mimetype_raster_tiff();
            wps_print_mimetype_raster_tiff_other();
            wps_print_mimetype_raster_png();
            wps_print_mimetype_raster_gif();
            wps_print_mimetype_raster_jpeg();
            wps_print_mimetype_raster_hfa();
            wps_print_mimetype_raster_netCDF();
            wps_print_mimetype_raster_netCDF_other();
        }
        else {
            wps_print_mimetype_raster_tiff();
            wps_print_mimetype_raster_tiff_other();
            wps_print_mimetype_raster_hfa();
            wps_print_mimetype_raster_netCDF();
            wps_print_mimetype_raster_netCDF_other();
        }
    }
    else if (type == TYPE_VECTOR) {
        if (inout_type == WPS_INPUT) {
            wps_print_mimetype_vector_gml311();
            wps_print_mimetype_vector_gml311_appl();
            wps_print_mimetype_vector_gml212();
            wps_print_mimetype_vector_gml212_appl();
            wps_print_mimetype_vector_kml22();
            wps_print_mimetype_vector_dgn();
            wps_print_mimetype_vector_shape();
            wps_print_mimetype_vector_zipped_shape();
        }
        else {
            wps_print_mimetype_vector_gml311();
            wps_print_mimetype_vector_gml311_appl();
            wps_print_mimetype_vector_gml212();
            wps_print_mimetype_vector_gml212_appl();
            wps_print_mimetype_vector_kml22();
        }
    }
    else if (type == TYPE_STDS) {
        wps_print_mimetype_space_time_datasets();
    }
    else if (type == TYPE_STRDS) {
        wps_print_mimetype_space_time_raster_datasets();
    }
    else if (type == TYPE_STVDS) {
        wps_print_mimetype_space_time_vector_datasets();
    }
    else if (type == TYPE_PLAIN_TEXT) {
        wps_print_mimetype_text_plain();
    }
    fprintf(stdout, "\t\t\t\t\t</Supported>\n");

    if (inout_type == WPS_INPUT)
        fprintf(stdout, "\t\t\t\t</ComplexData>\n");
    else if (inout_type == WPS_OUTPUT)
        fprintf(stdout, "\t\t\t\t</ComplexOutput>\n");

    if (inout_type == WPS_INPUT)
        fprintf(stdout, "\t\t\t</Input>\n");
    else if (inout_type == WPS_OUTPUT)
        fprintf(stdout, "\t\t\t</Output>\n");
}

/* ************************************************************************** */

static void wps_print_ident_title_abstract(const char *identifier,
                                           const char *title,
                                           const char *abstract)
{
    if (identifier) {
        fprintf(stdout, "\t\t\t\t<ows:Identifier>");
        print_escaped_for_xml(stdout, identifier);
        fprintf(stdout, "</ows:Identifier>\n");
    }
    else {
        G_fatal_error("Identifier not defined");
    }

    if (title) {
        fprintf(stdout, "\t\t\t\t<ows:Title>");
        print_escaped_for_xml(stdout, title);
        fprintf(stdout, "</ows:Title>\n");
    }
    else {
        G_warning("Title not defined!");
        fprintf(stdout, "\t\t\t\t<ows:Title>");
        print_escaped_for_xml(stdout, "No title available");
        fprintf(stdout, "</ows:Title>\n");
    }

    if (abstract) {
        fprintf(stdout, "\t\t\t\t<ows:Abstract>");
        print_escaped_for_xml(stdout, abstract);
        fprintf(stdout, "</ows:Abstract>\n");
    }
}

/* ************************************************************************** */

static void wps_print_literal_input_output(
    int inout_type, int min, int max, const char *identifier, const char *title,
    const char *abstract, const char *datatype, int unitofmesure,
    const char **choices, int num_choices, const char *default_value, int type)
{
    int i;
    char range[2][24];
    char *str;

    if (inout_type == WPS_INPUT)
        fprintf(stdout, "\t\t\t<Input minOccurs=\"%i\" maxOccurs=\"%i\">\n",
                min, max);
    else if (inout_type == WPS_OUTPUT)
        fprintf(stdout, "\t\t\t<Output>\n");

    wps_print_ident_title_abstract(identifier, title, abstract);

    fprintf(stdout, "\t\t\t\t<LiteralData>\n");

    if (datatype)
        fprintf(stdout,
                "\t\t\t\t\t<ows:DataType "
                "ows:reference=\"xs:%s\">%s</ows:DataType>\n",
                datatype, datatype);

    if (unitofmesure) {
        fprintf(stdout, "\t\t\t\t\t<UOMs>\n");
        fprintf(stdout, "\t\t\t\t\t\t<Default>\n");
        fprintf(stdout, "\t\t\t\t\t\t\t<ows:UOM>meters</ows:UOM>\n");
        fprintf(stdout, "\t\t\t\t\t\t</Default>\n");
        fprintf(stdout, "\t\t\t\t\t\t<Supported>\n");
        fprintf(stdout, "\t\t\t\t\t\t\t<ows:UOM>meters</ows:UOM>\n");
        fprintf(stdout, "\t\t\t\t\t\t\t<ows:UOM>degrees</ows:UOM>\n");
        fprintf(stdout, "\t\t\t\t\t\t</Supported>\n");
        fprintf(stdout, "\t\t\t\t\t</UOMs>\n");
    }
    if (num_choices == 0 || choices == NULL)
        fprintf(stdout, "\t\t\t\t\t<ows:AnyValue/>\n");
    else {
        /* Check for range values */
        if (strcmp(datatype, "integer") == 0 ||
            strcmp(datatype, "float") == 0) {
            str = strtok((char *)choices[0], "-");
            if (str != NULL) {
                G_snprintf(range[0], 24, "%s", str);
                str = strtok(NULL, "-");
                if (str != NULL) {
                    G_snprintf(range[1], 24, "%s", str);
                    type = TYPE_RANGE;
                }
            }
        }

        fprintf(stdout, "\t\t\t\t\t<ows:AllowedValues>\n");
        if (type == TYPE_RANGE) {
            fprintf(stdout,
                    "\t\t\t\t\t\t<ows:Range ows:rangeClosure=\"closed\">\n");
            fprintf(stdout,
                    "\t\t\t\t\t\t\t<ows:MinimumValue>%s</ows:MinimumValue>\n",
                    range[0]);
            fprintf(stdout,
                    "\t\t\t\t\t\t\t<ows:MaximumValue>%s</ows:MaximumValue>\n",
                    range[1]);
            fprintf(stdout, "\t\t\t\t\t\t</ows:Range>\n");
        }
        else {
            for (i = 0; i < num_choices; i++) {
                fprintf(stdout, "\t\t\t\t\t\t<ows:Value>");
                print_escaped_for_xml(stdout, choices[i]);
                fprintf(stdout, "</ows:Value>\n");
            }
        }
        fprintf(stdout, "\t\t\t\t\t</ows:AllowedValues>\n");
    }

    if (default_value) {
        fprintf(stdout, "\t\t\t\t\t<DefaultValue>");
        print_escaped_for_xml(stdout, default_value);
        fprintf(stdout, "</DefaultValue>\n");
    }
    fprintf(stdout, "\t\t\t\t</LiteralData>\n");

    if (inout_type == WPS_INPUT)
        fprintf(stdout, "\t\t\t</Input>\n");
    else if (inout_type == WPS_OUTPUT)
        fprintf(stdout, "\t\t\t</Output>\n");
}

/* ************************************************************************** */

static void wps_print_mimetype_text_plain(void)
{
    fprintf(stdout, "\t\t\t\t\t\t<Format>\n");
    fprintf(stdout, "\t\t\t\t\t\t\t<MimeType>text/plain</MimeType>\n");
    fprintf(stdout, "\t\t\t\t\t\t</Format>\n");
}

/* ************************************************************************** */

static void wps_print_mimetype_raster_tiff(void)
{
    fprintf(stdout, "\t\t\t\t\t\t<Format>\n");
    fprintf(stdout, "\t\t\t\t\t\t\t<MimeType>image/tiff</MimeType>\n");
    fprintf(stdout, "\t\t\t\t\t\t</Format>\n");
}

/* ************************************************************************** */

static void wps_print_mimetype_raster_png(void)
{
    fprintf(stdout, "\t\t\t\t\t\t<Format>\n");
    fprintf(stdout, "\t\t\t\t\t\t\t<MimeType>image/png</MimeType>\n");
    fprintf(stdout, "\t\t\t\t\t\t</Format>\n");
}

#if 0 /* unused */
/* *** Native GRASS raster format urn:grass:raster:location/mapset/raster *** */
static void wps_print_mimetype_raster_grass_binary(void)
{
    fprintf(stdout, "\t\t\t\t\t\t<Format>\n");
    fprintf(stdout,
            "\t\t\t\t\t\t\t<MimeType>application/grass-raster-binary</MimeType>\n");
    fprintf(stdout, "\t\t\t\t\t\t</Format>\n");
}

/* *** GRASS raster maps exported via r.out.ascii ************************** */
static void wps_print_mimetype_raster_grass_ascii(void)
{
    fprintf(stdout, "\t\t\t\t\t\t<Format>\n");
    fprintf(stdout,
            "\t\t\t\t\t\t\t<MimeType>application/grass-raster-ascii</MimeType>\n");
    fprintf(stdout, "\t\t\t\t\t\t</Format>\n");
}
#endif
/* ************************************************************************** */

static void wps_print_mimetype_vector_gml311_appl(void)
{
    fprintf(stdout, "\t\t\t\t\t\t<Format>\n");
    fprintf(stdout, "\t\t\t\t\t\t\t<MimeType>application/xml</MimeType>\n");
    fprintf(stdout, "\t\t\t\t\t\t\t<Encoding>UTF-8</Encoding>\n");
    fprintf(stdout, "\t\t\t\t\t\t\t<Schema>http://schemas.opengis.net/gml/"
                    "3.1.1/base/gml.xsd</Schema>\n");
    fprintf(stdout, "\t\t\t\t\t\t</Format>\n");
}

/* ************************************************************************** */

static void wps_print_mimetype_vector_gml212_appl(void)
{
    fprintf(stdout, "\t\t\t\t\t\t<Format>\n");
    fprintf(stdout, "\t\t\t\t\t\t\t<MimeType>application/xml</MimeType>\n");
    fprintf(stdout, "\t\t\t\t\t\t\t<Encoding>UTF-8</Encoding>\n");
    fprintf(stdout, "\t\t\t\t\t\t\t<Schema>http://schemas.opengis.net/gml/"
                    "2.1.2/feature.xsd</Schema>\n");
    fprintf(stdout, "\t\t\t\t\t\t</Format>\n");
}

/* ************************************************************************** */

static void wps_print_mimetype_vector_gml311(void)
{
    fprintf(stdout, "\t\t\t\t\t\t<Format>\n");
    fprintf(stdout, "\t\t\t\t\t\t\t<MimeType>text/xml</MimeType>\n");
    fprintf(stdout, "\t\t\t\t\t\t\t<Encoding>UTF-8</Encoding>\n");
    fprintf(stdout, "\t\t\t\t\t\t\t<Schema>http://schemas.opengis.net/gml/"
                    "3.1.1/base/gml.xsd</Schema>\n");
    fprintf(stdout, "\t\t\t\t\t\t</Format>\n");
}

/* ************************************************************************** */

static void wps_print_mimetype_vector_gml212(void)
{
    fprintf(stdout, "\t\t\t\t\t\t<Format>\n");
    fprintf(stdout, "\t\t\t\t\t\t\t<MimeType>text/xml</MimeType>\n");
    fprintf(stdout, "\t\t\t\t\t\t\t<Encoding>UTF-8</Encoding>\n");
    fprintf(stdout, "\t\t\t\t\t\t\t<Schema>http://schemas.opengis.net/gml/"
                    "2.1.2/feature.xsd</Schema>\n");
    fprintf(stdout, "\t\t\t\t\t\t</Format>\n");
}

#if 0 /* unused */
/* *** GRASS vector format exported via v.out.ascii ************************** */

static void wps_print_mimetype_vector_grass_ascii(void)
{
    fprintf(stdout, "\t\t\t\t\t\t<Format>\n");
    fprintf(stdout,
            "\t\t\t\t\t\t\t<MimeType>application/grass-vector-ascii</MimeType>\n");
    fprintf(stdout, "\t\t\t\t\t\t</Format>\n");
}

/* *** Native GRASS vector format urn:grass:vector:location/mapset/vector *** */

static void wps_print_mimetype_vector_grass_binary(void)
{
    fprintf(stdout, "\t\t\t\t\t\t<Format>\n");
    fprintf(stdout,
            "\t\t\t\t\t\t\t<MimeType>application/grass-vector-binary</MimeType>\n");
    fprintf(stdout, "\t\t\t\t\t\t</Format>\n");
}
#endif
/* *** Space time dataset format using tar, tar.gz and tar.bz2 methods for
 * packaging */

static void wps_print_mimetype_space_time_datasets(void)
{
    wps_print_mimetype_space_time_raster_datasets();
    wps_print_mimetype_space_time_vector_datasets();
}

/* *** Space time raster dataset format using tar, tar.gz and tar.bz2 methods
 * for packaging */

static void wps_print_mimetype_space_time_raster_datasets(void)
{
    wps_print_mimetype_space_time_raster_datasets_tar();
    wps_print_mimetype_space_time_raster_datasets_tar_gz();
    wps_print_mimetype_space_time_raster_datasets_tar_bz2();
}

static void wps_print_mimetype_space_time_raster_datasets_tar(void)
{
    fprintf(stdout, "\t\t\t\t\t\t<Format>\n");
    fprintf(
        stdout,
        "\t\t\t\t\t\t\t<MimeType>application/x-grass-strds-tar</MimeType>\n");
    fprintf(stdout, "\t\t\t\t\t\t</Format>\n");
}

static void wps_print_mimetype_space_time_raster_datasets_tar_gz(void)
{
    fprintf(stdout, "\t\t\t\t\t\t<Format>\n");
    fprintf(stdout, "\t\t\t\t\t\t\t<MimeType>application/x-grass-strds-tar-gz</"
                    "MimeType>\n");
    fprintf(stdout, "\t\t\t\t\t\t</Format>\n");
}

static void wps_print_mimetype_space_time_raster_datasets_tar_bz2(void)
{
    fprintf(stdout, "\t\t\t\t\t\t<Format>\n");
    fprintf(stdout, "\t\t\t\t\t\t\t<MimeType>application/"
                    "x-grass-strds-tar-bzip</MimeType>\n");
    fprintf(stdout, "\t\t\t\t\t\t</Format>\n");
}

/* *** Space time vector dataset format using tar, tar.gz and tar.bz2 methods
 * for packaging */

static void wps_print_mimetype_space_time_vector_datasets(void)
{
    wps_print_mimetype_space_time_vector_datasets_tar();
    wps_print_mimetype_space_time_vector_datasets_tar_gz();
    wps_print_mimetype_space_time_vector_datasets_tar_bz2();
}

static void wps_print_mimetype_space_time_vector_datasets_tar(void)
{
    fprintf(stdout, "\t\t\t\t\t\t<Format>\n");
    fprintf(
        stdout,
        "\t\t\t\t\t\t\t<MimeType>application/x-grass-stvds-tar</MimeType>\n");
    fprintf(stdout, "\t\t\t\t\t\t</Format>\n");
}

static void wps_print_mimetype_space_time_vector_datasets_tar_gz(void)
{
    fprintf(stdout, "\t\t\t\t\t\t<Format>\n");
    fprintf(stdout, "\t\t\t\t\t\t\t<MimeType>application/x-grass-stvds-tar-gz</"
                    "MimeType>\n");
    fprintf(stdout, "\t\t\t\t\t\t</Format>\n");
}

static void wps_print_mimetype_space_time_vector_datasets_tar_bz2(void)
{
    fprintf(stdout, "\t\t\t\t\t\t<Format>\n");
    fprintf(stdout, "\t\t\t\t\t\t\t<MimeType>application/"
                    "x-grass-stvds-tar-bzip</MimeType>\n");
    fprintf(stdout, "\t\t\t\t\t\t</Format>\n");
}

/* ************************************************************************** */
static void wps_print_mimetype_raster_gif(void)
{
    fprintf(stdout, "\t\t\t\t\t\t<Format>\n");
    fprintf(stdout, "\t\t\t\t\t\t\t<MimeType>image/gif</MimeType>\n");
    fprintf(stdout, "\t\t\t\t\t\t</Format>\n");
}

/* ************************************************************************** */
static void wps_print_mimetype_raster_jpeg(void)
{
    fprintf(stdout, "\t\t\t\t\t\t<Format>\n");
    fprintf(stdout, "\t\t\t\t\t\t\t<MimeType>image/jpeg</MimeType>\n");
    fprintf(stdout, "\t\t\t\t\t\t</Format>\n");
}

/* ************************************************************************** */
static void wps_print_mimetype_raster_hfa(void)
{
    fprintf(stdout, "\t\t\t\t\t\t<Format>\n");
    fprintf(stdout,
            "\t\t\t\t\t\t\t<MimeType>application/x-erdas-hfa</MimeType>\n");
    fprintf(stdout, "\t\t\t\t\t\t</Format>\n");
}

/* ************************************************************************** */

static void wps_print_mimetype_raster_tiff_other(void)
{
    fprintf(stdout, "\t\t\t\t\t\t<Format>\n");
    fprintf(stdout, "\t\t\t\t\t\t\t<MimeType>image/geotiff</MimeType>\n");
    fprintf(stdout, "\t\t\t\t\t\t</Format>\n");

    fprintf(stdout, "\t\t\t\t\t\t<Format>\n");
    fprintf(stdout, "\t\t\t\t\t\t\t<MimeType>application/geotiff</MimeType>\n");
    fprintf(stdout, "\t\t\t\t\t\t</Format>\n");

    fprintf(stdout, "\t\t\t\t\t\t<Format>\n");
    fprintf(stdout,
            "\t\t\t\t\t\t\t<MimeType>application/x-geotiff</MimeType>\n");
    fprintf(stdout, "\t\t\t\t\t\t</Format>\n");
}

/* ************************************************************************** */
static void wps_print_mimetype_raster_netCDF(void)
{
    fprintf(stdout, "\t\t\t\t\t\t<Format>\n");
    fprintf(stdout, "\t\t\t\t\t\t\t<MimeType>application/netcdf</MimeType>\n");
    fprintf(stdout, "\t\t\t\t\t\t</Format>\n");
}

/* ************************************************************************** */
static void wps_print_mimetype_raster_netCDF_other(void)
{
    fprintf(stdout, "\t\t\t\t\t\t<Format>\n");
    fprintf(stdout,
            "\t\t\t\t\t\t\t<MimeType>application/x-netcdf</MimeType>\n");
    fprintf(stdout, "\t\t\t\t\t\t</Format>\n");
}

/* ************************************************************************** */
static void wps_print_mimetype_vector_kml22(void)
{
    fprintf(stdout, "\t\t\t\t\t\t<Format>\n");
    fprintf(stdout, "\t\t\t\t\t\t\t<MimeType>text/xml</MimeType>\n");
    fprintf(stdout, "\t\t\t\t\t\t\t<Encoding>UTF-8</Encoding>\n");
    fprintf(stdout, "\t\t\t\t\t\t\t<Schema>http://schemas.opengis.net/kml/"
                    "2.2.0/ogckml22.xsd</Schema>\n");
    fprintf(stdout, "\t\t\t\t\t\t</Format>\n");
}

/* ************************************************************************** */
static void wps_print_mimetype_vector_dgn(void)
{
    fprintf(stdout, "\t\t\t\t\t\t<Format>\n");
    fprintf(stdout, "\t\t\t\t\t\t\t<MimeType>application/dgn</MimeType>\n");
    fprintf(stdout, "\t\t\t\t\t\t</Format>\n");
}

/* ************************************************************************** */
static void wps_print_mimetype_vector_shape(void)
{
    fprintf(stdout, "\t\t\t\t\t\t<Format>\n");
    fprintf(stdout, "\t\t\t\t\t\t\t<MimeType>application/shp</MimeType>\n");
    fprintf(stdout, "\t\t\t\t\t\t</Format>\n");
}

/* ************************************************************************** */
static void wps_print_mimetype_vector_zipped_shape(void)
{
    fprintf(stdout, "\t\t\t\t\t\t<Format>\n");
    fprintf(stdout,
            "\t\t\t\t\t\t\t<MimeType>application/x-zipped-shp</MimeType>\n");
    fprintf(stdout, "\t\t\t\t\t\t</Format>\n");
}

/* Bounding box data input. Do not use! Under construction. A list of coordinate
 * reference systems must be created. */

static void wps_print_bounding_box_data(void)
{
    int i;

    fprintf(stdout, "\t\t\t<Input minOccurs=\"0\" maxOccurs=\"1\">\n");
    wps_print_ident_title_abstract(
        "BoundingBox", "Bounding box to process data",
        "The bounding box is uesed to create the reference coordinate system "
        "in grass, as well as the lower left and upper right corner of the "
        "processing area.");
    fprintf(stdout, "\t\t\t\t<BoundingBoxData>\n");
    /* A meaningful default boundingbox should be chosen */
    fprintf(stdout, "\t\t\t\t\t<Default>\n");
    fprintf(stdout,
            "\t\t\t\t\t\t<CRS>urn:ogc:def:crs,crs:EPSG:6.3:32760</CRS>\n");
    fprintf(stdout, "\t\t\t\t\t</Default>\n");
    /* A list of all proj4 supported EPSG coordinate systems should be created
     */
    fprintf(stdout, "\t\t\t\t\t<Supported>\n");
    for (i = 0; i < 1; i++)
        fprintf(stdout,
                "\t\t\t\t\t\t<CRS>urn:ogc:def:crs,crs:EPSG:6.3:32760</CRS>\n");
    fprintf(stdout, "\t\t\t\t\t</Supported>\n");
    fprintf(stdout, "\t\t\t\t</BoundingBoxData>\n");
    fprintf(stdout, "\t\t\t</Input>\n");
}<|MERGE_RESOLUTION|>--- conflicted
+++ resolved
@@ -622,18 +622,10 @@
         fprintf(stdout, "</ows:Title>\n");
     }
 
-<<<<<<< HEAD
-
-    if(abstract)
-    {
-        fprintf(stdout,"\t\t<ows:Abstract>");
-        fprintf(stdout, "https://grass.osgeo.org/grass80/manuals/%s.html", identifier);
-=======
     if (abstract) {
         fprintf(stdout, "\t\t<ows:Abstract>");
         fprintf(stdout, "https://grass.osgeo.org/grass-devel/manuals/%s.html",
                 identifier);
->>>>>>> 8422103f
         fprintf(stdout, "</ows:Abstract>\n");
     }
 
