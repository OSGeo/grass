/*!
 * \file lib/gis/open.c
 *
 * \brief GIS Library - Open file functions
 *
 * (C) 1999-2015 by the GRASS Development Team
 *
 * This program is free software under the GNU General Public
 * License (>=v2). Read the file COPYING that comes with GRASS
 * for details.
 *
 * \author USACERL and many others
 */

#include <grass/config.h>
#include <errno.h>
#include <string.h>

#include <unistd.h>
#include <fcntl.h>

#include <grass/gis.h>
#include <grass/glocale.h>

#include "gis_local_proto.h"

/*!
   \brief Lowest level open routine.

   Opens the file <i>name</i> in <i>element</i> ("cell", etc.) in mapset
   <i>mapset</i> according to the i/o <i>mode</i>.

   - mode = 0 (read) will look for <i>name</i> in <i>mapset</i> and
   open the file for read only the file must exist

   - mode = 1 (write) will create an empty file <i>name</i> in the
   current mapset and open the file for write only
   <i>mapset</i> ignored

   - mode = 2 (read and write) will open a file in the current mapset
   for reading and writing creating a new file if
   necessary <i>mapset</i> ignored

   \param element database element name
   \param name map file name
   \param mapset mapset containing map <i>name</i>
   \param mode r/w mode 0=read, 1=write, 2=read/write

   \return open file descriptor (int)
   \return -1 could not open
 */
static int G__open(const char *element, const char *name, const char *mapset,
                   int mode)
{
    int fd;
    int is_tmp;
    char path[GPATH_MAX];
    char xname[GNAME_MAX], xmapset[GMAPSET_MAX];

    G__check_gisinit();

    is_tmp = (element && strncmp(element, ".tmp", 4) == 0);

    /* READ */
    if (mode == 0) {
        if (G_name_is_fully_qualified(name, xname, xmapset)) {
            if (*mapset && strcmp(xmapset, mapset) != 0) {
                G_warning(
                    _("G__open(read): mapset <%s> doesn't match xmapset <%s>"),
                    mapset, xmapset);
                return -1;
            }
            name = xname;
            mapset = xmapset;
        }

        if (!is_tmp) {
            mapset = G_find_file2(element, name, mapset);

            if (!mapset)
                return -1;

            G_file_name(path, element, name, mapset);
        }
        else {
            G_file_name_tmp(path, element, name, mapset);
        }

        if ((fd = open(path, 0)) < 0)
            G_warning(_("G__open(read): Unable to open '%s': %s"), path,
                      strerror(errno));
        return fd;
    }
    /* WRITE */
    if (mode == 1 || mode == 2) {
        mapset = G_mapset();
        if (G_name_is_fully_qualified(name, xname, xmapset)) {
            if (strcmp(xmapset, mapset) != 0) {
                G_warning(_("G__open(write): xmapset <%s> != G_mapset() <%s>"),
                          xmapset, mapset);
                return -1;
            }
            name = xname;
        }

        if (*name && G_legal_filename(name) == -1)
            return -1;

        if (!is_tmp)
            G_file_name(path, element, name, mapset);
        else
            G_file_name_tmp(path, element, name, mapset);

        if (mode == 1 || access(path, 0) != 0) {
            if (is_tmp)
                G_make_mapset_object_group_tmp(element);
            else
                G_make_mapset_object_group(element);
<<<<<<< HEAD
	    close(open(path, O_WRONLY | O_CREAT | O_TRUNC, 0666));
	}

	if ((fd = open(path, mode)) < 0)
	    G_warning(_("G__open(write): Unable to open '%s': %s"),
	              path, strerror(errno));
	return fd;
=======
            close(open(path, O_WRONLY | O_CREAT | O_TRUNC, 0666));
        }

        if ((fd = open(path, mode)) < 0)
            G_warning(_("G__open(write): Unable to open '%s': %s"), path,
                      strerror(errno));
        return fd;
>>>>>>> 8422103f
    }
    return -1;
}

/*!
   \brief Open a new database file

   Creates <i>name</i> in the current mapset and opens it
   for write only.

   The database file <i>name</i> under the <i>element</i> in the
   current mapset is created and opened for writing (but not reading).
   The UNIX open() routine is used to open the file. If the file does
   not exist, -1 is returned. Otherwise the file is positioned at the
   end of the file and the file descriptor from the open() is returned.

   \param element database element name
   \param name map file name

   \return open file descriptor (int)
   \return -1 could not open
 */

int G_open_new(const char *element, const char *name)
{
    return G__open(element, name, G_mapset(), 1);
}

/*!
   \brief Open a database file for reading

   The database file <i>name</i> under the <i>element</i> in the
   specified <i>mapset</i> is opened for reading (but not for writing).
   The UNIX open() routine is used to open the file. If the file does
   not exist, -1 is returned. Otherwise the file descriptor from the
   open() is returned.

   \param element database element name
   \param name map file name
   \param mapset mapset containing map <i>name</i>

   \return open file descriptor (int)
   \return -1 could not open
 */
int G_open_old(const char *element, const char *name, const char *mapset)
{
    return G__open(element, name, mapset, 0);
}

/*!
   \brief Open a database file for update

   The database file <i>name</i> under the <i>element</i> in the
   current mapset is opened for reading and writing.  The UNIX open()
   routine is used to open the file. If the file does not exist, -1 is
   returned. Otherwise the file is positioned at the end of the file
   and the file descriptor from the open() is returned.

   \param element database element name
   \param name map file name

   \return open file descriptor (int)
   \return -1 could not open
 */

int G_open_update(const char *element, const char *name)
{
    int fd;

    fd = G__open(element, name, G_mapset(), 2);
    if (fd >= 0)
        lseek(fd, 0L, SEEK_END);

    return fd;
}

/*!
   \brief Open a new database file

   The database file <i>name</i> under the <i>element</i> in the
   current mapset is created and opened for writing (but not reading).
   The UNIX fopen() routine, with "w" write mode, is used to open the
   file.  If the file does not exist, the NULL pointer is
   returned. Otherwise the file is positioned at the end of the file
   and the file descriptor from the fopen() is returned.

   \param element database element name
   \param name map file name

   \return open file descriptor (FILE *)
   \return NULL on error
 */

FILE *G_fopen_new(const char *element, const char *name)
{
    int fd;

    fd = G__open(element, name, G_mapset(), 1);
    if (fd < 0) {
        G_debug(1, "G_fopen_new(): element = %s, name = %s : NULL", element,
                name);
        return (FILE *)0;
    }

    G_debug(2, "\tfile open: new (mode = w)");
    return fdopen(fd, "w");
}

/*!
   \brief Open a database file for reading

   The database file <i>name</i> under the <i>element</i> in the
   specified <i>mapset</i> is opened for reading (but not for writing).
   The UNIX fopen() routine, with "r" read mode, is used to open the
   file.  If the file does not exist, the NULL pointer is
   returned. Otherwise the file descriptor from the fopen() is
   returned.

   \param element database element name
   \param name map file name
   \param mapset mapset name containing map <i>name</i>

   \return open file descriptor (FILE *)
   \return NULL on error
 */
FILE *G_fopen_old(const char *element, const char *name, const char *mapset)
{
    int fd;

    fd = G__open(element, name, mapset, 0);
    if (fd < 0)
        return (FILE *)NULL;

    G_debug(2, "\tfile open: read (mode = r)");
    return fdopen(fd, "r");
}

/*!
   \brief Open a database file for update (append mode)

   The database file <i>name</i> under the <i>element</i> in the
   current mapset is opened for for writing. The UNIX fopen() routine,
   with "a" append mode, is used to open the file.  If the file does not
   exist, the NULL pointer is returned. Otherwise the file descriptor
   from the fopen() is returned.

   \param element database element name
   \param name map file name

   \return open file descriptor (FILE *)
   \return NULL on error
 */
FILE *G_fopen_append(const char *element, const char *name)
{
    int fd;

    fd = G__open(element, name, G_mapset(), 2);
    if (fd < 0)
        return (FILE *)0;
    lseek(fd, 0L, SEEK_END);

    G_debug(2, "\tfile open: append (mode = a)");
    return fdopen(fd, "a");
}

/*!
   \brief Open a database file for update (r+ mode)

   The database file <i>name</i> under the <i>element</i> in the
   current mapset is opened for for writing. The UNIX fopen() routine,
   with "r+" append mode, is used to open the file.  If the file does not
   exist, the NULL pointer is returned. Otherwise the file descriptor
   from the fopen() is returned.

   \param element database element name
   \param name map file name

   \return open file descriptor (FILE *)
   \return NULL on error
 */
FILE *G_fopen_modify(const char *element, const char *name)
{
    int fd;

    fd = G__open(element, name, G_mapset(), 2);
    if (fd < 0)
        return (FILE *)0;
    lseek(fd, 0L, SEEK_END);

    G_debug(2, "\tfile open: modify (mode = r+)");
    return fdopen(fd, "r+");
}<|MERGE_RESOLUTION|>--- conflicted
+++ resolved
@@ -116,15 +116,6 @@
                 G_make_mapset_object_group_tmp(element);
             else
                 G_make_mapset_object_group(element);
-<<<<<<< HEAD
-	    close(open(path, O_WRONLY | O_CREAT | O_TRUNC, 0666));
-	}
-
-	if ((fd = open(path, mode)) < 0)
-	    G_warning(_("G__open(write): Unable to open '%s': %s"),
-	              path, strerror(errno));
-	return fd;
-=======
             close(open(path, O_WRONLY | O_CREAT | O_TRUNC, 0666));
         }
 
@@ -132,7 +123,6 @@
             G_warning(_("G__open(write): Unable to open '%s': %s"), path,
                       strerror(errno));
         return fd;
->>>>>>> 8422103f
     }
     return -1;
 }
