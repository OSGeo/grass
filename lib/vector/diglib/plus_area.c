/**
 * \file plus_area.c
 *
 * \brief Vector library - update topo for areas (lower level functions)
 *
 * Lower level functions for reading/writing/manipulating vectors.
 *
 * This program is free software under the GNU General Public License
 * (>=v2). Read the file COPYING that comes with GRASS for details.
 *
 * \author CERL (probably Dave Gerdes), Radim Blazek
 *
 * \date 2001-2006
 */

#include <stdlib.h>
#include <grass/vector.h>
#include <grass/glocale.h>

static int debug_level = -1;

/*!
 * \brief Build topo for area from lines
 *
 * Area is built in clockwise order.
 * Take a given line and start off to the RIGHT/LEFT and try to complete
 * an area.
 *
 * Possible Scenarios:
 *  - I.    path runs into first line.                              : AREA!
 *  - II.   path runs into a dead end (no other area lines at node) : no area
 *  - III.  path runs into a previous line that is not 1st line or to 1st line
 * but not to start node : no area
 *
 * After we find an area then we call point_in_area() to see if the
 * specified point is w/in the area
 *
 * Old returns  -1:  error   0:  no area    (1:  point in area)
 *              -2: island  !!
 *
 * \param[in] plus pointer to Plus_head structure
 * \param[in] first_line line id of first line
 * \param[in] side side of line to build area on (GV_LEFT | GV_RIGHT)
 * \param[in] lines pointer to array of lines
 *
 * \return  -1 on error
 * \return   0 no area
 * \return   number of lines
 */
int dig_build_area_with_line(struct Plus_head *plus, plus_t first_line,
                             int side, plus_t **lines)
{
    register int i;
    int prev_line, next_line;
    static plus_t *array;
    char *p;
    static int array_size; /* 0 on startup */
    int n_lines;
    struct P_line *Line;
    struct P_topo_b *topo;
    int node;

    if (debug_level == -1) {
        const char *dstr = G_getenv_nofatal("DEBUG");

        if (dstr != NULL)
            debug_level = atoi(dstr);
        else
            debug_level = 0;
    }

    G_debug(3, "dig_build_area_with_line(): first_line = %d, side = %d",
            first_line, side);

    /* First check if line is not degenerated (degenerated lines have angle -9)
     *  Following degenerated lines are skip by dig_angle_next_line() */
    Line = plus->Line[first_line];
    if (Line->type != GV_BOUNDARY)
        return -1;

    topo = (struct P_topo_b *)Line->topo;
    node =
        topo->N1; /* to check one is enough, because if degenerated N1 == N2 */
    if (dig_node_line_angle(plus, node, first_line) == -9.) {
        G_debug(3, "First line degenerated");
        return (0);
    }

    if (array_size == 0) { /* first time */
        array_size = 1000;
        array = (plus_t *)dig__falloc(array_size, sizeof(plus_t));
        if (array == NULL)
            return (dig_out_of_memory());
    }

    if (side == GV_LEFT) {
        first_line = -first_line; /* start at node1, reverse direction */
    }
    array[0] = first_line;
    prev_line = -first_line; /* start at node2 for direct and node1 for
                                reverse direction */
    /* angle of first line */
    n_lines = 1;
    while (1) {
        next_line =
            dig_angle_next_line(plus, prev_line, GV_RIGHT, GV_BOUNDARY, NULL);
        G_debug(3, "next_line = %d", next_line);

        if (next_line == 0) {
            G_debug(3, "Cannot build area, no next line for line %d",
                    prev_line);
            return (-1); /* Not found */
        }

        /* Check if adjacent lines do not have the same angle */
        if (!dig_node_angle_check(plus, next_line, GV_BOUNDARY)) {
            G_debug(3,
                    "Cannot build area, a neighbour of the line %d has the "
                    "same angle at the node",
                    next_line);
            return 0;
        }

        /*  I. Area closed. This also handles the problem w/ 1 single area line
         */
        if (first_line == next_line) {
            /* GOT ONE!  fill area struct  and return */
            G_debug(3, "Got one! :");

            /* avoid loop when not debugging */
            if (debug_level > 2) {
                for (i = 0; i < n_lines; i++) {
                    G_debug(3, " area line (%d) = %d", i, array[i]);
                }
            }

            *lines = array;
            return (n_lines);
        }

        /* II. Note this is a dead end */
        /* ( if prev_line != -first_line so it goes after the previous test) ?
         */
        if (prev_line == next_line) {
            G_debug(3, "Dead_end:");
            return (0); /* dead end */
        }

        /* III. Unclosed ?, I would say started from free end */
        for (i = 0; i < n_lines; i++)
            if (abs(next_line) == abs(array[i])) {
                G_debug(3, "Unclosed area:");
                return (0); /* ran into a different area */
            }

        /* otherwise keep going */
        if (n_lines >= array_size) {
            p = dig__frealloc(array, array_size + 100, sizeof(plus_t),
                              array_size);
            if (p == NULL)
                return (dig_out_of_memory());
            array = (plus_t *)p;
            array_size += 100;
        }
        array[n_lines++] = next_line;
        prev_line = -next_line;
    }

    return 0;
}

/*!
 * \brief Allocate space for new area and create boundary info from array.
 *
 * Then for each line in area, update line (right,left) info.
 *
 * Neither islands nor centroids are filled.
 *
 * \param[in] plus pointer to Plus_head structure
 * \param[in] n_lines number of lines
 * \param[in] lines array of lines, negative for reverse direction
 * \param[in] box bounding box
 *
 * \return number of new area
 * \return -1 on error
 */
int dig_add_area(struct Plus_head *plus, int n_lines, plus_t *lines,
                 struct bound_box *box)
{
    register int i;
    register int area, line;
    struct P_area *Area;
    struct P_line *Line;
    struct P_topo_b *topo;

    G_debug(3, "dig_add_area():");
    /* First look if we have space in array of pointers to areas
     *  and reallocate if necessary */
    if (plus->n_areas >= plus->alloc_areas) { /* array is full */
        if (dig_alloc_areas(plus, 1000) == -1)
            return -1;
    }

    /* allocate area structure */
    area = plus->n_areas + 1;
    G_debug(3, "    new area = %d", area);
    Area = dig_alloc_area();
    if (Area == NULL)
        return -1;

    if (dig_area_alloc_line(Area, n_lines) == -1)
        return -1;

    for (i = 0; i < n_lines; i++) {
        line = lines[i];
        Area->lines[i] = line;
        Line = plus->Line[abs(line)];
        topo = (struct P_topo_b *)Line->topo;
        if (line < 0) { /* reverse direction -> area on left */
            if (topo->left != 0) {
                G_warning(_("Line %d already has area/isle %d to left"), line,
                          topo->left);
                return -1;
            }

            G_debug(3, "  Line %d left set to %d.", line, area);
            topo->left = area;
        }
        else {
            if (topo->right != 0) {
                G_warning(_("Line %d already has area/isle %d to right"), line,
                          topo->right);
                return -1;
            }

            G_debug(3, "  Line %d right set to %d.", line, area);
            topo->right = area;
        }
    }
    Area->n_lines = n_lines;
    Area->centroid = 0;

    plus->Area[area] = Area;

    dig_spidx_add_area(plus, area, box);

    plus->n_areas++;

    return (area);
}

/*!
 * \brief Add isle to area if does not exist yet.
 *
 * \param[in] plus pointer to Plus_head structure
 * \param[in] area area id
 * \param[in] isle isle id
 *
 * \return 0
 */
int dig_area_add_isle(struct Plus_head *plus, int area, int isle)
{
    int i;
    struct P_area *Area;

    G_debug(3, "dig_area_add_isle(): area = %d isle = %d", area, isle);

    if (debug_level == -1) {
        const char *dstr = G_getenv_nofatal("DEBUG");

        if (dstr != NULL)
            debug_level = atoi(dstr);
        else
            debug_level = 0;
    }

    Area = plus->Area[area];
    if (Area == NULL)
        G_fatal_error("Attempt to add isle to dead area");

    if (debug_level > 0) {
        for (i = 0; i < Area->n_isles; i++) {
            if (Area->isles[i] == isle) {
                /* Already exists: bug in vector libs */
                G_warning(_("Isle already registered in area"));
                return 0;
            }
        }
    }

    if (Area->alloc_isles <= Area->n_isles) /* array is full */
        dig_area_alloc_isle(Area, 1);

    Area->isles[Area->n_isles] = isle;
    Area->n_isles++;
    G_debug(3, "  -> n_isles = %d", Area->n_isles);

    return 0;
}

/*!
 * \brief Delete isle from area.
 *
 * \param[in] plus pointer to Plus_head structure
 * \param[in] area area id
 * \param[in] isle isle id
 *
 * \return 0
 */
int dig_area_del_isle(struct Plus_head *plus, int area, int isle)
{
    int i;
    struct P_area *Area;

    G_debug(3, "dig_area_del_isle(): area = %d isle = %d", area, isle);

    Area = plus->Area[area];
    if (Area == NULL)
        G_fatal_error(_("Attempt to delete isle from dead area"));

    /* find index of the isle */
    i = 0;
    while (i < Area->n_isles && Area->isles[i] != isle)
        i++;

    if (i == Area->n_isles) {
        G_fatal_error(
            _("Attempt to delete not registered isle %d from area %d"), isle,
            area);
    }

    i++;
    while (i < Area->n_isles) {
        Area->isles[i - 1] = Area->isles[i];
        i++;
    }

    Area->n_isles--;

    return 0;
}

/*!
 * \brief Delete area from Plus_head structure
 *
 *  This function deletes area from the topo structure and resets references
 *  to this area in boundaries, isles (within), and the centroid (if any) to 0.
 *  Possible new area is not created by this function, so that
 *  old boundaries participating in this area are left without area information
 *  even if form new area.
 *  Not enabled now: If area is inside other area, area info for islands within
 *                   deleted area is reset to that area outside.
 *  (currently area info of isles is set to 0)
 *
 * \param[in] plus pointer to Plus_head structure
 * \param[in] area area id
 *
 * \return 0 on error
 * \return 1 on success
 */
int dig_del_area(struct Plus_head *plus, int area)
{
    int i, line;

    struct P_area *Area;
    struct P_line *Line;
    struct P_isle *Isle;
    struct P_topo_b *btopo;
    struct P_topo_c *ctopo;

    G_debug(3, "dig_del_area() area =  %d", area);
    Area = plus->Area[area];

    if (Area == NULL) {
        G_warning(_("Attempt to delete dead area"));
        return 0;
    }

    dig_spidx_del_area(plus, area);

    /* Set area for all lines to 0 */
    /* isle = 0; */
    for (i = 0; i < Area->n_lines; i++) {
        line = Area->lines[i]; /* >0 = clockwise -> right, <0 = counterclockwise
                                  ->left */
        Line = plus->Line[abs(line)];
        btopo = (struct P_topo_b *)Line->topo;
        if (line > 0) {
            G_debug(3, "  Set line %d right side to 0", line);
            btopo->right = 0;
        }
        else {
            G_debug(3, "  Set line %d left side to 0", line);
            btopo->left = 0;
        }

        /* Find the isle this area is part of (used late below) */
        /*
           if ( line > 0 ) {
           if ( Line->left < 0 ) isle = Line->left;
           } else {
           if ( Line->right < 0 ) isle = Line->right;
           }
         */
    }

    /* Unset area information of centroid */
    /* TODO: duplicate centroids have also area information ->
     *        1) do not save such info
     *        2) find all by box and reset info */
    line = Area->centroid;
    if (line > 0) {
        Line = plus->Line[line];
        if (!Line) {
            G_warning(_("Dead centroid %d registered for area (bug in the "
                        "vector library)"),
                      line);
        }
        else {
            ctopo = (struct P_topo_c *)Line->topo;
            ctopo->area = 0;
        }
    }

    /* Find the area this area is within */
    /*
       area_out = 0;
       if ( isle > 0 ) {
       Isle =  plus->Isle[abs(isle)];
       area_out = Isle->area;
       }
     */

    /* Reset information about area outside for isles within this area */
    G_debug(3, "  n_isles = %d", Area->n_isles);
    for (i = 0; i < Area->n_isles; i++) {
        Isle = plus->Isle[Area->isles[i]];
        if (Isle == NULL) {
            G_fatal_error(_("Attempt to delete area %d info from dead isle %d"),
                          area, Area->isles[i]);
        }
        else {
            /* Isle->area = area_out; */
            Isle->area = 0;
        }
    }

    /* free structures */
    dig_free_area(Area);
    plus->Area[area] = NULL;
    return 1;
}

/*!
 * \brief Find line number of next angle to follow a line
 *
 * Assume that lines are sorted in increasing angle order and angles
 * of points and degenerated lines are set to -9 (ignored).
 *
 * \param[in] plus pointer to Plus_head structure
 * \param[in] current_line current line id, negative if request for end node
 * \param[in] side side GV_RIGHT or GV_LEFT
 * \param[in] type line type (GV_LINE, GV_BOUNDARY or both)
 * \param[out] angle
 *
 * \return line number of next angle to follow a line (negative if connected by
 * end node) (number of current line may be returned if dangle - this is used in
 * build) \return 0 on error or not found
 */
int dig_angle_next_line(struct Plus_head *plus, plus_t current_line, int side,
                        int type, float *angle)
{
    int next;
    int line;
    plus_t node;
    struct P_node *Node;
    struct P_line *Line;

    if (debug_level == -1) {
        const char *dstr = G_getenv_nofatal("DEBUG");

        if (dstr != NULL)
            debug_level = atoi(dstr);
        else
            debug_level = 0;
    }

    G_debug(3, "dig__angle_next_line: line = %d, side = %d, type = %d",
            current_line, side, type);

    Line = plus->Line[abs(current_line)];

    if (!(Line->type & GV_LINES)) {
        if (angle)
            *angle = -9.;
        return 0;
    }

    node = 0;
    if (current_line > 0) {
        if (Line->type == GV_LINE) {
            struct P_topo_l *topo = (struct P_topo_l *)Line->topo;

            node = topo->N1;
        }
        else if (Line->type == GV_BOUNDARY) {
            struct P_topo_b *topo = (struct P_topo_b *)Line->topo;

            node = topo->N1;
        }
    }
    else {
        if (Line->type == GV_LINE) {
            struct P_topo_l *topo = (struct P_topo_l *)Line->topo;

            node = topo->N2;
        }
        else if (Line->type == GV_BOUNDARY) {
            struct P_topo_b *topo = (struct P_topo_b *)Line->topo;

            node = topo->N2;
        }
    }

    G_debug(3, " node = %d", node);

    Node = plus->Node[node];
    G_debug(3, "  n_lines = %d", Node->n_lines);
    /* avoid loop when not debugging */
    if (debug_level > 2) {
        int i;

        for (i = 0; i < Node->n_lines; i++) {
            G_debug(3, "  i = %d line = %d angle = %f", i, Node->lines[i],
                    Node->angles[i]);
        }
    }

    /* first find index for that line */
    next = Node->n_lines - 1;
    while (next >= 0 && Node->lines[next] != current_line) {
        next--;
    }

    if (next == -1) {
        /* internal error, should not happen */
        G_fatal_error(
            "dig_angle_next_line(): line %d not found at its own node %d",
            current_line, node);
        if (angle)
            *angle = -9.;
        return 0; /* not found */
    }

    G_debug(3, "  current position = %d", next);
    while (1) {
        if (side == GV_RIGHT) { /* go up (greater angle) */
            if (next == Node->n_lines - 1)
                next = 0;
            else
                next++;
        }
        else { /* go down (smaller angle) */
            if (next == 0)
                next = Node->n_lines - 1;
            else
                next--;
        }
        G_debug(3, "  next = %d line = %d angle = %f", next, Node->lines[next],
                Node->angles[next]);

        if (Node->angles[next] == -9.) { /* skip points and degenerated */
            G_debug(3, "  point/degenerated -> skip");
            if (Node->lines[next] == current_line)
                break; /* Yes, that may happen if input line is degenerated and
                          isolated and this breaks loop */
            else
                continue;
        }

        line = Node->lines[next];
        Line = plus->Line[abs(line)];

        if (Line->type & type) { /* line found */
            G_debug(3, "  this one");
            if (angle)
                *angle = Node->angles[next];
            return line;
        }

        /* input line reached, this must be last, because current_line may be
         * correct return value (dangle) */
        if (line == current_line)
            break;
    }
    G_debug(3, "  No next line for line %d at node %d", current_line,
            (int)node);
    if (angle)
        *angle = -9.;

    return 0;
}

/*!
 * \brief Check if angles of adjacent lines differ.
 *
 * Negative line number for end point. Assume that lines are sorted
 * in increasing angle order and angles of points and degenerated
 * lines are set to 9 (ignored).
 *
 * \param[in] plus pointer to Plus_head structure
 * \param[in] line current line id, negative if request for node 2
 * \param[in] type line type (GV_LINE, GV_BOUNDARY or both)
 *
 * \return 1 angles differ
 * \return 0 angle of a line up or down is identical
 */
int dig_node_angle_check(struct Plus_head *plus, plus_t line, int type)
{
    int next, prev;
    float angle1, angle2;
    plus_t node = 0;
    struct P_line *Line;

    G_debug(3, "dig_node_angle_check: line = %d, type = %d", line, type);

    Line = plus->Line[abs(line)];
    if (!(Line->type & GV_LINES))
        return 0;

    if (line > 0) {
        if (Line->type == GV_LINE) {
            struct P_topo_l *topo = (struct P_topo_l *)Line->topo;

            node = topo->N1;
        }
        else if (Line->type == GV_BOUNDARY) {
            struct P_topo_b *topo = (struct P_topo_b *)Line->topo;

            node = topo->N1;
        }
    }
    else {
        if (Line->type == GV_LINE) {
            struct P_topo_l *topo = (struct P_topo_l *)Line->topo;

            node = topo->N2;
        }
        else if (Line->type == GV_BOUNDARY) {
            struct P_topo_b *topo = (struct P_topo_b *)Line->topo;

            node = topo->N2;
        }
    }

    angle1 = dig_node_line_angle(plus, node, line);

    /* Next */
    next = dig_angle_next_line(plus, line, GV_RIGHT, type, &angle2);
    /* angle2 = dig_node_line_angle(plus, node, next); */
    if (angle1 == angle2) {
        G_debug(
            3,
            "  The line to the right has the same angle: node = %d, line = %d",
            node, next);
        return 0;
    }

    /* Previous */
    prev = dig_angle_next_line(plus, line, GV_LEFT, type, &angle2);
    /* angle2 = dig_node_line_angle(plus, node, prev); */
    if (angle1 == angle2) {
<<<<<<< HEAD
        G_debug(3,
                "  The line to the left has the same angle: node = %d, line = %d",
                node, prev);
=======
        G_debug(
            3,
            "  The line to the left has the same angle: node = %d, line = %d",
            node, prev);
>>>>>>> 70ecf8ec
        return 0;
    }

    return 1; /* OK */
}

/*!
 * \brief Allocate space for new island and create boundary info from array.
 *
 * The order of input lines is expected to be counter clockwise.
 * Then for each line in isle, update line (right,left) info.
 *
 * Area number the island is within is not filled.
 *
 * \param[in] plus pointer to Plus_head structure
 * \param[in] n_lines number of lines
 * \param[in] lines array of lines, negative for reverse direction
 * \param[in] box bounding box
 *
 * \return number of new isle
 * \return -1 on error
 */
int dig_add_isle(struct Plus_head *plus, int n_lines, plus_t *lines,
                 struct bound_box *box)
{
    register int i;
    register int isle, line;
    struct P_isle *Isle;
    struct P_line *Line;
    struct P_topo_b *topo;

    G_debug(3, "dig_add_isle():");
    /* First look if we have space in array of pointers to isles
     *  and reallocate if necessary */
    if (plus->n_isles >= plus->alloc_isles) { /* array is full */
        if (dig_alloc_isles(plus, 1000) == -1)
            return -1;
    }

    /* allocate isle structure */
    isle = plus->n_isles + 1;
    Isle = dig_alloc_isle();
    if (Isle == NULL)
        return -1;

    if ((dig_isle_alloc_line(Isle, n_lines)) == -1)
        return -1;

    Isle->area = 0;

    for (i = 0; i < n_lines; i++) {
        line = lines[i];
        G_debug(3, " i = %d line = %d", i, line);
        Isle->lines[i] = line;
        Line = plus->Line[abs(line)];
        topo = (struct P_topo_b *)Line->topo;
        if (line < 0) { /* revers direction -> isle on left */
            if (topo->left != 0) {
                G_warning(_("Line %d already has area/isle %d to left"), line,
                          topo->left);
                return -1;
            }
            topo->left = -isle;
        }
        else {
            if (topo->right != 0) {
                G_warning(_("Line %d already has area/isle %d to right"), line,
                          topo->right);
                return -1;
            }

            topo->right = -isle;
        }
    }

    Isle->n_lines = n_lines;

    plus->Isle[isle] = Isle;

    dig_spidx_add_isle(plus, isle, box);

    plus->n_isles++;

    return (isle);
}

/*!
 * \brief Delete island from Plus_head structure
 *
 * Reset references to it in lines and area outside.
 *
 * \param[in] plus pointer to Plus_head structure
 * \param[in] isle isle id
 *
 * \return 1
 */
int dig_del_isle(struct Plus_head *plus, int isle)
{
    int i, line;
    struct P_line *Line;
    struct P_isle *Isle;
    struct P_topo_b *topo;

    G_debug(3, "dig_del_isle() isle =  %d", isle);
    Isle = plus->Isle[isle];

    dig_spidx_del_isle(plus, isle);

    /* Set area for all lines to 0 */
    for (i = 0; i < Isle->n_lines; i++) {
        line = Isle->lines[i]; /* >0 = clockwise -> right, <0 = counterclockwise
                                  ->left */
        Line = plus->Line[abs(line)];
        topo = (struct P_topo_b *)Line->topo;
        if (line > 0)
            topo->right = 0;
        else
            topo->left = 0;
    }

    /* Delete reference from area it is within */
    G_debug(3, "  area outside isle = %d", Isle->area);
    if (Isle->area > 0) {
        if (plus->Area[Isle->area] == NULL) {
            G_fatal_error(_("Attempt to delete isle %d info from dead area %d"),
                          isle, Isle->area);
        }
        else {
            dig_area_del_isle(plus, Isle->area, isle);
        }
    }

    /* free structures */
    dig_free_isle(Isle);
    plus->Isle[isle] = NULL;

    return 1;
}<|MERGE_RESOLUTION|>--- conflicted
+++ resolved
@@ -670,16 +670,10 @@
     prev = dig_angle_next_line(plus, line, GV_LEFT, type, &angle2);
     /* angle2 = dig_node_line_angle(plus, node, prev); */
     if (angle1 == angle2) {
-<<<<<<< HEAD
-        G_debug(3,
-                "  The line to the left has the same angle: node = %d, line = %d",
-                node, prev);
-=======
         G_debug(
             3,
             "  The line to the left has the same angle: node = %d, line = %d",
             node, prev);
->>>>>>> 70ecf8ec
         return 0;
     }
 
