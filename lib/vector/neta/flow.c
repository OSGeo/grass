/*!
   \file vector/neta/flow.c

   \brief Network Analysis library - flow in graph

   Computes the length of the shortest path between all pairs of nodes
   in the network.

   (C) 2009-2010 by Daniel Bundala, and the GRASS Development Team

   This program is free software under the GNU General Public License
   (>=v2). Read the file COPYING that comes with GRASS for details.

   \author Daniel Bundala (Google Summer of Code 2009)
 */

#include <stdio.h>
#include <stdlib.h>
#include <grass/gis.h>
#include <grass/vector.h>
#include <grass/glocale.h>
#include <grass/dgl/graph.h>
#include <grass/neta.h>

dglInt32_t sign(dglInt32_t x)
{
    if (x >= 0)
        return 1;
    return -1;
}

/*!
   \brief Get max flow from source to sink.

   Array flow stores flow for each edge. Negative flow corresponds to a
   flow in opposite direction. The function assumes that the edge costs
   correspond to edge capacities.

   \param graph input graph
   \param source_list list of sources
   \param sink_list list of sinks
   \param[out] flow max flows

   \return number of flows
   \return -1 on failure
 */
int NetA_flow(dglGraph_s *graph, struct ilist *source_list,
              struct ilist *sink_list, int *flow)
{
    int nnodes, nlines, i;
    dglEdgesetTraverser_s et;
    dglInt32_t *queue;
    dglInt32_t **prev;
    char *is_source, *is_sink;
    int begin, end, total_flow;
    int have_node_costs;
    dglInt32_t ncost;

    nnodes = dglGet_NodeCount(graph);
    nlines = dglGet_EdgeCount(graph) /
             2; /*each line corresponds to two edges. One in each direction */
    queue = (dglInt32_t *)G_calloc(nnodes + 3, sizeof(dglInt32_t));
    prev = (dglInt32_t **)G_calloc(nnodes + 3, sizeof(dglInt32_t *));
    is_source = (char *)G_calloc(nnodes + 3, sizeof(char));
    is_sink = (char *)G_calloc(nnodes + 3, sizeof(char));
    if (!queue || !prev || !is_source || !is_sink) {
        G_fatal_error(_("Out of memory"));
        return -1;
    }

    for (i = 0; i < source_list->n_values; i++)
        is_source[source_list->value[i]] = 1;
    for (i = 0; i < sink_list->n_values; i++)
        is_sink[sink_list->value[i]] = 1;

    for (i = 0; i <= nlines; i++)
        flow[i] = 0;

    ncost = 0;
    have_node_costs = dglGet_NodeAttrSize(graph);

    total_flow = 0;
    while (1) {
        dglInt32_t node, edge_id, min_residue;
        int found = -1;

        begin = end = 0;
        for (i = 0; i < source_list->n_values; i++)
            queue[end++] = source_list->value[i];

        for (i = 1; i <= nnodes; i++) {
            prev[i] = NULL;
        }
        while (begin != end && found == -1) {
            dglInt32_t vertex = queue[begin++];
            dglInt32_t *edge, *node = dglGetNode(graph, vertex);

            dglEdgeset_T_Initialize(&et, graph,
                                    dglNodeGet_OutEdgeset(graph, node));
            for (edge = dglEdgeset_T_First(&et); edge;
                 edge = dglEdgeset_T_Next(&et)) {
                dglInt32_t cap = dglEdgeGet_Cost(graph, edge);
                dglInt32_t id = dglEdgeGet_Id(graph, edge);
                dglInt32_t to =
                    dglNodeGet_Id(graph, dglEdgeGet_Tail(graph, edge));
                if (!is_source[to] && prev[to] == NULL &&
                    cap > sign(id) * flow[labs(id)]) {
                    prev[to] = edge;
                    if (is_sink[to]) {
                        found = to;
                        break;
                    }
                    /* do not go through closed nodes */
                    if (have_node_costs) {
                        memcpy(&ncost,
                               dglNodeGet_Attr(graph,
                                               dglEdgeGet_Tail(graph, edge)),
                               sizeof(ncost));
                    }
                    if (ncost >= 0)
                        queue[end++] = to;
                }
            }
            dglEdgeset_T_Release(&et);
        }
        if (found == -1)
            break; /*no augmenting path */
        /*find minimum residual capacity along the augmenting path */
        node = found;
        edge_id = dglEdgeGet_Id(graph, prev[node]);
        min_residue = dglEdgeGet_Cost(graph, prev[node]) -
                      sign(edge_id) * flow[labs(edge_id)];
        while (!is_source[node]) {
            dglInt32_t residue;

            edge_id = dglEdgeGet_Id(graph, prev[node]);
            residue = dglEdgeGet_Cost(graph, prev[node]) -
                      sign(edge_id) * flow[labs(edge_id)];
            if (residue < min_residue)
                min_residue = residue;
            node = dglNodeGet_Id(graph, dglEdgeGet_Head(graph, prev[node]));
        }
        total_flow += min_residue;
        /*update flow along the augmenting path */
        node = found;
        while (!is_source[node]) {
            edge_id = dglEdgeGet_Id(graph, prev[node]);
            flow[labs(edge_id)] += sign(edge_id) * min_residue;
            node = dglNodeGet_Id(graph, dglEdgeGet_Head(graph, prev[node]));
        }
    }

    G_free(queue);
    G_free(prev);
    G_free(is_source);
    G_free(is_sink);

    return total_flow;
}

/*!
   \brief Calculates minimum cut between source(s) and sink(s).

   Flow is the array produced by NetA_flow() method when called with
   source_list and sink_list as the input. The output of this and
   NetA_flow() method should be the same.

   \param graph input graph
   \param source_list list of sources
   \param sink_list list of sinks (unused)
   \param flow
   \param[out] cut list of edges (cut)

   \return number of edges
   \return -1 on failure
 */
int NetA_min_cut(dglGraph_s *graph, struct ilist *source_list,
                 struct ilist *sink_list UNUSED, int *flow, struct ilist *cut)
{
    int nnodes, i;
    dglEdgesetTraverser_s et;
    dglInt32_t *queue;
    char *visited;
    int begin, end, total_flow;

    nnodes = dglGet_NodeCount(graph);
    queue = (dglInt32_t *)G_calloc(nnodes + 3, sizeof(dglInt32_t));
    visited = (char *)G_calloc(nnodes + 3, sizeof(char));
    if (!queue || !visited) {
        G_fatal_error(_("Out of memory"));
        return -1;
    }

    total_flow = begin = end = 0;

    for (i = 1; i <= nnodes; i++)
        visited[i] = 0;

    for (i = 0; i < source_list->n_values; i++) {
        queue[end++] = source_list->value[i];
        visited[source_list->value[i]] = 1;
    }

    /* find vertices reachable from source(s) using only non-saturated edges */
    while (begin != end) {
        dglInt32_t vertex = queue[begin++];
        dglInt32_t *edge, *node = dglGetNode(graph, vertex);

        dglEdgeset_T_Initialize(&et, graph, dglNodeGet_OutEdgeset(graph, node));
        for (edge = dglEdgeset_T_First(&et); edge;
             edge = dglEdgeset_T_Next(&et)) {
            dglInt32_t cap = dglEdgeGet_Cost(graph, edge);
            dglInt32_t id = dglEdgeGet_Id(graph, edge);
            dglInt32_t to = dglNodeGet_Id(graph, dglEdgeGet_Tail(graph, edge));
            if (!visited[to] && cap > sign(id) * flow[labs(id)]) {
                visited[to] = 1;
                queue[end++] = to;
            }
        }
        dglEdgeset_T_Release(&et);
    }
    /*saturated edges from reachable vertices to non-reachable ones form a
     * minimum cost */
    Vect_reset_list(cut);
    for (i = 1; i <= nnodes; i++) {
        if (!visited[i])
            continue;
        dglInt32_t *node, *edgeset, *edge;

        node = dglGetNode(graph, i);
        edgeset = dglNodeGet_OutEdgeset(graph, node);
        dglEdgeset_T_Initialize(&et, graph, edgeset);
        for (edge = dglEdgeset_T_First(&et); edge;
             edge = dglEdgeset_T_Next(&et)) {
            dglInt32_t to, edge_id;

            to = dglNodeGet_Id(graph, dglEdgeGet_Tail(graph, edge));
            edge_id = labs(dglEdgeGet_Id(graph, edge));
            if (!visited[to] && flow[edge_id] != 0) {
                Vect_list_append(cut, edge_id);
                total_flow += abs(flow[labs(edge_id)]);
            }
        }
        dglEdgeset_T_Release(&et);
    }

    G_free(visited);
    G_free(queue);
    return total_flow;
}

/*!
   \brief Splits each vertex of in graph into two vertices

   The method splits each vertex of in graph into two vertices: in
   vertex and out vertex. Also, it adds an edge from an in vertex to
   the corresponding out vertex (capacity=2) and it adds an edge from
   out vertex to in vertex for each edge present in the in graph
   (forward capacity=1, backward capacity=0). If the id of a vertex is
   v then id of in vertex is 2*v-1 and of out vertex 2*v.

   \param in from graph
   \param out to graph
   \param node_costs list of node costs

   \return number of undirected edges in the graph
   \return -1 on failure
 */
int NetA_split_vertices(dglGraph_s *in, dglGraph_s *out, int *node_costs)
{
    dglInt32_t opaqueset[16] = {360000, 0, 0, 0, 0, 0, 0, 0,
                                0,      0, 0, 0, 0, 0, 0, 0};
    dglNodeTraverser_s nt;
    dglInt32_t edge_cnt;
    dglInt32_t *cur_node;

<<<<<<< HEAD
    dglInitialize(out, (dglByte_t) 1, (dglInt32_t) 0, (dglInt32_t) 0,
                  opaqueset);
=======
    dglInitialize(out, (dglByte_t)1, (dglInt32_t)0, (dglInt32_t)0, opaqueset);
>>>>>>> 70ecf8ec
    dglNode_T_Initialize(&nt, in);
    edge_cnt = 0;
    dglInt32_t max_node_cost = 0;

    for (cur_node = dglNode_T_First(&nt); cur_node;
         cur_node = dglNode_T_Next(&nt)) {
        dglInt32_t v = dglNodeGet_Id(in, cur_node);

        edge_cnt++;
        dglInt32_t cost = 1;

        if (node_costs)
            cost = node_costs[v];
        /* skip closed nodes */
        if (cost < 0)
            continue;
        if (cost > max_node_cost)
            max_node_cost = cost;
        dglAddEdge(out, 2 * v - 1, 2 * v, cost, edge_cnt);
        dglAddEdge(out, 2 * v, 2 * v - 1, (dglInt32_t)0, -edge_cnt);
    }
    dglNode_T_Release(&nt);
    dglNode_T_Initialize(&nt, in);
    for (cur_node = dglNode_T_First(&nt); cur_node;
         cur_node = dglNode_T_Next(&nt)) {
        dglEdgesetTraverser_s et;
        dglInt32_t *edge;
        dglInt32_t v = dglNodeGet_Id(in, cur_node);
        dglInt32_t cost = 1;

        if (node_costs)
            cost = node_costs[v];
        /* skip closed nodes */
        if (cost < 0)
            continue;

        dglEdgeset_T_Initialize(&et, in, dglNodeGet_OutEdgeset(in, cur_node));
        for (edge = dglEdgeset_T_First(&et); edge;
             edge = dglEdgeset_T_Next(&et)) {
            dglInt32_t to;

            to = dglNodeGet_Id(in, dglEdgeGet_Tail(in, edge));
            edge_cnt++;
            dglAddEdge(out, 2 * v, 2 * to - 1, max_node_cost + 1, edge_cnt);
            dglAddEdge(out, 2 * to - 1, 2 * v, (dglInt32_t)0, -edge_cnt);
        }
        dglEdgeset_T_Release(&et);
    }
    dglNode_T_Release(&nt);
    if (dglFlatten(out) < 0)
        G_fatal_error(_("GngFlatten error"));
    return edge_cnt;
}<|MERGE_RESOLUTION|>--- conflicted
+++ resolved
@@ -274,12 +274,7 @@
     dglInt32_t edge_cnt;
     dglInt32_t *cur_node;
 
-<<<<<<< HEAD
-    dglInitialize(out, (dglByte_t) 1, (dglInt32_t) 0, (dglInt32_t) 0,
-                  opaqueset);
-=======
     dglInitialize(out, (dglByte_t)1, (dglInt32_t)0, (dglInt32_t)0, opaqueset);
->>>>>>> 70ecf8ec
     dglNode_T_Initialize(&nt, in);
     edge_cnt = 0;
     dglInt32_t max_node_cost = 0;
