--- conflicted
+++ resolved
@@ -410,22 +410,12 @@
      */
     avl_t_init(&avlTraverser, pgraph->pNodeTree);
 
-<<<<<<< HEAD
-    for (ptreenode = avl_t_first(&avlTraverser, pgraph->pNodeTree);
-	 ptreenode; ptreenode = avl_t_next(&avlTraverser)
-	) {
-	pnode = DGL_T_NODEITEM_NodePTR(ptreenode);
-	pOutEdgeset = DGL_T_NODEITEM_OutEdgesetPTR(ptreenode);
-#if !defined(_DGL_V1)
-	pInEdgeset = DGL_T_NODEITEM_InEdgesetPTR(ptreenode);
-=======
     for (ptreenode = avl_t_first(&avlTraverser, pgraph->pNodeTree); ptreenode;
          ptreenode = avl_t_next(&avlTraverser)) {
         pnode = DGL_T_NODEITEM_NodePTR(ptreenode);
         pOutEdgeset = DGL_T_NODEITEM_OutEdgesetPTR(ptreenode);
 #if !defined(_DGL_V1)
         pInEdgeset = DGL_T_NODEITEM_InEdgesetPTR(ptreenode);
->>>>>>> 70ecf8ec
 #endif
 
         if (!(DGL_NODE_STATUS(pnode) & DGL_NS_ALONE)) {
