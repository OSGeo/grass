--- conflicted
+++ resolved
@@ -539,16 +539,10 @@
             fprintf(ascii, "east%snorth%scat", fs, fs);
         if (columns) {
             for (i = 0; columns[i]; i++) {
-<<<<<<< HEAD
-                if (db_select_value
-                    (driver, Fi->table, Fi->key, 0, columns[i], &value) < 0)
-                    G_fatal_error(_("Unable to select record from table <%s> (key %s, column %s)"),
-=======
                 if (db_select_value(driver, Fi->table, Fi->key, 0, columns[i],
                                     &value) < 0)
                     G_fatal_error(_("Unable to select record from table <%s> "
                                     "(key %s, column %s)"),
->>>>>>> 70ecf8ec
                                   Fi->table, Fi->key, columns[i]);
                 if (columns[i])
                     fprintf(ascii, "%s%s", fs, columns[i]);
