/*!
   \file lib/vector/Vlib/write_pg.c

   \brief Vector library - write vector feature (PostGIS format)

   Higher level functions for reading/writing/manipulating vectors.

   Write subroutine inspired by OGR PostgreSQL driver.

   \todo PostGIS version of V2__delete_area_cats_from_cidx_nat()
   \todo function to delete corresponding entry in fidx
   \todo PostGIS version of V2__add_area_cats_to_cidx_nat

   (C) 2012-2014 by Martin Landa, and the GRASS Development Team

   This program is free software under the GNU General Public License
   (>=v2). Read the file COPYING that comes with GRASS for details.

   \author Martin Landa <landa.martin gmail.com>
 */

#include <inttypes.h>
#include <string.h>

#include <grass/vector.h>
#include <grass/glocale.h>

#include "local_proto.h"

#ifdef HAVE_POSTGRES
#include "pg_local_proto.h"

#define WKBSRIDFLAG     0x20000000

#define TOPOGEOM_COLUMN "topo"

/*! Use SQL statements from PostGIS Topology extension (this options
   is quite slow. By default are used simple SQL statements (INSERT, UPDATE)
 */
#define USE_TOPO_STMT   0

static int create_table(struct Format_info_pg *);
static int check_schema(const struct Format_info_pg *);
static int create_topo_schema(struct Format_info_pg *, int);
static int create_pg_layer(struct Map_info *, int);
static char *get_sftype(SF_FeatureType);
static off_t write_line_sf(struct Map_info *, int, const struct line_pnts **,
                           int, const struct line_cats *);
static off_t write_line_tp(struct Map_info *, int, int,
                           const struct line_pnts *, const struct line_cats *);
static char *binary_to_hex(int, const unsigned char *);
static unsigned char *point_to_wkb(int, const struct line_pnts *, int, int *);
static unsigned char *linestring_to_wkb(int, const struct line_pnts *, int,
                                        int *);
static unsigned char *polygon_to_wkb(int, const struct line_pnts **, int, int,
                                     int *);
static char *line_to_wkb(struct Format_info_pg *, const struct line_pnts **,
                         int, int, int);
static int write_feature(struct Map_info *, int, int, const struct line_pnts **,
                         int, int);
static char *build_insert_stmt(const struct Format_info_pg *, const char *, int,
                               int);
static int insert_topo_element(struct Map_info *, int, int, const char *);
static int type_to_topogeom(const struct Format_info_pg *);
static int update_next_edge(struct Map_info *, int, int);

<<<<<<< HEAD
#if 0                           /* unused */
=======
#if 0 /* unused */
>>>>>>> 70ecf8ec
static int delete_face(const struct Map_info *, int);
static int update_topo_edge(struct Map_info *, int);
#endif
static int update_topo_face(struct Map_info *, int);
static int add_line_to_topo_pg(struct Map_info *, off_t, int,
                               const struct line_pnts *);
static int delete_line_from_topo_pg(struct Map_info *, int, int,
                                    const struct line_pnts *);
static int set_constraint_to_deferrable(struct Format_info_pg *, const char *,
                                        const char *, const char *,
                                        const char *, const char *);
static dbDriver *open_db(struct Format_info_pg *);

static struct line_pnts *Points;

<<<<<<< HEAD
=======
#define NOPG_UNUSED
#else
#define NOPG_UNUSED UNUSED
>>>>>>> 70ecf8ec
#endif

/*!
   \brief Writes feature on level 1 (PostGIS interface)

   Notes for simple feature access:
   - centroids are not supported in PostGIS, pseudotopo holds virtual
   centroids
   - boundaries are not supported in PostGIS, pseudotopo treats polygons
   as boundaries

   Notes for PostGIS Topology access:
   - centroids are stored as isolated nodes
   - boundaries are stored as edges

   \param Map pointer to Map_info structure
   \param type feature type (GV_POINT, GV_LINE, ...)
   \param points pointer to line_pnts structure (feature geometry)
   \param cats pointer to line_cats structure (feature categories)

   \return feature offset into file
   \return -1 on error
 */
off_t V1_write_line_pg(struct Map_info *Map NOPG_UNUSED, int type NOPG_UNUSED,
                       const struct line_pnts *points NOPG_UNUSED,
                       const struct line_cats *cats NOPG_UNUSED)
{
#ifdef HAVE_POSTGRES
    struct Format_info_pg *pg_info;

    pg_info = &(Map->fInfo.pg);

    if (pg_info->feature_type == SF_GEOMETRY) {
        /* create PostGIS table if doesn't exist */
        if (create_pg_layer(Map, type) < 0)
            return -1;
    }

    if (!points)
        return 0;

    if (!pg_info->toposchema_name) { /* simple features access */
        return write_line_sf(Map, type, &points, 1, cats);
    }

    /* PostGIS Topology access */
    return write_line_tp(Map, type, FALSE, points, cats);
#else
    G_fatal_error(_("GRASS is not compiled with PostgreSQL support"));
    return -1;
#endif
}

/*!
   \brief Writes feature on topological level (PostGIS interface)

   Calls V2_write_line_sfa() for simple features access.

   \param Map pointer to Map_info structure
   \param type feature type (GV_POINT, GV_LINE, ...)
   \param points pointer to line_pnts structure (feature geometry)
   \param cats pointer to line_cats structure (feature categories)

   \return feature offset into file
   \return -1 on error
 */
off_t V2_write_line_pg(struct Map_info *Map NOPG_UNUSED, int type NOPG_UNUSED,
                       const struct line_pnts *points NOPG_UNUSED,
                       const struct line_cats *cats NOPG_UNUSED)
{
#ifdef HAVE_POSTGRES
    struct Format_info_pg *pg_info;

    pg_info = &(Map->fInfo.pg);

    if (!pg_info->toposchema_name) { /* pseudo-topology */
        return V2_write_line_sfa(Map, type, points, cats);
    }

    /* PostGIS Topology */
    return write_line_tp(Map, type, FALSE, points, cats);
#else
    G_fatal_error(_("GRASS is not compiled with PostgreSQL support"));
    return -1;
#endif
}

/*!
   \brief Rewrites feature at the given offset (level 1) (PostGIS interface,
   internal use only)

   Only for simple feature access. PostGIS Topology requires level 2.

   \todo Use UPDATE statement ?

   \param Map pointer to Map_info structure
   \param offset feature offset
   \param type feature type (GV_POINT, GV_LINE, ...)
   \param points feature geometry
   \param cats feature categories

   \return feature offset (rewritten feature)
   \return -1 on error
 */
off_t V1_rewrite_line_pg(struct Map_info *Map NOPG_UNUSED, off_t offset,
                         int type, const struct line_pnts *points NOPG_UNUSED,
                         const struct line_cats *cats NOPG_UNUSED)
{
    G_debug(3, "V1_rewrite_line_pg(): type=%d offset=%" PRId64, type, offset);
#ifdef HAVE_POSTGRES
    if (type != V1_read_line_pg(Map, NULL, NULL, offset)) {
        G_warning(_("Unable to rewrite feature (incompatible feature types)"));
        return -1;
    }

    /* delete old */
    V1_delete_line_pg(Map, offset);

    return V1_write_line_pg(Map, type, points, cats);
#else
    G_fatal_error(_("GRASS is not compiled with PostgreSQL support"));
    return -1;
#endif
}

/*!
   \brief Rewrites feature at topological level (PostGIS interface, internal use
   only)

   Note: Topology must be built at level >= GV_BUILD_BASE

   \todo Handle also categories
   \todo Store original geometry in tmp table for restore

   \param Map pointer to Map_info structure
   \param line feature id
   \param type feature type  (GV_POINT, GV_LINE, ...)
   \param points feature geometry
   \param cats feature categories (unused)

   \return offset where feature was rewritten
   \return -1 on error
 */
off_t V2_rewrite_line_pg(struct Map_info *Map NOPG_UNUSED, off_t line, int type,
                         const struct line_pnts *points NOPG_UNUSED,
                         const struct line_cats *cats UNUSED)
{
    G_debug(3, "V2_rewrite_line_pg(): line=%d type=%d", (int)line, type);
#ifdef HAVE_POSTGRES
    const char *schema_name, *table_name, *keycolumn;
    char *stmt, *geom_data;

    struct Format_info_pg *pg_info;
    struct P_line *Line;
    off_t offset;

    geom_data = NULL;
    stmt = NULL;
    pg_info = &(Map->fInfo.pg);

    if (line < 1 || line > Map->plus.n_lines) {
        G_warning(_("Attempt to access feature with invalid id (%d)"),
                  (int)line);
        return -1;
    }

    Line = Map->plus.Line[line];
    if (Line == NULL) {
        G_warning(_("Attempt to access dead feature %d"), (int)line);
        return -1;
    }
    offset = Line->offset;

    if (!(Map->plus.update_cidx)) {
        Map->plus.cidx_up_to_date = FALSE; /* category index will be outdated */
    }

    if (!Points)
        Points = Vect_new_line_struct();

    if (type != V2_read_line_pg(Map, Points, NULL, line)) {
        G_warning(_("Unable to rewrite feature (incompatible feature types)"));
        return -1;
    }

    /* remove line from topology */
    if (0 != delete_line_from_topo_pg(Map, line, type, Points))
        return -1;

    if (pg_info->toposchema_name) { /* PostGIS Topology */
        schema_name = pg_info->toposchema_name;
        if (type & GV_POINTS) {
            table_name = keycolumn = "node";
        }
        else {
            table_name = "edge_data";
            keycolumn = "edge";
        }
    }
    else { /* simple features access */
        schema_name = pg_info->schema_name;
        table_name = pg_info->table_name;
        keycolumn = pg_info->fid_column;
    }

    geom_data = line_to_wkb(pg_info, &points, 1, type, Map->head.with_z);
    G_asprintf(&stmt,
               "UPDATE \"%s\".\"%s\" SET geom = '%s'::GEOMETRY WHERE %s_id = "
               "%" PRId64,
               schema_name, table_name, geom_data, keycolumn, line);
    G_free(geom_data);

    if (Vect__execute_pg(pg_info->conn, stmt) == -1) {
        G_warning(_("Unable to rewrite feature %d"), (int)line);
        Vect__execute_pg(pg_info->conn, "ROLLBACK");
        return -1;
    }

    /* update topology
       note: offset is not changed */
    return add_line_to_topo_pg(Map, offset, type, points);
#else
    G_fatal_error(_("GRASS is not compiled with PostgreSQL support"));
    return -1;
#endif
}

/*!
   \brief Deletes feature at the given offset (level 1)

   Only for simple feature access. PostGIS Topology requires level 2.

   \param Map pointer Map_info structure
   \param offset feature offset

   \return  0 on success
   \return -1 on error
 */
int V1_delete_line_pg(struct Map_info *Map NOPG_UNUSED,
                      off_t offset NOPG_UNUSED)
{
#ifdef HAVE_POSTGRES
    long fid;
    char stmt[DB_SQL_MAX];

    struct Format_info_pg *pg_info;

    pg_info = &(Map->fInfo.pg);

    if (!pg_info->conn || !pg_info->table_name) {
        G_warning(_("No connection defined"));
        return -1;
    }

    if (offset >= pg_info->offset.array_num) {
        G_warning(_("Invalid offset (%" PRId64 ")"), offset);
        return -1;
    }

    fid = pg_info->offset.array[offset];

    G_debug(3, "V1_delete_line_pg(): offset = %lu -> fid = %ld",
            (unsigned long)offset, fid);

    if (!pg_info->inTransaction) {
        /* start transaction */
        pg_info->inTransaction = TRUE;
        if (Vect__execute_pg(pg_info->conn, "BEGIN") == -1)
            return -1;
    }

    sprintf(stmt, "DELETE FROM %s WHERE %s = %ld", pg_info->table_name,
            pg_info->fid_column, fid);
    G_debug(3, "SQL: %s", stmt);

    if (Vect__execute_pg(pg_info->conn, stmt) == -1) {
        G_warning(_("Unable to delete feature"));
        Vect__execute_pg(pg_info->conn, "ROLLBACK");
        return -1;
    }

    return 0;
#else
    G_fatal_error(_("GRASS is not compiled with PostgreSQL support"));
    return -1;
#endif
}

/*!
   \brief Deletes feature on topological level (PostGIS interface)

   Note: Topology must be built at level >= GV_BUILD_BASE

   Calls V2_delete_line_sfa() for simple feature access.

   \param Map pointer to Map_info structure
   \param line feature id to be deleted

   \return 0 on success
   \return -1 on error
 */
int V2_delete_line_pg(struct Map_info *Map NOPG_UNUSED, off_t line NOPG_UNUSED)
{
#ifdef HAVE_POSTGRES
    int ret;
    struct Format_info_pg *pg_info;

    pg_info = &(Map->fInfo.pg);

    if (line < 1 || line > Map->plus.n_lines) {
        G_warning(_("Attempt to access feature with invalid id (%d)"),
                  (int)line);
        return -1;
    }

    if (!pg_info->toposchema_name) { /* pseudo-topology */
        return V2_delete_line_sfa(Map, line);
    }
    else { /* PostGIS topology */
        int type;
        char stmt[DB_SQL_MAX];
        const char *table_name, *keycolumn;

        struct P_line *Line;

        if (line < 1 || line > Map->plus.n_lines) {
            G_warning(_("Attempt to access feature with invalid id (%d)"),
                      (int)line);
            return -1;
        }

        Line = Map->plus.Line[line];
        if (!Line) {
            G_warning(_("Attempt to access dead feature %d"), (int)line);
            return -1;
        }

        if (!(Map->plus.update_cidx)) {
            Map->plus.cidx_up_to_date =
                FALSE; /* category index will be outdated */
        }

        Vect__execute_pg(pg_info->conn, "BEGIN");

        if (Line->type & GV_POINTS) {
            table_name = keycolumn = "node";
        }
        else {
            table_name = "edge_data";
            keycolumn = "edge";

            /* first remove references to this edge */
            /* (1) left next edge */
            sprintf(stmt,
                    "UPDATE \"%s\".\"%s\" SET abs_next_left_edge = edge_id, "
                    "next_left_edge = -edge_id WHERE abs_next_left_edge = %d",
                    pg_info->toposchema_name, table_name, (int)Line->offset);
            if (Vect__execute_pg(pg_info->conn, stmt) == -1) {
                Vect__execute_pg(pg_info->conn, "ROLLBACK");
                return -1;
            }

            /* (2) right next edge */
            sprintf(stmt,
                    "UPDATE \"%s\".\"%s\" SET abs_next_right_edge = edge_id, "
                    "next_right_edge = edge_id WHERE abs_next_right_edge = %d",
                    pg_info->toposchema_name, table_name, (int)Line->offset);
            if (Vect__execute_pg(pg_info->conn, stmt) == -1) {
                Vect__execute_pg(pg_info->conn, "ROLLBACK");
                return -1;
            }
        }

        /* read the line */
        if (!Points)
            Points = Vect_new_line_struct();

        type = V2_read_line_pg(Map, Points, NULL, line);
        if (type < 0)
            return -1;

        /* delete record from topology table */
        sprintf(stmt, "DELETE FROM \"%s\".\"%s\" WHERE %s_id = %d",
                pg_info->toposchema_name, table_name, keycolumn,
                (int)Line->offset);
        if (Vect__execute_pg(pg_info->conn, stmt) == -1) {
            G_warning(_("Unable to delete feature (%s) %d"), keycolumn,
                      (int)line);
            Vect__execute_pg(pg_info->conn, "ROLLBACK");
            return -1;
        }

        if (pg_info->cache.ctype == CACHE_MAP) {
            /* delete from cache */

            Vect_destroy_line_struct(pg_info->cache.lines[line - 1]);
            pg_info->cache.lines[line - 1] = NULL;
            pg_info->cache.lines_types[line - 1] = 0;
            pg_info->cache.lines_cats[line - 1] = 0;
        }

        /* update topology */
        ret = delete_line_from_topo_pg(Map, line, type, Points);

        if (ret == 0)
            Vect__execute_pg(pg_info->conn, "COMMIT");

        return ret;
    }
#else
    G_fatal_error(_("GRASS is not compiled with PostgreSQL support"));
    return -1;
#endif
}

#ifdef HAVE_POSTGRES
/*!
   \brief Writes node on topological level (PostGIS Topology
   interface, internal use only)

   The vector map must be open on level 2 at least with
   GV_BUILD_BASE. PostGIS Topology schema must be defined.

   \param Map pointer to Map_info structure
   \param node node id (starts at 1)
   \param points pointer to line_pnts structure

   \return 0 on success
   \return -1 on error
 */
off_t V2__write_node_pg(struct Map_info *Map, const struct line_pnts *points)
{
    struct Format_info_pg *pg_info;

    pg_info = &(Map->fInfo.pg);

    if (!pg_info->toposchema_name)
        return -1; /* PostGIS Topology required */

    return write_line_tp(Map, GV_POINT, TRUE, points, NULL);
}

/*!
   \brief Writes area on topological level (PostGIS Simple Features
   interface, internal use only)

   \param Map pointer to Map_info structure
   \param points feature geometry (exterior + interior rings)
   \param nparts number of parts including exterior ring
   \param cats feature categories

   \return feature offset
   \return -1 on error
 */
off_t V2__write_area_pg(struct Map_info *Map, const struct line_pnts **points,
                        int nparts, const struct line_cats *cats)
{
    return write_line_sf(Map, GV_BOUNDARY, points, nparts, cats);
}

/*!
   \brief Updates simple features geometry from GRASS-like topo

   \param Map pointer to Map_info structure
   \param points feature geometry (exterior + interior rings)
   \param nparts number of parts including exterior ring
   \param cat area category

   \return 0 on success
   \return -1 on error
 */
int V2__update_area_pg(struct Map_info *Map, const struct line_pnts **points,
                       int nparts, int cat)
{
    int part, npoints;
    char *stmt, *geom_data;

    struct Format_info_pg *pg_info;

    pg_info = &(Map->fInfo.pg);

    for (part = 0; part < nparts; part++) {
        npoints = points[part]->n_points - 1;
        if (points[part]->x[0] != points[part]->x[npoints] ||
            points[part]->y[0] != points[part]->y[npoints] ||
            points[part]->z[0] != points[part]->z[npoints]) {
            G_warning(_("Boundary is not closed. Skipping."));
            return -1;
        }
    }

    geom_data = line_to_wkb(pg_info, points, nparts, GV_AREA, Vect_is_3d(Map));
    if (!geom_data)
        return -1;

    stmt = NULL;
    G_asprintf(&stmt,
               "UPDATE \"%s\".\"%s\" SET %s = '%s'::GEOMETRY WHERE %s = %d",
               pg_info->schema_name, pg_info->table_name, pg_info->geom_column,
               geom_data, pg_info->fid_column, cat);
    if (Vect__execute_pg(pg_info->conn, stmt) == -1) {
        /* rollback transaction */
        Vect__execute_pg(pg_info->conn, "ROLLBACK");
        G_free(geom_data);
        G_free(stmt);
        return -1;
    }

    G_free(geom_data);
    G_free(stmt);

    return 0;
}

/*!
   \brief Create new feature table

   \param pg_info pointer to Format_info_pg

   \return -1 on error
   \return 0 on success
 */
int create_table(struct Format_info_pg *pg_info)
{
    int spatial_index, primary_key;
    char stmt[DB_SQL_MAX];
    char *geom_type, *def_file;

    struct field_info *Fi;

    PGresult *result;

    def_file = getenv("GRASS_VECTOR_PGFILE");

    /* by default create spatial index & add primary key */
    spatial_index = primary_key = TRUE;
    if (G_find_file2("", def_file ? def_file : "PG", G_mapset())) {
        FILE *fp;
        const char *p;

        struct Key_Value *key_val;

        fp = G_fopen_old("", def_file ? def_file : "PG", G_mapset());
        if (!fp) {
            G_warning(_("Unable to open PG file"));
        }
        else {
            key_val = G_fread_key_value(fp);
            fclose(fp);

            /* disable spatial index ? */
            p = G_find_key_value("spatial_index", key_val);
            if (p && G_strcasecmp(p, "no") == 0)
                spatial_index = FALSE;

            /* disable primary key ? */
            p = G_find_key_value("primary_key", key_val);
            if (p && G_strcasecmp(p, "no") == 0)
                primary_key = FALSE;

            G_free_key_value(key_val);
        }
    }

    /* create schema if not exists */
    if (G_strcasecmp(pg_info->schema_name, "public") != 0) {
        if (check_schema(pg_info) != 0)
            return -1;
    }

    /* prepare CREATE TABLE statement */
    sprintf(stmt, "CREATE TABLE \"%s\".\"%s\" (%s SERIAL%s, %s INTEGER",
            pg_info->schema_name, pg_info->table_name, pg_info->fid_column,
            primary_key ? " PRIMARY KEY" : "", GV_KEY_COLUMN);

    Fi = pg_info->fi;

    if (Fi) {
        /* append attributes */
        int col, ncols, sqltype, length;
        char stmt_col[DB_SQL_MAX];
        const char *colname;

        dbString dbtable_name;

        dbDriver *driver;
        dbTable *table;
        dbColumn *column;

        db_init_string(&dbtable_name);

        driver = open_db(pg_info);
        if (driver == NULL)
            return -1;

        /* describe table */
        db_set_string(&dbtable_name, Fi->table);
        if (db_describe_table(driver, &dbtable_name, &table) != DB_OK) {
            G_warning(_("Unable to describe table <%s>"), Fi->table);
            db_close_database_shutdown_driver(driver);
            pg_info->dbdriver = NULL;
            return -1;
        }
        ncols = db_get_table_number_of_columns(table);

        G_debug(3,
                "copying attributes: driver = %s database = %s table = %s cols "
                "= %d",
                Fi->driver, Fi->database, Fi->table, ncols);

        for (col = 0; col < ncols; col++) {
            column = db_get_table_column(table, col);
            colname = db_get_column_name(column);
            sqltype = db_get_column_sqltype(column);
            length = db_get_column_length(column);

            G_debug(3, "\tcolumn = %d name = %s type = %d length = %d", col,
                    colname, sqltype, length);

            if (G_strcasecmp(pg_info->fid_column, colname) == 0 ||
                G_strcasecmp(GV_KEY_COLUMN, colname) == 0) {
                /* skip fid column if exists */
                G_debug(3, "\t%s skipped", colname);
                continue;
            }

            /* append column */
            sprintf(stmt_col, ",\"%s\" %s", colname, db_sqltype_name(sqltype));
            strcat(stmt, stmt_col);
            if (sqltype == DB_SQL_TYPE_CHARACTER) {
                /* length only for string columns */
                sprintf(stmt_col, "(%d)", length);
                strcat(stmt, stmt_col);
            }
        }

        db_free_string(&dbtable_name);
    }
    strcat(stmt, ")"); /* close CREATE TABLE statement */

    /* begin transaction (create table) */
    if (Vect__execute_pg(pg_info->conn, "BEGIN") == -1) {
        return -1;
    }

    /* create table */
    if (Vect__execute_pg(pg_info->conn, stmt) == -1) {
        Vect__execute_pg(pg_info->conn, "ROLLBACK");
        return -1;
    }

    /* determine geometry type (string) */
    switch (pg_info->feature_type) {
    case (SF_POINT):
        geom_type = "POINT";
        break;
    case (SF_LINESTRING):
        geom_type = "LINESTRING";
        break;
    case (SF_POLYGON):
        geom_type = "POLYGON";
        break;
    case (SF_POLYGON25D):
        geom_type = "POLYGONZ";
        break;
    case (SF_GEOMETRY):
        geom_type = "GEOMETRY";
        break;
    default:
        G_warning(_("Unsupported feature type %d"), pg_info->feature_type);
        Vect__execute_pg(pg_info->conn, "ROLLBACK");
        return -1;
    }

    /* add geometry column */
    sprintf(stmt,
            "SELECT AddGeometryColumn('%s', '%s', "
            "'%s', %d, '%s', %d)",
            pg_info->schema_name, pg_info->table_name, pg_info->geom_column,
            pg_info->srid, geom_type, pg_info->coor_dim);
    G_debug(2, "SQL: %s", stmt);
    result = PQexec(pg_info->conn, stmt);

    if (!result || PQresultStatus(result) != PGRES_TUPLES_OK) {
        G_warning("%s", PQresultErrorMessage(result));
        PQclear(result);
        Vect__execute_pg(pg_info->conn, "ROLLBACK");
        return -1;
    }

    /* create indices
       - GV_KEY_COLUMN
       - geometry column
     */
    sprintf(stmt, "CREATE INDEX %s_%s_idx ON \"%s\".\"%s\" (%s)",
            pg_info->table_name, GV_KEY_COLUMN, pg_info->schema_name,
            pg_info->table_name, GV_KEY_COLUMN);
    if (Vect__execute_pg(pg_info->conn, stmt) == -1) {
        Vect__execute_pg(pg_info->conn, "ROLLBACK");
        return -1;
    }

    if (spatial_index) {
        G_verbose_message(_("Building spatial index on <%s>..."),
                          pg_info->geom_column);
        sprintf(stmt, "CREATE INDEX %s_%s_idx ON \"%s\".\"%s\" USING GIST (%s)",
                pg_info->table_name, pg_info->geom_column, pg_info->schema_name,
                pg_info->table_name, pg_info->geom_column);

        if (Vect__execute_pg(pg_info->conn, stmt) == -1) {
            Vect__execute_pg(pg_info->conn, "ROLLBACK");
            return -1;
        }
    }

    /* close transaction (create table) */
    if (Vect__execute_pg(pg_info->conn, "COMMIT") == -1) {
        return -1;
    }

    return 0;
}

/*!
   \brief Creates new schema for feature table if not exists

   \param pg_info pointer to Format_info_pg

   \return -1 on error
   \return 0 on success
 */
int check_schema(const struct Format_info_pg *pg_info)
{
    int i, found, nschema;
    char stmt[DB_SQL_MAX];

    PGresult *result;

    if (!pg_info->conn || !pg_info->table_name) {
        G_warning(_("No connection defined"));
        return -1;
    }

    /* add geometry column */
    sprintf(stmt, "SELECT nspname FROM pg_namespace");
    G_debug(2, "SQL: %s", stmt);
    result = PQexec(pg_info->conn, stmt);

    if (!result || PQresultStatus(result) != PGRES_TUPLES_OK) {
        PQclear(result);
        Vect__execute_pg(pg_info->conn, "ROLLBACK");
        return -1;
    }

    found = FALSE;
    nschema = PQntuples(result);
    for (i = 0; i < nschema && !found; i++) {
        if (strcmp(pg_info->schema_name, PQgetvalue(result, i, 0)) == 0)
            found = TRUE;
    }

    PQclear(result);

    if (!found) {
        sprintf(stmt, "CREATE SCHEMA %s", pg_info->schema_name);
        if (Vect__execute_pg(pg_info->conn, stmt) == -1) {
            Vect__execute_pg(pg_info->conn, "ROLLBACK");
            return -1;
        }
        G_warning(_("Schema <%s> doesn't exist, created"),
                  pg_info->schema_name);
    }

    return 0;
}

/*!
   \brief Create new PostGIS topology schema

   - create topology schema
   - add topology column to the feature table

   \todo Add constraints for grass-like tables

   \param pg_info pointer to Format_info_pg

   \return 0 on success
   \return 1 topology disable, nothing to do
   \return -1 on failure
 */
int create_topo_schema(struct Format_info_pg *pg_info, int with_z)
{
    double tolerance;
    char stmt[DB_SQL_MAX];
    char *def_file;

    def_file = getenv("GRASS_VECTOR_PGFILE");

    /* read default values from PG file */
    tolerance = 0.;
    if (G_find_file2("", def_file ? def_file : "PG", G_mapset())) {
        FILE *fp;
        const char *p;

        struct Key_Value *key_val;

        fp = G_fopen_old("", def_file ? def_file : "PG", G_mapset());
        if (!fp) {
            G_fatal_error(_("Unable to open PG file"));
        }
        key_val = G_fread_key_value(fp);
        fclose(fp);

        /* tolerance */
        p = G_find_key_value("topo_tolerance", key_val);
        if (p)
            tolerance = atof(p);
        G_debug(1, "PG: tolerance: %f", tolerance);

        /* topogeom column */
        p = G_find_key_value("topogeom_name", key_val);
        if (p)
            pg_info->topogeom_column = G_store(p);
        else
            pg_info->topogeom_column = G_store(TOPOGEOM_COLUMN);
        G_debug(1, "PG: topogeom_column :%s", pg_info->topogeom_column);

        /* topo-geo only (default: no) */
        p = G_find_key_value("topo_geo_only", key_val);
        if (p && G_strcasecmp(p, "yes") == 0)
            pg_info->topo_geo_only = TRUE;
        G_debug(1, "PG: topo_geo_only :%d", pg_info->topo_geo_only);

        /* build simple features from topogeometry data */
        p = G_find_key_value("simple_feature", key_val);
        if (p && G_strcasecmp(p, "yes") == 0)
            pg_info->topo_geo_only = TRUE;
        G_debug(1, "PG: topo_geo_only :%d", pg_info->topo_geo_only);

        G_free_key_value(key_val);
    }

    /* begin transaction (create topo schema) */
    if (Vect__execute_pg(pg_info->conn, "BEGIN") == -1) {
        return -1;
    }

    /* create topology schema */
    G_verbose_message(_("Creating topology schema <%s>..."),
                      pg_info->toposchema_name);
    sprintf(stmt,
            "SELECT topology.createtopology('%s', "
            "find_srid('%s', '%s', '%s'), %f, '%s')",
            pg_info->toposchema_name, pg_info->schema_name, pg_info->table_name,
            pg_info->geom_column, tolerance, with_z == WITH_Z ? "t" : "f");
    pg_info->toposchema_id = Vect__execute_get_value_pg(pg_info->conn, stmt);
    if (pg_info->toposchema_id == -1) {
        Vect__execute_pg(pg_info->conn, "ROLLBACK");
        return -1;
    }

    /* add topo column to the feature table */
    G_verbose_message(_("Adding new topology column <%s>..."),
                      pg_info->topogeom_column);
    sprintf(stmt,
            "SELECT topology.AddTopoGeometryColumn('%s', '%s', '%s', "
            "'%s', '%s')",
            pg_info->toposchema_name, pg_info->schema_name, pg_info->table_name,
            pg_info->topogeom_column, get_sftype(pg_info->feature_type));
    if (-1 == Vect__execute_get_value_pg(pg_info->conn, stmt)) {
        Vect__execute_pg(pg_info->conn, "ROLLBACK");
        return -1;
    }

    /* create index on topo column */
    sprintf(stmt, "CREATE INDEX \"%s_%s_%s_idx\" ON \"%s\".\"%s\" (((%s).id))",
            pg_info->schema_name, pg_info->table_name, pg_info->topogeom_column,
            pg_info->schema_name, pg_info->table_name,
            pg_info->topogeom_column);
    if (-1 == Vect__execute_pg(pg_info->conn, stmt)) {
        Vect__execute_pg(pg_info->conn, "ROLLBACK");
        return -1;
    }

    /* change constraints to deferrable initially deferred */
    if (!pg_info->topo_geo_only) {
        if (-1 == set_constraint_to_deferrable(pg_info, "node", "face_exists",
                                               "containing_face", "face",
                                               "face_id") ||
            -1 == set_constraint_to_deferrable(pg_info, "edge_data",
                                               "end_node_exists", "end_node",
                                               "node", "node_id") ||
            -1 == set_constraint_to_deferrable(pg_info, "edge_data",
                                               "left_face_exists", "left_face",
                                               "face", "face_id") ||
            -1 == set_constraint_to_deferrable(
                      pg_info, "edge_data", "right_face_exists", "right_face",
                      "face", "face_id") ||
            -1 == set_constraint_to_deferrable(pg_info, "edge_data",
                                               "start_node_exists",
                                               "start_node", "node", "node_id"))
            return -1;
    }

    /* create additional tables in topological schema to store
       GRASS topology in DB */
    if (!pg_info->topo_geo_only) {
        /* (1) create 'node_grass' (see P_node struct)

           todo: add constraints for lines and angles
         */
        sprintf(stmt,
                "CREATE TABLE \"%s\".%s (node_id SERIAL PRIMARY KEY, "
                "lines integer[], angles float[])",
                pg_info->toposchema_name, TOPO_TABLE_NODE);
        if (Vect__execute_pg(pg_info->conn, stmt) == -1) {
            Vect__execute_pg(pg_info->conn, "ROLLBACK");
            return -1;
        }

        sprintf(stmt,
                "ALTER TABLE \"%s\".%s ADD CONSTRAINT node_exists "
                "FOREIGN KEY (node_id) REFERENCES \"%s\".node (node_id) "
                "DEFERRABLE INITIALLY DEFERRED",
                pg_info->toposchema_name, TOPO_TABLE_NODE,
                pg_info->toposchema_name);
        if (Vect__execute_pg(pg_info->conn, stmt) == -1) {
            Vect__execute_pg(pg_info->conn, "ROLLBACK");
            return -1;
        }

        /* (2) create 'line_grass' (see P_line struct)

         */
        sprintf(stmt,
                "CREATE TABLE \"%s\".%s (line_id SERIAL PRIMARY KEY, "
                "left_area integer, right_area integer)",
                pg_info->toposchema_name, TOPO_TABLE_LINE);
        if (Vect__execute_pg(pg_info->conn, stmt) == -1) {
            Vect__execute_pg(pg_info->conn, "ROLLBACK");
            return -1;
        }

        sprintf(stmt,
                "ALTER TABLE \"%s\".%s ADD CONSTRAINT line_exists "
                "FOREIGN KEY (line_id) REFERENCES \"%s\".edge_data (edge_id) "
                "DEFERRABLE INITIALLY DEFERRED",
                pg_info->toposchema_name, TOPO_TABLE_LINE,
                pg_info->toposchema_name);
        if (Vect__execute_pg(pg_info->conn, stmt) == -1) {
            Vect__execute_pg(pg_info->conn, "ROLLBACK");
            return -1;
        }

        /* (3) create 'area_grass' (see P_area struct)

           todo: add constraints for lines, centtroid and isles
         */
        sprintf(stmt,
                "CREATE TABLE \"%s\".%s (area_id SERIAL PRIMARY KEY, "
                "lines integer[], centroid integer, isles integer[])",
                pg_info->toposchema_name, TOPO_TABLE_AREA);
        if (Vect__execute_pg(pg_info->conn, stmt) == -1) {
            Vect__execute_pg(pg_info->conn, "ROLLBACK");
            return -1;
        }

        /* (4) create 'isle_grass' (see P_isle struct)

           todo: add constraints for lines and area
         */
        sprintf(stmt,
                "CREATE TABLE \"%s\".%s (isle_id SERIAL PRIMARY KEY, "
                "lines integer[], area integer)",
                pg_info->toposchema_name, TOPO_TABLE_ISLE);
        if (Vect__execute_pg(pg_info->conn, stmt) == -1) {
            Vect__execute_pg(pg_info->conn, "ROLLBACK");
            return -1;
        }
    }

    /* close transaction (create topo schema) */
    if (Vect__execute_pg(pg_info->conn, "COMMIT") == -1) {
        return -1;
    }

    return 0;
}

/*!
   \brief Create new PostGIS layer in given database (internal use only)

   V1_open_new_pg() must be called before this function.

   List of currently supported types:
   - GV_POINT     (SF_POINT)
   - GV_LINE      (SF_LINESTRING)
   - GV_BOUNDARY  (SF_POLYGON)

   When PostGIS Topology the map level is updated to topological level
   and build level set to GV_BUILD_BASE.

   \param[in,out] Map pointer to Map_info structure
   \param type feature type (GV_POINT, GV_LINE, ...)

   \return 0 success
   \return -1 error
 */
int create_pg_layer(struct Map_info *Map, int type)
{
    int ndblinks;

    struct Format_info_pg *pg_info;

    pg_info = &(Map->fInfo.pg);
    if (!pg_info->conninfo) {
        G_warning(_("Connection string not defined"));
        return -1;
    }

    if (!pg_info->table_name) {
        G_warning(_("PostGIS feature table not defined"));
        return -1;
    }

    G_debug(1, "Vect__open_new_pg(): conninfo='%s' table='%s' -> type = %d",
            pg_info->conninfo, pg_info->table_name, type);

    /* determine geometry type */

    switch (type) {
    case GV_POINT:
    case GV_CENTROID:
        pg_info->feature_type = SF_POINT;
        break;
    case GV_LINE:
    case GV_BOUNDARY:
        pg_info->feature_type = SF_LINESTRING;
        break;
    case GV_AREA:
        pg_info->feature_type = SF_POLYGON;
        break;
    case GV_FACE:
        pg_info->feature_type = SF_POLYGON25D;
        break;
    case -2:
        pg_info->feature_type = SF_GEOMETRY;
        break;
    default:
        G_warning(_("Unsupported geometry type (%d)"), type);
        return -1;
    }

    /* coordinate dimension */
    pg_info->coor_dim = Vect_is_3d(Map) ? 3 : 2;

    /* create new PostGIS table */
    ndblinks = Vect_get_num_dblinks(Map);
    if (ndblinks > 0) {
        pg_info->fi = Vect_get_dblink(Map, 0); /* TODO: support more layers */
        if (pg_info->fi) {
            if (ndblinks > 1)
                G_warning(_("More layers defined, using driver <%s> and "
                            "database <%s>"),
                          pg_info->fi->driver, pg_info->fi->database);
        }
        else {
            G_warning(_("Database connection not defined. "
                        "Unable to write attributes."));
        }
    }

    /* create new feature table */
    if (create_table(pg_info) == -1) {
        G_warning(_("Unable to create new PostGIS feature table"));
        return -1;
    }

    /* create new topology schema (if PostGIS topology support is enabled) */
    if (pg_info->toposchema_name) {
        /* force topological level */
        Map->level = LEVEL_2;
        Map->plus.built = GV_BUILD_BASE;

        /* track updated features, used in V2__add_line_to_topo_nat() */
        Vect_set_updated(Map, TRUE);

        if (create_topo_schema(pg_info, Vect_is_3d(Map)) == -1) {
            G_warning(_("Unable to create new PostGIS topology schema"));
            return -1;
        }
    }

    return 0;
}

/*!
   \brief Get simple feature type as a string

   Used for AddTopoGeometryColumn().

   Valid types:
   - SF_POINT
   - SF_LINESTRING
   - SF_POLYGON

   \return string with feature type
   \return empty string
 */
char *get_sftype(SF_FeatureType sftype)
{
    if (sftype == SF_POINT)
        return "POINT";
    else if (sftype == SF_LINESTRING)
        return "LINE";
    else if (sftype == SF_POLYGON)
        return "POLYGON";
    else if (sftype == SF_GEOMETRY || sftype == SF_GEOMETRYCOLLECTION)
        return "COLLECTION";
    else
        G_warning(_("Unsupported feature type %d"), sftype);

    return "";
}

/*!
   \brief Write vector features as PostGIS simple feature element

   \param Map pointer to Map_info structure
   \param type feature type (GV_POINT, GV_LINE, ...)
   \param points feature geometry (exterior + interior rings for polygonsx)
   \param nparts number of parts
   \param cats feature categories

   \return feature offset
   \return -1 on error
 */
off_t write_line_sf(struct Map_info *Map, int type,
                    const struct line_pnts **points, int nparts,
                    const struct line_cats *cats)
{
    int cat;
    off_t offset;

    SF_FeatureType sf_type;

    struct Format_info_pg *pg_info;
    struct Format_info_offset *offset_info;

    pg_info = &(Map->fInfo.pg);
    offset_info = &(pg_info->offset);

    if (nparts < 1)
        return -1;

    /* check required PG settings */
    if (!pg_info->conn) {
        G_warning(_("No connection defined"));
        return -1;
    }
    if (!pg_info->table_name) {
        G_warning(_("PostGIS feature table not defined"));
        return -1;
    }

    /* create PostGIS table if doesn't exist */
    if (pg_info->feature_type == SF_GEOMETRY) {
        if (create_pg_layer(Map, type) < 0)
            return -1;
    }

    /* get category & check for attributes */
    cat = -1;
    if (cats->n_cats > 0) {
        int field;

        if (pg_info->fi)
            field = pg_info->fi->number;
        else
            field = 1;

        if (!Vect_cat_get(cats, field, &cat))
            G_warning(_("No category defined for layer %d"), field);
        if (cats->n_cats > 1) {
            G_warning(_("Feature has more categories, using "
                        "category %d (from layer %d)"),
                      cat, field);
        }
    }

    sf_type = pg_info->feature_type;

    /* determine matching PostGIS feature geometry type */
    if (type & (GV_POINT | GV_KERNEL)) {
        if (sf_type != SF_POINT && sf_type != SF_POINT25D) {
            G_warning(_("Point skipped (output feature type: %s)"),
                      Vect_get_finfo_geometry_type(Map));
            return 0;
        }
    }
    else if (type & GV_LINE) {
        if (sf_type != SF_LINESTRING && sf_type != SF_LINESTRING25D) {
            G_warning(_("Line skipped (output feature type: %s)"),
                      Vect_get_finfo_geometry_type(Map));
            return 0;
        }
    }
    else if (type & GV_CENTROID) {
        if (sf_type != SF_POLYGON && sf_type != SF_POINT) {
            G_warning(_("Centroid skipped (output feature type: %s)"),
                      Vect_get_finfo_geometry_type(Map));
            return 0;
        }
    }
    else if (type & GV_BOUNDARY) {
        if (sf_type != SF_POLYGON && sf_type != SF_LINESTRING) {
            G_warning(_("Boundary skipped (output feature type: %s)"),
                      Vect_get_finfo_geometry_type(Map));
            return 0;
        }
    }
    else if (type & GV_FACE) {
        if (sf_type != SF_POLYGON25D) {
            G_warning(_("Face skipped (output feature type: %s)"),
                      Vect_get_finfo_geometry_type(Map));
            return 0;
        }
    }
    else {
        G_warning(_("Unsupported feature type %d"), type);
        return -1;
    }

    G_debug(3, "write_line_sf(): type = %d n_points = %d cat = %d", type,
            points[0]->n_points, cat);

    if (sf_type == SF_POLYGON || sf_type == SF_POLYGON25D) {
        /* skip this check when writing PostGIS topology */
        int part, npoints;

        for (part = 0; part < nparts; part++) {
            npoints = points[part]->n_points - 1;
            if (points[part]->x[0] != points[part]->x[npoints] ||
                points[part]->y[0] != points[part]->y[npoints] ||
                points[part]->z[0] != points[part]->z[npoints]) {
                G_warning(_("Boundary is not closed. Skipping."));
                return -1;
            }
        }
    }

    /* write feature's geometry and fid */
    if (-1 == write_feature(Map, -1, type, points, nparts, cat)) {
        Vect__execute_pg(pg_info->conn, "ROLLBACK");
        return -1;
    }

    /* update offset array */
    if (offset_info->array_num >= offset_info->array_alloc) {
        offset_info->array_alloc += 1000;
        offset_info->array = (int *)G_realloc(
            offset_info->array, offset_info->array_alloc * sizeof(int));
    }
    offset = offset_info->array_num;

    offset_info->array[offset_info->array_num++] = cat;
    if (sf_type == SF_POLYGON || sf_type == SF_POLYGON25D) {
        /* register first part in offset array */
        offset_info->array[offset_info->array_num++] = 0;
    }
    G_debug(3, "write_line_sf(): -> offset = %lu offset_num = %d cat = %d",
            (unsigned long)offset, offset_info->array_num, cat);

    return offset;
}

/*!
   \brief Write vector feature in PostGIS topology schema and
   updates internal topology structures

   \param Map vector map
   \param type feature type to be written
   \param points feature geometry
   \param is_node TRUE for nodes (written as points)

   \return feature id (build level >= GV_BUILD_BASE otherwise 0)
   \return 0 for nodes
   \return -1 on error
 */
off_t write_line_tp(struct Map_info *Map, int type, int is_node,
                    const struct line_pnts *points,
                    const struct line_cats *cats)
{
    int line, cat, line_id;

    struct Format_info_pg *pg_info;
    struct Plus_head *plus;
    struct field_info *Fi;

    pg_info = &(Map->fInfo.pg);
    plus = &(Map->plus);

    if (!(plus->update_cidx)) {
        plus->cidx_up_to_date = FALSE; /* category index will be outdated */
    }

    /* check type for nodes */
    if (is_node && type != GV_POINT) {
        G_warning(_("Invalid feature type (%d) for nodes"), type);
        return -1;
    }

    /* check required PG settings */
    if (!pg_info->conn) {
        G_warning(_("No connection defined"));
        return -1;
    }
    if (!pg_info->table_name) {
        G_warning(_("PostGIS feature table not defined"));
        return -1;
    }
    if (!pg_info->toposchema_name) {
        G_warning(_("PostGIS topology schema not defined"));
        return -1;
    }

    /* create PostGIS table if doesn't exist */
    if (pg_info->feature_type == SF_GEOMETRY) {
        if (create_pg_layer(Map, type) < 0)
            return -1;
    }

    if (!points)
        return 0;

    G_debug(3, "write_line_pg(): type = %d n_points = %d", type,
            points->n_points);

    Fi = pg_info->fi;

    cat = -1;
    if (cats && cats->n_cats > 0) {
        if (Fi) {
            if (!pg_info->dbdriver)
                open_db(pg_info);
            if (!Vect_cat_get(cats, Fi->number, &cat))
                G_warning(_("No category defined for layer %d"), Fi->number);
            if (cats->n_cats > 1) {
                G_warning(_("Feature has more categories, using "
                            "category %d (from layer %d)"),
                          cat, cats->field[0]);
            }
        }
        /* assume layer=1 */
        Vect_cat_get(cats, 1, &cat);
    }

    /* update GRASS topology before writing PostGIS feature */
    line = 0;
    if (plus->built >= GV_BUILD_BASE) {
        if (is_node) {
            /* nodes are given with negative id */
            line = -1 *
                   dig_add_node(plus, points->x[0], points->y[0], points->z[0]);
        }
        else {
            off_t offset;

            /* better is probably to check nextval directly */
            if (type & GV_POINTS) {
                offset = Vect_get_num_primitives(Map, GV_POINTS) + 1; /* next */
                offset += Vect_get_num_nodes(
                    Map); /* nodes are also stored in 'node' table */
            }
            else {                                                   /* LINES */
                offset = Vect_get_num_primitives(Map, GV_LINES) + 1; /* next */
            }

            line = add_line_to_topo_pg(Map, offset, type, points);
        }
    }

    /* write new feature to PostGIS
       - feature table for simple features
       - feature table and topo schema for topological access
     */
    line_id = write_feature(Map, line, type, &points, 1, cat);
    if (line_id < 0) {
        Vect__execute_pg(pg_info->conn, "ROLLBACK");
        return -1;
    }

    if (pg_info->cache.ctype == CACHE_MAP) {
        /* add line to the cache */
        Vect__reallocate_cache(&(pg_info->cache), 1, TRUE);
        pg_info->cache.lines[line - 1] = Vect_new_line_struct();
        pg_info->cache.lines_types[line - 1] = type;
        pg_info->cache.lines_cats[line - 1] = cat;
    }

    /* update offset array for nodes */
    if (is_node) {
        int node;

        struct Format_info_offset *offset;

        offset = &(pg_info->offset);

        node = abs(line);
        if (node > offset->array_alloc) {
            offset->array_alloc += 1000;
            offset->array = (int *)G_realloc(offset->array,
                                             offset->array_alloc * sizeof(int));
        }

        offset->array_num = node;
        offset->array[node - 1] = (int)line_id; /* node id starts at 1 */
    }

    /* update PostGIS-line topo */
    if (plus->built >= GV_BUILD_AREAS && type == GV_BOUNDARY)
        update_topo_face(Map, line); /* TODO: avoid extra statements */

    return !is_node ? line : 0;
}

/*!
   \brief Binary data to HEX

   Allocated buffer should be freed by G_free().

   \param nbytes number of bytes to allocate
   \param wkb_data WKB data

   \return allocated buffer with HEX data
 */
char *binary_to_hex(int nbytes, const unsigned char *wkb_data)
{
    char *hex_data;
    int i, nlow, nhigh;
    static const char ach_hex[] = "0123456789ABCDEF";

    hex_data = (char *)G_malloc(nbytes * 2 + 1);
    hex_data[nbytes * 2] = '\0';

    for (i = 0; i < nbytes; i++) {
        nlow = wkb_data[i] & 0x0f;
        nhigh = (wkb_data[i] & 0xf0) >> 4;

        hex_data[i * 2] = ach_hex[nhigh];
        hex_data[i * 2 + 1] = ach_hex[nlow];
    }

    return hex_data;
}

/*!
   \brief Write point into WKB buffer

   See OGRPoint::exportToWkb from GDAL/OGR library

   \param byte_order byte order (ENDIAN_LITTLE or BIG_ENDIAN)
   \param points feature geometry
   \param with_z WITH_Z for 3D data
   \param[out] nsize buffer size

   \return allocated WKB buffer
   \return NULL on error
 */
unsigned char *point_to_wkb(int byte_order, const struct line_pnts *points,
                            int with_z, int *nsize)
{
    unsigned char *wkb_data;
    unsigned int sf_type;

    if (points->n_points != 1)
        return NULL;

    /* allocate buffer */
    *nsize = with_z ? 29 : 21;
    wkb_data = G_malloc(*nsize);
    G_zero(wkb_data, *nsize);

    G_debug(5, "\t->point size=%d (with_z = %d)", *nsize, with_z);

    /* set the byte order */
    if (byte_order == ENDIAN_LITTLE)
        wkb_data[0] = '\001';
    else
        wkb_data[0] = '\000';

    /* set the geometry feature type */
    sf_type = with_z ? SF_POINT25D : SF_POINT;

    if (byte_order == ENDIAN_LITTLE)
        sf_type = LSBWORD32(sf_type);
    else
        sf_type = MSBWORD32(sf_type);
    memcpy(wkb_data + 1, &sf_type, 4);

    /* copy in the raw data */
    memcpy(wkb_data + 5, &(points->x[0]), 8);
    memcpy(wkb_data + 5 + 8, &(points->y[0]), 8);

    if (with_z) {
        memcpy(wkb_data + 5 + 16, &(points->z[0]), 8);
    }

    /* swap if needed */
    if (byte_order == ENDIAN_BIG) {
        SWAPDOUBLE(wkb_data + 5);
        SWAPDOUBLE(wkb_data + 5 + 8);

        if (with_z)
            SWAPDOUBLE(wkb_data + 5 + 16);
    }

    return wkb_data;
}

/*!
   \bried Write linestring into WKB buffer

   See OGRLineString::exportToWkb from GDAL/OGR library

   \param byte_order byte order (ENDIAN_LITTLE or ENDIAN_BIG)
   \param points feature geometry
   \param with_z WITH_Z for 3D data
   \param[out] nsize buffer size

   \return allocated WKB buffer
   \return NULL on error
 */
unsigned char *linestring_to_wkb(int byte_order, const struct line_pnts *points,
                                 int with_z, int *nsize)
{
    int i, point_size;
    unsigned char *wkb_data;
    unsigned int sf_type;

    if (points->n_points < 1)
        return NULL;

    /* allocate buffer */
    point_size = 8 * (with_z ? 3 : 2);
    *nsize = 5 + 4 + points->n_points * point_size;
    wkb_data = G_malloc(*nsize);
    G_zero(wkb_data, *nsize);

    G_debug(5, "\t->linestring size=%d (with_z = %d)", *nsize, with_z);

    /* set the byte order */
    if (byte_order == ENDIAN_LITTLE)
        wkb_data[0] = '\001';
    else
        wkb_data[0] = '\000';

    /* set the geometry feature type */
    sf_type = with_z ? SF_LINESTRING25D : SF_LINESTRING;

    if (byte_order == ENDIAN_LITTLE)
        sf_type = LSBWORD32(sf_type);
    else
        sf_type = MSBWORD32(sf_type);
    memcpy(wkb_data + 1, &sf_type, 4);

    /* copy in the data count */
    memcpy(wkb_data + 5, &(points->n_points), 4);

    /* copy in the raw data */
    for (i = 0; i < points->n_points; i++) {
        memcpy(wkb_data + 9 + point_size * i, &(points->x[i]), 8);
        memcpy(wkb_data + 9 + 8 + point_size * i, &(points->y[i]), 8);

        if (with_z) {
            memcpy(wkb_data + 9 + 16 + point_size * i, &(points->z[i]), 8);
        }
    }

    /* swap if needed */
    if (byte_order == ENDIAN_BIG) {
        int npoints, nitems;

        npoints = SWAP32(points->n_points);
        memcpy(wkb_data + 5, &npoints, 4);

        nitems = (with_z ? 3 : 2) * points->n_points;
        for (i = 0; i < nitems; i++) {
            SWAPDOUBLE(wkb_data + 9 + 4 + 8 * i);
        }
    }

    return wkb_data;
}

/*!
   \bried Write polygon into WKB buffer

   See OGRPolygon::exportToWkb from GDAL/OGR library

   \param byte_order byte order (ENDIAN_LITTLE or ENDIAN_BIG)
   \param ipoints list of ring geometries (first is outer ring)
   \param nrings number of rings
   \param with_z WITH_Z for 3D data
   \param[out] nsize buffer size

   \return allocated WKB buffer
   \return NULL on error
 */
unsigned char *polygon_to_wkb(int byte_order, const struct line_pnts **points,
                              int nrings, int with_z, int *nsize)
{
    int i, ring, point_size, offset;
    unsigned char *wkb_data;
    unsigned int sf_type;

    /* check data validity */
    if (nrings < 1)
        return NULL;
    for (ring = 0; ring < nrings; ring++) {
        if (points[ring]->n_points < 3)
            return NULL;
    }

    /* allocate buffer */
    point_size = 8 * (with_z ? 3 : 2);
    *nsize = 9;
    for (ring = 0; ring < nrings; ring++)
        *nsize += 4 + point_size * points[ring]->n_points;
    wkb_data = G_malloc(*nsize);
    G_zero(wkb_data, *nsize);

    G_debug(5, "\t->polygon size=%d (with_z = %d)", *nsize, with_z);

    /* set the byte order */
    if (byte_order == ENDIAN_LITTLE)
        wkb_data[0] = '\001';
    else
        wkb_data[0] = '\000';

    /* set the geometry feature type */
    sf_type = with_z ? SF_POLYGON25D : SF_POLYGON;

    if (byte_order == ENDIAN_LITTLE)
        sf_type = LSBWORD32(sf_type);
    else
        sf_type = MSBWORD32(sf_type);
    memcpy(wkb_data + 1, &sf_type, 4);

    /* copy in the raw data */
    if (byte_order == ENDIAN_BIG) {
        int ncount;

        ncount = SWAP32(nrings);
        memcpy(wkb_data + 5, &ncount, 4);
    }
    else {
        memcpy(wkb_data + 5, &nrings, 4);
    }

    /* serialize rings */
    offset = 9;
    for (ring = 0; ring < nrings; ring++) {
        memcpy(wkb_data + offset, &(points[ring]->n_points), 4);
        for (i = 0; i < points[ring]->n_points; i++) {
            memcpy(wkb_data + offset + 4 + point_size * i,
                   &(points[ring]->x[i]), 8);
            memcpy(wkb_data + offset + 4 + 8 + point_size * i,
                   &(points[ring]->y[i]), 8);

            if (with_z) {
                memcpy(wkb_data + offset + 4 + 16 + point_size * i,
                       &(points[ring]->z[i]), 8);
            }
        }

        offset += 4 + point_size * points[ring]->n_points;

        /* swap if needed */
        if (byte_order == ENDIAN_BIG) {
            int npoints, nitems;

            npoints = SWAP32(points[ring]->n_points);
            memcpy(wkb_data + 5, &npoints, 4);

            nitems = (with_z ? 3 : 2) * points[ring]->n_points;
            for (i = 0; i < nitems; i++) {
                SWAPDOUBLE(wkb_data + offset + 4 + 8 * i);
            }
        }
    }

    return wkb_data;
}

/*!
   \brief Write feature to WKB buffer

   Allocated string buffer should be freed by G_free().

   \param pg_info pointer to Format_info_pg struct
   \param points array of geometries which form feature
   \param nparts number of geometries in array
   \param type feature type (GV_POINT, GV_LINE, ...)
   \param with_z WITH_Z for 3D data

   \return allocated string buffer
   \return NULL on error
 */
char *line_to_wkb(struct Format_info_pg *pg_info,
                  const struct line_pnts **points, int nparts, int type,
                  int with_z)
{
    int byte_order, nbytes, nsize;
    unsigned int sf_type;

    unsigned char *wkb_data;
    char *text_data, *text_data_p, *hex_data;

    byte_order = dig__byte_order_out();

    /* get wkb data */
    nbytes = -1;
    wkb_data = NULL;
    if (type & GV_POINTS) /* point or centroid */
        wkb_data = point_to_wkb(byte_order, points[0], with_z, &nbytes);
    else if (type == GV_LINE ||
             (type == GV_BOUNDARY && pg_info->feature_type == SF_LINESTRING))
        wkb_data = linestring_to_wkb(byte_order, points[0], with_z, &nbytes);
    else if (type & (GV_BOUNDARY | GV_FACE | GV_AREA)) {
        if (!pg_info->toposchema_name || type == GV_AREA) {
            /* PostGIS simple feature access */
            wkb_data =
                polygon_to_wkb(byte_order, points, nparts, with_z, &nbytes);
        }
        else {
            /* PostGIS topology access */
            wkb_data =
                linestring_to_wkb(byte_order, points[0], with_z, &nbytes);
        }
    }

    if (!wkb_data || nbytes < 1) {
        G_warning(_("Unsupported feature type %d"), type);
        return NULL;
    }

    /* When converting to hex, each byte takes 2 hex characters. In
       addition we add in 8 characters to represent the SRID integer
       in hex, and one for a null terminator */
    nsize = nbytes * 2 + 8 + 1;
    text_data = text_data_p = (char *)G_malloc(nsize);

    /* convert the 1st byte, which is the endianness flag, to hex */
    hex_data = binary_to_hex(1, wkb_data);
    strcpy(text_data_p, hex_data);
    G_free(hex_data);
    text_data_p += 2;

    /* get the geom type which is bytes 2 through 5 */
    memcpy(&sf_type, wkb_data + 1, 4);

    /* add the SRID flag if an SRID is provided */
    if (pg_info->srid > 0) {
        unsigned int srs_flag;

        /* change the flag to little endianness */
        srs_flag = LSBWORD32(WKBSRIDFLAG);
        /* apply the flag */
        sf_type = sf_type | srs_flag;
    }

    /* write the geom type which is 4 bytes */
    hex_data = binary_to_hex(4, (unsigned char *)&sf_type);
    strcpy(text_data_p, hex_data);
    G_free(hex_data);
    text_data_p += 8;

    /* include SRID if provided */
    if (pg_info->srid > 0) {
        unsigned int srs_id;

        /* force the srsid to little endianness */
        srs_id = LSBWORD32(pg_info->srid);
        hex_data = binary_to_hex(sizeof(srs_id), (unsigned char *)&srs_id);
        strcpy(text_data_p, hex_data);
        G_free(hex_data);
        text_data_p += 8;
    }

    /* copy the rest of the data over - subtract 5 since we already
       copied 5 bytes above */
    hex_data = binary_to_hex(nbytes - 5, wkb_data + 5);
    strcpy(text_data_p, hex_data);
    G_free(hex_data);

    return text_data;
}

/*!
   \brief Insert feature into table

   \param Map pointer to Map_info structure
   \param line feature id (topo access only)
   \param type feature type (GV_POINT, GV_LINE, ...)
   \param points pointer to line_pnts struct
   \param nparts number of parts (rings for polygon)
   \param cat category number (-1 for no category)

   \return topo_id for PostGIS Topology
   \return 0 for simple features access
   \return -1 on error
 */
int write_feature(struct Map_info *Map, int line, int type,
                  const struct line_pnts **points, int nparts, int cat)
{
    int with_z, topo_id;
    char *stmt, *geom_data;

    struct Format_info_pg *pg_info;

    pg_info = &(Map->fInfo.pg);
    with_z = Map->head.with_z;

    if (with_z && pg_info->coor_dim != 3) {
        G_warning(_("Trying to insert 3D data into feature table "
                    "which store 2D data only"));
        return -1;
    }
    if (!with_z && pg_info->coor_dim != 2) {
        G_warning(_("Trying to insert 2D data into feature table "
                    "which store 3D data only"));
        return -1;
    }

    /* build WKB geometry from line_pnts structures */
    geom_data = line_to_wkb(pg_info, points, nparts, type, with_z);
    if (!geom_data)
        return -1;

    /* start transaction */
    if (!pg_info->inTransaction) {
        pg_info->inTransaction = TRUE;
        if (Vect__execute_pg(pg_info->conn, "BEGIN") == -1) {
            G_free(geom_data);
            return -1;
        }
    }

    /* write feature in PostGIS topology schema if enabled */
    topo_id = -1;
    if (pg_info->toposchema_name) {
        /* insert feature into topology schema (node or edge) */
        topo_id = insert_topo_element(Map, line, type, geom_data);
        if (topo_id < 0) {
            G_warning(_("Unable to insert topological element into PostGIS "
                        "Topology schema"));
            G_free(geom_data);

            return -1;
        }

        if (pg_info->feature_type != SF_POLYGON) {
            /* define relation */
            Vect__define_topo_relation(pg_info, topo_id, topo_id);
        }
    }

    /* build INSERT statement
       simple feature geometry + attributes
     */
    stmt = build_insert_stmt(pg_info, geom_data, topo_id, cat);

    /* stmt can NULL when writing PostGIS topology with no attributes
     * attached */
    if (stmt && Vect__execute_pg(pg_info->conn, stmt) == -1) {
        /* rollback transaction */
        Vect__execute_pg(pg_info->conn, "ROLLBACK");
        G_free(geom_data);
        G_free(stmt);

        return -1;
    }
    G_free(geom_data);
    G_free(stmt);

    return pg_info->toposchema_name ? topo_id : 0;
}

/*!
   \brief Build INSERT statement to add new feature to the feature
   table

   Note: Allocated string should be freed.

   \param pg_info pointer to Format_info_pg structure
   \param geom_data geometry data
   \param type feature type (GV_POINT, GV_LINE, ...) - (only for PostGIS
   Topology) \param id   topology element id (only for PostGIS Topology) \param
   cat category number (or -1 for no category) \param Fi pointer to field_info
   structure (NULL for no attributes)

   \return allocated string with INSERT statement
 */
char *build_insert_stmt(const struct Format_info_pg *pg_info,
                        const char *geom_data, int topo_id, int cat)
{
    int topogeom_type;

    char *stmt, buf[DB_SQL_MAX];

    struct field_info *Fi;

    topogeom_type = -1;
    if (pg_info->toposchema_name) {
        topogeom_type = type_to_topogeom(pg_info);
        if (topogeom_type < 0)
            return NULL;
    }

    Fi = pg_info->fi;

    stmt = NULL;
    if (Fi && cat > -1) {
        /* write attributes (simple features and topology elements) */
        int col, ncol, more;
        int sqltype, ctype, is_fid;
        char buf_val[DB_SQL_MAX], buf_tmp[DB_SQL_MAX];

        const char *colname;

        dbString dbstmt;
        dbCursor cursor;
        dbTable *table;
        dbColumn *column;
        dbValue *value;

        db_init_string(&dbstmt);
        buf_val[0] = '\0';

        /* read & set attributes */
        sprintf(buf, "SELECT * FROM %s WHERE %s = %d", Fi->table, Fi->key, cat);
        G_debug(4, "SQL: %s", buf);
        db_set_string(&dbstmt, buf);

        /* prepare INSERT statement */
        sprintf(buf, "INSERT INTO \"%s\".\"%s\" (", pg_info->schema_name,
                pg_info->table_name);

        /* select data */
        if (db_open_select_cursor(pg_info->dbdriver, &dbstmt, &cursor,
                                  DB_SEQUENTIAL) != DB_OK) {
            G_warning(_("Unable to select attributes for category %d"), cat);
        }
        else {
            if (db_fetch(&cursor, DB_NEXT, &more) != DB_OK) {
                G_warning(_("Unable to fetch data from table <%s>"), Fi->table);
            }

            if (!more) {
                G_warning(_("No database record for category %d, "
                            "no attributes will be written"),
                          cat);
            }
            else {
                table = db_get_cursor_table(&cursor);
                ncol = db_get_table_number_of_columns(table);

                for (col = 0; col < ncol; col++) {
                    column = db_get_table_column(table, col);
                    colname = db_get_column_name(column);

                    /* -> values */
                    value = db_get_column_value(column);
                    /* for debug only */
                    db_convert_column_value_to_string(column, &dbstmt);
                    G_debug(3, "col %d : val = %s", col,
                            db_get_string(&dbstmt));

                    sqltype = db_get_column_sqltype(column);
                    ctype = db_sqltype_to_Ctype(sqltype);

                    is_fid = strcmp(pg_info->fid_column, colname) == 0;

                    /* check fid column (must be integer) */
                    if (is_fid == TRUE && ctype != DB_C_TYPE_INT) {
                        G_warning(_("FID column must be integer, column <%s> "
                                    "ignored!"),
                                  colname);
                        continue;
                    }

                    /* -> columns */
                    sprintf(buf_tmp, "\"%s\"", colname);
                    strcat(buf, buf_tmp);
                    if (col < ncol - 1)
                        strcat(buf, ",");

                    /* prevent writing NULL values */
                    if (!db_test_value_isnull(value)) {
                        switch (ctype) {
                        case DB_C_TYPE_INT:
                            sprintf(buf_tmp, "%d", db_get_value_int(value));
                            break;
                        case DB_C_TYPE_DOUBLE:
                            sprintf(buf_tmp, "%.14f",
                                    db_get_value_double(value));
                            break;
                        case DB_C_TYPE_STRING: {
                            char *value_tmp;

                            value_tmp = G_str_replace(
                                db_get_value_string(value), "'", "''");
                            sprintf(buf_tmp, "'%s'", value_tmp);
                            G_free(value_tmp);
                            break;
                        }
                        case DB_C_TYPE_DATETIME:
                            db_convert_column_value_to_string(column, &dbstmt);
                            sprintf(buf_tmp, "%s", db_get_string(&dbstmt));
                            break;
                        default:
                            G_warning(_("Unsupported column type %d"), ctype);
                            sprintf(buf_tmp, "NULL");
                            break;
                        }
                    }
                    else {
                        if (is_fid == TRUE)
                            G_warning(_("Invalid value for FID column: NULL"));
                        sprintf(buf_tmp, "NULL");
                    }
                    strcat(buf_val, buf_tmp);
                    if (col < ncol - 1)
                        strcat(buf_val, ",");
                }

                if (!pg_info->toposchema_name) {
                    /* simple feature access */
                    G_asprintf(&stmt, "%s,%s) VALUES (%s,'%s'::GEOMETRY)", buf,
                               pg_info->geom_column, buf_val, geom_data);
                }
                else {
                    /* PostGIS topology access, write geometry in
                     * topology schema, skip geometry at this point */
                    if (buf[strlen(buf) - 1] == ',') { /* last column skipped */
                        buf[strlen(buf) - 1] = '\0';
                        buf_val[strlen(buf_val) - 1] = '\0';
                    }
                    G_asprintf(&stmt,
                               "%s, %s) VALUES (%s, '(%d, 1, %d, "
                               "%d)'::topology.TopoGeometry)",
                               buf, pg_info->topogeom_column, buf_val,
                               pg_info->toposchema_id, topo_id, topogeom_type);
                }
            }
        }
    }
    else {
        /* no attributes */
        if (!pg_info->toposchema_name) {
            /* no attributes (simple features access) */
            if (cat > 0) {
                /* cetegory defined */
                G_asprintf(&stmt,
                           "INSERT INTO \"%s\".\"%s\" (%s,%s) VALUES "
                           "(%d, '%s'::GEOMETRY)",
                           pg_info->schema_name, pg_info->table_name,
                           GV_KEY_COLUMN, pg_info->geom_column, cat, geom_data);
            }
            else {
                /* no category */
                G_asprintf(&stmt,
                           "INSERT INTO \"%s\".\"%s\" (%s) VALUES "
                           "('%s'::GEOMETRY)",
                           pg_info->schema_name, pg_info->table_name,
                           pg_info->geom_column, geom_data);
            }
        }
        else {
            if (cat > 0) {
                /* no attributes (topology elements) */
                G_asprintf(&stmt,
                           "INSERT INTO \"%s\".\"%s\" (%s,%s) VALUES "
                           "(%d, '(%d, 1, %d, %d)'::topology.TopoGeometry)",
                           pg_info->schema_name, pg_info->table_name,
                           GV_KEY_COLUMN, pg_info->topogeom_column, cat,
                           pg_info->toposchema_id, topo_id, topogeom_type);
            }
        }
    }

    return stmt;
}

/*!
   \brief Insert topological element into 'node' or 'edge' table

   Negative id for nodes, 0 for next value.

   \param Map pointer to Map_info struct
   \param id feature id (0 for next val)
   \param type feature type (GV_POINT, GV_LINE, ...)
   \param geom_data geometry in wkb

   \return new topo id
   \return -1 on error
 */
int insert_topo_element(struct Map_info *Map, int id, int type,
                        const char *geom_data)
{
    int ret, topo_id;
    char *stmt, stmt_id[DB_SQL_MAX];
    struct Format_info_pg *pg_info;
    struct Plus_head *plus;
    struct P_line *Line;

    pg_info = &(Map->fInfo.pg);
    plus = &(Map->plus);

    Line = NULL;
    if (plus->built >= GV_BUILD_BASE) {
        if (id > 0) { /* -> feature */
            topo_id = id;
            if (topo_id > Map->plus.n_lines) {
                G_warning(_("Invalid feature %d (max: %d)"), topo_id,
                          Map->plus.n_lines);
                return -1;
            }
            Line = Map->plus.Line[topo_id];

            if (Line->type & GV_POINTS) {
                /* set topo_id for points */
                topo_id = Vect_get_num_primitives(Map, GV_POINTS) +
                          Vect_get_num_nodes(Map);
            }
        }
        else if (id < 0) { /* node */
            topo_id = abs(id);
            if (type != GV_POINT) {
                G_warning(_("Invalid feature type (%d) for node"), type);
                return -1;
            }
            if (topo_id > Map->plus.n_nodes) {
                G_warning(_("Invalid node %d (%d)"), topo_id,
                          Map->plus.n_nodes);
                return -1;
            }

            /* increment topo_id - also points and centroids are
             * stored in 'node' table */
            topo_id += Vect_get_num_primitives(Map, GV_POINTS);
        }
    }

    stmt = NULL;
    switch (type) {
    case GV_POINT: {
        /* insert new node */
#if USE_TOPO_STMT
        G_asprintf(&stmt, "SELECT topology.AddNode('%s', '%s'::GEOMETRY)",
                   pg_info->toposchema_name, geom_data);
#else
        if (id == 0) {
            /* get node_id */
            sprintf(stmt_id, "SELECT nextval('\"%s\".node_node_id_seq')",
                    pg_info->toposchema_name);
            topo_id = Vect__execute_get_value_pg(pg_info->conn, stmt_id);
        }

        /* build insert statement */
        G_asprintf(&stmt,
                   "INSERT INTO \"%s\".node (node_id, geom) VALUES "
                   "(%d, '%s'::GEOMETRY)",
                   pg_info->toposchema_name, topo_id, geom_data);
#endif
        break;
    }
    case GV_LINE:
    case GV_BOUNDARY: {
        /* insert new edge */
#if USE_TOPO_STMT
        G_asprintf(&stmt, "SELECT topology.AddEdge('%s', '%s'::GEOMETRY)",
                   pg_info->toposchema_name, geom_data);
#else
        int n1, n2, nle, nre;

        struct Format_info_offset *offset;

        offset = &(pg_info->offset);

        if (id == 0) {
            /* get edge_id */
            sprintf(stmt_id, "SELECT nextval('\"%s\".edge_data_edge_id_seq')",
                    pg_info->toposchema_name);
            topo_id = Vect__execute_get_value_pg(pg_info->conn, stmt_id);
        }

        nle = -topo_id; /* assuming isolated lines */
        nre = topo_id;

        if (Line) {
            int i, n, next_edge;
            struct P_topo_l *topo = (struct P_topo_l *)Line->topo;

            topo_id = (int)Line->offset;
            /* start & end node */
            n1 = topo->N1;
            n2 = topo->N2;

            /* next left & right edge */
            for (i = 0; i < 2; i++) {
                n = Vect_get_node_n_lines(Map, i == 0 ? n1 : n2);
                if (n < 2) /* no connection */
                    continue;

                next_edge =
                    update_next_edge(Map, n, i == 0 ? topo_id : -topo_id);
                if (next_edge != 0) {
                    if (i == 0)
                        nre = next_edge; /* update next right edge for start
                                            node */
                    else
                        nle =
                            next_edge; /* update next left edge for end node */
                }
                else {
                    G_warning(_("Unable to determine next left/right edge for "
                                "edge %d"),
                              topo_id);
                }
            }
        }
        else {
            G_warning(_("Unable to insert new edge. Topology not available."));
            return -1;
        }

        G_debug(3, "new edge: id=%d next_left_edge=%d next_right_edge=%d",
                topo_id, nle, nre);

        if (n1 > offset->array_num ||
            n2 > offset->array_num) /* node id starts at 1 */
            return -1;

        /* build insert statement */
        G_asprintf(
            &stmt,
            "INSERT INTO \"%s\".edge_data (edge_id, start_node, end_node, "
            "next_left_edge, abs_next_left_edge, next_right_edge, "
            "abs_next_right_edge, "
            "left_face, right_face, geom) VALUES "
            "(%d, %d, %d, %d, %d, %d, %d, 0, 0, '%s'::GEOMETRY)",
            pg_info->toposchema_name, topo_id, offset->array[n1 - 1],
            offset->array[n2 - 1], nle, abs(nle), nre, abs(nre), geom_data);
#endif
        break;
    }
    case GV_CENTROID: {
        /* insert new node (with containing_face) */
#if USE_TOPO_STMT
        G_asprintf(&stmt, "SELECT topology.AddNode('%s', '%s'::GEOMETRY)",
                   pg_info->toposchema_name, geom_data);
#else
        int area;

        if (id == 0) {
            /* get node_id */
            sprintf(stmt_id, "SELECT nextval('\"%s\".node_node_id_seq')",
                    pg_info->toposchema_name);
            topo_id = Vect__execute_get_value_pg(pg_info->conn, stmt_id);
        }

        if (Line) {
            struct P_topo_c *topo = (struct P_topo_c *)Line->topo;

            area = topo->area;
        }
        else {
            area = 0;
        }

        G_asprintf(
            &stmt,
            "INSERT INTO \"%s\".node (node_id, containing_face, geom) VALUES "
            "(%d, %d, '%s'::GEOMETRY)",
            pg_info->toposchema_name, topo_id, area, geom_data);
#endif
        break;
    }
    default:
        G_warning(_("Unsupported feature type %d"), type);
        break;
    }

    /* execute insert statement */
    ret = Vect__execute_pg(pg_info->conn, stmt);
    G_free(stmt);

    if (ret == -1) {
        /* rollback transaction */
        Vect__execute_pg(pg_info->conn, "ROLLBACK");
        return -1;
    }

    return topo_id;
}

int type_to_topogeom(const struct Format_info_pg *pg_info)
{
    int topogeom_type;

    topogeom_type = -1;
    switch (pg_info->feature_type) {
    case SF_POINT:
        topogeom_type = 1;
        break;
    case SF_LINESTRING:
        topogeom_type = 2;
        break;
    case SF_POLYGON:
        topogeom_type = 3;
        break;
    default:
        G_warning(_("Unsupported feature type %d"), pg_info->feature_type);
    }

    return topogeom_type;
}

int Vect__define_topo_relation(const struct Format_info_pg *pg_info,
                               int topo_id, int element_id)
{
    int topogeom_type;
    char stmt[DB_SQL_MAX];

    topogeom_type = type_to_topogeom(pg_info);
    if (topogeom_type < 0)
        return -1;

    sprintf(stmt, "INSERT into \"%s\".relation VALUES(%d, 1, %d, %d)",
            pg_info->toposchema_name, topo_id, element_id, topogeom_type);
    G_debug(3, "SQL: %s", stmt);

    if (Vect__execute_pg(pg_info->conn, stmt) == -1) {
        Vect__execute_pg(pg_info->conn, "ROLLBACK");
        return -1;
    }

    return 0;
}

/*!
   \brief Find next line (topo only)

   \param Map pointer to Map_info struct
   \param nlines number of lines
   \param line current line
   \param[out] left left line
   \param[out] right right line

   \return left (line < 0) or right (line > 0) next edge
   \return 0 on failure
 */
int update_next_edge(struct Map_info *Map, int nlines, int line)
{
    int ret, next_line, edge;
    char stmt[DB_SQL_MAX];

    const struct Format_info_pg *pg_info;
    struct P_line *Line_next, *Line;

    Line = Line_next = NULL;

    pg_info = &(Map->fInfo.pg);

    /* find next line
       start node -> next on the left
       end node   -> next on the right
     */
    next_line =
        dig_angle_next_line(&(Map->plus), line, GV_LEFT, GV_LINES, NULL);
    G_debug(3, "line=%d next_line=%d", line, next_line);
    if (next_line == 0) {
        G_warning(_("Invalid topology"));
        return 0;
    }

    Line = Map->plus.Line[abs(line)];
    Line_next = Map->plus.Line[abs(next_line)];
    if (!Line || !Line_next) {
        G_warning(_("Invalid topology"));
        return 0;
    }

    if (line > 0) {
        edge = Line->offset;
        ret = next_line > 0 ? Line_next->offset : -Line_next->offset;
    }
    else {
        edge = -Line->offset;
        ret = next_line > 0 ? Line_next->offset : -Line_next->offset;
    }

    if (next_line < 0) {
        sprintf(stmt,
                "UPDATE \"%s\".edge_data SET next_left_edge = %d, "
                "abs_next_left_edge = %d WHERE edge_id = %d AND "
                "abs_next_left_edge = %d",
                pg_info->toposchema_name, edge, abs(edge),
                (int)Line_next->offset, (int)Line_next->offset);
        G_debug(3, "update edge=%d next_left_edge=%d (?)",
                (int)Line_next->offset, edge);
    }
    else {
        sprintf(stmt,
                "UPDATE \"%s\".edge_data SET next_right_edge = %d, "
                "abs_next_right_edge = %d WHERE edge_id = %d AND "
                "abs_next_right_edge = %d",
                pg_info->toposchema_name, edge, abs(edge),
                (int)Line_next->offset, (int)Line_next->offset);
        G_debug(3, "update edge=%d next_right_edge=%d (?)",
                (int)Line_next->offset, edge);
    }

    if (Vect__execute_pg(pg_info->conn, stmt) == -1) {
        Vect__execute_pg(pg_info->conn, "ROLLBACK");
        return 0;
    }

    if (nlines > 2) {
        /* more lines connected to the node

           start node -> next on the right
           end node   -> next on the left
         */
        next_line =
            dig_angle_next_line(&(Map->plus), line, GV_RIGHT, GV_LINES, NULL);
        Line_next = Map->plus.Line[abs(next_line)];

        if (next_line < 0) {
            sprintf(stmt,
                    "UPDATE \"%s\".edge_data SET next_left_edge = %d, "
                    "abs_next_left_edge = %d WHERE edge_id = %d",
                    pg_info->toposchema_name, edge, abs(edge),
                    (int)Line_next->offset);
            G_debug(3, "update edge=%d next_left_edge=%d",
                    (int)Line_next->offset, edge);
        }
        else {
            sprintf(stmt,
                    "UPDATE \"%s\".edge_data SET next_right_edge = %d, "
                    "abs_next_right_edge = %d WHERE edge_id = %d",
                    pg_info->toposchema_name, edge, abs(edge),
                    (int)Line_next->offset);
            G_debug(3, "update edge=%d next_right_edge=%d",
                    (int)Line_next->offset, edge);
        }

        if (Vect__execute_pg(pg_info->conn, stmt) == -1) {
            Vect__execute_pg(pg_info->conn, "ROLLBACK");
            return 0;
        }
    }

    return ret;
}

/*!
   \brief Insert new face to the 'face' table (topo only)

   \param Map pointer to Map_info struct
   \param area area id (negative id for isles)

   \return 0 on error
   \return area id on success (>0)
 */
int Vect__insert_face_pg(struct Map_info *Map, int area)
{
    char *stmt;

    struct Format_info_pg *pg_info;
    struct bound_box box;

    if (area == 0)
        return 0; /* universal face has id '0' in PostGIS Topology */

    stmt = NULL;
    pg_info = &(Map->fInfo.pg);

    /* check if face exists */

    /* get mbr of the area */
    if (area > 0)
        Vect_get_area_box(Map, area, &box);
    else
        Vect_get_isle_box(Map, abs(area), &box);

    /* insert face if not exists */
    G_asprintf(&stmt,
               "INSERT INTO \"%s\".face (face_id, mbr) VALUES "
               "(%d, ST_GeomFromText('POLYGON((%.12f %.12f, %.12f %.12f, %.12f "
               "%.12f, %.12f %.12f, "
               "%.12f %.12f))', %d))",
               pg_info->toposchema_name, area, box.W, box.S, box.W, box.N,
               box.E, box.N, box.E, box.S, box.W, box.S, pg_info->srid);
    G_debug(3, "new face id=%d", area);
    if (Vect__execute_pg(pg_info->conn, stmt) == -1) {
        Vect__execute_pg(pg_info->conn, "ROLLBACK");
        return 0;
    }
    G_free(stmt);

    return area;
}

<<<<<<< HEAD
#if 0                           /* unused */
=======
#if 0 /* unused */
>>>>>>> 70ecf8ec
/*!
   \brief Delete existing face (currently unused)

   \todo Set foreign keys as DEFERRABLE INITIALLY DEFERRED and use SET
   CONSTRAINTS ALL DEFERRED

   \param Map pointer to Map_info struct
   \param area area id to delete

   \return 0 on success
   \return -1 on error
 */
int delete_face(const struct Map_info *Map, int area)
{
    char stmt[DB_SQL_MAX];

    const struct Format_info_pg *pg_info;

    pg_info = &(Map->fInfo.pg);

    /* update centroids first */
    sprintf(stmt, "UPDATE \"%s\".node SET containing_face = 0 "
            "WHERE containing_face = %d", pg_info->toposchema_name, area);
    G_debug(3, "SQL: %s", stmt);
    if (Vect__execute_pg(pg_info->conn, stmt) == -1) {
        Vect__execute_pg(pg_info->conn, "ROLLBACK");
        return -1;
    }

    /* update also edges (left face) */
    sprintf(stmt, "UPDATE \"%s\".edge_data SET left_face = 0 "
            "WHERE left_face = %d", pg_info->toposchema_name, area);
    G_debug(3, "SQL: %s", stmt);
    if (Vect__execute_pg(pg_info->conn, stmt) == -1) {
        Vect__execute_pg(pg_info->conn, "ROLLBACK");
        return -1;
    }

    /* update also edges (left face) */
    sprintf(stmt, "UPDATE \"%s\".edge_data SET right_face = 0 "
            "WHERE right_face = %d", pg_info->toposchema_name, area);
    G_debug(3, "SQL: %s", stmt);
    if (Vect__execute_pg(pg_info->conn, stmt) == -1) {
        Vect__execute_pg(pg_info->conn, "ROLLBACK");
        return -1;
    }

    /* delete face */
    sprintf(stmt, "DELETE FROM \"%s\".face WHERE face_id = %d",
            pg_info->toposchema_name, area);
    G_debug(3, "delete face id=%d", area);
    if (Vect__execute_pg(pg_info->conn, stmt) == -1) {
        Vect__execute_pg(pg_info->conn, "ROLLBACK");
        return -1;
    }

    return 0;
}

/*!
   \brief Update lines (next left and right edges)

   - isolated edges
   next left  edge: -edge
   next right edge:  edge

   - connected edges
   next left  edge: next edge or -edge
   next right edge: next edge or  edge

   \param Map pointer to Map_info struct
   \param line feature id

   \return 0  on success
   \return -1 on error
 */
int update_topo_edge(struct Map_info *Map, int line)
{
    int i, n;
    int nle, nre, next_edge;
    char stmt[DB_SQL_MAX];

    struct Format_info_pg *pg_info;
    struct P_line *Line;

    pg_info = &(Map->fInfo.pg);

    if (line < 1 || line > Map->plus.n_lines) {
        G_warning(_("Attempt to access non-existing feature %d"), line);
        return -1;
    }
    Line = Map->plus.Line[line];
    if (!Line) {
        G_warning(_("Attempt to access dead feature %d"), line);
        return -1;
    }

    struct P_topo_l *topo = (struct P_topo_l *)Line->topo;

    nre = nle = 0;              /* edge = 0 is an illegal value */

    /* check for line connection */
    for (i = 0; i < 2; i++) {
        /* first check start node then end node */
        n = i == 0 ? Vect_get_node_n_lines(Map, topo->N1)
            : Vect_get_node_n_lines(Map, topo->N2);

        if (n < 2)              /* no connection */
            continue;

        next_edge = update_next_edge(Map, n, i == 0 ? line : -line);
        if (next_edge != 0) {
            if (i == 0)
                nre = next_edge;        /* update next right edge for start node */
            else
                nle = next_edge;        /* update next left edge for end node */
        }
        else {
            G_warning(_("Unable to determine next left/right edge"));
            return -1;
        }
    }

    if (nle == 0 && nre == 0)   /* nothing changed */
        return 0;

    if (nle != 0 && nre != 0) {
        /* update both next left and right edge */
        sprintf(stmt, "UPDATE \"%s\".edge_data SET "
                "next_left_edge = %d, abs_next_left_edge = %d, "
                "next_right_edge = %d, abs_next_right_edge = %d "
                "WHERE edge_id = %d", pg_info->toposchema_name,
                nle, abs(nle), nre, abs(nre), (int)Line->offset);
    }
    else if (nle != 0) {
        /* update next left edge only */
        sprintf(stmt, "UPDATE \"%s\".edge_data SET "
                "next_left_edge = %d, abs_next_left_edge = %d "
                "WHERE edge_id = %d", pg_info->toposchema_name,
                nle, abs(nle), (int)Line->offset);
    }
    else {
        /* update next right edge only */
        sprintf(stmt, "UPDATE \"%s\".edge_data SET "
                "next_right_edge = %d, abs_next_right_edge = %d "
                "WHERE edge_id = %d", pg_info->toposchema_name,
                nre, abs(nre), (int)Line->offset);
    }
    G_debug(3, "update edge=%d next_left_edge=%d next_right_edge=%d",
            (int)Line->offset, nle, nre);

    if (Vect__execute_pg(pg_info->conn, stmt) == -1) {
        /* rollback transaction */
        Vect__execute_pg(pg_info->conn, "ROLLBACK");
        return -1;
    }

    return 0;
}
#endif

/*!
   \brief Update lines (left and right faces)

   TODO: handle isles

   \param Map pointer to Map_info struct
   \param line feature id

   \return 0  on success
   \return -1 on error
 */
int update_topo_face(struct Map_info *Map, int line)
{
    int i, s, area, face[2];
    char stmt[DB_SQL_MAX];

    struct Format_info_pg *pg_info;
    struct P_line *Line, *Line_i;
    struct P_area *Area;
    struct P_topo_b *topo, *topo_i;

    pg_info = &(Map->fInfo.pg);

    if (line < 1 || line > Map->plus.n_lines) {
        G_warning(_("Attempt to access non-existing feature %d"), line);
        return -1;
    }
    Line = Map->plus.Line[line];
    if (!Line) {
        G_warning(_("Attempt to access dead feature %d"), line);
        return -1;
    }

    topo = (struct P_topo_b *)Line->topo;

    /* for both side on the current boundary (line) */
    /* create new faces */
    for (s = 0; s < 2; s++) { /* for each side */
        area = s == 0 ? topo->left : topo->right;
        if (area <= 0) /* no area - skip */
            continue;

        face[s] = Vect__insert_face_pg(Map, area);
        if (face[s] < 1) {
            G_warning(_("Unable to create new face"));
            return -1;
        }
    }

    /* update edges forming faces */
    for (s = 0; s < 2; s++) { /* for each side */
        area = s == 0 ? topo->left : topo->right;
        if (area <= 0) /* no area - skip */
            continue;

        Area = Map->plus.Area[area];
        for (i = 0; i < Area->n_lines; i++) {
            Line_i = Map->plus.Line[abs(Area->lines[i])];
            topo_i = (struct P_topo_b *)Line_i->topo;

            sprintf(stmt,
                    "UPDATE \"%s\".edge_data SET "
                    "left_face = %d, right_face = %d "
                    "WHERE edge_id = %d",
                    pg_info->toposchema_name,
                    topo_i->left > 0 ? topo_i->left : 0,
                    topo_i->right > 0 ? topo_i->right : 0, (int)Line_i->offset);
            G_debug(2, "SQL: %s", stmt);

            if (Vect__execute_pg(pg_info->conn, stmt) == -1) {
                Vect__execute_pg(pg_info->conn, "ROLLBACK");
                return -1;
            }
        }

        /* update also centroids (stored as nodes) */
        if (Area->centroid > 0) {
            Line_i = Map->plus.Line[Area->centroid];
            sprintf(stmt,
                    "UPDATE \"%s\".node SET containing_face = %d "
                    "WHERE node_id = %d",
                    pg_info->toposchema_name, face[s], (int)Line_i->offset);
            G_debug(2, "SQL: %s", stmt);

            if (Vect__execute_pg(pg_info->conn, stmt) == -1) {
                /* rollback transaction */
                Vect__execute_pg(pg_info->conn, "ROLLBACK");
                return -1;
            }
        }
    }

    return 0;
}

/*!
   \brief Add line to native and PostGIS topology

   \param Map vector map
   \param offset ???
   \param type feature type
   \param Points feature vertices

   \return feature id
   \return -1 on error
 */
int add_line_to_topo_pg(struct Map_info *Map, off_t offset, int type,
                        const struct line_pnts *points)
{
    int line, n_nodes;

    struct Plus_head *plus;

    plus = &(Map->plus);

    Vect_reset_updated(Map);
    line = V2__add_line_to_topo_nat(Map, offset, type, points, NULL, -1, NULL);

    /* insert new nodes into 'node' table */
    n_nodes = Vect_get_num_updated_nodes(Map);
    if (n_nodes > 0) {
        int i, node;
        double x, y, z;

        if (!Points)
            Points = Vect_new_line_struct();

        for (i = 0; i < n_nodes; i++) {
            node = Vect_get_updated_node(Map, i);
            /* skip updated and deleted nodes */
            if (node > 0 || plus->Node[abs(node)] == NULL)
                continue;

            G_debug(3, "  new node: %d", node);

            Vect_get_node_coor(Map, abs(node), &x, &y, &z);
            Vect_reset_line(Points);
            Vect_append_point(Points, x, y, z);

            write_feature(Map, node, GV_POINT,
                          (const struct line_pnts **)&Points, 1, -1);
        }
    }

    return line;
}

/*!
   \brief Delete line from native and PostGIS topology

   \param Map vector map
   \param line feature id to remove from topo
   \param type feature type
   \param Points feature vertices

   \return 0 on success
   \return -1 on error
 */
int delete_line_from_topo_pg(struct Map_info *Map, int line, int type,
                             const struct line_pnts *Points)
{
    int N1, N2, node_id;
    char stmt[DB_SQL_MAX];

    struct Format_info_pg *pg_info;
    struct P_node *Node;

    pg_info = &(Map->fInfo.pg);

    Vect_reset_updated(Map);

    if (!(type & GV_LINES))
        return 0;

    Vect_get_line_nodes(Map, line, &N1, &N2);
    if (0 != V2__delete_line_from_topo_nat(Map, line, type, Points, NULL))
        return -1;

    Node = Map->plus.Node[N1];
    if (!Node || Node->n_lines == 0) {
        node_id = pg_info->offset.array[N1 - 1];
        sprintf(stmt, "DELETE FROM \"%s\".\"node\" WHERE node_id = %d",
                pg_info->toposchema_name, node_id);
        if (Vect__execute_pg(pg_info->conn, stmt) == -1) {
            G_warning(_("Unable to delete node %d"), node_id);
            Vect__execute_pg(pg_info->conn, "ROLLBACK");
            return -1;
        }
    }

    Node = Map->plus.Node[N2];
    if (!Node || Node->n_lines == 0) {
        node_id = pg_info->offset.array[N2 - 1];
        sprintf(stmt, "DELETE FROM \"%s\".\"node\" WHERE node_id = %d",
                pg_info->toposchema_name, node_id);
        if (Vect__execute_pg(pg_info->conn, stmt) == -1) {
            G_warning(_("Unable to delete node %d"), node_id);
            Vect__execute_pg(pg_info->conn, "ROLLBACK");
            return -1;
        }
    }

    return 0;
}

int set_constraint_to_deferrable(struct Format_info_pg *pg_info,
                                 const char *table, const char *constraint,
                                 const char *column, const char *ref_table,
                                 const char *ref_column)
{
    char stmt[DB_SQL_MAX];

    sprintf(stmt, "ALTER TABLE \"%s\".%s DROP CONSTRAINT %s",
            pg_info->toposchema_name, table, constraint);
    if (-1 == Vect__execute_pg(pg_info->conn, stmt)) {
        Vect__execute_pg(pg_info->conn, "ROLLBACK");
        return -1;
    }

    sprintf(stmt,
            "ALTER TABLE \"%s\".%s ADD CONSTRAINT %s "
            "FOREIGN KEY (%s) REFERENCES \"%s\".%s (%s) "
            "DEFERRABLE INITIALLY DEFERRED",
            pg_info->toposchema_name, table, constraint, column,
            pg_info->toposchema_name, ref_table, ref_column);
    if (-1 == Vect__execute_pg(pg_info->conn, stmt)) {
        Vect__execute_pg(pg_info->conn, "ROLLBACK");
        return -1;
    }

    return 0;
}

/*!
   \brief Open database connection with attribute table

   \param pg_info pointer to Format_info_pg struct

   \return pointer to dbDriver on success
   \return NULL on failure
 */
dbDriver *open_db(struct Format_info_pg *pg_info)
{
    dbDriver *driver;
    dbHandle handle;

    struct field_info *Fi;

    db_init_handle(&handle);

    Fi = pg_info->fi;

    pg_info->dbdriver = driver = db_start_driver(Fi->driver);
    if (!driver) {
        G_warning(_("Unable to start driver <%s>"), Fi->driver);
        return NULL;
    }
    db_set_handle(&handle, Fi->database, NULL);
    if (db_open_database(driver, &handle) != DB_OK) {
        G_warning(_("Unable to open database <%s> by driver <%s>"),
                  Fi->database, Fi->driver);
        db_close_database_shutdown_driver(driver);
        pg_info->dbdriver = NULL;
        return NULL;
    }

    return pg_info->dbdriver;
}
#endif<|MERGE_RESOLUTION|>--- conflicted
+++ resolved
@@ -64,11 +64,7 @@
 static int type_to_topogeom(const struct Format_info_pg *);
 static int update_next_edge(struct Map_info *, int, int);
 
-<<<<<<< HEAD
-#if 0                           /* unused */
-=======
 #if 0 /* unused */
->>>>>>> 70ecf8ec
 static int delete_face(const struct Map_info *, int);
 static int update_topo_edge(struct Map_info *, int);
 #endif
@@ -84,12 +80,9 @@
 
 static struct line_pnts *Points;
 
-<<<<<<< HEAD
-=======
 #define NOPG_UNUSED
 #else
 #define NOPG_UNUSED UNUSED
->>>>>>> 70ecf8ec
 #endif
 
 /*!
@@ -2606,11 +2599,7 @@
     return area;
 }
 
-<<<<<<< HEAD
-#if 0                           /* unused */
-=======
 #if 0 /* unused */
->>>>>>> 70ecf8ec
 /*!
    \brief Delete existing face (currently unused)
 
