/*! \page segmentlib GRASS Segment Library
<<<<<<< HEAD
<!--
    Documentation authorship:
    Doxygenized from "GRASS 5 Programmer's Manual" by M. Neteler 8/2005
    Extended by Vaclav Petras (examples)
=======
<!-- doxygenized from "GRASS 5 Programmer's Manual"
     by M. Neteler 8/2005
>>>>>>> e18a3999
  -->

\tableofcontents

\author CERL
\author Markus Metz

\section segmentintro Introduction

<P>
Large data files which contain data in a matrix format often need to be
accessed in a nonsequential or random manner. This requirement complicates
the programming.

<P>
Methods for accessing the data are to:

<P>
(1) read the entire data file into memory and process the data as a
two-dimensional matrix,

<P>
(2) perform direct access i/o to the data file for every data value to be
accessed, or

<P>
(3) read only portions of the data file into memory as needed.

<P>
Method (1) greatly simplifies the programming effort since i/o is done once
and data access is simple array referencing. However, it has the
disadvantage that large amounts of memory may be required to hold the data.
The memory may not be available, or if it is, system paging of the module
may severely degrade performance. Method (2) is not much more complicated to
code and requires no significant amount of memory to hold the data. But the
i/o involved will certainly degrade performance. Method (3) is a mixture of
(1) and (2) . Memory requirements are fixed and data is read from the data
file only when not already in memory. However the programming is more
complex.

<P>
The routines provided in this library are an implementation of method (3) .
They are based on the idea that if the original matrix were segmented or
partitioned into smaller matrices these segments could be managed to reduce
both the memory required and the i/o. Data access along connected paths
through the matrix, (i.e., moving up or down one row and left or right one
column) should benefit.

<P>
In most applications, the original data is not in the segmented format. The
data must be transformed from the nonsegmented format to the segmented
format. This means reading the original data matrix row by row and writing
each row to a new file with the segmentation organization. This step
corresponds to the i/o step of method (1) .

<P>
Then data can be retrieved from the segment file through routines by
specifying the row and column of the original matrix. Behind the scenes, the
data is paged into memory as needed and the requested data is returned to
the caller.

\note All routines and global variables in this library, documented
or undocumented, start with the prefix \c Segment_. To avoid name
conflicts, programmers should not create variables or routines in their own
modules which use this prefix.

\section Loading_the_Segment_Library Including and Loading the Segment Library

<P>
The functions and data structures needed in oder to use the Segment
Library are defined in the header file called
\c grass/segment.h and included using:

\code
#include <grass/segment.h>
\endcode

<P>
<<<<<<< HEAD
To compile (link) the code code, the library needs to be specified
by adding the associated variables to the Makefile:

\code
LIBES = ... $(SEGMENTLIB)
DEPENDENCIES = ... $(SEGMENTDEP)
\endcode

<P>
See \ref Compiling_and_Installing_GRASS_Modules for a complete 
discussion of Makefiles.

\section How_to_Use_the_Library How to Use the Library for Raster Maps

The most typical use of the *Segment Library* in GRASS GIS is with
raster maps. Raster maps are read using row-by-row API and, at the same
time, they might be too large to store in memory. The *Segment Library*
can be used to make them accessible with random access when random
access is needed.
Here we discuss usage with one raster map of type \c DCELL
(double precision floating point).

To have everything we need available, you need to do several includes:
=======
The routines in the <I>Segment Library</I> are described below, more or
less in the order they would logically be used in a module. They use a data
structure called SEGMENT which is defined in the header file
\c grass/segment.h that must be included in any code using these
routines:
>>>>>>> e18a3999

\code
#include <grass/segment.h>
#include <grass/raster.h>
#include <grass/glocale.h>
#include <stdlib.h>
\endcode

First, you need to initialize size-related variables:

\code
/* size of the whole raster (aka input matrix) */
int nrows = Rast_window_rows();
int ncols = Rast_window_cols();

/* type and cell size we will work with */
RASTER_MAP_TYPE map_type = DCELL_TYPE;
size_t cell_size = Rast_cell_size(map_type);

/* size of a segment */
int srows = 64;
int scols = 64;

/* number of segments in memory */
int num_seg = 4;
\endcode

Then, you prepare for reading raster map as in any other case
and additionally you also initialize the segment storage:

\code
/* typically, name of map would be a parameter */
char *map_name = "raster_map_1";

/* buffer for holding one raster row */
void *buffer = Rast_allocate_buf(map_type);

/* open existing raster map for reading */
int raster_fd = Rast_open_old(map_name, "");

SEGMENT raster_seg;

/* initialize the segment structures */
if (Segment_open(&raster_seg, G_tempfile(),
                 nrows, ncols, srows, scols, cell_size, num_seg) != 1)
    G_fatal_error("Unable to create temporary segment file");
\endcode

Now you can set the values in the segment storage to the values of
the raster you need to access:

\code
for (int row = 0; row < Rast_window_rows(); row++) {
    Rast_get_row(raster_fd, buffer, row, map_type);
    if (Segment_put_row(&raster_seg, buffer, row) < 1)
        G_fatal_error(_("Unable to write temporary segment file"));
}
\endcode

At this point, you can use the *Segment Library* to access the values
in the loaded raster map in a random manner specifying row and column:

\code
/* variable we use to hold the value */
DCELL value;

/* row and column to access */
int row = 4;
int col = 2;

/* pass the pointer, get the value */
Segment_get(&raster_seg, (void *) &value, row, col);

/* use value here */
\endcode

Similarly, we can also modify the values by specifying a row and column:

\code
/* this is the value we want to use */
value = 100;

/* pass the pointer, set the value */
Segment_put(&raster_seg, (void *) &value, row, col);
\endcode

In both cases, the function takes pointer to void as a parameter,
so we cast to `void *` to make it clear to compiler that this is what
we intent to do. The library function will handle the value according to
the size of the \c DCELL type we set with Segment_open().

Now, we are done with processing and we want to save the data to a
GRASS GIS raster map. Often we this would be a different segment
structure, but here with will store the data we were operating on.

\code
/* typically, name of map would be a parameter */
char *output_map_name = "raster_map_2";

/* open new raster map for writing */
int output_raster_fd = Rast_open_new(output_map_name, map_type);

/* make sure any pending disk operations take place */
Segment_flush(&raster_seg);

/* store the data permanently in a raster map */
for (int row = 0; row < Rast_window_rows(); row++) {
    Segment_get_row(&raster_seg, buffer, row);
    Rast_put_row(output_raster_fd, buffer, map_type);
}
\endcode

At the end, close, free memory, and clean up:

\code
G_free(buffer);
Segment_close(&raster_seg);
Rast_close(output_raster_fd);
Rast_close(raster_fd);
\endcode

\section Using_the_library_with_multiple_raster_maps Using the Library with Multiple Raster Maps

In case we want to manipulate multiple raster maps at the same time,
we can use the fact that the *Segment Library* supports storage of
arbitrary data in cell. This is particularly advantageous when we are
always accessing values from all rasters at once since the look up
and possible reading from disk will need to happen just once for
each cell we access. We cover the case when the number of input raster
maps is not known in advance.

In the following examples, we assume we can convert values from all
raster maps into the same type (we are using double).
We also assume that we got the raster names in command
line options as a GRASS GIS module.
Note that the code is not complete and some definitions or calls are
not shown.

\dontinclude doc/raster/r.example.segmulti/main.c

First, we count number of inputs to have the value at hand:

\skip count
\until ninputs

We define segment sizes (and other variables) as in the case of one
raster:

\skip Rast_window_rows
\until nsegs

However, we define size of one cell (item) stored in the segment
structures as multiplication of size of the raster cell and
number of input rasters:

\skip DCELL_TYPE
\until segment_cell_size

We proceed with creating and opening the segment structures in the usual
way:

\skip Segment_open
\until G_fatal_error

The opening of rasters needs to happen in a loop. We assume that we can
open that many raster maps at the same time (there is a limit of how
many open file operating system can handle):

\skip file descriptors
\until }

We allocate two buffers we will use. One for holding raster map row
and one for holding a row of cell (items) stored in the segment
structures. We will access the row of segment cells as a two-dimensional
field with first dimension being a column and second the ordinal number
of input raster map.

\skip allocate
\until seg_buffer

Now, we loop over rows and we load the given row for each of the raster
maps. Then, for each column, i.e., value in a row of the given raster,
we copy the value to its place in the segmentation buffer.

\skip for (row
\until actual processing

Now we can do the actual processing which we will discuss later as this
would be in a separate function anyway. After the processing, we write
the resulting rasters. In this example, we do additional processing and
store a sum of all the rasters, so we are writing only one raster:

\skip Segment_flush
\until memory cleanup

At the end, we free memory and close rasters:

\skip G_free
\until Rast_close(output_fd);

The actual processing with random access needs to get the individual
values stored in each cell in the segment storage.

\skip hold the values
\until Segment_put

\section Segment_Routines Segment Routines

<P>
The routines in the <I>Segment Library</I> are described below, more or
less in the order they would logically be used in a module. They use a data
structure called SEGMENT.

<P>
A temporary file needs to be prepared and a SEGMENT structure needs to
be initialized before any data can be transferred to the segment file.
This can be done with the <I>Segment Library</I> routine:

<P>
<I>int Segment_open(SEGMENT *SEG, char *fname, off_t nrows, off_t ncols,
  int srows, int scols, int len, int nseg)</I>, open a new segment structure.
<P>
  A new file with full path name <B>fname</B> will be created and
  formatted. The original nonsegmented data matrix consists of
  <B>nrows</B> and <B>ncols</B>. The segments consist of <B>srows</B> by
  <B>scols</B>. The data items have length <B>len</B> bytes. The number
  of segments to be retained in memory is given by <B>nseg</B>. This
  routine calls Segment_format() and Segment_init(), see below. If
  Segment_open() is used, the routines Segment_format() and Segment_init()
  must not be used.
<P>
Return codes are: 1 ok; else a negative number between -1 and -6 encoding
  the error type.

<P>
Alternatively, the first step is to create a file which is properly
formatted for use by the <I>Segment Library</I> routines:

<P>
<I>int Segment_format (int fd, int nrows, off_t ncols,off_t srows, int scols,
  int len)</I>, format a segment file
<P>
  The segmentation routines require a disk file to be used for paging
  segments in and out of memory. This routine formats the file open for
  write on file descriptor <B>fd</B> for use as a segment file. A segment
  file must be formatted before it can be processed by other segment
  routines. The configuration parameters <B>nrows, ncols, srows, scols</B>,
  and <B>len</B> are written to the beginning of the segment file which is
  then filled with zeros.

<P>
The corresponding nonsegmented data matrix, which is to be transferred to the
  segment file, is <B>nrows</B> by <B>ncols.</B> The segment file is to be
  formed of segments which are <B>srows</B> by <B>scols</B>. The data items
  have length <B>len</B> bytes. For example, if the data type is <I>int</I>,
  <B><I>len</I></B> is <I>sizeof(int)</I>.

<P>
Return codes are: 1 ok; else -1 could not seek or write <I>fd</I>, or -3
  illegal configuration parameter(s) .

<P>
The next step is to initialize a SEGMENT structure to be associated with a
segment file formatted by Segment_format().

<P>
<I>int Segment_init (SEGMENT *seg, int fd, int nsegs)</I>, initialize segment
  structure
<P>
  Initializes the <B>seg</B> structure. The file on <B>fd</B> is
  a segment file created by Segment_format() and must be open for
  reading and writing. The segment file configuration parameters <I>nrows,
    ncols, srows, scols</I>, and <I>len</I>, as written to the file by
  <I>Segment_format</I>, are read from the file and stored in the
  <B>seg</B> structure. <B>Nsegs</B> specifies the number of segments that
  will be retained in memory. The minimum value allowed is 1.

\note The size of a segment is <I>scols*srows*len</I> plus a few
  bytes for managing each segment.

<P>
Return codes are:  1 if ok; else -1 could not seek or read segment file,  or -2 out of memory.

<P>
Then data can be written from another file to the segment file row by row:

<P>
<I>int Segment_put_row (SEGMENT *seg, char *buf, int row)</I>, write row to
  segment file
<P>
  Transfers nonsegmented matrix data, row by row, into a segment
  file.  <B>Seg</B> is the segment structure that was configured from a call
  to Segment_init(). <B>Buf</B> should contain <I>ncols*len</I>
  bytes of data to be transferred to the segment file. <B>Row</B> specifies
  the row from the data matrix being transferred.

<P>
Return codes are: 1 if ok;   else -1 could not seek or write segment file.

<P>
Then data can be read or written to the segment file randomly:

<P>
<I>int Segment_get (SEGMENT *seg, char *value, int row, int col)</I>, get value
  from segment file
<P>
  Provides random read access to the segmented data. It gets
  <I>len</I> bytes of data into <B>value</B> from the segment file
  <B>seg</B> for the corresponding <B>row</B> and <B>col</B> in the
  original data matrix.

<P>
Return codes are:  1 if ok;  else -1 could not seek or read segment file.

<P>
<I>int Segment_put (SEGMENT *seg, char *value, int row, int col)</I>, put
  value to segment file
<P>
  Provides random write access to the segmented data. It
  copies <I>len</I> bytes of data from <B>value</B> into the segment
  structure <B>seg</B> for the corresponding <B>row</B> and <B>col</B> in
  the original data matrix.

<P>
The data is not written to disk immediately. It is stored in a memory segment
  until the segment routines decide to page the segment to disk.

<P>
Return codes are: 1 if ok; else -1 could not seek or write segment file.

<P>
After random reading and writing is finished, the pending updates must be
flushed to disk:

<P>
<I>int Segment_flush (SEGMENT *seg)</I>, flush pending updates to disk
<P>
  Forces all pending updates generated by Segment_put() to be
  written to the segment file <B>seg.</B> Must be called after the final
  Segment_put() to force all pending updates to disk. Must also be called
  before the first call to Segment_get_row().

<P>
Now the data in segment file can be read row by row and transferred to a normal
sequential data file:

<P>
<I>int Segment_get_row (SEGMENT *seg, char *buf, int row)</I>, read row from
  segment file
<P>
  Transfers data from a segment file, row by row, into memory
  (which can then be written to a regular matrix file) . <B>Seg</B> is the
  segment structure that was configured from a call to Segment_init().
  <B>Buf</B> will be filled with <I>ncols*len</I> bytes of data
  corresponding to the <B>row</B> in the data matrix.

<P>
Return codes are: 1 if ok; else -1 could not seek or read segment file.

<P>
Finally, memory allocated in the SEGMENT structure is freed:

<P>
<I>int Segment_release (SEGMENT *seg)</I>, free allocated memory
<P>
  Releases the allocated memory associated with the segment file
  <B>seg.</B> Does not close the file. Does not flush the data which may
  be pending from previous Segment_put() calls.

<P>

The following routine both deletes the segment file and releases allocated
memory:

<P>
<I>int Segment_close (SEGMENT *seg)</I>, close segment structure
<P>
  Deletes the segment file and uses Segment_release() to release the
  allocated memory. No further cleaning up is required.

<P>

\section How_to_Use_the_Library_Routines How to Use the Library Routines


The following should provide the programmer with a good idea of how to use the
<I>Segment Library</I> routines. The examples assume that the data is integer.
Creation of a segment file and initialization of the segment structure
at once:

\code
SEGMENT seg;

Segment_open (&seg, G_tempfile(), nrows, ncols, srows, scols, sizeof(int), nseg);
\endcode

Alternatively, the first step is the creation and formatting of a segment
file. A file is created, formatted and then closed:


\code
fd = creat (file, 0666);

Segment_format (fd, nrows, ncols, srows, scols, sizeof(int));

close(fd);
\endcode

<P>
The next step is the conversion of the nonsegmented matrix data into segment
file format. The segment file is reopened for read and write and initialized:


\code
#include <fcntl.h>

SEGMENT seg;

fd = open (file, O_RDWR);
Segment_init (&seg, fd, nseg);
\endcode

<P>
Both the segment file and the segment structure are now ready to use, and
data can be read row by row from the original data file and put into the
segment file:

\code
for (row = 0; row < nrows; row++)
{
    // code to get original matrix data for row into buf

    Segment_put_row (&seg, buf, row);
}
\endcode


<P>
Of course if the intention is only to add new values rather than update existing
values, the step which transfers data from the original matrix to the segment
file, using Segment_put_row(), could be omitted, since
Segment_format() will fill the segment file with zeros.

<P>
The data can now be accessed directly using Segment_get(). For example,
to get the value at a given row and column:

\code
int value;

SEGMENT seg;

Segment_get (&seg, &value, row, col);
\endcode

<P>
Similarly Segment_put() can be used to change data values in the
segment file:


\code
int value;

SEGMENT seg;

value = 10;

Segment_put (&seg, &value, row, col);
\endcode


\warning It is an easy mistake to pass a value directly to
Segment_put(). The following should be avoided:


\code
Segment_put (&seg, 10, row, col); // this will not work
\endcode

<P>
Once the random access processing is complete, the data would be extracted
from the segment file and written to a nonsegmented matrix data file as
follows:


\code
Segment_flush (&seg);

for (row = 0; row < nrows; row++)
{
    Segment_get_row (&seg, buf, row);

    // code to put buf into a matrix data file for row
}
\endcode

<P>
Finally, the memory allocated for use by the segment routines would be
released and the file closed:


\code
Segment_release (&seg);

close (fd);
\endcode


\note The <I>Segment Library</I> does not know the name of the
segment file. It does not attempt to remove the file. If the file is only
temporary, the programmer should remove the file after closing it.

<P>

\section Segment_Library_Performance Segment Library Performance

Performance of the <I>Segment Library</I> routines can be improved by
about 10% if <B>srows, scols</B> are each powers of 2; in this case a
faster alternative is used to access the segment file. An additional
improvement can be achieved if <B>len</B> is also a power of 2. For
scattered access to a large dataset, smaller segments, i.e. values
for <B>srows, scols</B> of 32, 64, or 128 seem to provide
the best performance. Calculating segment size as a fraction of the
data matrix size, e.g. srows = nrows / 4 + 1, will result in very poor
performance, particularly for larger datasets.

\section A_Complete_Example_With_Two_Rasters A Complete Example With Two Rasters

This complete example of a module which loads a raster map into
the *Segment Library* data structures, modifies the values, and
creates a new raster map with these values.

<<<<<<< HEAD
\include doc/raster/r.example.segment/main.c

Makefile for this module looks like this:

\dontinclude doc/raster/r.example.segment/Makefile

\skip MODULE_TOPDIR = ..
\until default
=======
<P>
See \ref Compiling_and_Installing_GRASS_Modules for a complete
discussion of Makefiles.
>>>>>>> e18a3999

*/<|MERGE_RESOLUTION|>--- conflicted
+++ resolved
@@ -1,13 +1,8 @@
 /*! \page segmentlib GRASS Segment Library
-<<<<<<< HEAD
 <!--
     Documentation authorship:
     Doxygenized from "GRASS 5 Programmer's Manual" by M. Neteler 8/2005
     Extended by Vaclav Petras (examples)
-=======
-<!-- doxygenized from "GRASS 5 Programmer's Manual"
-     by M. Neteler 8/2005
->>>>>>> e18a3999
   -->
 
 \tableofcontents
@@ -86,7 +81,6 @@
 \endcode
 
 <P>
-<<<<<<< HEAD
 To compile (link) the code code, the library needs to be specified
 by adding the associated variables to the Makefile:
 
@@ -110,13 +104,6 @@
 (double precision floating point).
 
 To have everything we need available, you need to do several includes:
-=======
-The routines in the <I>Segment Library</I> are described below, more or
-less in the order they would logically be used in a module. They use a data
-structure called SEGMENT which is defined in the header file
-\c grass/segment.h that must be included in any code using these
-routines:
->>>>>>> e18a3999
 
 \code
 #include <grass/segment.h>
@@ -649,7 +636,6 @@
 the *Segment Library* data structures, modifies the values, and
 creates a new raster map with these values.
 
-<<<<<<< HEAD
 \include doc/raster/r.example.segment/main.c
 
 Makefile for this module looks like this:
@@ -658,10 +644,5 @@
 
 \skip MODULE_TOPDIR = ..
 \until default
-=======
-<P>
-See \ref Compiling_and_Installing_GRASS_Modules for a complete
-discussion of Makefiles.
->>>>>>> e18a3999
 
 */