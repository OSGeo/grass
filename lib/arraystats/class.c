--- conflicted
+++ resolved
@@ -276,20 +276,12 @@
 {
     int *num, nbclass;
     double *no, *zz, /* *nz, */ *xn, *co;
-<<<<<<< HEAD
-    double *x;                  /* Vector standardized observations */
-=======
     double *x; /* Vector standardized observations */
->>>>>>> 70ecf8ec
     int i, j, k;
     double min = 0, max = 0, rangemax = 0;
     int n = 0;
     double rangemin = 0, xlim = 0;
-<<<<<<< HEAD
-    double dmax = 0.0 /*, d2 = 0.0, dd = 0.0, p = 0.0 */ ;
-=======
     double dmax = 0.0 /*, d2 = 0.0, dd = 0.0, p = 0.0 */;
->>>>>>> 70ecf8ec
     int nf = 0, nmax = 0;
     double *abc;
     int nd = 0;
@@ -349,11 +341,7 @@
         nmax = 0;
         dmax = 0.0;
         /* d2 = 0.0; */
-<<<<<<< HEAD
-        nf = 0;                 /*End number */
-=======
         nf = 0; /*End number */
->>>>>>> 70ecf8ec
 
         /*           Loop through classes */
         for (j = 1; j <= i; j++) {
