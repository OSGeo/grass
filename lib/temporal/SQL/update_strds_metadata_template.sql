--#############################################################################
-- This SQL is to update a space-time raster dataset metadata
--
-- Author: Soeren Gebbert soerengebbert <at> googlemail <dot> com
--#############################################################################

-- SPACETIME_REGISTER_TABLE is a placeholder for specific stds map register table name (SQL compliant)
-- SPACETIME_ID is a placeholder for specific stds id: name@mapset

-- Update the min and max values
UPDATE strds_metadata SET min_min = 
       (SELECT min(min) FROM raster_metadata WHERE raster_metadata.id IN 
    		(SELECT id FROM SPACETIME_REGISTER_TABLE)
       ) WHERE id = 'SPACETIME_ID';
UPDATE strds_metadata SET min_max = 
       (SELECT max(min) FROM raster_metadata WHERE raster_metadata.id IN 
    		(SELECT id FROM SPACETIME_REGISTER_TABLE)
       ) WHERE id = 'SPACETIME_ID';
UPDATE strds_metadata SET max_min = 
       (SELECT min(max) FROM raster_metadata WHERE raster_metadata.id IN 
    		(SELECT id FROM SPACETIME_REGISTER_TABLE)
       ) WHERE id = 'SPACETIME_ID';
UPDATE strds_metadata SET max_max = 
       (SELECT max(max) FROM raster_metadata WHERE raster_metadata.id IN 
    		(SELECT id FROM SPACETIME_REGISTER_TABLE)
       ) WHERE id = 'SPACETIME_ID';
-- Update the resolution
UPDATE strds_metadata SET nsres_min = 
       (SELECT min(nsres) FROM raster_metadata WHERE raster_metadata.id IN 
    		(SELECT id FROM SPACETIME_REGISTER_TABLE)
       ) WHERE id = 'SPACETIME_ID';
UPDATE strds_metadata SET nsres_max = 
       (SELECT max(nsres) FROM raster_metadata WHERE raster_metadata.id IN 
    		(SELECT id FROM SPACETIME_REGISTER_TABLE)
       ) WHERE id = 'SPACETIME_ID';
UPDATE strds_metadata SET ewres_min = 
       (SELECT min(ewres) FROM raster_metadata WHERE raster_metadata.id IN 
    		(SELECT id FROM SPACETIME_REGISTER_TABLE)
       ) WHERE id = 'SPACETIME_ID';
UPDATE strds_metadata SET ewres_max = 
       (SELECT max(ewres) FROM raster_metadata WHERE raster_metadata.id IN 
    		(SELECT id FROM SPACETIME_REGISTER_TABLE)
<<<<<<< HEAD
       ) WHERE id = 'SPACETIME_ID';
-- Update the number of registered bands
UPDATE strds_metadata SET number_of_semantic_labels =
       (SELECT count(distinct semantic_label) FROM raster_metadata WHERE
       raster_metadata.id IN
    		(SELECT id FROM SPACETIME_REGISTER_TABLE)
=======
>>>>>>> 4f4f6bd5
       ) WHERE id = 'SPACETIME_ID';<|MERGE_RESOLUTION|>--- conflicted
+++ resolved
@@ -40,13 +40,4 @@
 UPDATE strds_metadata SET ewres_max = 
        (SELECT max(ewres) FROM raster_metadata WHERE raster_metadata.id IN 
     		(SELECT id FROM SPACETIME_REGISTER_TABLE)
-<<<<<<< HEAD
-       ) WHERE id = 'SPACETIME_ID';
--- Update the number of registered bands
-UPDATE strds_metadata SET number_of_semantic_labels =
-       (SELECT count(distinct semantic_label) FROM raster_metadata WHERE
-       raster_metadata.id IN
-    		(SELECT id FROM SPACETIME_REGISTER_TABLE)
-=======
->>>>>>> 4f4f6bd5
        ) WHERE id = 'SPACETIME_ID';