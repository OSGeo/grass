--- conflicted
+++ resolved
@@ -447,13 +447,8 @@
     Configuration directory is for example used for grass env file
     (the one which caries mapset settings from session to session).
     """
-<<<<<<< HEAD
-    if sys.platform == "win32":
-        grass_config_dirname = "GRASS8"
-=======
     if WINDOWS:
         grass_config_dirname = f"GRASS{GRASS_VERSION_MAJOR}"
->>>>>>> 8422103f
         win_conf_path = os.getenv("APPDATA")
         # this can happen with some strange settings
         if not win_conf_path:
@@ -472,11 +467,7 @@
             )
         directory = os.path.join(win_conf_path, grass_config_dirname)
     else:
-<<<<<<< HEAD
-        grass_config_dirname = ".grass8"
-=======
         grass_config_dirname = f".grass{GRASS_VERSION_MAJOR}"
->>>>>>> 8422103f
         directory = os.path.join(os.getenv("HOME"), grass_config_dirname)
     if not os.path.isdir(directory):
         try:
@@ -508,13 +499,7 @@
 
     tmpdir_name = f"grass{GRASS_VERSION_MAJOR}-{user}-{gis_lock}"
     if tmp:
-<<<<<<< HEAD
-        tmpdir = os.path.join(
-            tmp, "grass8-%(user)s-%(lock)s" % {"user": user, "lock": gis_lock}
-        )
-=======
         tmpdir = os.path.join(tmp, tmpdir_name)
->>>>>>> 8422103f
         try:
             os.mkdir(tmpdir, 0o700)
         except:  # noqa: E722
@@ -523,13 +508,7 @@
     if not tmp:
         for ttmp in ("/tmp", "/var/tmp", "/usr/tmp"):
             tmp = ttmp
-<<<<<<< HEAD
-            tmpdir = os.path.join(
-                tmp, "grass8-%(user)s-%(lock)s" % {"user": user, "lock": gis_lock}
-            )
-=======
             tmpdir = os.path.join(tmp, tmpdir_name)
->>>>>>> 8422103f
             try:
                 os.mkdir(tmpdir, 0o700)
             except:  # noqa: E722
@@ -539,14 +518,8 @@
 
     if not tmp:
         fatal(
-<<<<<<< HEAD
-            _(
-                "Unable to create temporary directory <grass8-%(user)s-"
-                "%(lock)s>! Exiting."
-=======
             _("Unable to create temporary directory <{tmpdir_name}>! Exiting.").format(
                 tmpdir_name=tmpdir_name
->>>>>>> 8422103f
             )
         )
 
