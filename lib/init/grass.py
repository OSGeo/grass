--- conflicted
+++ resolved
@@ -1160,11 +1160,7 @@
     if not os.access(grass_env_file, os.R_OK):
         return
 
-<<<<<<< HEAD
-    export_re = re.compile('^export[ \t]+([a-zA-Z_]+[a-zA-Z0-9_]*)=(.*)$')
-=======
     export_re = re.compile('^export[ \t]+([a-zA-Z_]+[a-zA-Z0-9_]*)=(.*?)[ \t]*$')
->>>>>>> 110edbf5
 
     for line in readfile(grass_env_file).split(os.linesep):
         m = export_re.match(line)
