#!/usr/bin/env python3
#############################################################################
#
# MODULE:       GRASS initialization script
# AUTHOR(S):    Original author unknown - probably CERL
#               Andreas Lange <andreas.lange rhein-main.de>
#               Huidae Cho <grass4u gmail.com>
#               Justin Hickey <jhickey hpcc.nectec.or.th>
#               Markus Neteler <neteler osgeo.org>
#               Hamish Bowman <hamish_b yahoo.com>
#
#               GRASS 7: converted to Python (based on init.sh shell
#               script from GRASS 6) by Glynn Clements
#               Martin Landa <landa.martin gmail.com>
#               Luca Delucchi <lucadeluge gmail.com>
#               Vaclav Petras <wenzeslaus gmail.com> (refactoring and exec)
# PURPOSE:      Sets up environment variables, parses any remaining
#               command line options for setting the GISDBASE, LOCATION,
#               and/or MAPSET. Finally it starts GRASS with the appropriate
#               user interface and cleans up after it is finished.
# COPYRIGHT:    (C) 2000-2025 by the GRASS Development Team
#
#               This program is free software under the GNU General
#               Public License (>=v2). Read the file COPYING that
#               comes with GRASS for details.
#
#############################################################################

"""
Script to run GRASS session.

Some of the functions could be used separately but import from this module
is not safe, i.e. it has side effects (this should be changed in the future).
"""

# we allow for long file because we want to avoid imports if possible
# (this makes it more stable since we have to set up paths first)
# pylint: disable=too-many-lines

from __future__ import annotations

<<<<<<< HEAD
import sys
import os
import errno
=======
import argparse
>>>>>>> a98349ae
import atexit
import datetime
import errno
import gettext
import json
import locale
import os
import platform
import re
import shutil
import signal
import string
import subprocess
import sys
import tempfile
import unicodedata
import uuid

from pathlib import Path
<<<<<<< HEAD
from typing import Any, Final, Literal, TYPE_CHECKING

if TYPE_CHECKING:
    from collections.abc import Mapping
=======
from typing import TYPE_CHECKING, Literal, NoReturn
>>>>>>> a98349ae

if TYPE_CHECKING:
    from _typeshed import StrPath

# mechanism meant for debugging this script (only)
# private global to store if we are debugging
_DEBUG = None

# for wxpath
_WXPYTHON_BASE = None

try:
    # Python >= 3.11
    ENCODING = locale.getencoding()
except AttributeError:
    ENCODING = locale.getdefaultlocale()[1]
if ENCODING is None:
    ENCODING = "UTF-8"
    print("Default locale not found, using UTF-8")  # intentionally not translatable

# The "@...@" variables are being substituted during build process
#
# TODO: should GISBASE be renamed to something like GRASS_PATH?
# GISBASE marks complete runtime, so no need to get it here when
# setting it up, possible scenario: existing runtime and starting
# GRASS in that, we want to overwrite the settings, not to take it
# possibly same for GRASS_PROJSHARE and others but maybe not
#
# We need to simultaneously make sure that:
# - we get GISBASE from os.environ if it is defined (doesn't this mean that we are
#   already inside a GRASS session? If we are, why do we need to run this script
#   again???).
# - GISBASE exists as an ENV variable
#
# pmav99: Ugly as hell, but that's what the code before the refactoring was doing.
if "GISBASE" in os.environ and len(os.getenv("GISBASE")) > 0:
    GISBASE = os.path.normpath(os.environ["GISBASE"])
else:
    GISBASE = os.path.normpath("@GISBASE_INSTALL_PATH@")
    os.environ["GISBASE"] = GISBASE
CMD_NAME = "@START_UP@"
GRASS_VERSION = "@GRASS_VERSION_NUMBER@"
GRASS_VERSION_MAJOR = "@GRASS_VERSION_MAJOR@"
GRASS_VERSION_MINOR = "@GRASS_VERSION_MINOR@"
LD_LIBRARY_PATH_VAR = "@LD_LIBRARY_PATH_VAR@"
CONFIG_PROJSHARE = os.environ.get("GRASS_PROJSHARE", "@CONFIG_PROJSHARE@")

# Get the system name
WINDOWS = sys.platform.startswith("win")
CYGWIN = sys.platform.startswith("cygwin")
MACOS = sys.platform.startswith("darwin")


def try_remove(path: StrPath) -> None:
    try:
        os.remove(path)
    except:  # noqa: E722
        pass


def clean_env() -> None:
    gisrc = os.environ["GISRC"]
    env_curr = read_gisrc(gisrc)
    env_new = {}
    for k, v in env_curr.items():
        if k.endswith("PID") or k.startswith("MONITOR"):
            continue
        env_new[k] = v
    write_gisrc(env_new, gisrc)


def is_debug() -> bool:
    """Returns True if we are in debug mode

    For debug messages use ``debug()``.
    """
    global _DEBUG
    if _DEBUG is not None:
        return _DEBUG
    # translate to bool (no or empty variable means false)
    return bool(os.getenv("GRASS_DEBUG"))


def debug(msg: str) -> None:
    """Print a debug message if in debug mode

    Do not use translatable strings for debug messages.
    """
    if is_debug():
        sys.stderr.write("DEBUG: %s\n" % msg)
        sys.stderr.flush()


def message(msg: str) -> None:
    sys.stderr.write(msg + "\n")
    sys.stderr.flush()


def warning(text: str) -> None:
    sys.stderr.write(_("WARNING") + ": " + text + os.linesep)


def fatal(msg: str) -> NoReturn:
    sys.stderr.write("%s: " % _("ERROR") + msg + os.linesep)
    sys.exit(_("Exiting..."))


def readfile(path: StrPath) -> str:
    debug("Reading %s" % path)
    return Path(path).read_text()


def writefile(path: StrPath, s: str) -> None:
    debug("Writing %s" % path)
    Path(path).write_text(s)


def call(cmd, **kwargs):
    """Wrapper for subprocess.call to deal with platform-specific issues"""
    if WINDOWS:
        kwargs["shell"] = True
    return subprocess.call(cmd, **kwargs)


def Popen(cmd, **kwargs):  # pylint: disable=C0103
    """Wrapper for subprocess.Popen to deal with platform-specific issues"""
    if WINDOWS:
        kwargs["shell"] = True
    return subprocess.Popen(cmd, **kwargs)


def gpath(*args) -> str:
    """Construct path to file or directory in GRASS GIS installation

    Can be called only after GISBASE was set.
    """
    return os.path.join(GISBASE, *args)


def wxpath(*args) -> str:
    """Construct path to file or directory in GRASS wxGUI

    Can be called only after GISBASE was set.

    This function does not check if the directories exist or if GUI works
    this must be done by the caller if needed.
    """
    global _WXPYTHON_BASE
    if not _WXPYTHON_BASE:
        # this can be called only after GISBASE was set
        _WXPYTHON_BASE = gpath("gui", "wxpython")
    return os.path.join(_WXPYTHON_BASE, *args)


def count_wide_chars(s: str) -> int:
    """Returns the number of wide CJK characters in a string.

    :param str s: string
    """
    return sum(unicodedata.east_asian_width(c) in "WF" for c in s)


def fw(fmt: str, *args) -> str:
    """Adjusts fixed-width string specifiers for wide CJK characters and
    returns a formatted string. Does not support named arguments yet.

    :param fmt: format string
    :param *args: arguments for the format string
    """
    matches = []
    # https://docs.python.org/3/library/stdtypes.html#old-string-formatting
    for m in re.finditer(
        r"%([#0 +-]*)([0-9]*)(\.[0-9]*)?([hlL]?[diouxXeEfFgGcrsa%])", fmt
    ):
        matches.append(m)

    if len(matches) != len(args):
        msg = "The numbers of format specifiers and arguments do not match"
        raise Exception(msg)

    i = len(args) - 1
    for m in reversed(matches):
        f = m.group(1)
        w = m.group(2)
        p = m.group(3) or ""
        c = m.group(4)
        if c == "s" and w:
            w = str(int(w) - count_wide_chars(args[i]))
            fmt = "".join((fmt[: m.start()], "%", f, w, p, c, fmt[m.end() :]))
        i -= 1
    return fmt % args


# using format for most but leaving usage of template for the dynamic ones
# two different methods are easy way to implement two phase construction
HELP_TEXT = r"""GRASS GIS $VERSION_NUMBER
Geographic Resources Analysis Support System (GRASS GIS).

{usage}:
  $CMD_NAME [-h | --help] [-v | --version]
          [-c | -c geofile | -c EPSG:code[:datum_trans] | -c XY]
          [-e] [-f] [--text | --gtext | --gui] [--config param]
          [[[GISDBASE/]PROJECT/]MAPSET]
  $CMD_NAME [FLAG]... GISDBASE/PROJECT/MAPSET --exec EXECUTABLE [EPARAM]...
  $CMD_NAME --tmp-project [geofile | EPSG | XY] --exec EXECUTABLE [EPARAM]...
  $CMD_NAME --tmp-mapset GISDBASE/PROJECT/ --exec EXECUTABLE [EPARAM]...

{flags}:
  -h or --help                   {help_flag}
  -v or --version                {version_flag}
  -c                             {create}
  -e                             {exit_after}
  -f                             {force_removal}
  --text                         {text}
                                   {text_detail}
  --gtext                        {gtext}
                                   {gtext_detail}
  --gui                          {gui}
                                   {gui_detail}
  --config                       {config}
                                   {config_detail}
  --exec EXECUTABLE              {exec_}
                                   {exec_detail}
  --tmp-project                  {tmp_project}
                                   {tmp_project_detail}
  --tmp-location                 {tmp_location}
                                   {tmp_location_detail}
  --tmp-mapset                   {tmp_mapset}
                                   {tmp_mapset_detail}
  --no-color                     {no_color}

{params}:
  GISDBASE                       {gisdbase}
                                   {gisdbase_detail}
  PROJECT                        {project}
                                   {project_detail}
  MAPSET                         {mapset}

  GISDBASE/PROJECT/MAPSET        {full_mapset}

  EXECUTABLE                     {executable}
  EPARAM                         {executable_params}
  FLAG                           {standard_flags}

{env_vars}:
  GRASS_CONFIG_DIR               {config_dir_var}
  GRASS_GUI                      {gui_var}
  GRASS_HTML_BROWSER             {html_var}
  GRASS_ADDON_PATH               {addon_path_var}
  GRASS_ADDON_BASE               {addon_base_var}
  GRASS_PYTHON                   {python_var}
"""


def help_message(default_gui) -> None:
    t = string.Template(
        HELP_TEXT.format(
            usage=_("Usage"),
            flags=_("Flags"),
            help_flag=_("print this help message"),
            version_flag=_("show version information and exit"),
            create=_("create given database, project or mapset if it doesn't exist"),
            exit_after=_("exit after creation of project or mapset. Only with -c flag"),
            force_removal=_(
                "force removal of .gislock if exists (use with care!)."
                " Only with --text flag"
            ),
            text=_("use text based interface (skip graphical welcome screen)"),
            text_detail=_("and set as default"),
            gtext=_("use text based interface (show graphical welcome screen)"),
            gtext_detail=_("and set as default"),
            gui=_("use $DEFAULT_GUI graphical user interface"),
            gui_detail=_("and set as default"),
            config=_("print GRASS configuration parameters"),
            config_detail=_(
                "options: arch,build,compiler,date,path,python_path,revision,"
                "svn_revision,version"
            ),
            params=_("Parameters"),
            gisdbase=_("initial GRASS database directory"),
            gisdbase_detail=_("directory containing GRASS projects"),
            project=_("initial GRASS project (location)"),
            project_detail=_(
                "directory containing mapsets with one common"
                " coordinate reference system"
            ),
            mapset=_("initial GRASS mapset"),
            full_mapset=_("fully qualified initial mapset directory"),
            env_vars=_("Environment variables relevant for startup"),
            config_dir_var=_("set root path for configuration directory"),
            gui_var=_("select GUI (text, gui, gtext)"),
            html_var=_("set html web browser for help pages"),
            addon_path_var=_(
                "set additional path(s) to local GRASS modules or user scripts"
            ),
            addon_base_var=_(
                "set additional GISBASE for locally installed GRASS Addons"
            ),
            python_var=_("set Python interpreter name to override 'python'"),
            exec_=_("execute GRASS module or script"),
            exec_detail=_("provided executable will be executed in GRASS session"),
            executable=_("GRASS module, script or any other executable"),
            executable_params=_("parameters of the executable"),
            standard_flags=_("standard flags"),
            tmp_location=_("deprecated, use --tmp-project instead"),
            tmp_location_detail=_("location was renamed to project"),
            tmp_project=_("create temporary project (use with the --exec flag)"),
            tmp_project_detail=_(
                "created in a temporary directory and deleted at exit"
            ),
            tmp_mapset=_("create temporary mapset (use with the --exec flag)"),
            tmp_mapset_detail=_("created in the specified project and deleted at exit"),
            no_color=_("don't use a color prompt"),
        )
    )
    s = t.substitute(
        CMD_NAME=CMD_NAME, DEFAULT_GUI=default_gui, VERSION_NUMBER=GRASS_VERSION
    )
    sys.stderr.write(s)


def create_grass_config_dir() -> str:
    """Create configuration directory

    Determines path of GRASS GIS user configuration directory and creates
    it if it does not exist.

    Configuration directory is for example used for grass env file
    (the one which caries mapset settings from session to session).
    """
    from grass.app.runtime import get_grass_config_dir

    try:
        directory = get_grass_config_dir(
            GRASS_VERSION_MAJOR, GRASS_VERSION_MINOR, os.environ
        )
    except (RuntimeError, NotADirectoryError) as e:
        fatal(f"{e}")

    if not os.path.isdir(directory):
        try:
            os.makedirs(directory)
        except OSError as e:
            # Can happen as a race condition
            if e.errno != errno.EEXIST or not os.path.isdir(directory):
                fatal(
                    _(
                        "Failed to create configuration directory '{}' with error: {}"
                    ).format(directory, e.strerror)
                )
    return directory


def create_tmp(user, gis_lock) -> str:
    """Create temporary directory

    :param user: user name to be used in the directory name
    :param gis_lock: session lock filename to be used in the directory name
    """
    # use $TMPDIR if it exists, then $TEMP, otherwise /tmp
    tmp = os.getenv("TMPDIR")
    if not tmp:
        tmp = os.getenv("TEMP")
    if not tmp:
        tmp = os.getenv("TMP")
    if not tmp:
        tmp = tempfile.gettempdir()

    tmpdir_name = f"grass{GRASS_VERSION_MAJOR}-{user}-{gis_lock}"
    if tmp:
        tmpdir = os.path.join(tmp, tmpdir_name)
        try:
            os.mkdir(tmpdir, 0o700)
        except:  # noqa: E722
            tmp = None

    if not tmp:
        for ttmp in ("/tmp", "/var/tmp", "/usr/tmp"):
            tmp = ttmp
            tmpdir = os.path.join(tmp, tmpdir_name)
            try:
                os.mkdir(tmpdir, 0o700)
            except:  # noqa: E722
                tmp = None
            if tmp:
                break

    if not tmp:
        fatal(
            _("Unable to create temporary directory <{tmpdir_name}>! Exiting.").format(
                tmpdir_name=tmpdir_name
            )
        )

    # promoting the variable even if it was not defined before
    os.environ["TMPDIR"] = tmpdir

    debug(
        "Tmp directory '{tmpdir}' created for user '{user}'".format(
            tmpdir=tmpdir, user=user
        )
    )
    return tmpdir


def get_gisrc_from_config_dir(grass_config_dir, batch_job) -> str:
    """Set the global grassrc file (aka grassrcrc)"""
    if batch_job:
        # TODO: This is probably not needed since batch job does write to config.
        # use individual GISRCRC files when in batch mode (r33174)
        filename = os.path.join(grass_config_dir, "rc.%s" % platform.node())
        if os.access(filename, os.R_OK):
            return filename
    # use standard file if in normal mode or the special file is not available
    return os.path.join(grass_config_dir, "rc")


def create_gisrc(tmpdir: StrPath, gisrcrc: StrPath) -> str:
    # Set the session grassrc file
    gisrc = os.path.join(tmpdir, "gisrc")
    os.environ["GISRC"] = gisrc

    # remove invalid GISRC file to avoid disturbing error messages:
    try:
        s = readfile(gisrcrc)
        if "UNKNOWN" in s:
            try_remove(gisrcrc)
            s = None
    except Exception:
        s = None

    # Copy the global grassrc file to the session grassrc file
    if s:
        writefile(gisrc, s)
    return gisrc


def read_gisrc(filename: StrPath):
    kv = {}
    try:
        with open(filename) as f:
            for line in f:
                try:
                    k, v = line.split(":", 1)
                except ValueError as e:
                    warning(
                        _(
                            "Invalid line in RC file ({file}): '{line}' ({error})\n"
                        ).format(line=line, error=e, file=filename)
                    )
                    continue
                kv[k.strip()] = v.strip()
            if not kv:
                warning(_("Empty RC file ({file})").format(file=filename))

    except OSError:
        return kv

    return kv


def write_gisrcrc(gisrcrc: StrPath, gisrc: StrPath, skip_variable=None) -> None:
    """Reads gisrc file and write to gisrcrc"""
    debug("Reading %s" % gisrc)
    number = 0
    with open(gisrc) as f:
        lines = f.readlines()
        for line in lines:
            if skip_variable in line:
                del lines[number]
            number += 1
    with open(gisrcrc, "w") as f:
        f.writelines(lines)


def read_env_file(path: StrPath) -> dict[str, str]:
    kv: dict[str, str] = {}
    with open(path) as f:
        for line in f:
            k, v = line.split(":", 1)
            kv[k.strip()] = v.strip()
    return kv


def write_gisrc(kv, filename: StrPath, append=False) -> None:
    # use append=True to avoid a race condition between write_gisrc() and
    # grass_prompt() on startup (PR #548)
    with open(filename, "a" if append else "w") as f:
        f.writelines("%s: %s\n" % (k, v) for k, v in kv.items())


def add_mapset_to_gisrc(gisrc: StrPath, grassdb, location, mapset) -> None:
    kv = read_gisrc(gisrc) if os.access(gisrc, os.R_OK) else {}
    kv["GISDBASE"] = grassdb
    kv["LOCATION_NAME"] = location
    kv["MAPSET"] = mapset
    write_gisrc(kv, gisrc)


def add_last_mapset_to_gisrc(gisrc: StrPath, last_mapset_path) -> None:
    kv = read_gisrc(gisrc) if os.access(gisrc, os.R_OK) else {}
    kv["LAST_MAPSET_PATH"] = last_mapset_path
    write_gisrc(kv, gisrc)


def create_fallback_session(gisrc: StrPath, tmpdir) -> None:
    """Creates fallback temporary session"""
    # Create temporary location
    set_mapset(
        gisrc=gisrc, geofile="XY", create_new=True, tmp_location=True, tmpdir=tmpdir
    )


def read_gui(gisrc: StrPath, default_gui):
    grass_gui = None
    # At this point the GRASS user interface variable has been set from the
    # command line, been set from an external environment variable,
    # or is not set. So we check if it is not set
    # Check for a reference to the GRASS user interface in the grassrc file
    if os.access(gisrc, os.R_OK):
        kv = read_gisrc(gisrc)
        if "GRASS_GUI" in os.environ:
            grass_gui = os.environ["GRASS_GUI"]
        elif "GUI" in kv:
            grass_gui = kv["GUI"]
        elif "GRASS_GUI" in kv:
            # For backward compatibility (GRASS_GUI renamed to GUI)
            grass_gui = kv["GRASS_GUI"]
        else:
            # Set the GRASS user interface to the default if needed
            grass_gui = default_gui

    if not grass_gui:
        grass_gui = default_gui

    if grass_gui == "gui":
        grass_gui = default_gui

    # FIXME oldtcltk, gis.m, d.m no longer exist (remove this around 7.2)
    if grass_gui in {"d.m", "gis.m", "oldtcltk", "tcltk"}:
        warning(_("GUI <%s> not supported in this version") % grass_gui)
        grass_gui = default_gui

    return grass_gui


def create_initial_gisrc(filename: StrPath) -> None:
    # for convenience, define GISDBASE as pwd:
    s = r"""GISDBASE: %s
LOCATION_NAME: <UNKNOWN>
MAPSET: <UNKNOWN>
""" % Path.cwd()
    writefile(filename, s)


def check_gui(expected_gui):
    grass_gui = expected_gui
    # Check if we are running X windows by checking the DISPLAY variable
    if os.getenv("DISPLAY") or WINDOWS or MACOS:
        # Check if python is working properly
        if expected_gui in {"wxpython", "gtext"}:
            nul = open(os.devnull, "w")
            p = Popen(
                [os.environ["GRASS_PYTHON"]],
                stdin=subprocess.PIPE,
                stdout=nul,
                stderr=nul,
            )
            nul.close()
            p.stdin.write("variable=True".encode(ENCODING))
            p.stdin.close()
            p.wait()
            msg = None
            if p.returncode != 0:
                # Python was not found - switch to text interface mode
                msg = _(
                    "The python command does not work as expected.\n"
                    "Please check your installation or set the GRASS_PYTHON"
                    " environment variable."
                )
            if not os.path.exists(wxpath("wxgui.py")):
                msg = _("GRASS GUI not found. Please check your installation.")
            if msg:
                warning(_("{}\nSwitching to text based interface mode.").format(msg))
                grass_gui = "text"
    # Display a message if a graphical interface was expected
    elif expected_gui != "text":
        # Set the interface mode to text
        warning(
            _(
                "It appears that the X Windows system is not active.\n"
                "A graphical based user interface is not supported.\n"
                "(DISPLAY variable is not set.)\n"
                "Switching to text based interface mode."
            )
        )
        grass_gui = "text"
    return grass_gui


def save_gui(gisrc: StrPath, grass_gui) -> None:
    """Save the user interface variable in the grassrc file"""
    if os.access(gisrc, os.F_OK):
        kv = read_gisrc(gisrc)
        kv["GUI"] = grass_gui
        write_gisrc(kv, gisrc)


def create_location(gisdbase, location, geostring) -> None:
    """Create GRASS Location using georeferenced file or EPSG

    EPSG code format is ``EPSG:code`` or ``EPSG:code:datum_trans``.

    :param gisdbase: Path to GRASS GIS database directory
    :param location: name of new Location
    :param geostring: path to a georeferenced file or EPSG code
    """
    if gpath("etc", "python") not in sys.path:
        sys.path.append(gpath("etc", "python"))
    from grass.script import core as gcore  # pylint: disable=E0611

    try:
        if geostring and geostring.upper().find("EPSG:") > -1:
            # create location using EPSG code
            epsg = geostring.split(":", 1)[1]
            if ":" in epsg:
                epsg, datum_trans = epsg.split(":", 1)
            else:
                datum_trans = None
            gcore.create_location(
                gisdbase, location, epsg=epsg, datum_trans=datum_trans
            )
        elif geostring == "XY":
            # create an XY location
            gcore.create_location(gisdbase, location)
        else:
            # create location using georeferenced file
            gcore.create_location(gisdbase, location, filename=geostring)
    except gcore.ScriptError as err:
        fatal(err.value.strip('"').strip("'").replace("\\n", os.linesep))


def can_create_location(gisdbase: StrPath, location) -> bool:
    """Checks if location can be created"""
    path = os.path.join(gisdbase, location)
    return not os.path.exists(path)


def cannot_create_location_reason(gisdbase: StrPath, location: str) -> str:
    """Returns a message describing why location cannot be created

    The goal is to provide the most suitable error message
    (rather than to do a quick check).

    :param gisdbase: Path to GRASS GIS database directory
    :param location: name of a Location
    :returns: translated message
    """
    from grass.grassdb.checks import is_location_valid

    path = os.path.join(gisdbase, location)
    if is_location_valid(gisdbase, location):
        return _(
            "Unable to create new project because"
            " the project <{location}>"
            " already exists."
        ).format(**locals())
    if os.path.isfile(path):
        return _(
            "Unable to create new project <{location}> because <{path}> is a file."
        ).format(**locals())
    if os.path.isdir(path):
        return _(
            "Unable to create new project <{location}> because"
            " the directory <{path}>"
            " already exists."
        ).format(**locals())
    return _(
        "Unable to create new project in the directory <{path}> for an unknown reason."
    ).format(**locals())


def set_mapset(
    gisrc: StrPath,
    arg=None,
    geofile=None,
    create_new=False,
    tmp_location=False,
    tmp_mapset=False,
    tmpdir: StrPath | None = None,
):
    """Selected Location and Mapset are checked and created if requested

    The gisrc (GRASS environment file) is written at the end
    (nothing is returned).

    tmp_location requires tmpdir (which is used as gisdbase)
    """
    from grass.grassdb.checks import (
        get_location_invalid_reason,
        get_location_invalid_suggestion,
        get_mapset_invalid_reason,
        is_location_valid,
        is_mapset_valid,
        mapset_exists,
    )

    # TODO: arg param seems to be always the mapset parameter (or a dash
    # in a distant past), refactor
    if arg:
        # TODO: the block below could be just one line: os.path.abspath(l)
        # abspath both resolves relative paths and normalizes the path
        # so that trailing / is stripped away and split then always returns
        # non-empty element as the last element (which is good for both mapset
        # and location split)
        if arg == ".":
            arg = str(Path.cwd())
        elif not os.path.isabs(arg):
            arg = os.path.abspath(arg)
        if arg.endswith(os.path.sep):
            arg = arg.rstrip(os.path.sep)
            # now we can get the last element by split on the first go
            # and it works for the last element being mapset or location

        if tmp_mapset:
            # We generate a random name and then create the mapset as usual.
            mapset = "tmp_" + uuid.uuid4().hex
            create_new = True
        else:
            arg, mapset = os.path.split(arg)
        arg, location_name = os.path.split(arg)
        gisdbase = arg

    # all was None for tmp loc so that case goes here quickly
    # TODO: but the above code needs review anyway
    if tmp_location:
        # set gisdbase to temporary directory
        gisdbase = tmpdir
        # we are already in a unique directory, so we can use fixed name
        location_name = "tmpproject"
        # we need only one mapset
        mapset = "PERMANENT"
        debug(
            "Using temporary project <{gdb}{sep}{lc}>".format(
                gdb=gisdbase, lc=location_name, sep=os.path.sep
            )
        )

    if gisdbase and location_name and mapset:
        path = os.path.join(gisdbase, location_name, mapset)
        # check if 'path' is a valid GRASS location/mapset
        path_is_valid_mapset = is_mapset_valid(path)

        if path_is_valid_mapset and tmp_mapset:
            # If we would be creating the mapset directory at the same time as
            # generating the name, we could just try another name in case of
            # conflict. Conflict is unlikely, but it would be worth considering
            # it during refactoring of this code.
            fatal(
                _(
                    "Mapset <{}> already exists."
                    " Unable to create a new temporary mapset of that name."
                ).format(path)
            )
        elif path_is_valid_mapset and create_new:
            fatal(_("Mapset <{}> already exists.").format(path))

        if not path_is_valid_mapset:
            if not create_new:
                # 'path' is not a valid mapset and user does not
                # want to create anything new
                reason = get_mapset_invalid_reason(gisdbase, location_name, mapset)
                if not mapset_exists(gisdbase, location_name, mapset):
                    suggestion = _("A new mapset can be created using '-c' flag.")
                else:
                    suggestion = _("Maybe you meant a different directory.")
                fatal("{reason}\n{suggestion}".format(**locals()))
            # 'path' is not valid and the user wants to create
            # mapset on the fly
            # check if 'location_name' is a valid GRASS location
            elif not is_location_valid(gisdbase, location_name):
                if not (tmp_location or tmp_mapset):
                    # 'location_name' is not a valid GRASS location
                    # and user requested its creation, so we parsed
                    # the path wrong and need to move one level
                    # and use 'PERMANENT' mapset
                    # (we already got that right in case of tmploc)
                    gisdbase = os.path.join(gisdbase, location_name)
                    location_name = mapset
                    mapset = "PERMANENT"
                if tmp_mapset:
                    suggestion = get_location_invalid_suggestion(
                        gisdbase, location_name
                    )
                    reason = get_location_invalid_reason(gisdbase, location_name)
                    if suggestion:
                        fatal("{reason}\n{suggestion}".format(**locals()))
                    else:
                        fatal(reason)
                if not can_create_location(gisdbase, location_name):
                    fatal(cannot_create_location_reason(gisdbase, location_name))
                # create new location based on the provided EPSG/...
                if not geofile:
                    fatal(_("Provide CRS to create a project"))
                if not tmp_location:
                    # Report report only when new location is not temporary.
                    message(
                        _("Creating new GRASS GIS project <{}>...").format(
                            location_name
                        )
                    )
                create_location(gisdbase, location_name, geofile)
            else:
                # 'location_name' is a valid GRASS location,
                # create new mapset
                if os.path.isfile(path):
                    # not a valid mapset, but dir exists, assuming
                    # broken/incomplete mapset
                    fatal(
                        _(
                            "Unable to create new mapset <{mapset}>"
                            " because <{path}> is a file."
                        ).format(mapset=mapset, path=path)
                    )
                elif os.path.isdir(path):
                    # not a valid mapset, but dir exists, assuming
                    # broken/incomplete mapset
                    warning(
                        _(
                            "The mapset <{}> is missing the WIND file"
                            " (computational region). It will be"
                            " fixed now. Note that this warning"
                            " may become an error in future versions."
                        ).format(mapset)
                    )
                else:
                    if geofile:
                        fatal(
                            _(
                                "No CRS is needed for creating mapset <{mapset}>, "
                                "but <{geofile}> was provided as CRS."
                                " Did you mean to create a new project?"
                            ).format(mapset=mapset, geofile=geofile)
                        )
                    if not tmp_mapset:
                        message(
                            _("Creating new GRASS GIS mapset <{}>...").format(mapset)
                        )
                    # create mapset directory
                    os.mkdir(path)
                    if tmp_mapset:
                        # The tmp location is handled by (re-)using the
                        # tmpdir, but we need to take care of the tmp
                        # mapset which is only a subtree in an existing
                        # location. We simply remove the tree at exit.
                        # All mapset cleaning functions should succeed
                        # because they are called before exit or registered
                        # only later (and thus called before this one).
                        # (Theoretically, they could be disabled if that's
                        # just cleaning a files in the mapset directory.)
                        atexit.register(lambda: shutil.rmtree(path, ignore_errors=True))
                # make directory a mapset, add the region
                # copy PERMANENT/DEFAULT_WIND to <mapset>/WIND
                s = readfile(
                    os.path.join(gisdbase, location_name, "PERMANENT", "DEFAULT_WIND")
                )
                writefile(os.path.join(path, "WIND"), s)
        add_mapset_to_gisrc(gisrc, gisdbase, location_name, mapset)
    else:
        fatal(
            _(
                "GRASS GIS database directory, project and mapset"
                " not set properly."
                " Use GUI or command line to set them."
            )
        )


# we don't follow the LOCATION_NAME legacy naming here but we have to still
# translate to it, so always double check
class MapsetSettings:
    """Holds GRASS GIS database directory, Location and Mapset

    Provides few convenient functions.
    """

    def __init__(self):
        self.gisdbase = None
        self.location = None
        self.mapset = None
        self._full_mapset = None

    # TODO: perhaps full_mapset would be better as mapset_path
    # TODO: works only when set for the first time
    # this follows the current usage but we must invalidate when
    # the others are changed (use properties for that)
    @property
    def full_mapset(self):
        if self._full_mapset is None:
            self._full_mapset = os.path.join(self.gisdbase, self.location, self.mapset)
        return self._full_mapset

    # TODO: perhaps conversion to bool would be nicer
    def is_valid(self):
        return self.gisdbase and self.location and self.mapset


def get_mapset_settings(gisrc: StrPath) -> MapsetSettings | None:
    """Get the settings of Location and Mapset from the gisrc file"""
    mapset_settings = MapsetSettings()
    kv = read_gisrc(gisrc)
    mapset_settings.gisdbase = kv.get("GISDBASE")
    mapset_settings.location = kv.get("LOCATION_NAME")
    mapset_settings.mapset = kv.get("MAPSET")
    if not mapset_settings.is_valid():
        return None
    return mapset_settings


# TODO: does it really makes sense to tell user about gisrcrc?
# anything could have happened in between loading from gisrcrc and now
# (we do e.g. GUI or creating loctation)
def load_gisrc(gisrc: StrPath, gisrcrc: StrPath) -> MapsetSettings:
    """Get the settings of Location and Mapset from the gisrc file

    :returns: MapsetSettings object
    """
    mapset_settings = get_mapset_settings(gisrc)
    if not mapset_settings:
        fatal(
            _(
                "Error reading data path information from g.gisenv.\n"
                "GISDBASE={gisdbase}\n"
                "LOCATION_NAME={location}\n"
                "MAPSET={mapset}\n\n"
                "Check the <{file}> file."
            ).format(
                gisdbase=mapset_settings.gisdbase,
                location=mapset_settings.location,
                mapset=mapset_settings.mapset,
                file=gisrcrc,
            )
        )
    return mapset_settings


# load environmental variables from grass_env_file
def load_env(grass_env_file: StrPath) -> None:
    if not os.access(grass_env_file, os.R_OK):
        return

    # Regular expression for lines starting with "export var=val" (^export
    # lines below). Environment variables should start with a-zA-Z or _.
    # \1 and \2 are a variable name and its value, respectively.
    export_re = re.compile(r"^export[ \t]+([a-zA-Z_]+[a-zA-Z0-9_]*)=(.*?)[ \t]*$")

    for line in readfile(grass_env_file).splitlines():
        # match ^export lines
        m = export_re.match(line)
        # if not ^export lines, skip
        if not m:
            continue

        # k is the variable name and v is its value
        k = m.group(1)
        v = m.group(2)
        # let's try to expand any $var's in v
        expand = True
        if v.startswith("'") and v.endswith("'"):
            # we're parsing
            #   export var='value'
            # and need to strip out starting and ending quotes from the value
            v = v.strip("'")
            # we don't want to expand any $var's inside 'value' because they
            # are within single quotes
            expand = False
        elif v.startswith('"') and v.endswith('"'):
            # in this case, we're parsing
            #   export var="value"
            # and again need to strip out starting and ending quotes from the
            # value
            v = v.strip('"')
            # we'll keep expand=True to expand $var's inside "value" because
            # they are within double quotes
        elif v.startswith(("'", '"')) or v.endswith(("'", '"')):
            # here, let's try to ignore unmatching single/double quotes, which
            # might be a multi-line variable or just a user error
            debug("Ignoring multi-line environmental variable {0}".format(k))
            continue
        if expand:
            # finally, expand $var's within a non-single quoted value
            v = os.path.expanduser(
                os.path.expandvars(v.replace("\\$", "\0")).replace("\0", "$")
            )
        debug("Environmental variable set {0}={1}".format(k, v))
        # create a new environment variable
        os.environ[k] = v


def install_notranslation() -> None:
    # If locale is not supported, _ function might be missing
    # This function just installs _ as a pass-through function
    # See trac #3875 for details
    import builtins

    builtins.__dict__["_"] = lambda x: x


<<<<<<< HEAD
def load_color_config(grass_config_dir) -> Colors:
    """Load terminal colors from a config file.

    If there is no color config file, create a default color setup.
    """
    try:
        with open(os.path.join(grass_config_dir, "colors.json")) as f:
            colors = json.load(f)
    except FileNotFoundError:
        # Return with default colors if color config doesn't exist
        return Colors()
    debug(f"Loaded color_config:\n{json.dumps(colors, sort_keys=True, indent=4)}")
    return Colors(colors=colors)


def set_language(grass_config_dir):
=======
def set_language(grass_config_dir: StrPath) -> None:
>>>>>>> a98349ae
    # This function is used to override system default language and locale
    # Such override can be requested only from wxGUI
    # An override if user has provided correct environmental variables as
    # LC_MESSAGES or LANG is not necessary.
    # Unfortunately currently a working solution for Windows is lacking
    # thus it always on Vista and XP will print an error.
    # See discussion for Windows not following its own documentation and
    # not accepting ISO codes as valid locale identifiers
    # http://bugs.python.org/issue10466
    # As this code relies heavily on various locale calls, it is necessary
    # to track related python changes:
    # https://bugs.python.org/issue43557
    encoding = None

    # Override value is stored in wxGUI preferences file.
    try:
        with open(os.path.join(grass_config_dir, "wx.json")) as json_file:
            try:
                language = json.load(json_file)["language"]["locale"]["lc_all"]
            except KeyError:
                language = None
    except FileNotFoundError:
        language = None

    # Backwards compatibility with old wx preferences files
    if language == "C":
        language = "en"

    if not language:
        # Language override is disabled (system language specified)
        # As by default program runs with C locale, but users expect to
        # have their default locale, we'll just set default locale
        try:
            locale.setlocale(locale.LC_ALL, "")
        except locale.Error as e:
            # If we get here, system locale settings are terribly wrong
            # There is no point to continue as GRASS/Python will fail
            # in some other unpredictable way.
            sys.stderr.write(
                "System locale is not usable (LC_ALL variable not defined)."
                " Most likely it indicates misconfigured environment.\n"
            )
            sys.stderr.write("Reported error message: %s\n" % e)
            # it would be too drastic to exit
            # sys.exit("Fix system locale settings and then try again.")
            locale.setlocale(locale.LC_ALL, "C")
            sys.stderr.write(
                "Default locale settings are missing. GRASS running with C locale.\n"
            )

        try:
            # Python >= 3.11
            language, encoding = locale.getlocale()
        except AttributeError:
            language, encoding = locale.getdefaultlocale()
        if not language:
            sys.stderr.write(
                "Default locale settings are missing. GRASS running with C locale.\n"
            )
            install_notranslation()
            return

    else:
        debug(
            "A language override has been requested."
            " Trying to switch GRASS into '%s'..." % language
        )
        try:
            locale.setlocale(locale.LC_ALL, language)
        except locale.Error:
            try:
                # Locale lang.encoding might be missing. Let's try
                # UTF-8 encoding before giving up as on Linux systems
                # lang.UTF-8 locales are more common than legacy
                # ISO-8859 ones.
                encoding = "UTF-8"
                normalized = locale.normalize("%s.%s" % (language, encoding))
                locale.setlocale(locale.LC_ALL, normalized)
            except locale.Error:
                if language == "en":
                    # A workaround for Python Issue30755
                    # https://bugs.python.org/issue30755
                    if locale.normalize("C.UTF-8") == "en_US.UTF-8":
                        locale.setlocale(locale.LC_ALL, "C")
                        os.environ["LANGUAGE"] = "C"
                        os.environ["LANG"] = "C"
                        os.environ["LC_MESSAGES"] = "C"
                        os.environ["LC_NUMERIC"] = "C"
                        os.environ["LC_TIME"] = "C"
                        sys.stderr.write(
                            "To avoid Unicode errors in GUI, install"
                            " en_US.UTF-8 locale and restart GRASS.\n"
                            "Also consider upgrading your Python version"
                            " to one containing fix for Python Issue 30755.\n"
                        )
                        install_notranslation()
                        return
                    # en_US locale might be missing, still all messages in
                    # GRASS are already in en_US language.
                    # Using plain C as locale forces encodings to ascii
                    # thus lets try our luck with C.UTF-8 first.
                    # See bugs #3441 and #3423
                    try:
                        locale.setlocale(locale.LC_ALL, "C.UTF-8")
                    except locale.Error:
                        # All lost. Setting to C as much as possible.
                        # We can not call locale.normalize on C as it
                        # will transform it to en_US and we already know
                        # it doesn't work.
                        locale.setlocale(locale.LC_ALL, "C")
                        os.environ["LANGUAGE"] = "C"
                        os.environ["LANG"] = "C"
                        os.environ["LC_MESSAGES"] = "C"
                        os.environ["LC_NUMERIC"] = "C"
                        os.environ["LC_TIME"] = "C"
                        gettext.install("grasslibs", gpath("locale"))
                        sys.stderr.write(
                            "All attempts to enable English language have"
                            " failed. GRASS running with C locale.\n"
                            "If you observe UnicodeError in Python,"
                            " install en_US.UTF-8"
                            " locale and restart GRASS.\n"
                        )
                        install_notranslation()
                        return
                else:
                    # The last attempt...
                    try:
                        encoding = locale.getpreferredencoding()
                        normalized = locale.normalize("%s.%s" % (language, encoding))
                        locale.setlocale(locale.LC_ALL, normalized)
                    except locale.Error as e:
                        # If we got so far, attempts to set up language and locale have
                        # failed on this system.
                        sys.stderr.write(
                            "Failed to enforce user specified language "
                            f"'{language}' with error: '{e}'\n"
                        )
                        sys.stderr.write(
                            "A LANGUAGE environmental variable has been set.\n"
                            "Part of messages will be displayed in"
                            " the requested language.\n"
                        )
                        # Even if setting locale will fail, let's set LANG in a hope,
                        # that UI will use it GRASS texts will be in selected language,
                        # system messages (i.e. OK, Cancel etc.) - in system default
                        # language
                        os.environ["LANGUAGE"] = language
                        os.environ["LANG"] = language
                        install_notranslation()
                        return

    # Set up environment for subprocesses
    os.environ["LANGUAGE"] = language
    os.environ["LANG"] = language

    if WINDOWS and (language == "ko" or (language == "ko_KR" and encoding == "cp949")):
        # The default encoding for the Korean language in Windows is cp949,
        # Microsoft's proprietary extension to euc-kr, but gettext prints no
        # translated messages at all in the Command Prompt window if LC_CTYPE
        # is set to ko_KR.cp949. Here, force LC_CTYPE to be euc-kr.
        normalized = "euc-kr"
        encoding = None

        # XXX: In UN*X, LC_CTYPE needs to be set to *any* value before GRASS
        # starts when the language setting is overridden by the user. For
        # example, 'LC_CTYPE= grass' will break the welcome message.
        # Interestingly, modules' help messages look fine.
    elif encoding:
        normalized = locale.normalize("%s.%s" % (language, encoding))
    else:
        normalized = language

    for lc in (
        "LC_CTYPE",
        "LC_MESSAGES",
        "LC_TIME",
        "LC_COLLATE",
        "LC_MONETARY",
        "LC_PAPER",
        "LC_NAME",
        "LC_ADDRESS",
        "LC_TELEPHONE",
        "LC_MEASUREMENT",
        "LC_IDENTIFICATION",
    ):
        os.environ[lc] = normalized

    # Some code in GRASS might not like other decimal separators than .
    # Other potential sources for problems are: LC_TIME LC_CTYPE
    locale.setlocale(locale.LC_NUMERIC, "C")
    os.environ["LC_NUMERIC"] = "C"
    if os.getenv("LC_ALL"):
        del os.environ["LC_ALL"]  # Remove LC_ALL to not override LC_NUMERIC

    # From now on enforce the new language
    gettext.install("grasslibs", gpath("locale"))


# TODO: the gisrcrc here does not make sense, remove it from load_gisrc
def unlock_gisrc_mapset(gisrc: StrPath, gisrcrc: StrPath) -> None:
    """Unlock mapset from the gisrc file"""
    settings: MapsetSettings = load_gisrc(gisrc, gisrcrc)
    lockfile = os.path.join(settings.full_mapset, ".gislock")
    # this fails silently, perhaps a warning would be helpful to
    # catch cases when removal was not possible due to e.g. another
    # session force-removing the file (unlocking the mapset)
    try_remove(lockfile)


def make_fontcap() -> None:
    # TODO: is GRASS_FONT_CAP ever defined? It seems it must be defined in system
    fc = os.getenv("GRASS_FONT_CAP")
    if fc and not os.access(fc, os.R_OK):
        message(_("Building user fontcap..."))
        call(["g.mkfontcap"])


def ensure_db_connected(mapset: StrPath) -> None:
    """Predefine default driver if DB connection not defined

    :param mapset: full path to the mapset
    """
    if not os.access(os.path.join(mapset, "VAR"), os.F_OK):
        call(["db.connect", "-c", "--quiet"])


def get_shell():
    # set SHELL on ms windowns
    # this was at the very beginning of the script but it can be anywhere
    if WINDOWS:
        if os.getenv("GRASS_SH"):
            os.environ["SHELL"] = os.getenv("GRASS_SH")
        if not os.getenv("SHELL"):
            os.environ["SHELL"] = os.getenv("COMSPEC", "cmd.exe")

    # cygwin has many problems with the shell setup
    # below, so i hardcoded everything here.
    if CYGWIN:
        sh = "CYGWIN"
        shellname = "GNU Bash (Cygwin)"
        os.environ["SHELL"] = "/usr/bin/bash.exe"
        os.environ["OSTYPE"] = "cygwin"
    else:
        # In a Docker container the 'SHELL' variable may not be set
        # unless 'ENV SHELL /bin/bash' is set in Dockerfile. However, often Bash
        # is available, so we try Bash first and fall back to sh if needed.
        sh = os.getenv("SHELL")
        if sh:
            sh = os.path.basename(sh)
        else:
            # If SHELL is not set, see if there is Bash and use it.
            # Fallback to sh if there is no Bash on path.
            sh = "bash" if shutil.which("bash") else "sh"
            # Ensure the variable is set.
            os.environ["SHELL"] = sh

        if WINDOWS and sh:
            sh = os.path.splitext(sh)[0]

        if sh == "ksh":
            shellname = "Korn Shell"
        elif sh == "csh":
            shellname = "C Shell"
        elif sh == "tcsh":
            shellname = "TC Shell"
        elif sh == "bash":
            shellname = "Bash Shell"
        elif sh == "sh":
            shellname = "Bourne Shell"
        elif sh == "zsh":
            shellname = "Z Shell"
        elif sh == "cmd":
            shellname = "Command Prompt"
        elif sh == "powershell":
            shellname = "Windows PowerShell"
        else:
            shellname = "shell"
    # check for SHELL
    if not os.getenv("SHELL"):
        fatal(_("The SHELL variable is not set"))
    return sh, shellname


def get_grass_env_file(sh, grass_config_dir: StrPath) -> str:
    """Get name of the shell-specific GRASS environment (rc) file"""
    if sh in {"csh", "tcsh"}:
        grass_env_file = os.path.join(grass_config_dir, "cshrc")
    elif sh in {"bash", "msh", "cygwin", "sh"}:
        grass_env_file = os.path.join(grass_config_dir, "bashrc")
    elif sh == "zsh":
        grass_env_file = os.path.join(grass_config_dir, "zshrc")
    elif sh in {"cmd", "powershell"}:
        grass_env_file = os.path.join(grass_config_dir, "env.bat")
    else:
        grass_env_file = os.path.join(grass_config_dir, "bashrc")
        warning(
            _("Unsupported shell <{sh}>: {env_file}").format(
                sh=sh, env_file=grass_env_file
            )
        )
    return grass_env_file


# No reason to use list over Sequence except that
# importing of Sequence changed in Python 3.9.
# (Replace list by Sequence in the future.)
def run_batch_job(batch_job: list):
    """Runs script, module or any command

    :param batch_job: executable and parameters as a list
    """
    # Lazy-import to avoid dependency during standard import time.
    # pylint: disable=import-outside-toplevel
    import grass.script as gs

    batch_job_string = " ".join(batch_job)  # for messages only
    gs.verbose(_("Executing <%s> ...") % batch_job_string)

    def script_path(batch_job):
        """Adjust script path

        :param batch_job list: index 0, script path

        :return str or None: script path or None
        """
        script_in_addon_path = None
        if "GRASS_ADDON_BASE" in os.environ:
            script_in_addon_path = os.path.join(
                os.environ["GRASS_ADDON_BASE"], "scripts", batch_job[0]
            )
        if script_in_addon_path and os.path.exists(script_in_addon_path):
            batch_job[0] = script_in_addon_path
            return script_in_addon_path
        if os.path.exists(batch_job[0]):
            return batch_job[0]

    try:
        script = script_path(batch_job)
        proc = Popen(batch_job, shell=False, env=os.environ)
    except OSError as error:
        error_message = _("Execution of <{cmd}> failed:\n{error}").format(
            cmd=batch_job_string, error=error
        )
        # No such file or directory
        if error.errno == errno.ENOENT:
            if script and os.access(batch_job[0], os.X_OK):
                # Allow run py script with CRLF line terminators
                proc = Popen([sys.executable] + batch_job, shell=False)
            else:
                fatal(error_message)
        else:
            fatal(error_message)
    returncode = proc.wait()
    gs.verbose(_("Execution of <%s> finished.") % batch_job_string)
    return returncode


def start_gui(grass_gui: Literal["wxpython"]):
    """Start specified GUI

    :param grass_gui: GUI name (supported values: 'wxpython')

    Returns the process for a supported GUI, None otherwise.
    """
    # Start the chosen GUI but ignore text
    debug("GRASS GUI should be <%s>" % grass_gui)
    # Check for gui interface
    if grass_gui == "wxpython":
        # Lazy-import to avoid dependency during standard import time.
        # pylint: disable=import-outside-toplevel
        import grass.script as gs

        if is_debug() or "WX_DEBUG" in gs.gisenv():
            stderr_redirect = None
        else:
            stderr_redirect = subprocess.DEVNULL
        # TODO: report start failures?
        return Popen(
            [os.getenv("GRASS_PYTHON"), wxpath("wxgui.py")], stderr=stderr_redirect
        )
    return None


def close_gui() -> None:
    """Close GUI if running"""
    if gpath("etc", "python") not in sys.path:
        sys.path.append(gpath("etc", "python"))
    from grass.script import core as gcore  # pylint: disable=E0611

    env = gcore.gisenv()
    if "GUI_PID" not in env:
        return
    for pid in env["GUI_PID"].split(","):
        debug("Exiting GUI with pid={0}".format(pid))
        try:
            os.kill(int(pid), signal.SIGTERM)
        except OSError as e:
            message(_("Unable to close GUI. {0}").format(e))


<<<<<<< HEAD
def show_banner(params: Parameters):
=======
def show_banner() -> None:
>>>>>>> a98349ae
    """Write GRASS GIS ASCII name to stderr"""
    banner = r"""
          __________  ___   __________    _______________
         / ____/ __ \/   | / ___/ ___/   / ____/  _/ ___/
        / / __/ /_/ / /| | \__ \\_  \   / / __ / / \__ \
       / /_/ / _, _/ ___ |___/ /__/ /  / /_/ // / ___/ /
       \____/_/ |_/_/  |_/____/____/   \____/___//____/

"""
    sys.stderr.write(
        params.colors.get("grass").colorize(banner, params.no_color, raw=True)
    )


def say_hello() -> None:
    """Write welcome to stderr including code revision if in git copy"""
    sys.stderr.write(_("Welcome to GRASS GIS %s") % GRASS_VERSION)
    if GRASS_VERSION.endswith("dev"):
        try:
            with open(gpath("etc", "VERSIONNUMBER")) as filerev:
                linerev = filerev.readline().rstrip("\n")

            revision = linerev.split(" ")[1]
            sys.stderr.write(" (" + revision + ")")
        except Exception:
            pass


INFO_TEXT = r"""
%-41shttps://grass.osgeo.org
%-41s%s (%s)
%-41sg.manual -i
%-41sg.version -c
%-41sg.version -x
"""


def show_info(shellname, grass_gui, default_gui) -> None:
    """Write basic info about GRASS GIS and GRASS session to stderr"""
    sys.stderr.write(
        fw(
            INFO_TEXT,
            _("GRASS GIS homepage:"),
            # GTC Running through: SHELL NAME
            _("This version running through:"),
            shellname,
            os.getenv("SHELL"),
            _("Help is available with the command:"),
            _("See the licence terms with:"),
            _("See citation options with:"),
        )
    )

    if grass_gui == "wxpython":
        message(fw("%-41sg.gui wxpython", _("If required, restart the GUI with:")))
    else:
        message(fw("%-41sg.gui %s", _("Start the GUI with:"), default_gui))

    message(fw("%-41sexit", _("When ready to quit enter:")))
    message("")


def start_shell():
    if WINDOWS:
        # "$ETC/run" doesn't work at all???
        process = subprocess.Popen([os.getenv("SHELL")])
    else:
        process = Popen([gpath("etc", "run"), os.getenv("SHELL")])
    return process


<<<<<<< HEAD
def csh_startup(location, grass_env_file, sh, params: Parameters):
=======
def csh_startup(location, grass_env_file: StrPath):
>>>>>>> a98349ae
    userhome = os.getenv("HOME")  # save original home
    home = location
    os.environ["HOME"] = home

    cshrc = os.path.join(home, ".cshrc")
    tcshrc = os.path.join(home, ".tcshrc")
    try_remove(cshrc)
    try_remove(tcshrc)

    f = open(cshrc, "w")
    f.write("set home = %s\n" % userhome)
    f.write("set history = 10000000 savehist = (10000000 merge) noclobber ignoreeof\n")
    f.write("set histfile = %s\n" % os.path.join(os.getenv("HOME"), ".history"))

    f.write("alias _location g.gisenv get=LOCATION_NAME\n")
    f.write("alias _mapset g.gisenv get=MAPSET\n")
    if sh == "tcsh":
        f.write(
            "alias precmd 'set MAPSET_NAME=`_mapset`;set LOCATION_NAME=`_location`'\n"
        )
        f.write("precmd\n")
        f.write(
            "set prompt='┌Mapset <{mapset}> in <{project}>\\n└{name} : {path} > '\n".format(
                name=params.colors.get("grass").colorize(
                    "GRASS", params.no_color, escape=sh
                ),
                path=params.colors.get("path").colorize(
                    "%~", params.no_color, escape=sh
                ),
                mapset=params.colors.get("mapset").colorize(
                    "%$MAPSET_NAME", params.no_color, escape=sh
                ),
                project=params.colors.get("project").colorize(
                    "%$LOCATION_NAME", params.no_color, escape=sh
                ),
            )
        )
    else:
        f.write(
            "alias _sp 'set prompt=\"┌Mapset <{mapset}> in <{project}>\\\\\n└{name} : {path} > \"'\n".format(
                name=params.colors.get("grass").colorize(
                    "GRASS", params.no_color, raw=True
                ),
                path=params.colors.get("path").colorize(
                    "$cwd", params.no_color, raw=True
                ),
                mapset=params.colors.get("mapset").colorize(
                    "`_mapset`", params.no_color, raw=True
                ),
                project=params.colors.get("project").colorize(
                    "`_location`", params.no_color, raw=True
                ),
            )
        )
        f.write("_sp\n")
        f.write("alias cd 'chdir \\!* && _sp'\n")
        f.write("alias g.mapset 'g.mapset \\!* && _sp'\n")
    # csh shell rc file left for backward compatibility
    path = os.path.join(userhome, ".grass.cshrc")
    if os.access(path, os.R_OK):
        f.write(readfile(path) + "\n")
    if os.access(grass_env_file, os.R_OK):
        f.write(readfile(grass_env_file) + "\n")

    mail_re = re.compile(r"^ *set  *mail *= *")

    for filename in [".cshrc", ".tcshrc", ".login"]:
        path = os.path.join(userhome, filename)
        if os.access(path, os.R_OK):
            s = readfile(path)
            lines = s.splitlines()
            for line in lines:
                if mail_re.match(line):
                    f.write(line)

    path = os.getenv("PATH").split(":")
    f.write("set path = ( %s ) \n" % " ".join(path))
    f.close()
    writefile(tcshrc, readfile(cshrc))

    process = start_shell()
    os.environ["HOME"] = userhome
    return process


def sh_like_startup(location, location_name, grass_env_file, sh, params: Parameters):
    """Start Bash or Z shell (but not sh (Bourne Shell))"""
    if sh == "bash":
        # set bash history to record an unlimited command history
        sh_history_limit = ""  # unlimited
        os.environ["HISTSIZE"] = sh_history_limit
        os.environ["HISTFILESIZE"] = sh_history_limit
        sh_history = ".bash_history"
        shrc = ".bashrc"
        grass_shrc = ".grass.bashrc"
    elif sh == "zsh":
        # zsh does not have an unlimited history setting, so 1e8 is set as a proxy
        sh_history_limit = "100000000"  # proxy for unlimited
        os.environ["SAVEHIST"] = sh_history_limit
        os.environ["HISTSIZE"] = sh_history_limit
        sh_history = ".zsh_history"
        shrc = ".zshrc"
        grass_shrc = ".grass.zshrc"
    else:
        msg = "Only bash-like and zsh shells are supported by sh_like_startup()"
        raise ValueError(msg)

    # save command history in mapset dir and remember more
    # bash history file handled in specific_addition
    if sh != "bash":
        os.environ["HISTFILE"] = os.path.join(location, sh_history)

    # instead of changing $HOME, start bash with:
    #   --rcfile "$LOCATION/.bashrc" ?
    #   if so, must care be taken to explicitly call .grass.bashrc et al
    #   for non-interactive bash batch jobs?
    userhome = os.getenv("HOME")  # save original home
    home = location  # save .bashrc in $LOCATION
    os.environ["HOME"] = home

    shell_rc_file = os.path.join(home, shrc)
    try_remove(shell_rc_file)

    f = open(shell_rc_file, "w")

    if sh == "zsh":
        f.write("test -r {home}/.alias && source {home}/.alias\n".format(home=userhome))
    else:
        f.write("test -r ~/.alias && . ~/.alias\n")

    if os.getenv("ISISROOT"):
        # GRASS GIS and ISIS blend
        grass_name = params.colors.get("isis-grass").colorize(
            "ISIS-GRASS", params.no_color, escape=sh
        )
    else:
        grass_name = params.colors.get("grass").colorize(
            "GRASS", params.no_color, escape=sh
        )

    if sh == "zsh":
        f.write("setopt PROMPT_SUBST\n")
        f.write(
            "PS1=$'┌Mapset <{mapset}> in <{project}>\\n└{name} : {path} > '\n".format(
                name=grass_name,
                mapset=params.colors.get("mapset").colorize(
                    "${MAPSET_NAME}", params.no_color, escape=sh
                ),
                project=params.colors.get("project").colorize(
                    "${LOCATION_NAME}", params.no_color, escape=sh
                ),
                path=params.colors.get("path").colorize(
                    "%1~", params.no_color, escape=sh
                ),
            )
        )
    else:
        f.write(
            "PS1='{name} {db_place}:\\W > '\n".format(
                name=grass_name, db_place="$_GRASS_DB_PLACE"
            )
        )

    mask2d_test = "r.mask.status -t"
    # TODO: have a function and/or module to test this
    mask3d_test = 'test -d "$MAPSET_PATH/grid3/RASTER3D_MASK"'

    specific_addition = ""
    if sh == "zsh":
        specific_addition = """
    local z_lo=`g.gisenv get=LOCATION_NAME`
    local z_ms=`g.gisenv get=MAPSET`
    ZLOC="Mapset <{mapset}> in <{project}>"
    if [ "$_grass_old_mapset" != "$MAPSET_PATH" ] ; then
        fc -A -I
        HISTFILE="$MAPSET_PATH/{sh_history}"
        fc -R
        _grass_old_mapset="$MAPSET_PATH"
    fi
    """.format(
            sh_history=sh_history,
            mapset=params.colors.get("mapset").colorize(
                "${z_ms}", params.no_color, raw=True
            ),
            project=params.colors.get("project").colorize(
                "${z_lo}", params.no_color, raw=True
            ),
        )
    elif sh == "bash":
        # Append existing history to file ("flush").
        # Clear the (in-memory) history.
        # Change the file.
        # Read history from that file.
        specific_addition = """
    if [ "$_grass_old_mapset" != "$MAPSET_PATH" ] ; then
        history -a
        history -c
        HISTFILE="$MAPSET_PATH/{sh_history}"
        history -r
        _grass_old_mapset="$MAPSET_PATH"
    fi
    """.format(sh_history=sh_history)
        # Ubuntu sudo creates a file .sudo_as_admin_successful and bash checks
        # for this file in the home directory from /etc/bash.bashrc and prints a
        # message if it's not detected. This can be suppressed with either
        # creating the file ~/.sudo_as_admin_successful (it's always empty) or
        # by creating a file ~/.hushlogin (also an empty file)
        # Here we create the file in the Mapset directory if it exists in the
        # user's home directory.
        sudo_success_file = ".sudo_as_admin_successful"
        if os.path.exists(os.path.join(userhome, sudo_success_file)):
            try:
                # Open with append so that if the file already exists there
                # isn't any error.
                fh = open(os.path.join(home, sudo_success_file), "a")
            finally:
                fh.close()

    # double curly brackets means single one for format function
    # setting LOCATION for backwards compatibility
    f.write(
        """grass_prompt() {{
    LOCATION_NAME=$(g.gisenv get=LOCATION_NAME)
    MAPSET_NAME=$(g.gisenv get=MAPSET)
    MAPSET_PATH="`g.gisenv get=GISDBASE,LOCATION_NAME,MAPSET separator='/'`"
    _GRASS_DB_PLACE="`g.gisenv get=LOCATION_NAME,MAPSET separator='/'`"
    {specific_addition}
    if {mask2d_test} && {mask3d_test} ; then
        echo "[{both_masks}]"
    elif {mask2d_test} ; then
        echo "[{mask2d}]"
    elif {mask3d_test} ; then
        echo "[{mask3d}]"
    fi
}}
PROMPT_COMMAND=grass_prompt\n""".format(
            both_masks=_("2D and 3D raster masks present"),
            mask2d=_("Raster mask present"),
            mask3d=_("3D raster mask present"),
            mask2d_test=mask2d_test,
            mask3d_test=mask3d_test,
            specific_addition=specific_addition,
        )
    )

    if sh == "zsh":
        f.write('precmd() { eval "$PROMPT_COMMAND" }\n')

    # this line was moved here from below .grass.bashrc to allow ~ and $HOME in
    # .grass.bashrc
    f.write('export HOME="%s"\n' % userhome)  # restore user home path

    # read other settings (aliases, ...) since environmental variables
    # have been already set by load_env(), see #3462
    for env_file in [os.path.join(userhome, grass_shrc), grass_env_file]:
        if not os.access(env_file, os.R_OK):
            continue
        for line in readfile(env_file).splitlines():
            # Bug related to OS X "SIP", see
            # https://trac.osgeo.org/grass/ticket/3462#comment:13
            if MACOS or not line.startswith("export"):
                f.write(line + "\n")

    f.write('export PATH="%s"\n' % os.getenv("PATH"))
    # fix trac issue #3009 https://trac.osgeo.org/grass/ticket/3009
    # re: failure to "Quit GRASS" from GUI
    f.write('trap "exit" TERM\n')
    f.close()

    process = start_shell()
    os.environ["HOME"] = userhome
    return process


def default_startup(location, location_name, params: Parameters):
    """Start shell making no assumptions about what is supported in PS1"""

    os.environ["PS1"] = "┌Mapset <{mapset}> in <{project}>\n└{name} : {path} > ".format(
        name=params.colors.get("grass").colorize("GRASS", params.no_color, raw=True),
        path=params.colors.get("path").colorize("${PWD}", params.no_color, raw=True),
        mapset=params.colors.get("mapset").colorize(
            "$(g.gisenv get=MAPSET)", params.no_color, raw=True
        ),
        project=params.colors.get("project").colorize(
            "$(g.gisenv get=LOCATION_NAME)", params.no_color, raw=True
        ),
    )
    return start_shell()


def done_message() -> None:
    # here was something for batch job but it was never called
    message(_("Done."))
    message("")
    message(_("Goodbye from GRASS GIS"))
    message("")


def clean_temp() -> None:
    """Clean mapset temporary directory

    Simple wrapper around the library function avoiding the need to solve imports at
    the top level. This can hopefully be avoided in the future.
    """
    from grass.script import setup as gsetup

    gsetup.clean_temp()


def clean_all(*, start_time) -> None:
    from grass.script import setup as gsetup

    # clean default sqlite db
    gsetup.clean_default_db(modified_after=start_time)
    # remove leftover temp files
    clean_temp()
    # save 'last used' GISRC after removing variables which shouldn't
    # be saved, e.g. d.mon related
    clean_env()


def grep(pattern, lines):
    """Search lines (list of strings) and return them when beginning matches.

    >>> grep("a", ['abc', 'cab', 'sdr', 'aaa', 'sss'])
    ['abc', 'aaa']
    """
    expr = re.compile(pattern)
    return [elem for elem in lines if expr.match(elem)]


def io_is_interactive() -> bool:
    """Return True if running in an interactive terminal (TTY), False otherwise"""
    return sys.stdin.isatty() and sys.stdout.isatty()


def print_params(params) -> None:
    """Write compile flags and other configuration to stdout"""
    if not params:
        params = [
            "arch",
            "build",
            "compiler",
            "path",
            "python_path",
            "revision",
            "version",
            "date",
        ]

    # check if we are dealing with parameters which require dev files
    dev_params = ["arch", "compiler", "build", "date"]
    if any(param in dev_params for param in params):
        plat = gpath("include", "Make", "Platform.make")
        if not os.path.exists(plat):
            fatal(_("Please install the GRASS GIS development package"))
        with open(plat) as fileplat:
            # this is in fact require only for some, but prepare it anyway
            linesplat = fileplat.readlines()

    for arg in params:
        if arg == "path":
            sys.stdout.write("%s\n" % GISBASE)
        elif arg in {"python_path", "python-path"}:
            sys.stdout.write("%s\n" % gpath("etc", "python"))
        elif arg == "arch":
            val = grep("ARCH", linesplat)
            sys.stdout.write("%s\n" % val[0].split("=")[1].strip())
        elif arg == "build":
            build = gpath("include", "grass", "confparms.h")
            with open(build) as filebuild:
                val = filebuild.readline()
            sys.stdout.write("%s\n" % val.strip().strip('"').strip())
        elif arg == "compiler":
            val = grep("CC", linesplat)
            sys.stdout.write("%s\n" % val[0].split("=")[1].strip())
        elif arg == "revision":
            sys.stdout.write("@GRASS_VERSION_GIT@\n")
        elif arg == "svn_revision":
            with open(gpath("etc", "VERSIONNUMBER")) as filerev:
                linerev = filerev.readline().rstrip("\n")
            try:
                revision = linerev.split(" ")[1]
                sys.stdout.write("%s\n" % revision[1:])
            except Exception:
                sys.stdout.write("No SVN revision defined\n")
        elif arg == "version":
            sys.stdout.write("%s\n" % GRASS_VERSION)
        elif arg == "date":
            date_str = "#define GRASS_HEADERS_DATE "
            gdate = gpath("include", "grass", "version.h")
            with open(gdate) as filegdate:
                for line in filegdate:
                    if line.startswith(date_str):
                        sys.stdout.write(
                            "{}\n".format(
                                line.replace(date_str, "").lstrip()[1:-2]
                            )  # remove quotes
                        )
                        break
        else:
            message(_("Parameter <%s> not supported") % arg)


def get_username() -> str:
    """Get name of the current user"""
    if WINDOWS:
        user = os.getenv("USERNAME")
        if not user:
            user = "user_name"
    else:
        user = os.getenv("USER")
        if not user:
            user = os.getenv("LOGNAME")
        if not user and (whoami_executable := shutil.which("whoami")):
            try:
                user = subprocess.run(
                    [whoami_executable], stdout=subprocess.PIPE, text=True, check=True
                ).stdout.strip()
            except (OSError, subprocess.SubprocessError):
                pass
        if not user:
            user = "user_%d" % os.getuid()
    return user


class Parameters:
    """Structure to hold standard part of command line parameters"""

    # we don't need to define any methods
    # pylint: disable=R0903

    def __init__(self) -> None:
        self.grass_gui: str | None = None
        self.create_new = None
        self.exit_grass = None
        self.force_gislock_removal: bool | None = None
        self.mapset = None
        self.geofile = None
        self.tmp_location = False
        self.tmp_mapset = False
        self.batch_job = None
        self.no_color: bool = False
        self.colors: Colors = Colors()


def add_mapset_arguments(
    parser: argparse.ArgumentParser, mapset_as_option: bool
) -> None:
    if mapset_as_option:
        parser.add_argument(
            "-m", "--mapset", metavar="PATH", type=str, help=_("use mapset %(metavar)s")
        )
        parser.add_argument(
            "--tmp-mapset",
            metavar="PATH",
            type=str,
            help=_("use temporary mapset in project %(metavar)s"),
        )
    else:
        parser.add_argument(
            "mapset",
            metavar="PATH",
            type=str,
            nargs="?",
            help=_("path to mapset (or project if creating one)"),
        )
        parser.add_argument(
            "--tmp-mapset", action="store_true", help=_("use temporary mapset")
        )
    parser.add_argument(
        "--tmp-project",
        metavar="CRS",
        type=str,
        help=_(
            "use temporary project with %(metavar)s (EPSG, georeferenced file, ...)"
        ),
    )
    parser.add_argument(
        "--tmp-location",
        metavar="CRS",
        type=str,
        help=_("deprecated, use --tmp-project instead"),
    )
    parser.add_argument(
        "-f",
        "--force-remove-lock",
        action="store_true",
        help=_("remove lock if present"),
    )


def update_params_with_mapset_arguments(
    params: Parameters, args: argparse.Namespace
) -> None:
    """Update location and mapset related parameters"""
    if args.force_remove_lock:
        params.force_gislock_removal = True
    if args.tmp_location:
        params.tmp_location = True
        params.geofile = args.tmp_location
        sys.stdout.write(
            _("Option --tmp-location is deprecated, use --tmp-project instead\n")
        )
        sys.stdout.flush()
    if args.tmp_project:
        params.tmp_location = True
        params.geofile = args.tmp_project
    if args.tmp_mapset:
        params.tmp_mapset = True
    if args.mapset:
        params.mapset = args.mapset


<<<<<<< HEAD
def classic_parser(argv, default_gui, color_config: Colors | None = None) -> Parameters:
=======
def classic_parser(argv, default_gui) -> Parameters:
>>>>>>> a98349ae
    """Parse CLI similar to v7 but with argparse

    --exec is handled before argparse is used.
    Help requests are also handled separately.

    Not only help but also version and config are handled in this function.
    """
    # Check if the user asked for help
    # Checking also the less standard -help and help.
    help_requests = ["help", "-h", "-help", "--help", "--h"]
    if len(argv) == 2 and argv[1] in help_requests:
        help_message(default_gui=default_gui)
        sys.exit()

    parser = argparse.ArgumentParser()
    parser.add_argument("-v", "--version", action="store_true")
    parser.add_argument("--text", action="store_true")
    parser.add_argument("--gtext", action="store_true")
    parser.add_argument("--gui", action="store_true")
    # -c works as plain True when only mapset is being created.
    # However, option with a value is hungry, so it eats the mapset path.
    mapset_tag = "__create_mapset_placeholder__"
    parser.add_argument(
        "-c", metavar="CRS", nargs="?", type=str, dest="create", const=mapset_tag
    )
    parser.add_argument("-e", action="store_true", dest="exit")
    parser.add_argument("--config", nargs="*")
    parser.add_argument("--no-color", dest="no_color", action="store_true")
    parser.add_argument(
        "--project-color", nargs="+", action="store", dest="project_color"
    )
    parser.add_argument(
        "--mapset-color", nargs="+", action="store", dest="mapset_color"
    )
    parser.add_argument("--path-color", nargs="+", action="store", dest="path_color")
    add_mapset_arguments(parser, mapset_as_option=False)
    parser.add_argument(
        "--exec",
        nargs=argparse.REMAINDER,
        help=_("execute module or script (followed by executable with arguments)"),
    )
    parsed_args = parser.parse_args(args=argv[1:])

    params = Parameters()
    # Check if the --text flag was given
    if parsed_args.text:
        params.grass_gui = "text"
    # Check if the --gtext flag was given
    if parsed_args.gtext:
        params.grass_gui = "gtext"
    # Check if the --gui flag was given
    if parsed_args.gui:
        params.grass_gui = default_gui
    # Check if the user wants to create a new mapset
    if parsed_args.create:
        params.create_new = True
        if parsed_args.create != mapset_tag:
            if parsed_args.mapset:
                # A value here is request to create a location.
                params.geofile = parsed_args.create
            else:
                # The loc/mapset path argument is optional, so it can get
                # eaten by the option. So here we got it mixed up and the
                # option value is actually the path, not CRS.
                params.mapset = parsed_args.create
    if parsed_args.exit:
        params.exit_grass = True
    if parsed_args.exec:
        params.batch_job = parsed_args.exec
    # Cases to execute immediately
    if parsed_args.version:
        sys.stdout.write("GRASS GIS %s" % GRASS_VERSION)
        sys.stdout.write("\n" + readfile(gpath("etc", "license")))
        sys.exit()
    if parsed_args.config is not None:
        # None if not provided, empty list if present without values.
        print_params(parsed_args.config)
        sys.exit()

    # Color handling
    if parsed_args.no_color:
        params.no_color = True
        params.colors = Colors(path=Color(), mapset=Color(), project=Color())
    else:
        if color_config is not None:
            params.colors = color_config
        debug(f"params.colors = {params.colors.json()}")

    update_params_with_mapset_arguments(params, parsed_args)
    return params


<<<<<<< HEAD
class Color:
    """Holds an ANSI Color Code

    Provides some nice helper functions to return it as a string, number,
    escaped- or raw escape sequence.
    """

    _style: int

    def __init__(self, style: str = "normal", fg=None, bg=None) -> None:
        self.styles: Final[list[str]] = [
            "normal",
            "bold",
            "light",
            "italic",
            "underline",
            "blink",
        ]
        self.colors: list[str] = [
            "black",
            "red",
            "green",
            "yellow",
            "blue",
            "purple",
            "cyan",
            "white",
        ]
        self.style = style
        self._foreground = None
        self._background = None
        if fg is not None:
            self.foreground = fg
        if bg is not None:
            self.background = bg

    @property
    def style(self) -> str:
        return self.styles[self._style]

    @style.setter
    def style(self, value) -> None:
        if value not in self.styles:
            msg = "Color Style must be one of: {styles}".format(
                styles=", ".join(self.styles)
            )
            raise ValueError(msg)
        self._style: int = self.styles.index(value)

    def _parse_color(self, value) -> int:
        if value not in self.colors:
            msg = "Color must be one of: {colors}".format(colors=", ".join(self.colors))
            raise ValueError(msg)
        return self.colors.index(value)

    def _color_to_string(self, value) -> str:
        if value is not None:
            return self.colors[value]
        return ""

    @property
    def foreground(self) -> str:
        return self._color_to_string(self._foreground)

    @foreground.setter
    def foreground(self, value) -> None:
        self._foreground = self._parse_color(value)

    @property
    def background(self) -> str:
        return self._color_to_string(self._background)

    @background.setter
    def background(self, value) -> None:
        self._background = self._parse_color(value)

    def __str__(self) -> str:
        return self._ansi()

    def raw(self, escape=None) -> str:
        return self._ansi(raw=True, escape=escape)

    def _ansi(self, raw: bool = False, escape=None) -> str:
        """Parse a tuple of style, fg color, bg color into an ANSI escape sequence.

        Returns a string with the ANSI escape sequence or None.
        If raw is True it will return a raw ANSI escape sequence instead of an encoded one.
        """
        e_start = ""
        e_end = ""
        if escape is not None:
            if escape == "bash":
                e_start = "\\["
                e_end = "\\]"
            elif escape in ["zsh", "tcsh"]:
                e_start = "%{"
                e_end = "%}"
        ansi = []
        ansi.append(str(self._style))
        if self._foreground is not None:
            ansi.append(str(self._foreground + 30))
        if self._background is not None:
            ansi.append(str(self._background + 40))
        if raw:
            return "{e_start}\033[{ansi}m{e_end}".format(
                ansi=";".join(ansi), e_start=e_start, e_end=e_end
            )
        return "{e_start}\\033[{ansi}m{e_end}".format(
            ansi=";".join(ansi), e_start=e_start, e_end=e_end
        )

    def colorize(self, s: str, monochrome: bool, raw: bool = False, escape=None) -> str:
        """Colors the given string to the given color

        If monochrome is True, it will not format the string
        If raw is True, it will emit a raw ANSI escape code, rather than an encoded one
        """
        if monochrome:
            return s

        color_end = Color()
        return "{color}{string}{end}".format(
            color=self._ansi(raw=raw, escape=escape),
            string=s,
            end=color_end.raw(escape=escape),
        )


class Colors:
    """Holds all colors for GRASS, and provides JSON serialization."""

    _color: dict[str, Color]

    def __init__(
        self,
        colors=None,
        path=Color(fg="cyan"),
        mapset=Color(style="bold"),
        project=Color(style="bold"),
    ):
        self._color = {}
        if colors:
            debug(f"Loading color config from file: colors={colors}")
            self.from_json(colors)
        else:
            self._color = {
                "grass": Color(style="bold", fg="green"),
                "isis-grass": Color(fg="purple"),
                "path": path,
                "mapset": mapset,
                "project": project,
            }

    def get(self, category: str) -> Color:
        return self._color[category]

    def set(self, category: str, value) -> None:
        self._color[category] = value

    def json(self, sort_keys: bool = False, indent: int | str | None = 4) -> str:
        ret: dict[str, dict[Literal["style", "fg", "bg"], str]] = {}
        for k, color in self._color.items():
            ret[k] = {"style": color.style}
            if color.foreground:
                ret[k]["fg"] = color.foreground
            if color.background:
                ret[k]["bg"] = color.background
        return json.dumps(ret, sort_keys=sort_keys, indent=indent)

    def from_json(self, colors: Mapping[str, Any]) -> None:
        for k, color in colors.items():
            self._color[k] = Color(
                style=color.get("style", "normal"),
                fg=color.get("fg", None),
                bg=color.get("bg", None),
            )


def parse_cmdline(argv, default_gui, color_config: Colors | None = None) -> Parameters:
=======
def parse_cmdline(argv, default_gui) -> Parameters:
>>>>>>> a98349ae
    """Parse command line parameters

    Returns Parameters object used throughout the script.
    """
<<<<<<< HEAD
    params = classic_parser(argv, default_gui, color_config=color_config)
=======
    params: Parameters = classic_parser(argv, default_gui)
>>>>>>> a98349ae
    validate_cmdline(params)
    return params


def validate_cmdline(params: Parameters) -> None:
    """Validate the cmdline params and exit if necessary."""
    if params.exit_grass and not params.create_new:
        fatal(_("Flag -e requires also flag -c"))
    if params.create_new and not params.mapset:
        fatal(_("Flag -c requires name of project or mapset"))
    if params.tmp_location and params.tmp_mapset:
        fatal(
            _("Either --tmp-project or --tmp-mapset can be used, not both").format(
                params.mapset
            )
        )
    if params.tmp_location and not params.geofile:
        fatal(
            _(
                "Coordinate reference system argument (e.g. EPSG)"
                " is needed for --tmp-project"
            )
        )
    if params.tmp_location and params.mapset:
        fatal(
            _(
                "Only one argument (e.g. EPSG) is needed for"
                " --tmp-project, mapset name <{}> provided"
            ).format(params.mapset)
        )
    # For now, we allow, but not advertise/document, --tmp-location
    # without --exec (usefulness to be evaluated).


def find_grass_python_package() -> None:
    """Find path to grass package and add it to path"""
    if os.path.exists(gpath("etc", "python")):
        path_to_package = gpath("etc", "python")
        sys.path.append(path_to_package)
        # now we can import stuff from grass package
    else:
        # Not translatable because we don't have translations loaded.
        msg = (
            "The grass Python package is missing. "
            "Is the installation of GRASS GIS complete?"
        )
        raise RuntimeError(msg)


def main() -> None:
    """The main function which does the whole setup and run procedure

    Only few things are set on the module level.
    """
    # Set language
    # This has to be called before any _() function call!
    # Subsequent functions are using _() calls and
    # thus must be called only after Language has been set.
    find_grass_python_package()
    grass_config_dir = create_grass_config_dir()
    set_language(grass_config_dir)

    # Set default GUI
    default_gui = "wxpython"

    # explain what is happening in debug mode (visible only in debug mode)
    debug(
        "GRASS_DEBUG environmental variable is set. It is meant to be"
        " an internal variable for debugging only this script.\n"
        " Use 'g.gisenv set=\"DEBUG=[0-5]\"'"
        " to turn GRASS GIS debug mode on if you wish to do so."
    )

    # Set GRASS version number for R interface etc
    # (must be an env var for MS Windows)
    os.environ["GRASS_VERSION"] = GRASS_VERSION

    # Set the GIS_LOCK variable to current process id
    gis_lock = str(os.getpid())
    os.environ["GIS_LOCK"] = gis_lock

<<<<<<< HEAD
    color_config: Colors = load_color_config(grass_config_dir)
    debug(f"loaded color_config={color_config}")
    params: Parameters = parse_cmdline(
        sys.argv, default_gui=default_gui, color_config=color_config
    )
=======
    params: Parameters = parse_cmdline(sys.argv, default_gui=default_gui)
>>>>>>> a98349ae

    grass_gui = params.grass_gui  # put it to variable, it is used a lot

    # A shell is activated when using TTY.
    # Explicit --[g]text in command line, forces a shell to be activated.
    force_shell = grass_gui in {"text", "gtext"}
    use_shell = io_is_interactive() or force_shell
    if not use_shell:
        # If no shell is used, always use actual GUI as GUI, even when "text" is set as
        # a GUI in the gisrcrc because otherwise there would be nothing for the user
        # unless running in the batch mode. (The gisrcrc file is loaded later on in case
        # nothing was provided in the command line).
        grass_gui = default_gui

    # TODO: with --tmp-location there is no point in loading settings
    # i.e. rc file from home dir, but the code is too spread out
    # to disable it at this point
    gisrcrc = get_gisrc_from_config_dir(grass_config_dir, params.batch_job)

    # Set the username
    user = get_username()

    # Set shell (needs to be called before load_env())
    sh, shellname = get_shell()
    grass_env_file = get_grass_env_file(sh, grass_config_dir)

    # Load environmental variables from the file (needs to be called
    # before create_tmp())
    load_env(grass_env_file)

    # Create the temporary directory and session grassrc file
    tmpdir = create_tmp(user, gis_lock)

    # Remove the tmpdir
    # The removal will be executed when the python process terminates.
    atexit.register(lambda: shutil.rmtree(tmpdir, ignore_errors=True))

    # Create the session grassrc file
    gisrc = create_gisrc(tmpdir, gisrcrc)

    from grass.app.runtime import (
        ensure_home,
        set_browser,
        set_defaults,
        set_display_defaults,
        set_paths,
    )

    ensure_home()
    # Set PATH, PYTHONPATH, ...
    set_paths(
        install_path=GISBASE,
        grass_config_dir=grass_config_dir,
        ld_library_path_variable_name=LD_LIBRARY_PATH_VAR,
    )
    # Set GRASS_PAGER, GRASS_PYTHON, GRASS_GNUPLOT, GRASS_PROJSHARE
    set_defaults(config_projshare_path=CONFIG_PROJSHARE)
    # Set GRASS_HTML_BROWSER
    set_browser(install_path=GISBASE)
    set_display_defaults()

    # First time user - GISRC is defined in the GRASS script
    if not os.access(gisrc, os.F_OK):
        if grass_gui == "text" and not params.mapset:
            fatal(
                _(
                    "Unable to start GRASS GIS. You have the choice to:\n"
                    " - Launch the graphical user interface with"
                    " the '--gui' switch\n"
                    "     {cmd_name} --gui\n"
                    " - Launch with path to "
                    "the project/mapset as an argument\n"
                    "     {cmd_name} /path/to/project/mapset`\n"
                    " - Create a project with '-c' and launch in its"
                    " PERMANENT mapset\n"
                    "     {cmd_name} -c EPSG:number /path/to/project\n"
                    "     {cmd_name} -c geofile /path/to/project\n"
                    " - Create manually the GISRC file ({gisrcrc})\n"
                    " - Use '--help' for further options\n"
                    "     {cmd_name} --help\n"
                    "See also: https://grass.osgeo.org/{cmd_name}/manuals/helptext.html"
                ).format(cmd_name=CMD_NAME, gisrcrc=gisrcrc)
            )
        create_initial_gisrc(gisrc)

    if not params.batch_job and not params.exit_grass:
        # Only for interactive sessions, not for 'one operation' sessions.
        message(_("Starting GRASS GIS..."))

    # Ensure GUI is set
    if params.batch_job or params.exit_grass:
        grass_gui = "text"
    else:
        if not grass_gui:
            # if GUI was not set previously (e.g. command line),
            # get it from rc file or env variable
            grass_gui = read_gui(gisrc, default_gui)
        # check that the GUI works but only if not doing a batch job
        grass_gui = check_gui(expected_gui=grass_gui)
        # save GUI only if we are not doibg batch job
        save_gui(gisrc, grass_gui)

    # Parsing argument to get LOCATION
    # Mapset is not specified in command line arguments
    if not params.mapset and not params.tmp_location:
        # Get mapset parameters from gisrc file
        mapset_settings = get_mapset_settings(gisrc)
        last_mapset_path = mapset_settings.full_mapset
        # Check if mapset from gisrc is usable
        from grass.grassdb.checks import can_start_in_mapset

        last_mapset_usable = can_start_in_mapset(
            mapset_path=last_mapset_path, ignore_lock=params.force_gislock_removal
        )
        debug(f"last_mapset_usable: {last_mapset_usable}")
        if not last_mapset_usable:
            from grass.app import ensure_default_data_hierarchy
            from grass.grassdb.checks import is_first_time_user

            fallback_session = False

            # Add last used mapset to gisrc
            add_last_mapset_to_gisrc(gisrc, last_mapset_path)

            if is_first_time_user():
                # Ensure default data hierarchy
                (
                    default_gisdbase,
                    default_location,
                    unused_default_mapset,
                    default_mapset_path,
                ) = ensure_default_data_hierarchy()

                if not default_gisdbase:
                    fatal(
                        _(
                            "Failed to start GRASS GIS, grassdata directory cannot"
                            " be found or created."
                        )
                    )
                elif not default_location:
                    fatal(
                        _(
                            "Failed to start GRASS GIS, no default project to copy in"
                            " the installation or copying failed."
                        )
                    )
                if can_start_in_mapset(
                    mapset_path=default_mapset_path, ignore_lock=False
                ):
                    # Use the default location/mapset.
                    set_mapset(gisrc=gisrc, arg=default_mapset_path)
                else:
                    fallback_session = True
                    add_last_mapset_to_gisrc(gisrc, default_mapset_path)
            else:
                fallback_session = True

            if fallback_session:
                if grass_gui == "text":
                    # Fallback in command line is just failing in a standard way.
                    set_mapset(gisrc=gisrc, arg=last_mapset_path)
                else:
                    # Create fallback temporary session
                    create_fallback_session(gisrc, tmpdir)
                    params.tmp_location = True
        else:
            # Use the last used mapset.
            set_mapset(gisrc=gisrc, arg=last_mapset_path)
    # Mapset was specified in command line parameters.
    elif params.tmp_location:
        # tmp loc requires other things to be set as well
        set_mapset(
            gisrc=gisrc,
            geofile=params.geofile,
            create_new=True,
            tmp_location=params.tmp_location,
            tmpdir=tmpdir,
        )
    elif params.create_new and params.geofile:
        set_mapset(
            gisrc=gisrc, arg=params.mapset, geofile=params.geofile, create_new=True
        )
    elif params.tmp_mapset:
        set_mapset(gisrc=gisrc, arg=params.mapset, tmp_mapset=params.tmp_mapset)
    else:
        set_mapset(gisrc=gisrc, arg=params.mapset, create_new=params.create_new)

    # Set GISDBASE, LOCATION_NAME, MAPSET, LOCATION from $GISRC
    # e.g. wxGUI startup screen writes to the gisrc file,
    # so loading it is the only universal way to obtain the values
    # this suppose that both programs share the right path to gisrc file
    # TODO: perhaps gisrcrc should be removed from here
    # alternatively, we can check validity here with all the info we have
    # about what was used to create gisrc
    mapset_settings = load_gisrc(gisrc, gisrcrc=gisrcrc)

    location = mapset_settings.full_mapset

    from grass.app.data import MapsetLockingException, lock_mapset

    try:
        # check and create .gislock file
        lock_mapset(
            mapset_path=mapset_settings.full_mapset,
            force_lock_removal=params.force_gislock_removal,
            message_callback=message,
        )
    except MapsetLockingException as e:
        fatal(e.args[0])
        sys.exit(_("Exiting..."))

    start_time = datetime.datetime.now(datetime.timezone.utc)

    # unlock the mapset which is current at the time of turning off
    # in case mapset was changed
    atexit.register(lambda: unlock_gisrc_mapset(gisrc, gisrcrc))
    # We now own the mapset (set and lock), so we can clean temporary
    # files which previous session may have left behind. We do it even
    # for first time user because the cost is low and first time user
    # doesn't necessarily mean that the mapset is used for the first time.
    clean_temp()

    # build user fontcap if specified but not present
    make_fontcap()

    # TODO: is this really needed? Modules should call this when/if required.
    ensure_db_connected(location)

    # Display the version and license info
    # only non-error, interactive version continues from here
    if params.batch_job:
        returncode = run_batch_job(params.batch_job)
        clean_all(start_time=start_time)
        sys.exit(returncode)
    elif params.exit_grass:
        # clean always at exit, cleans whatever is current mapset based on
        # the GISRC env variable
        clean_all(start_time=start_time)
        sys.exit(0)
    else:
        if use_shell:
            show_banner(params)
            say_hello()
            show_info(shellname=shellname, grass_gui=grass_gui, default_gui=default_gui)
            if grass_gui == "wxpython":
                message(
                    _("Launching <%s> GUI in the background, please wait...")
                    % grass_gui
                )
            if sh in {"csh", "tcsh"}:
                shell_process = csh_startup(
                    mapset_settings.full_mapset, grass_env_file, sh, params
                )
            elif sh == "zsh":
                shell_process = sh_like_startup(
                    mapset_settings.full_mapset,
                    mapset_settings.location,
                    grass_env_file,
                    "zsh",
                    params,
                )
            elif sh in {"bash", "msh", "cygwin"}:
                shell_process = sh_like_startup(
                    mapset_settings.full_mapset,
                    mapset_settings.location,
                    grass_env_file,
                    "bash",
                    params,
                )
            else:
                shell_process = default_startup(
                    mapset_settings.full_mapset, mapset_settings.location, params
                )
        else:
            shell_process = None

        # start GUI and register shell PID in rc file
        gui_process = start_gui(grass_gui)

        if shell_process:
            kv = {}
            kv["PID"] = str(shell_process.pid)
            # grass_prompt() tries to read gisrc while write_gisrc() is adding PID
            # to this file, so don't rewrite it; just append PID to make it
            # available to grass_prompt() at all times (PR #548)
            write_gisrc(kv, gisrc, append=True)
            exit_val = shell_process.wait()
            if exit_val != 0:
                warning(_("Failed to start shell '%s'") % os.getenv("SHELL"))
        else:
            gui_process.wait()

        # close GUI if running
        close_gui()

        # here we are at the end of grass session
        clean_all(start_time=start_time)
        mapset_settings = load_gisrc(gisrc, gisrcrc=gisrcrc)
        if not params.tmp_location or (
            params.tmp_location and mapset_settings.gisdbase != os.environ["TMPDIR"]
        ):
            write_gisrcrc(gisrcrc, gisrc, skip_variable="LAST_MAPSET_PATH")
        # After this point no more grass modules may be called
        # done message at last: no atexit.register()
        # or register done_message()
        if use_shell:
            done_message()


if __name__ == "__main__":
    main()<|MERGE_RESOLUTION|>--- conflicted
+++ resolved
@@ -39,13 +39,7 @@
 
 from __future__ import annotations
 
-<<<<<<< HEAD
-import sys
-import os
-import errno
-=======
 import argparse
->>>>>>> a98349ae
 import atexit
 import datetime
 import errno
@@ -65,16 +59,11 @@
 import uuid
 
 from pathlib import Path
-<<<<<<< HEAD
-from typing import Any, Final, Literal, TYPE_CHECKING
+from typing import TYPE_CHECKING, Any, Final, Literal, NoReturn
 
 if TYPE_CHECKING:
     from collections.abc import Mapping
-=======
-from typing import TYPE_CHECKING, Literal, NoReturn
->>>>>>> a98349ae
-
-if TYPE_CHECKING:
+
     from _typeshed import StrPath
 
 # mechanism meant for debugging this script (only)
@@ -1081,7 +1070,6 @@
     builtins.__dict__["_"] = lambda x: x
 
 
-<<<<<<< HEAD
 def load_color_config(grass_config_dir) -> Colors:
     """Load terminal colors from a config file.
 
@@ -1097,10 +1085,7 @@
     return Colors(colors=colors)
 
 
-def set_language(grass_config_dir):
-=======
 def set_language(grass_config_dir: StrPath) -> None:
->>>>>>> a98349ae
     # This function is used to override system default language and locale
     # Such override can be requested only from wxGUI
     # An override if user has provided correct environmental variables as
@@ -1502,11 +1487,7 @@
             message(_("Unable to close GUI. {0}").format(e))
 
 
-<<<<<<< HEAD
-def show_banner(params: Parameters):
-=======
-def show_banner() -> None:
->>>>>>> a98349ae
+def show_banner(params: Parameters) -> None:
     """Write GRASS GIS ASCII name to stderr"""
     banner = r"""
           __________  ___   __________    _______________
@@ -1578,11 +1559,7 @@
     return process
 
 
-<<<<<<< HEAD
-def csh_startup(location, grass_env_file, sh, params: Parameters):
-=======
-def csh_startup(location, grass_env_file: StrPath):
->>>>>>> a98349ae
+def csh_startup(location, grass_env_file: StrPath, sh, params: Parameters):
     userhome = os.getenv("HOME")  # save original home
     home = location
     os.environ["HOME"] = home
@@ -2097,11 +2074,7 @@
         params.mapset = args.mapset
 
 
-<<<<<<< HEAD
 def classic_parser(argv, default_gui, color_config: Colors | None = None) -> Parameters:
-=======
-def classic_parser(argv, default_gui) -> Parameters:
->>>>>>> a98349ae
     """Parse CLI similar to v7 but with argparse
 
     --exec is handled before argparse is used.
@@ -2194,7 +2167,6 @@
     return params
 
 
-<<<<<<< HEAD
 class Color:
     """Holds an ANSI Color Code
 
@@ -2374,18 +2346,11 @@
 
 
 def parse_cmdline(argv, default_gui, color_config: Colors | None = None) -> Parameters:
-=======
-def parse_cmdline(argv, default_gui) -> Parameters:
->>>>>>> a98349ae
     """Parse command line parameters
 
     Returns Parameters object used throughout the script.
     """
-<<<<<<< HEAD
-    params = classic_parser(argv, default_gui, color_config=color_config)
-=======
-    params: Parameters = classic_parser(argv, default_gui)
->>>>>>> a98349ae
+    params: Parameters = classic_parser(argv, default_gui, color_config=color_config)
     validate_cmdline(params)
     return params
 
@@ -2467,15 +2432,11 @@
     gis_lock = str(os.getpid())
     os.environ["GIS_LOCK"] = gis_lock
 
-<<<<<<< HEAD
     color_config: Colors = load_color_config(grass_config_dir)
     debug(f"loaded color_config={color_config}")
     params: Parameters = parse_cmdline(
         sys.argv, default_gui=default_gui, color_config=color_config
     )
-=======
-    params: Parameters = parse_cmdline(sys.argv, default_gui=default_gui)
->>>>>>> a98349ae
 
     grass_gui = params.grass_gui  # put it to variable, it is used a lot
 
