#!/usr/bin/env python3
#############################################################################
#
# MODULE:       GRASS initialization script
# AUTHOR(S):    Original author unknown - probably CERL
#               Andreas Lange <andreas.lange rhein-main.de>
#               Huidae Cho <grass4u gmail.com>
#               Justin Hickey <jhickey hpcc.nectec.or.th>
#               Markus Neteler <neteler osgeo.org>
#               Hamish Bowman <hamish_b yahoo.com>
#
#               GRASS 7: converted to Python (based on init.sh shell
#               script from GRASS 6) by Glynn Clements
#               Martin Landa <landa.martin gmail.com>
#               Luca Delucchi <lucadeluge gmail.com>
#               Vaclav Petras <wenzeslaus gmail.com> (refactoring and exec)
# PURPOSE:      Sets up environment variables, parses any remaining
#               command line options for setting the GISDBASE, LOCATION,
#               and/or MAPSET. Finally it starts GRASS with the appropriate
#               user interface and cleans up after it is finished.
# COPYRIGHT:    (C) 2000-2025 by the GRASS Development Team
#
#               This program is free software under the GNU General
#               Public License (>=v2). Read the file COPYING that
#               comes with GRASS for details.
#
#############################################################################

"""
Script to run GRASS session.

Some of the functions could be used separately but import from this module
is not safe, i.e. it has side effects (this should be changed in the future).
"""

# we allow for long file because we want to avoid imports if possible
# (this makes it more stable since we have to set up paths first)
# pylint: disable=too-many-lines

from __future__ import annotations

import argparse
import atexit
import datetime
import errno
import gettext
import json
import locale
import os
import platform
import re
import shutil
import signal
import string
import subprocess
import sys
import tempfile
import unicodedata
import uuid

from pathlib import Path
from typing import TYPE_CHECKING, Literal, NoReturn

if TYPE_CHECKING:
    from _typeshed import StrPath

# mechanism meant for debugging this script (only)
# private global to store if we are debugging
_DEBUG = None

# for wxpath
_WXPYTHON_BASE = None

GISBASE = None

try:
    # Python >= 3.11
    ENCODING = locale.getencoding()
except AttributeError:
    ENCODING = locale.getdefaultlocale()[1]
if ENCODING is None:
    ENCODING = "UTF-8"
    print("Default locale not found, using UTF-8")  # intentionally not translatable

CMD_NAME = None
GRASS_VERSION = None
GRASS_VERSION_MAJOR = None
CONFIG_PROJSHARE = None
GRASS_VERSION_GIT = None

# Get the system name
WINDOWS = sys.platform.startswith("win")
CYGWIN = sys.platform.startswith("cygwin")
MACOS = sys.platform.startswith("darwin")


def try_remove(path: StrPath) -> None:
    try:
        os.remove(path)
    except:  # noqa: E722
        pass


def clean_env() -> None:
    gisrc = os.environ["GISRC"]
    env_curr = read_gisrc(gisrc)
    env_new = {}
    for k, v in env_curr.items():
        if k.endswith("PID") or k.startswith("MONITOR"):
            continue
        env_new[k] = v
    write_gisrc(env_new, gisrc)


def is_debug() -> bool:
    """Returns True if we are in debug mode

    For debug messages use ``debug()``.
    """
    global _DEBUG
    if _DEBUG is not None:
        return _DEBUG
    # translate to bool (no or empty variable means false)
    return bool(os.getenv("GRASS_DEBUG"))


def debug(msg: str) -> None:
    """Print a debug message if in debug mode

    Do not use translatable strings for debug messages.
    """
    if is_debug():
        sys.stderr.write("DEBUG: %s\n" % msg)
        sys.stderr.flush()


def message(msg: str) -> None:
    sys.stderr.write(msg + "\n")
    sys.stderr.flush()


def warning(text: str) -> None:
    sys.stderr.write(_("WARNING") + ": " + text + os.linesep)


def fatal(msg: str) -> NoReturn:
    sys.stderr.write("%s: " % _("ERROR") + msg + os.linesep)
    sys.exit(_("Exiting..."))


def readfile(path: StrPath) -> str:
    debug("Reading %s" % path)
    return Path(path).read_text()


def writefile(path: StrPath, s: str) -> None:
    debug("Writing %s" % path)
    Path(path).write_text(s)


def call(cmd, **kwargs):
    """Wrapper for subprocess.call to deal with platform-specific issues"""
    if WINDOWS:
        kwargs["shell"] = True
    return subprocess.call(cmd, **kwargs)


def Popen(cmd, **kwargs):  # pylint: disable=C0103
    """Wrapper for subprocess.Popen to deal with platform-specific issues"""
    if WINDOWS:
        kwargs["shell"] = True
    return subprocess.Popen(cmd, **kwargs)


def gpath(*args) -> str:
    """Construct path to file or directory in GRASS installation

    Can be called only after GISBASE was set.
    """
    return os.path.join(GISBASE, *args)


def wxpath(*args) -> str:
    """Construct path to file or directory in GRASS wxGUI

    Can be called only after GISBASE was set.

    This function does not check if the directories exist or if GUI works
    this must be done by the caller if needed.
    """
    global _WXPYTHON_BASE
    if not _WXPYTHON_BASE:
        # this can be called only after GISBASE was set
        _WXPYTHON_BASE = gpath("gui", "wxpython")
    return os.path.join(_WXPYTHON_BASE, *args)


def count_wide_chars(s: str) -> int:
    """Returns the number of wide CJK characters in a string.

    :param str s: string
    """
    return sum(unicodedata.east_asian_width(c) in "WF" for c in s)


def fw(fmt: str, *args) -> str:
    """Adjusts fixed-width string specifiers for wide CJK characters and
    returns a formatted string. Does not support named arguments yet.

    :param fmt: format string
    :param *args: arguments for the format string
    """
    matches = []
    # https://docs.python.org/3/library/stdtypes.html#old-string-formatting
    for m in re.finditer(
        r"%([#0 +-]*)([0-9]*)(\.[0-9]*)?([hlL]?[diouxXeEfFgGcrsa%])", fmt
    ):
        matches.append(m)

    if len(matches) != len(args):
        msg = "The numbers of format specifiers and arguments do not match"
        raise Exception(msg)

    i = len(args) - 1
    for m in reversed(matches):
        f = m.group(1)
        w = m.group(2)
        p = m.group(3) or ""
        c = m.group(4)
        if c == "s" and w:
            w = str(int(w) - count_wide_chars(args[i]))
            fmt = "".join((fmt[: m.start()], "%", f, w, p, c, fmt[m.end() :]))
        i -= 1
    return fmt % args


# using format for most but leaving usage of template for the dynamic ones
# two different methods are easy way to implement two phase construction
HELP_TEXT = r"""GRASS $VERSION_NUMBER
Geographic Resources Analysis Support System (GRASS).

{usage}:
  $CMD_NAME [-h | --help] [-v | --version]
          [-c | -c geofile | -c EPSG:code[:datum_trans] | -c XY]
          [-e] [-f] [--text | --gtext | --gui] [--config param]
          [[[GISDBASE/]PROJECT/]MAPSET]
  $CMD_NAME [FLAG]... GISDBASE/PROJECT/MAPSET --exec EXECUTABLE [EPARAM]...
  $CMD_NAME --tmp-project [geofile | EPSG | XY] --exec EXECUTABLE [EPARAM]...
  $CMD_NAME --tmp-mapset GISDBASE/PROJECT/ --exec EXECUTABLE [EPARAM]...

{flags}:
  -h or --help                   {help_flag}
  -v or --version                {version_flag}
  -c                             {create}
  -e                             {exit_after}
  -f                             {force_removal}
  --text                         {text}
                                   {text_detail}
  --gtext                        {gtext}
                                   {gtext_detail}
  --gui                          {gui}
                                   {gui_detail}
  --config                       {config}
                                   {config_detail}
  --exec EXECUTABLE              {exec_}
                                   {exec_detail}
  --tmp-project                  {tmp_project}
                                   {tmp_project_detail}
  --tmp-location                 {tmp_location}
                                   {tmp_location_detail}
  --tmp-mapset                   {tmp_mapset}
                                   {tmp_mapset_detail}
  --timeout SECONDS              {lock_timeout}
                                   {lock_timeout_detail}

{params}:
  GISDBASE                       {gisdbase}
                                   {gisdbase_detail}
  PROJECT                        {project}
                                   {project_detail}
  MAPSET                         {mapset}

  GISDBASE/PROJECT/MAPSET        {full_mapset}

  EXECUTABLE                     {executable}
  EPARAM                         {executable_params}
  FLAG                           {standard_flags}

{env_vars}:
  GRASS_CONFIG_DIR               {config_dir_var}
  GRASS_GUI                      {gui_var}
  GRASS_HTML_BROWSER             {html_var}
  GRASS_ADDON_PATH               {addon_path_var}
  GRASS_ADDON_BASE               {addon_base_var}
  GRASS_PYTHON                   {python_var}
"""


def help_message(default_gui) -> None:
    t = string.Template(
        HELP_TEXT.format(
            usage=_("Usage"),
            flags=_("Flags"),
            help_flag=_("print this help message"),
            version_flag=_("show version information and exit"),
            create=_("create given database, project or mapset if it doesn't exist"),
            exit_after=_("exit after creation of project or mapset. Only with -c flag"),
            force_removal=_(
                "force removal of .gislock if exists (use with care!)."
                " Only with --text flag"
            ),
            text=_("use text based interface (skip graphical welcome screen)"),
            text_detail=_("and set as default"),
            gtext=_("use text based interface (show graphical welcome screen)"),
            gtext_detail=_("and set as default"),
            gui=_("use $DEFAULT_GUI graphical user interface"),
            gui_detail=_("and set as default"),
            config=_("print GRASS configuration parameters"),
            config_detail=_(
                "options: arch,build,compiler,date,path,python_path,revision,"
                "svn_revision,version"
            ),
            params=_("Parameters"),
            gisdbase=_("initial GRASS database directory"),
            gisdbase_detail=_("directory containing GRASS projects"),
            project=_("initial GRASS project (location)"),
            project_detail=_(
                "directory containing mapsets with one common"
                " coordinate reference system"
            ),
            mapset=_("initial GRASS mapset"),
            full_mapset=_("fully qualified initial mapset directory"),
            env_vars=_("Environment variables relevant for startup"),
            config_dir_var=_("set root path for configuration directory"),
            gui_var=_("select GUI (text, gui, gtext)"),
            html_var=_("set html web browser for help pages"),
            addon_path_var=_(
                "set additional path(s) to local GRASS modules or user scripts"
            ),
            addon_base_var=_(
                "set additional GISBASE for locally installed GRASS Addons"
            ),
            python_var=_("set Python interpreter name to override 'python'"),
            exec_=_("execute GRASS module or script"),
            exec_detail=_("provided executable will be executed in GRASS session"),
            executable=_("GRASS module, script or any other executable"),
            executable_params=_("parameters of the executable"),
            standard_flags=_("standard flags"),
            tmp_location=_("deprecated, use --tmp-project instead"),
            tmp_location_detail=_("location was renamed to project"),
            tmp_project=_("create temporary project (use with the --exec flag)"),
            tmp_project_detail=_(
                "created in a temporary directory and deleted at exit"
            ),
            tmp_mapset=_("create temporary mapset (use with the --exec flag)"),
            tmp_mapset_detail=_("created in the specified project and deleted at exit"),
            lock_timeout=_("timeout for acquiring a mapset lock"),
            lock_timeout_detail=_(
                "time for which the process will attempt to get a lock in seconds"
            ),
        )
    )
    s = t.substitute(
        CMD_NAME=CMD_NAME, DEFAULT_GUI=default_gui, VERSION_NUMBER=GRASS_VERSION
    )
    sys.stderr.write(s)


def create_grass_config_dir() -> str:
    """Create configuration directory

    Determines path of GRASS user configuration directory and creates
    it if it does not exist.

    Configuration directory is for example used for grass env file
    (the one which caries mapset settings from session to session).
    """
    from grass.app.runtime import get_grass_config_dir

    try:
        directory = get_grass_config_dir(env=os.environ)
    except (RuntimeError, NotADirectoryError) as e:
        fatal(f"{e}")

    if not os.path.isdir(directory):
        try:
            os.makedirs(directory)
        except OSError as e:
            # Can happen as a race condition
            if e.errno != errno.EEXIST or not os.path.isdir(directory):
                fatal(
                    _(
                        "Failed to create configuration directory '{}' with error: {}"
                    ).format(directory, e.strerror)
                )
    return directory


def create_tmp(user, gis_lock) -> str:
    """Create temporary directory

    :param user: user name to be used in the directory name
    :param gis_lock: session lock filename to be used in the directory name
    """
    # use $TMPDIR if it exists, then $TEMP, otherwise /tmp
    tmp = os.getenv("TMPDIR")
    if not tmp:
        tmp = os.getenv("TEMP")
    if not tmp:
        tmp = os.getenv("TMP")
    if not tmp:
        tmp = tempfile.gettempdir()

    tmpdir_name = f"grass{GRASS_VERSION_MAJOR}-{user}-{gis_lock}"
    if tmp:
        tmpdir = os.path.join(tmp, tmpdir_name)
        try:
            os.mkdir(tmpdir, 0o700)
        except:  # noqa: E722
            tmp = None

    if not tmp:
        for ttmp in ("/tmp", "/var/tmp", "/usr/tmp"):
            tmp = ttmp
            tmpdir = os.path.join(tmp, tmpdir_name)
            try:
                os.mkdir(tmpdir, 0o700)
            except:  # noqa: E722
                tmp = None
            if tmp:
                break

    if not tmp:
        fatal(
            _("Unable to create temporary directory <{tmpdir_name}>! Exiting.").format(
                tmpdir_name=tmpdir_name
            )
        )

    # promoting the variable even if it was not defined before
    os.environ["TMPDIR"] = tmpdir

    debug(
        "Tmp directory '{tmpdir}' created for user '{user}'".format(
            tmpdir=tmpdir, user=user
        )
    )
    return tmpdir


def get_gisrc_from_config_dir(grass_config_dir, batch_job) -> str:
    """Set the global grassrc file (aka grassrcrc)"""
    if batch_job:
        # TODO: This is probably not needed since batch job does write to config.
        # use individual GISRCRC files when in batch mode (r33174)
        filename = os.path.join(grass_config_dir, "rc.%s" % platform.node())
        if os.access(filename, os.R_OK):
            return filename
    # use standard file if in normal mode or the special file is not available
    return os.path.join(grass_config_dir, "rc")


def create_gisrc(tmpdir: StrPath, gisrcrc: StrPath) -> str:
    # Set the session grassrc file
    gisrc = os.path.join(tmpdir, "gisrc")
    os.environ["GISRC"] = gisrc

    # remove invalid GISRC file to avoid disturbing error messages:
    try:
        s = readfile(gisrcrc)
        if "UNKNOWN" in s:
            try_remove(gisrcrc)
            s = None
    except Exception:
        s = None

    # Copy the global grassrc file to the session grassrc file
    if s:
        writefile(gisrc, s)
    return gisrc


def read_gisrc(filename: StrPath):
    kv = {}
    try:
        with open(filename) as f:
            for line in f:
                try:
                    k, v = line.split(":", 1)
                except ValueError as e:
                    warning(
                        _(
                            "Invalid line in RC file ({file}): '{line}' ({error})\n"
                        ).format(line=line, error=e, file=filename)
                    )
                    continue
                kv[k.strip()] = v.strip()
            if not kv:
                warning(_("Empty RC file ({file})").format(file=filename))

    except OSError:
        return kv

    return kv


def write_gisrcrc(gisrcrc: StrPath, gisrc: StrPath, skip_variable=None) -> None:
    """Reads gisrc file and write to gisrcrc"""
    debug("Reading %s" % gisrc)
    number = 0
    with open(gisrc) as f:
        lines = f.readlines()
        for line in lines:
            if skip_variable in line:
                del lines[number]
            number += 1
    with open(gisrcrc, "w") as f:
        f.writelines(lines)


def read_env_file(path: StrPath) -> dict[str, str]:
    kv: dict[str, str] = {}
    with open(path) as f:
        for line in f:
            k, v = line.split(":", 1)
            kv[k.strip()] = v.strip()
    return kv


def write_gisrc(kv, filename: StrPath, append=False) -> None:
    # use append=True to avoid a race condition between write_gisrc() and
    # grass_prompt() on startup (PR #548)
    with open(filename, "a" if append else "w") as f:
        f.writelines("%s: %s\n" % (k, v) for k, v in kv.items())


def add_mapset_to_gisrc(gisrc: StrPath, grassdb, location, mapset) -> None:
    kv = read_gisrc(gisrc) if os.access(gisrc, os.R_OK) else {}
    kv["GISDBASE"] = grassdb
    kv["LOCATION_NAME"] = location
    kv["MAPSET"] = mapset
    write_gisrc(kv, gisrc)


def add_last_mapset_to_gisrc(gisrc: StrPath, last_mapset_path) -> None:
    kv = read_gisrc(gisrc) if os.access(gisrc, os.R_OK) else {}
    kv["LAST_MAPSET_PATH"] = last_mapset_path
    write_gisrc(kv, gisrc)


def create_fallback_session(gisrc: StrPath, tmpdir) -> None:
    """Creates fallback temporary session"""
    # Create temporary location
    set_mapset(
        gisrc=gisrc, geofile="XY", create_new=True, tmp_location=True, tmpdir=tmpdir
    )


def read_gui(gisrc: StrPath, default_gui):
    grass_gui = None
    # At this point the GRASS user interface variable has been set from the
    # command line, been set from an external environment variable,
    # or is not set. So we check if it is not set
    # Check for a reference to the GRASS user interface in the grassrc file
    if os.access(gisrc, os.R_OK):
        kv = read_gisrc(gisrc)
        if "GRASS_GUI" in os.environ:
            grass_gui = os.environ["GRASS_GUI"]
        elif "GUI" in kv:
            grass_gui = kv["GUI"]
        elif "GRASS_GUI" in kv:
            # For backward compatibility (GRASS_GUI renamed to GUI)
            grass_gui = kv["GRASS_GUI"]
        else:
            # Set the GRASS user interface to the default if needed
            grass_gui = default_gui

    if not grass_gui:
        grass_gui = default_gui

    if grass_gui == "gui":
        grass_gui = default_gui

    # FIXME oldtcltk, gis.m, d.m no longer exist (remove this around 7.2)
    if grass_gui in {"d.m", "gis.m", "oldtcltk", "tcltk"}:
        warning(_("GUI <%s> not supported in this version") % grass_gui)
        grass_gui = default_gui

    return grass_gui


def create_initial_gisrc(filename: StrPath) -> None:
    # for convenience, define GISDBASE as pwd:
    s = r"""GISDBASE: %s
LOCATION_NAME: <UNKNOWN>
MAPSET: <UNKNOWN>
""" % Path.cwd()
    writefile(filename, s)


def check_gui(expected_gui):
    grass_gui = expected_gui
    # Check if we are running X windows by checking the DISPLAY variable
    if os.getenv("DISPLAY") or WINDOWS or MACOS:
        # Check if python is working properly
        if expected_gui in {"wxpython", "gtext"}:
            nul = open(os.devnull, "w")
            p = Popen(
                [os.environ["GRASS_PYTHON"]],
                stdin=subprocess.PIPE,
                stdout=nul,
                stderr=nul,
            )
            nul.close()
            p.stdin.write("variable=True".encode(ENCODING))
            p.stdin.close()
            p.wait()
            msg = None
            if p.returncode != 0:
                # Python was not found - switch to text interface mode
                msg = _(
                    "The python command does not work as expected.\n"
                    "Please check your installation or set the GRASS_PYTHON"
                    " environment variable."
                )
            if not os.path.exists(wxpath("wxgui.py")):
                msg = _("GRASS GUI not found. Please check your installation.")
            if msg:
                warning(_("{}\nSwitching to text based interface mode.").format(msg))
                grass_gui = "text"
    # Display a message if a graphical interface was expected
    elif expected_gui != "text":
        # Set the interface mode to text
        warning(
            _(
                "It appears that the X Windows system is not active.\n"
                "A graphical based user interface is not supported.\n"
                "(DISPLAY variable is not set.)\n"
                "Switching to text based interface mode."
            )
        )
        grass_gui = "text"
    return grass_gui


def save_gui(gisrc: StrPath, grass_gui) -> None:
    """Save the user interface variable in the grassrc file"""
    if os.access(gisrc, os.F_OK):
        kv = read_gisrc(gisrc)
        kv["GUI"] = grass_gui
        write_gisrc(kv, gisrc)


def create_location(gisdbase, location, geostring) -> None:
    """Create GRASS Location using georeferenced file or EPSG

    EPSG code format is ``EPSG:code`` or ``EPSG:code:datum_trans``.

    :param gisdbase: Path to GRASS database directory
    :param location: name of new Location
    :param geostring: path to a georeferenced file or EPSG code
    """
    import grass.script as gs  # pylint: disable=E0611

    try:
        gs.create_project(gisdbase, location, crs=geostring)
    except gs.ScriptError as err:
        fatal(
            _("Error creating project: {}").format(
                err.value.strip('"').strip("'").replace("\\n", os.linesep)
            )
        )


def can_create_location(gisdbase: StrPath, location) -> bool:
    """Checks if location can be created"""
    path = os.path.join(gisdbase, location)
    return not os.path.exists(path)


def cannot_create_location_reason(gisdbase: StrPath, location: str) -> str:
    """Returns a message describing why location cannot be created

    The goal is to provide the most suitable error message
    (rather than to do a quick check).

    :param gisdbase: Path to GRASS database directory
    :param location: name of a Location
    :returns: translated message
    """
    from grass.grassdb.checks import is_location_valid

    path = os.path.join(gisdbase, location)
    if is_location_valid(gisdbase, location):
        return _(
            "Unable to create new project because"
            " the project <{location}>"
            " already exists."
        ).format(**locals())
    if os.path.isfile(path):
        return _(
            "Unable to create new project <{location}> because <{path}> is a file."
        ).format(**locals())
    if os.path.isdir(path):
        return _(
            "Unable to create new project <{location}> because"
            " the directory <{path}>"
            " already exists."
        ).format(**locals())
    return _(
        "Unable to create new project in the directory <{path}> for an unknown reason."
    ).format(**locals())


def set_mapset(
    gisrc: StrPath,
    arg=None,
    geofile=None,
    create_new=False,
    tmp_location=False,
    tmp_mapset=False,
    tmpdir: StrPath | None = None,
):
    """Selected Location and Mapset are checked and created if requested

    The gisrc (GRASS environment file) is written at the end
    (nothing is returned).

    tmp_location requires tmpdir (which is used as gisdbase)
    """
    from grass.grassdb.checks import (
        get_location_invalid_reason,
        get_location_invalid_suggestion,
        get_mapset_invalid_reason,
        is_location_valid,
        is_mapset_valid,
        mapset_exists,
    )

    # TODO: arg param seems to be always the mapset parameter (or a dash
    # in a distant past), refactor
    if arg:
        # TODO: the block below could be just one line: os.path.abspath(l)
        # abspath both resolves relative paths and normalizes the path
        # so that trailing / is stripped away and split then always returns
        # non-empty element as the last element (which is good for both mapset
        # and location split)
        if arg == ".":
            arg = str(Path.cwd())
        elif not os.path.isabs(arg):
            arg = os.path.abspath(arg)
        if arg.endswith(os.path.sep):
            arg = arg.rstrip(os.path.sep)
            # now we can get the last element by split on the first go
            # and it works for the last element being mapset or location

        if tmp_mapset:
            # We generate a random name and then create the mapset as usual.
            mapset = "tmp_" + uuid.uuid4().hex
            create_new = True
        else:
            arg, mapset = os.path.split(arg)
        arg, location_name = os.path.split(arg)
        gisdbase = arg

    # all was None for tmp loc so that case goes here quickly
    # TODO: but the above code needs review anyway
    if tmp_location:
        # set gisdbase to temporary directory
        gisdbase = tmpdir
        # we are already in a unique directory, so we can use fixed name
        location_name = "tmpproject"
        # we need only one mapset
        mapset = "PERMANENT"
        debug(
            "Using temporary project <{gdb}{sep}{lc}>".format(
                gdb=gisdbase, lc=location_name, sep=os.path.sep
            )
        )

    if gisdbase and location_name and mapset:
        path = os.path.join(gisdbase, location_name, mapset)
        # check if 'path' is a valid GRASS location/mapset
        path_is_valid_mapset = is_mapset_valid(path)

        if path_is_valid_mapset and tmp_mapset:
            # If we would be creating the mapset directory at the same time as
            # generating the name, we could just try another name in case of
            # conflict. Conflict is unlikely, but it would be worth considering
            # it during refactoring of this code.
            fatal(
                _(
                    "Mapset <{}> already exists."
                    " Unable to create a new temporary mapset of that name."
                ).format(path)
            )
        elif path_is_valid_mapset and create_new:
            fatal(_("Mapset <{}> already exists.").format(path))

        if not path_is_valid_mapset:
            if not create_new:
                # 'path' is not a valid mapset and user does not
                # want to create anything new
                reason = get_mapset_invalid_reason(gisdbase, location_name, mapset)
                if not mapset_exists(gisdbase, location_name, mapset):
                    suggestion = _("A new mapset can be created using '-c' flag.")
                else:
                    suggestion = _("Maybe you meant a different directory.")
                fatal("{reason}\n{suggestion}".format(**locals()))
            # 'path' is not valid and the user wants to create
            # mapset on the fly
            # check if 'location_name' is a valid GRASS location
            elif not is_location_valid(gisdbase, location_name):
                if not (tmp_location or tmp_mapset):
                    # 'location_name' is not a valid GRASS location
                    # and user requested its creation, so we parsed
                    # the path wrong and need to move one level
                    # and use 'PERMANENT' mapset
                    # (we already got that right in case of tmploc)
                    gisdbase = os.path.join(gisdbase, location_name)
                    location_name = mapset
                    mapset = "PERMANENT"
                if tmp_mapset:
                    suggestion = get_location_invalid_suggestion(
                        gisdbase, location_name
                    )
                    reason = get_location_invalid_reason(gisdbase, location_name)
                    if suggestion:
                        fatal("{reason}\n{suggestion}".format(**locals()))
                    else:
                        fatal(reason)
                if not can_create_location(gisdbase, location_name):
                    fatal(cannot_create_location_reason(gisdbase, location_name))
                # create new location based on the provided EPSG/...
                if not geofile:
                    fatal(_("Provide CRS to create a project"))
                if not tmp_location:
                    # Report report only when new location is not temporary.
                    message(
                        _("Creating new GRASS project <{}>...").format(location_name)
                    )
                create_location(gisdbase, location_name, geofile)
            else:
                # 'location_name' is a valid GRASS location,
                # create new mapset
                if os.path.isfile(path):
                    # not a valid mapset, but dir exists, assuming
                    # broken/incomplete mapset
                    fatal(
                        _(
                            "Unable to create new mapset <{mapset}>"
                            " because <{path}> is a file."
                        ).format(mapset=mapset, path=path)
                    )
                elif os.path.isdir(path):
                    # not a valid mapset, but dir exists, assuming
                    # broken/incomplete mapset
                    warning(
                        _(
                            "The mapset <{}> is missing the WIND file"
                            " (computational region). It will be"
                            " fixed now. Note that this warning"
                            " may become an error in future versions."
                        ).format(mapset)
                    )
                else:
                    if geofile:
                        fatal(
                            _(
                                "No CRS is needed for creating mapset <{mapset}>, "
                                "but <{geofile}> was provided as CRS."
                                " Did you mean to create a new project?"
                            ).format(mapset=mapset, geofile=geofile)
                        )
                    if not tmp_mapset:
                        message(_("Creating new GRASS mapset <{}>...").format(mapset))
                    # create mapset directory
                    os.mkdir(path)
                    if tmp_mapset:
                        # The tmp location is handled by (re-)using the
                        # tmpdir, but we need to take care of the tmp
                        # mapset which is only a subtree in an existing
                        # location. We simply remove the tree at exit.
                        # All mapset cleaning functions should succeed
                        # because they are called before exit or registered
                        # only later (and thus called before this one).
                        # (Theoretically, they could be disabled if that's
                        # just cleaning a files in the mapset directory.)
                        atexit.register(lambda: shutil.rmtree(path, ignore_errors=True))
                # make directory a mapset, add the region
                # copy PERMANENT/DEFAULT_WIND to <mapset>/WIND
                s = readfile(
                    os.path.join(gisdbase, location_name, "PERMANENT", "DEFAULT_WIND")
                )
                writefile(os.path.join(path, "WIND"), s)
        add_mapset_to_gisrc(gisrc, gisdbase, location_name, mapset)
    else:
        fatal(
            _(
                "GRASS database directory, project and mapset"
                " not set properly."
                " Use GUI or command line to set them."
            )
        )


# we don't follow the LOCATION_NAME legacy naming here but we have to still
# translate to it, so always double check
class MapsetSettings:
    """Holds GRASS database directory, Location and Mapset

    Provides few convenient functions.
    """

    def __init__(self):
        self.gisdbase = None
        self.location = None
        self.mapset = None
        self._full_mapset = None

    # TODO: perhaps full_mapset would be better as mapset_path
    # TODO: works only when set for the first time
    # this follows the current usage but we must invalidate when
    # the others are changed (use properties for that)
    @property
    def full_mapset(self):
        if self._full_mapset is None:
            self._full_mapset = os.path.join(self.gisdbase, self.location, self.mapset)
        return self._full_mapset

    # TODO: perhaps conversion to bool would be nicer
    def is_valid(self):
        return self.gisdbase and self.location and self.mapset


def get_mapset_settings(gisrc: StrPath) -> MapsetSettings | None:
    """Get the settings of Location and Mapset from the gisrc file"""
    mapset_settings = MapsetSettings()
    kv = read_gisrc(gisrc)
    mapset_settings.gisdbase = kv.get("GISDBASE")
    mapset_settings.location = kv.get("LOCATION_NAME")
    mapset_settings.mapset = kv.get("MAPSET")
    if not mapset_settings.is_valid():
        return None
    return mapset_settings


# TODO: does it really makes sense to tell user about gisrcrc?
# anything could have happened in between loading from gisrcrc and now
# (we do e.g. GUI or creating loctation)
def load_gisrc(gisrc: StrPath, gisrcrc: StrPath) -> MapsetSettings:
    """Get the settings of Location and Mapset from the gisrc file

    :returns: MapsetSettings object
    """
    mapset_settings = get_mapset_settings(gisrc)
    if not mapset_settings:
        fatal(
            _(
                "Error reading data path information from g.gisenv.\n"
                "GISDBASE={gisdbase}\n"
                "LOCATION_NAME={location}\n"
                "MAPSET={mapset}\n\n"
                "Check the <{file}> file."
            ).format(
                gisdbase=mapset_settings.gisdbase,
                location=mapset_settings.location,
                mapset=mapset_settings.mapset,
                file=gisrcrc,
            )
        )
    return mapset_settings


# load environmental variables from grass_env_file
def load_env(grass_env_file: StrPath) -> None:
    if not os.access(grass_env_file, os.R_OK):
        return

    # Regular expression for lines starting with "export var=val" (^export
    # lines below). Environment variables should start with a-zA-Z or _.
    # \1 and \2 are a variable name and its value, respectively.
    export_re = re.compile(r"^export[ \t]+([a-zA-Z_]+[a-zA-Z0-9_]*)=(.*?)[ \t]*$")

    for line in readfile(grass_env_file).splitlines():
        # match ^export lines
        m = export_re.match(line)
        # if not ^export lines, skip
        if not m:
            continue

        # k is the variable name and v is its value
        k = m.group(1)
        v = m.group(2)
        # let's try to expand any $var's in v
        expand = True
        if v.startswith("'") and v.endswith("'"):
            # we're parsing
            #   export var='value'
            # and need to strip out starting and ending quotes from the value
            v = v.strip("'")
            # we don't want to expand any $var's inside 'value' because they
            # are within single quotes
            expand = False
        elif v.startswith('"') and v.endswith('"'):
            # in this case, we're parsing
            #   export var="value"
            # and again need to strip out starting and ending quotes from the
            # value
            v = v.strip('"')
            # we'll keep expand=True to expand $var's inside "value" because
            # they are within double quotes
        elif v.startswith(("'", '"')) or v.endswith(("'", '"')):
            # here, let's try to ignore unmatching single/double quotes, which
            # might be a multi-line variable or just a user error
            debug("Ignoring multi-line environmental variable {0}".format(k))
            continue
        if expand:
            # finally, expand $var's within a non-single quoted value
            v = os.path.expanduser(
                os.path.expandvars(v.replace("\\$", "\0")).replace("\0", "$")
            )
        debug("Environmental variable set {0}={1}".format(k, v))
        # create a new environment variable
        os.environ[k] = v


def install_notranslation() -> None:
    # If locale is not supported, _ function might be missing
    # This function just installs _ as a pass-through function
    # See trac #3875 for details
    import builtins

    builtins.__dict__["_"] = lambda x: x


def set_language(grass_config_dir: StrPath) -> None:
    # This function is used to override system default language and locale
    # Such override can be requested only from wxGUI
    # An override if user has provided correct environmental variables as
    # LC_MESSAGES or LANG is not necessary.
    # Unfortunately currently a working solution for Windows is lacking
    # thus it always on Vista and XP will print an error.
    # See discussion for Windows not following its own documentation and
    # not accepting ISO codes as valid locale identifiers
    # http://bugs.python.org/issue10466
    # As this code relies heavily on various locale calls, it is necessary
    # to track related python changes:
    # https://bugs.python.org/issue43557
    encoding = None

    # Override value is stored in wxGUI preferences file.
    try:
        with open(os.path.join(grass_config_dir, "wx.json")) as json_file:
            try:
                language = json.load(json_file)["language"]["locale"]["lc_all"]
            except KeyError:
                language = None
    except FileNotFoundError:
        language = None

    # Backwards compatibility with old wx preferences files
    if language == "C":
        language = "en"

    if not language:
        # Language override is disabled (system language specified)
        # As by default program runs with C locale, but users expect to
        # have their default locale, we'll just set default locale
        try:
            locale.setlocale(locale.LC_ALL, "")
        except locale.Error as e:
            # If we get here, system locale settings are terribly wrong
            # There is no point to continue as GRASS/Python will fail
            # in some other unpredictable way.
            sys.stderr.write(
                "System locale is not usable (LC_ALL variable not defined)."
                " Most likely it indicates misconfigured environment.\n"
            )
            sys.stderr.write("Reported error message: %s\n" % e)
            # it would be too drastic to exit
            # sys.exit("Fix system locale settings and then try again.")
            locale.setlocale(locale.LC_ALL, "C")
            sys.stderr.write(
                "Default locale settings are missing. GRASS running with C locale.\n"
            )

        try:
            # Python >= 3.11
            language, encoding = locale.getlocale()
        except AttributeError:
            language, encoding = locale.getdefaultlocale()
        if not language:
            sys.stderr.write(
                "Default locale settings are missing. GRASS running with C locale.\n"
            )
            install_notranslation()
            return

    else:
        debug(
            "A language override has been requested."
            " Trying to switch GRASS into '%s'..." % language
        )
        try:
            locale.setlocale(locale.LC_ALL, language)
        except locale.Error:
            try:
                # Locale lang.encoding might be missing. Let's try
                # UTF-8 encoding before giving up as on Linux systems
                # lang.UTF-8 locales are more common than legacy
                # ISO-8859 ones.
                encoding = "UTF-8"
                normalized = locale.normalize("%s.%s" % (language, encoding))
                locale.setlocale(locale.LC_ALL, normalized)
            except locale.Error:
                if language == "en":
                    # A workaround for Python Issue30755
                    # https://bugs.python.org/issue30755
                    if locale.normalize("C.UTF-8") == "en_US.UTF-8":
                        locale.setlocale(locale.LC_ALL, "C")
                        os.environ["LANGUAGE"] = "C"
                        os.environ["LANG"] = "C"
                        os.environ["LC_MESSAGES"] = "C"
                        os.environ["LC_NUMERIC"] = "C"
                        os.environ["LC_TIME"] = "C"
                        sys.stderr.write(
                            "To avoid Unicode errors in GUI, install"
                            " en_US.UTF-8 locale and restart GRASS.\n"
                            "Also consider upgrading your Python version"
                            " to one containing fix for Python Issue 30755.\n"
                        )
                        install_notranslation()
                        return
                    # en_US locale might be missing, still all messages in
                    # GRASS are already in en_US language.
                    # Using plain C as locale forces encodings to ascii
                    # thus lets try our luck with C.UTF-8 first.
                    # See bugs #3441 and #3423
                    try:
                        locale.setlocale(locale.LC_ALL, "C.UTF-8")
                    except locale.Error:
                        # All lost. Setting to C as much as possible.
                        # We can not call locale.normalize on C as it
                        # will transform it to en_US and we already know
                        # it doesn't work.
                        locale.setlocale(locale.LC_ALL, "C")
                        os.environ["LANGUAGE"] = "C"
                        os.environ["LANG"] = "C"
                        os.environ["LC_MESSAGES"] = "C"
                        os.environ["LC_NUMERIC"] = "C"
                        os.environ["LC_TIME"] = "C"
                        gettext.install("grasslibs", os.environ["GRASS_LOCALEDIR"])
                        sys.stderr.write(
                            "All attempts to enable English language have"
                            " failed. GRASS running with C locale.\n"
                            "If you observe UnicodeError in Python,"
                            " install en_US.UTF-8"
                            " locale and restart GRASS.\n"
                        )
                        install_notranslation()
                        return
                else:
                    # The last attempt...
                    try:
                        encoding = locale.getpreferredencoding()
                        normalized = locale.normalize("%s.%s" % (language, encoding))
                        locale.setlocale(locale.LC_ALL, normalized)
                    except locale.Error as e:
                        # If we got so far, attempts to set up language and locale have
                        # failed on this system.
                        sys.stderr.write(
                            "Failed to enforce user specified language "
                            f"'{language}' with error: '{e}'\n"
                        )
                        sys.stderr.write(
                            "A LANGUAGE environmental variable has been set.\n"
                            "Part of messages will be displayed in"
                            " the requested language.\n"
                        )
                        # Even if setting locale will fail, let's set LANG in a hope,
                        # that UI will use it GRASS texts will be in selected language,
                        # system messages (i.e. OK, Cancel etc.) - in system default
                        # language
                        os.environ["LANGUAGE"] = language
                        os.environ["LANG"] = language
                        install_notranslation()
                        return

    # Set up environment for subprocesses
    os.environ["LANGUAGE"] = language
    os.environ["LANG"] = language

    if WINDOWS and (language == "ko" or (language == "ko_KR" and encoding == "cp949")):
        # The default encoding for the Korean language in Windows is cp949,
        # Microsoft's proprietary extension to euc-kr, but gettext prints no
        # translated messages at all in the Command Prompt window if LC_CTYPE
        # is set to ko_KR.cp949. Here, force LC_CTYPE to be euc-kr.
        normalized = "euc-kr"
        encoding = None

        # XXX: In UN*X, LC_CTYPE needs to be set to *any* value before GRASS
        # starts when the language setting is overridden by the user. For
        # example, 'LC_CTYPE= grass' will break the welcome message.
        # Interestingly, modules' help messages look fine.
    elif encoding:
        normalized = locale.normalize("%s.%s" % (language, encoding))
    else:
        normalized = language

    for lc in (
        "LC_CTYPE",
        "LC_MESSAGES",
        "LC_TIME",
        "LC_COLLATE",
        "LC_MONETARY",
        "LC_PAPER",
        "LC_NAME",
        "LC_ADDRESS",
        "LC_TELEPHONE",
        "LC_MEASUREMENT",
        "LC_IDENTIFICATION",
    ):
        os.environ[lc] = normalized

    # Some code in GRASS might not like other decimal separators than .
    # Other potential sources for problems are: LC_TIME LC_CTYPE
    locale.setlocale(locale.LC_NUMERIC, "C")
    os.environ["LC_NUMERIC"] = "C"
    if os.getenv("LC_ALL"):
        del os.environ["LC_ALL"]  # Remove LC_ALL to not override LC_NUMERIC

    # From now on enforce the new language
    gettext.install("grasslibs", os.environ["GRASS_LOCALEDIR"])


# TODO: the gisrcrc here does not make sense, remove it from load_gisrc
def unlock_gisrc_mapset(gisrc: StrPath, gisrcrc: StrPath) -> None:
    """Unlock mapset from the gisrc file"""
    settings: MapsetSettings = load_gisrc(gisrc, gisrcrc)
    lockfile = os.path.join(settings.full_mapset, ".gislock")
    # this fails silently, perhaps a warning would be helpful to
    # catch cases when removal was not possible due to e.g. another
    # session force-removing the file (unlocking the mapset)
    try_remove(lockfile)


def make_fontcap() -> None:
    # TODO: is GRASS_FONT_CAP ever defined? It seems it must be defined in system
    fc = os.getenv("GRASS_FONT_CAP")
    if fc and not os.access(fc, os.R_OK):
        message(_("Building user fontcap..."))
        call(["g.mkfontcap"])


def ensure_db_connected(mapset: StrPath) -> None:
    """Predefine default driver if DB connection not defined

    :param mapset: full path to the mapset
    """
    if not os.access(os.path.join(mapset, "VAR"), os.F_OK):
        call(["db.connect", "-c", "--quiet"])


def get_shell():
    # set SHELL on ms windowns
    # this was at the very beginning of the script but it can be anywhere
    if WINDOWS:
        if os.getenv("GRASS_SH"):
            os.environ["SHELL"] = os.getenv("GRASS_SH")
        if not os.getenv("SHELL"):
            os.environ["SHELL"] = os.getenv("COMSPEC", "cmd.exe")

    # cygwin has many problems with the shell setup
    # below, so i hardcoded everything here.
    if CYGWIN:
        sh = "CYGWIN"
        shellname = "GNU Bash (Cygwin)"
        os.environ["SHELL"] = "/usr/bin/bash.exe"
        os.environ["OSTYPE"] = "cygwin"
    else:
        # In a Docker container the 'SHELL' variable may not be set
        # unless 'ENV SHELL /bin/bash' is set in Dockerfile. However, often Bash
        # is available, so we try Bash first and fall back to sh if needed.
        sh = os.getenv("SHELL")
        if sh:
            sh = os.path.basename(sh)
        else:
            # If SHELL is not set, see if there is Bash and use it.
            # Fallback to sh if there is no Bash on path.
            sh = "bash" if shutil.which("bash") else "sh"
            # Ensure the variable is set.
            os.environ["SHELL"] = sh

        if WINDOWS and sh:
            sh = os.path.splitext(sh)[0]

        if sh == "ksh":
            shellname = "Korn Shell"
        elif sh == "csh":
            shellname = "C Shell"
        elif sh == "tcsh":
            shellname = "TC Shell"
        elif sh == "bash":
            shellname = "Bash Shell"
        elif sh == "sh":
            shellname = "Bourne Shell"
        elif sh == "zsh":
            shellname = "Z Shell"
        elif sh == "cmd":
            shellname = "Command Prompt"
        elif sh == "powershell":
            shellname = "Windows PowerShell"
        else:
            shellname = "shell"
    # check for SHELL
    if not os.getenv("SHELL"):
        fatal(_("The SHELL variable is not set"))
    return sh, shellname


def get_grass_env_file(sh, grass_config_dir: StrPath) -> str:
    """Get name of the shell-specific GRASS environment (rc) file"""
    if sh in {"csh", "tcsh"}:
        grass_env_file = os.path.join(grass_config_dir, "cshrc")
    elif sh in {"bash", "msh", "cygwin", "sh"}:
        grass_env_file = os.path.join(grass_config_dir, "bashrc")
    elif sh == "zsh":
        grass_env_file = os.path.join(grass_config_dir, "zshrc")
    elif sh in {"cmd", "powershell"}:
        grass_env_file = os.path.join(grass_config_dir, "env.bat")
    else:
        grass_env_file = os.path.join(grass_config_dir, "bashrc")
        warning(
            _("Unsupported shell <{sh}>: {env_file}").format(
                sh=sh, env_file=grass_env_file
            )
        )
    return grass_env_file


def run_batch_job(batch_job: list):
    """Runs script, module or any command

    :param batch_job: executable and parameters as a list
    """
    # Lazy-import to avoid dependency during standard import time.
    # pylint: disable=import-outside-toplevel
    import grass.script as gs

    batch_job_string = " ".join(batch_job)  # for messages only
    gs.verbose(_("Executing <%s> ...") % batch_job_string)

    def script_path(batch_job):
        """Adjust script path

        :param batch_job list: index 0, script path

        :return str or None: script path or None
        """
        script_in_addon_path = None
        if "GRASS_ADDON_BASE" in os.environ:
            script_in_addon_path = os.path.join(
                os.environ["GRASS_ADDON_BASE"], "scripts", batch_job[0]
            )
        if script_in_addon_path and os.path.exists(script_in_addon_path):
            batch_job[0] = script_in_addon_path
            return script_in_addon_path
        if os.path.exists(batch_job[0]):
            return batch_job[0]

    try:
        script = script_path(batch_job)
        proc = Popen(batch_job, shell=False, env=os.environ)
    except OSError as error:
        error_message = _("Execution of <{cmd}> failed:\n{error}").format(
            cmd=batch_job_string, error=error
        )
        # No such file or directory
        if error.errno == errno.ENOENT:
            if script and os.access(batch_job[0], os.X_OK):
                # Allow run py script with CRLF line terminators
                proc = Popen([sys.executable] + batch_job, shell=False)
            else:
                fatal(error_message)
        else:
            fatal(error_message)
    returncode = proc.wait()
    gs.verbose(_("Execution of <%s> finished.") % batch_job_string)
    return returncode


def start_gui(grass_gui: Literal["wxpython"]):
    """Start specified GUI

    :param grass_gui: GUI name (supported values: 'wxpython')

    Returns the process for a supported GUI, None otherwise.
    """
    # Start the chosen GUI but ignore text
    debug("GRASS GUI should be <%s>" % grass_gui)
    # Check for gui interface
    if grass_gui == "wxpython":
        # Lazy-import to avoid dependency during standard import time.
        # pylint: disable=import-outside-toplevel
        import grass.script as gs

        if is_debug() or "WX_DEBUG" in gs.gisenv():
            stderr_redirect = None
        else:
            stderr_redirect = subprocess.DEVNULL
        # TODO: report start failures?
        return Popen(
            [os.getenv("GRASS_PYTHON"), wxpath("wxgui.py")], stderr=stderr_redirect
        )
    return None


def close_gui() -> None:
    """Close GUI if running"""
    from grass.script import core as gcore  # pylint: disable=E0611

    env = gcore.gisenv()
    if "GUI_PID" not in env:
        return
    for pid in env["GUI_PID"].split(","):
        debug("Exiting GUI with pid={0}".format(pid))
        try:
            os.kill(int(pid), signal.SIGTERM)
        except OSError as e:
            message(_("Unable to close GUI. {0}").format(e))


def show_banner() -> None:
    """Write GRASS ASCII name to stderr"""
    sys.stderr.write(
        r"""
                   __________  ___   __________
                  / ____/ __ \/   | / ___/ ___/
                 / / __/ /_/ / /| | \__ \\_  \
                / /_/ / _, _/ ___ |___/ /__/ /
                \____/_/ |_/_/  |_/____/____/

"""
    )


def say_hello() -> None:
    """Write welcome to stderr including code revision if in git copy"""
    sys.stderr.write(_("Welcome to GRASS %s") % GRASS_VERSION)
    if GRASS_VERSION.endswith("dev"):
        try:
            with open(gpath("etc", "VERSIONNUMBER")) as filerev:
                linerev = filerev.readline().rstrip("\n")

            revision = linerev.split(" ")[1]
            sys.stderr.write(" (" + revision + ")")
        except Exception:
            pass


INFO_TEXT = r"""
%-41shttps://grass.osgeo.org
%-41s%s (%s)
%-41sg.manual -i
%-41sg.version -c
%-41sg.version -x
"""


def show_info(shellname, grass_gui, default_gui) -> None:
    """Write basic info about GRASS and GRASS session to stderr"""
    sys.stderr.write(
        fw(
            INFO_TEXT,
            _("GRASS homepage:"),
            # GTC Running through: SHELL NAME
            _("This version running through:"),
            shellname,
            os.getenv("SHELL"),
            _("Help is available with the command:"),
            _("See the licence terms with:"),
            _("See citation options with:"),
        )
    )

    if grass_gui == "wxpython":
        message(fw("%-41sg.gui wxpython", _("If required, restart the GUI with:")))
    else:
        message(fw("%-41sg.gui %s", _("Start the GUI with:"), default_gui))

    message(fw("%-41sexit", _("When ready to quit enter:")))
    message("")


def start_shell():
    if WINDOWS:
        # "$ETC/run" doesn't work at all???
        process = subprocess.Popen([os.getenv("SHELL")])
    else:
        process = Popen([gpath("etc", "run"), os.getenv("SHELL")])
    return process


def csh_startup(location, grass_env_file: StrPath):
    userhome = os.getenv("HOME")  # save original home
    home = location
    os.environ["HOME"] = home

    cshrc = os.path.join(home, ".cshrc")
    tcshrc = os.path.join(home, ".tcshrc")
    try_remove(cshrc)
    try_remove(tcshrc)

    f = open(cshrc, "w")
    f.write("set home = %s\n" % userhome)
    f.write("set history = 10000000 savehist = (10000000 merge) noclobber ignoreeof\n")
    f.write("set histfile = %s\n" % os.path.join(os.getenv("HOME"), ".history"))

    f.write("alias _location g.gisenv get=LOCATION_NAME\n")
    f.write("alias _mapset g.gisenv get=MAPSET\n")
    f.write("alias precmd 'echo \"Mapset <`_mapset`> in project <`_location`>\"'\n")
    f.write('set prompt="GRASS > "\n')

    # csh shell rc file left for backward compatibility
    path = os.path.join(userhome, ".grass.cshrc")
    if os.access(path, os.R_OK):
        f.write(readfile(path) + "\n")
    if os.access(grass_env_file, os.R_OK):
        f.write(readfile(grass_env_file) + "\n")

    mail_re = re.compile(r"^ *set  *mail *= *")

    for filename in [".cshrc", ".tcshrc", ".login"]:
        path = os.path.join(userhome, filename)
        if os.access(path, os.R_OK):
            s = readfile(path)
            lines = s.splitlines()
            for line in lines:
                if mail_re.match(line):
                    f.write(line)

    path = os.getenv("PATH").split(":")
    f.write("set path = ( %s ) \n" % " ".join(path))
    f.close()
    writefile(tcshrc, readfile(cshrc))

    process = start_shell()
    os.environ["HOME"] = userhome
    return process


def sh_like_startup(location, location_name, grass_env_file, sh):
    """Start Bash or Z shell (but not sh (Bourne Shell))"""
    if sh == "bash":
        # set bash history to record an unlimited command history
        sh_history_limit = ""  # unlimited
        os.environ["HISTSIZE"] = sh_history_limit
        os.environ["HISTFILESIZE"] = sh_history_limit
        sh_history = ".bash_history"
        shrc = ".bashrc"
        grass_shrc = ".grass.bashrc"
    elif sh == "zsh":
        # zsh does not have an unlimited history setting, so 1e8 is set as a proxy
        sh_history_limit = "100000000"  # proxy for unlimited
        os.environ["SAVEHIST"] = sh_history_limit
        os.environ["HISTSIZE"] = sh_history_limit
        sh_history = ".zsh_history"
        shrc = ".zshrc"
        grass_shrc = ".grass.zshrc"
    else:
        msg = "Only bash-like and zsh shells are supported by sh_like_startup()"
        raise ValueError(msg)

    # save command history in mapset dir and remember more
    # bash history file handled in specific_addition
    if sh != "bash":
        os.environ["HISTFILE"] = os.path.join(location, sh_history)

    # instead of changing $HOME, start bash with:
    #   --rcfile "$LOCATION/.bashrc" ?
    #   if so, must care be taken to explicitly call .grass.bashrc et al
    #   for non-interactive bash batch jobs?
    userhome = os.getenv("HOME")  # save original home
    home = location  # save .bashrc in $LOCATION
    os.environ["HOME"] = home

    shell_rc_file = os.path.join(home, shrc)
    try_remove(shell_rc_file)

    f = open(shell_rc_file, "w")

    if sh == "zsh":
        f.write("test -r {home}/.alias && source {home}/.alias\n".format(home=userhome))
    else:
        f.write("test -r ~/.alias && . ~/.alias\n")

    # GRASS and ISIS blend
    grass_name = "GRASS" if not os.getenv("ISISROOT") else "ISIS-GRASS"

    if sh == "zsh":
        f.write("setopt PROMPT_SUBST\n")
        f.write("PS1='{name} : %1~ > '\n".format(name=grass_name))
    else:
        f.write(
            "PS1='{name} {db_place}:\\W > '\n".format(
                name=grass_name, db_place="$_GRASS_DB_PLACE"
            )
        )

    mask2d_test = "r.mask.status -t"
    # TODO: have a function and/or module to test this
    mask3d_test = 'test -d "$MAPSET_PATH/grid3/RASTER3D_MASK"'

    specific_addition = ""
    if sh == "zsh":
        specific_addition = """
    local z_lo=`g.gisenv get=LOCATION_NAME`
    local z_ms=`g.gisenv get=MAPSET`
    ZLOC="Mapset <$z_ms> in <$z_lo>"
    if [ "$_grass_old_mapset" != "$MAPSET_PATH" ] ; then
        fc -A -I
        HISTFILE="$MAPSET_PATH/{sh_history}"
        fc -R
        _grass_old_mapset="$MAPSET_PATH"
    fi
    """.format(sh_history=sh_history)
    elif sh == "bash":
        # Append existing history to file ("flush").
        # Clear the (in-memory) history.
        # Change the file.
        # Read history from that file.
        specific_addition = """
    if [ "$_grass_old_mapset" != "$MAPSET_PATH" ] ; then
        history -a
        history -c
        HISTFILE="$MAPSET_PATH/{sh_history}"
        history -r
        _grass_old_mapset="$MAPSET_PATH"
    fi
    """.format(sh_history=sh_history)
        # Ubuntu sudo creates a file .sudo_as_admin_successful and bash checks
        # for this file in the home directory from /etc/bash.bashrc and prints a
        # message if it's not detected. This can be suppressed with either
        # creating the file ~/.sudo_as_admin_successful (it's always empty) or
        # by creating a file ~/.hushlogin (also an empty file)
        # Here we create the file in the Mapset directory if it exists in the
        # user's home directory.
        sudo_success_file = ".sudo_as_admin_successful"
        if os.path.exists(os.path.join(userhome, sudo_success_file)):
            try:
                # Open with append so that if the file already exists there
                # isn't any error.
                fh = open(os.path.join(home, sudo_success_file), "a")
            finally:
                fh.close()

    # double curly brackets means single one for format function
    # setting LOCATION for backwards compatibility
    f.write(
        """grass_prompt() {{
    MAPSET_PATH="`g.gisenv get=GISDBASE,LOCATION_NAME,MAPSET separator='/'`"
    _GRASS_DB_PLACE="`g.gisenv get=LOCATION_NAME,MAPSET separator='/'`"
    {specific_addition}
    if {mask2d_test} && {mask3d_test} ; then
        echo "[{both_masks}]"
    elif {mask2d_test} ; then
        echo "[{mask2d}]"
    elif {mask3d_test} ; then
        echo "[{mask3d}]"
    fi
}}
PROMPT_COMMAND=grass_prompt\n""".format(
            both_masks=_("2D and 3D raster masks present"),
            mask2d=_("Raster mask present"),
            mask3d=_("3D raster mask present"),
            mask2d_test=mask2d_test,
            mask3d_test=mask3d_test,
            specific_addition=specific_addition,
        )
    )

    if sh == "zsh":
        f.write('precmd() { eval "$PROMPT_COMMAND" }\n')
        f.write("RPROMPT='${ZLOC}'\n")

    # this line was moved here from below .grass.bashrc to allow ~ and $HOME in
    # .grass.bashrc
    f.write('export HOME="%s"\n' % userhome)  # restore user home path

    # read other settings (aliases, ...) since environmental variables
    # have been already set by load_env(), see #3462
    for env_file in [os.path.join(userhome, grass_shrc), grass_env_file]:
        if not os.access(env_file, os.R_OK):
            continue
        for line in readfile(env_file).splitlines():
            # Bug related to OS X "SIP", see
            # https://trac.osgeo.org/grass/ticket/3462#comment:13
            if MACOS or not line.startswith("export"):
                f.write(line + "\n")

    f.write('export PATH="%s"\n' % os.getenv("PATH"))
    # fix trac issue #3009 https://trac.osgeo.org/grass/ticket/3009
    # re: failure to "Quit GRASS" from GUI
    f.write('trap "exit" TERM\n')
    f.close()

    process = start_shell()
    os.environ["HOME"] = userhome
    return process


def default_startup(location, location_name):
    """Start shell making no assumptions about what is supported in PS1"""
    os.environ["PS1"] = "GRASS > "
    return start_shell()


def done_message() -> None:
    # here was something for batch job but it was never called
    message(_("Done."))
    message("")
    message(_("Goodbye from GRASS"))
    message("")


def clean_temp() -> None:
    """Clean mapset temporary directory

    Simple wrapper around the library function avoiding the need to solve imports at
    the top level. This can hopefully be avoided in the future.
    """
    from grass.script import setup as gsetup

    gsetup.clean_temp()


def clean_all(*, start_time) -> None:
    from grass.script import setup as gsetup

    # clean default sqlite db
    gsetup.clean_default_db(modified_after=start_time)
    # remove leftover temp files
    clean_temp()
    # save 'last used' GISRC after removing variables which shouldn't
    # be saved, e.g. d.mon related
    clean_env()


def grep(pattern, lines):
    """Search lines (list of strings) and return them when beginning matches.

    >>> grep("a", ["abc", "cab", "sdr", "aaa", "sss"])
    ['abc', 'aaa']
    """
    expr = re.compile(pattern)
    return [elem for elem in lines if expr.match(elem)]


def io_is_interactive() -> bool:
    """Return True if running in an interactive terminal (TTY), False otherwise"""
    return sys.stdin.isatty() and sys.stdout.isatty()


def print_params(params) -> None:
    """Write compile flags and other configuration to stdout"""
    if not params:
        params = [
            "arch",
            "build",
            "compiler",
            "path",
            "python_path",
            "revision",
            "version",
            "date",
        ]

    # check if we are dealing with parameters which require dev files
    dev_params = ["arch", "compiler", "build", "date"]
    if any(param in dev_params for param in params):
        plat = gpath("include", "Make", "Platform.make")
        if not os.path.exists(plat):
            fatal(_("Please install the GRASS development package"))
        with open(plat) as fileplat:
            # this is in fact require only for some, but prepare it anyway
            linesplat = fileplat.readlines()

    for arg in params:
        if arg == "path":
            sys.stdout.write("%s\n" % GISBASE)
        elif arg in {"python_path", "python-path"}:
            sys.stdout.write("%s\n" % gpath("etc", "python"))
        elif arg == "arch":
            val = grep("ARCH", linesplat)
            sys.stdout.write("%s\n" % val[0].split("=")[1].strip())
        elif arg == "build":
            build = gpath("include", "grass", "confparms.h")
            with open(build) as filebuild:
                val = filebuild.readline()
            sys.stdout.write("%s\n" % val.strip().strip('"').strip())
        elif arg == "compiler":
            val = grep("CC", linesplat)
            sys.stdout.write("%s\n" % val[0].split("=")[1].strip())
        elif arg == "revision":
            sys.stdout.write(f"{GRASS_VERSION_GIT}\n")
        elif arg == "svn_revision":
            with open(gpath("etc", "VERSIONNUMBER")) as filerev:
                linerev = filerev.readline().rstrip("\n")
            try:
                revision = linerev.split(" ")[1]
                sys.stdout.write("%s\n" % revision[1:])
            except Exception:
                sys.stdout.write("No SVN revision defined\n")
        elif arg == "version":
            sys.stdout.write("%s\n" % GRASS_VERSION)
        elif arg == "date":
            date_str = "#define GRASS_HEADERS_DATE "
            gdate = gpath("include", "grass", "version.h")
            with open(gdate) as filegdate:
                for line in filegdate:
                    if line.startswith(date_str):
                        sys.stdout.write(
                            "{}\n".format(
                                line.replace(date_str, "").lstrip()[1:-2]
                            )  # remove quotes
                        )
                        break
        else:
            message(_("Parameter <%s> not supported") % arg)


def get_username() -> str:
    """Get name of the current user"""
    if WINDOWS:
        user = os.getenv("USERNAME")
        if not user:
            user = "user_name"
    else:
        user = os.getenv("USER")
        if not user:
            user = os.getenv("LOGNAME")
        if not user and (whoami_executable := shutil.which("whoami")):
            try:
                user = subprocess.run(
                    [whoami_executable], stdout=subprocess.PIPE, text=True, check=True
                ).stdout.strip()
            except (OSError, subprocess.SubprocessError):
                pass
        if not user:
            user = "user_%d" % os.getuid()
    return user


class Parameters:
    """Structure to hold standard part of command line parameters"""

    # we don't need to define any methods
    # pylint: disable=R0903

    def __init__(self) -> None:
        self.grass_gui: str | None = None
        self.create_new = None
        self.exit_grass = None
        self.force_gislock_removal: bool | None = None
        self.mapset = None
        self.geofile = None
        self.tmp_location = False
        self.tmp_mapset = False
        self.batch_job = None
        self.lock_timeout = None


def add_mapset_arguments(
    parser: argparse.ArgumentParser, mapset_as_option: bool
) -> None:
    if mapset_as_option:
        parser.add_argument(
            "-m", "--mapset", metavar="PATH", type=str, help=_("use mapset %(metavar)s")
        )
        parser.add_argument(
            "--tmp-mapset",
            metavar="PATH",
            type=str,
            help=_("use temporary mapset in project %(metavar)s"),
        )
    else:
        parser.add_argument(
            "mapset",
            metavar="PATH",
            type=str,
            nargs="?",
            help=_("path to mapset (or project if creating one)"),
        )
        parser.add_argument(
            "--tmp-mapset", action="store_true", help=_("use temporary mapset")
        )
    parser.add_argument(
        "--tmp-project",
        metavar="CRS",
        type=str,
        help=_(
            "use temporary project with %(metavar)s (EPSG, georeferenced file, ...)"
        ),
    )
    parser.add_argument(
        "--tmp-location",
        metavar="CRS",
        type=str,
        help=_("deprecated, use --tmp-project instead"),
    )
    parser.add_argument(
        "--timeout",
        metavar="SECONDS",
        type=float,
        default=30,
        help=_("mapset locking timeout in seconds"),
    )
    parser.add_argument(
        "-f",
        "--force-remove-lock",
        action="store_true",
        help=_("remove lock if present"),
    )


def update_params_with_mapset_arguments(
    params: Parameters, args: argparse.Namespace
) -> None:
    """Update location and mapset related parameters"""
    if args.force_remove_lock:
        params.force_gislock_removal = True
    if args.tmp_location:
        params.tmp_location = True
        params.geofile = args.tmp_location
        sys.stdout.write(
            _("Option --tmp-location is deprecated, use --tmp-project instead\n")
        )
        sys.stdout.flush()
    if args.tmp_project:
        params.tmp_location = True
        params.geofile = args.tmp_project
    if args.tmp_mapset:
        params.tmp_mapset = True
    if args.mapset:
        params.mapset = args.mapset
    params.lock_timeout = args.timeout


def classic_parser(argv, default_gui) -> Parameters:
    """Parse CLI similar to v7 but with argparse

    --exec is handled before argparse is used.
    Help requests are also handled separately.

    Not only help but also version and config are handled in this function.
    """
    # Check if the user asked for help
    # Checking also the less standard -help and help.
    help_requests = ["help", "-h", "-help", "--help", "--h"]
    if len(argv) == 2 and argv[1] in help_requests:
        help_message(default_gui=default_gui)
        sys.exit()

    parser = argparse.ArgumentParser()
    parser.add_argument("-v", "--version", action="store_true")
    parser.add_argument("--text", action="store_true")
    parser.add_argument("--gtext", action="store_true")
    parser.add_argument("--gui", action="store_true")
    # -c works as plain True when only mapset is being created.
    # However, option with a value is hungry, so it eats the mapset path.
    mapset_tag = "__create_mapset_placeholder__"
    parser.add_argument(
        "-c", metavar="CRS", nargs="?", type=str, dest="create", const=mapset_tag
    )
    parser.add_argument("-e", action="store_true", dest="exit")
    parser.add_argument("--config", nargs="*")
    add_mapset_arguments(parser, mapset_as_option=False)
    parser.add_argument(
        "--exec",
        nargs=argparse.REMAINDER,
        help=_("execute module or script (followed by executable with arguments)"),
    )
    parsed_args = parser.parse_args(args=argv[1:])

    params = Parameters()
    # Check if the --text flag was given
    if parsed_args.text:
        params.grass_gui = "text"
    # Check if the --gtext flag was given
    if parsed_args.gtext:
        params.grass_gui = "gtext"
    # Check if the --gui flag was given
    if parsed_args.gui:
        params.grass_gui = default_gui
    # Check if the user wants to create a new mapset
    if parsed_args.create:
        params.create_new = True
        if parsed_args.create != mapset_tag:
            if parsed_args.mapset:
                # A value here is request to create a location.
                params.geofile = parsed_args.create
            else:
                # The loc/mapset path argument is optional, so it can get
                # eaten by the option. So here we got it mixed up and the
                # option value is actually the path, not CRS.
                params.mapset = parsed_args.create
    if parsed_args.exit:
        params.exit_grass = True
    if parsed_args.exec:
        params.batch_job = parsed_args.exec
    # Cases to execute immediately
    if parsed_args.version:
        sys.stdout.write("GRASS %s" % GRASS_VERSION)
        sys.stdout.write("\n" + readfile(gpath("etc", "license")))
        sys.exit()
    if parsed_args.config is not None:
        # None if not provided, empty list if present without values.
        print_params(parsed_args.config)
        sys.exit()
    update_params_with_mapset_arguments(params, parsed_args)
    return params


def parse_cmdline(argv, default_gui) -> Parameters:
    """Parse command line parameters

    Returns Parameters object used throughout the script.
    """
    # For the subcommands, we keep a list here which allows us not to import
    # the whole grass.app.cli module and all its dependencies.
    if len(argv) > 1 and argv[1] in ["run", "project", "mapset", "help", "man"]:
        from grass.app.cli import main as subcommand_cli_main

        sys.exit(subcommand_cli_main())
    params: Parameters = classic_parser(argv, default_gui)
    validate_cmdline(params)
    return params


def validate_cmdline(params: Parameters) -> None:
    """Validate the cmdline params and exit if necessary."""
    if params.exit_grass and not params.create_new:
        fatal(_("Flag -e requires also flag -c"))
    if params.create_new and not params.mapset:
        fatal(_("Flag -c requires name of project or mapset"))
    if params.tmp_location and params.tmp_mapset:
        fatal(
            _("Either --tmp-project or --tmp-mapset can be used, not both").format(
                params.mapset
            )
        )
    if params.tmp_location and not params.geofile:
        fatal(
            _(
                "Coordinate reference system argument (e.g. EPSG)"
                " is needed for --tmp-project"
            )
        )
    if params.tmp_location and params.mapset:
        fatal(
            _(
                "Only one argument (e.g. EPSG) is needed for"
                " --tmp-project, mapset name <{}> provided"
            ).format(params.mapset)
        )
    # For now, we allow, but not advertise/document, --tmp-location
    # without --exec (usefulness to be evaluated).


def find_grass_python_package() -> None:
    """Find path to the grass package and add it to path if needed"""
    # Whether or not the pre-set path exists, the environment may be just
    # set up right already. Let's try a basic import first.
    try:
        import grass.script as unused_gs  # noqa: F401, ICN001

        # The import works without any setup, so there is nothing more to do.
        return
    except ModuleNotFoundError:
        # If the grass package is not on path, we need to add it to path.
        pass

    # If we happened to import something else, like our startup script called grass.py,
    # we need to first remove it from the import cache (this does not truly un-import,
    # but it should be sufficient for our startup script).
    if "grass" in sys.modules:
        del sys.modules["grass"]

    # Try to find the package.
    path, exists = find_path_to_grass_python_package()
    if exists:
        sys.path.insert(0, path)
        try:
            # We don't make assumptions about what should be in the directory
            # and we simply try the actual import.
            import grass.script as unused_gs_2nd_attempt  # noqa: F401, ICN001

            # If the import worked, we did our part.
            return
        except ModuleNotFoundError as error:
            # Existing path provided, but there is some issue with the import.
            # It may be a wrong path or issue in the package itself.
            # These strings are not translatable because we can't load translations.
            msg = (
                f"The grass Python package cannot be imported from {path}. "
                "Try setting PYTHONPATH or GRASS_PYDIR to where the grass package is."
            )
            raise RuntimeError(msg) from error
    # The path provided by the build or by the user does not exist.
    msg = (
        f"{path} with the grass Python package does not exist. "
        "Is the installation of GRASS complete?"
    )
    raise RuntimeError(msg)


def find_path_to_grass_python_package() -> tuple[str, bool]:
    """Returns the most likely path to the grass package.

    It prefers the directory provided by the user in an environmental variable.
    Otherwise, it uses the build time variable.
    It falls back to a heuristic based on where this file is located.
    If that fails, it returns the actual set path
    (and returns False for existence).

    :return: tuple with path as a string and boolean for existence
    """
    env_variable = os.environ.get("GRASS_PYDIR", None)
    if env_variable:
        path_from_variable = os.path.normpath(env_variable)
    else:
        # The "@...@" variables are being substituted during build process
        path_from_variable = os.path.normpath(r"@GRASS_PYDIR@")
    if os.path.exists(path_from_variable):
        return path_from_variable, True

    base = Path(__file__).parent.parent / "lib"
    path_from_context = base / "grass" / "etc" / "python"
    if os.path.exists(path_from_context):
        return str(path_from_context), True

    major = "@GRASS_VERSION_MAJOR@"
    minor = "@GRASS_VERSION_MINOR@"
    # Try a run-together version number for the directory (long-used standard).
    path_from_context = base / f"grass{major}{minor}" / "etc" / "python"
    if os.path.exists(path_from_context):
        return str(path_from_context), True
    # Try a dotted version number (more common standard).
    path_from_context = base / f"grass{major}.{minor}" / "etc" / "python"
    if os.path.exists(path_from_context):
        return str(path_from_context), True

    return path_from_variable, False


def main() -> None:
    """The main function which does the whole setup and run procedure

    Only few things are set on the module level.
    """
    # Set language
    # This has to be called before any _() function call!
    # Subsequent functions are using _() calls and
    # thus must be called only after Language has been set.
    find_grass_python_package()

    from grass.app.runtime import RuntimePaths
    from grass.script.setup import get_install_path

    global \
        CMD_NAME, \
        GRASS_VERSION, \
        GRASS_VERSION_MAJOR, \
        GRASS_VERSION_GIT, \
        GISBASE, \
        CONFIG_PROJSHARE

    runtime_paths = RuntimePaths(set_env_variables=True)
    CMD_NAME = runtime_paths.grass_exe_name
    GRASS_VERSION = runtime_paths.version
    GRASS_VERSION_MAJOR = runtime_paths.version_major
    GRASS_VERSION_GIT = runtime_paths.grass_version_git
    gisbase = runtime_paths.gisbase
    if not os.path.isdir(gisbase):
        gisbase = get_install_path(gisbase)
        # Set the main prefix again.
        # See also grass.script.setup.setup_runtime_env.
        runtime_paths = RuntimePaths(set_env_variables=True, prefix=gisbase)
<<<<<<< HEAD
=======
        # Do not trust the value it came up with, and use the one which we determined.
        os.environ["GISBASE"] = gisbase
>>>>>>> 4541e23b
    GISBASE = gisbase
    CONFIG_PROJSHARE = runtime_paths.config_projshare

    grass_config_dir = create_grass_config_dir()
    set_language(grass_config_dir)

    # Set default GUI
    default_gui = "wxpython"

    # explain what is happening in debug mode (visible only in debug mode)
    debug(
        "GRASS_DEBUG environmental variable is set. It is meant to be"
        " an internal variable for debugging only this script.\n"
        " Use 'g.gisenv set=\"DEBUG=[0-5]\"'"
        " to turn GRASS debug mode on if you wish to do so."
    )

    # Set GRASS version number for R interface etc
    # (must be an env var for MS Windows)
    os.environ["GRASS_VERSION"] = GRASS_VERSION

    # Set the GIS_LOCK variable to current process id
    gis_lock = str(os.getpid())
    os.environ["GIS_LOCK"] = gis_lock

    params: Parameters = parse_cmdline(sys.argv, default_gui=default_gui)

    grass_gui = params.grass_gui  # put it to variable, it is used a lot

    # A shell is activated when using TTY.
    # Explicit --[g]text in command line, forces a shell to be activated.
    force_shell = grass_gui in {"text", "gtext"}
    use_shell = io_is_interactive() or force_shell
    if not use_shell:
        # If no shell is used, always use actual GUI as GUI, even when "text" is set as
        # a GUI in the gisrcrc because otherwise there would be nothing for the user
        # unless running in the batch mode. (The gisrcrc file is loaded later on in case
        # nothing was provided in the command line).
        grass_gui = default_gui

    # TODO: with --tmp-location there is no point in loading settings
    # i.e. rc file from home dir, but the code is too spread out
    # to disable it at this point
    gisrcrc = get_gisrc_from_config_dir(grass_config_dir, params.batch_job)

    # Set the username
    user = get_username()

    # Set shell (needs to be called before load_env())
    sh, shellname = get_shell()
    grass_env_file = get_grass_env_file(sh, grass_config_dir)

    # Load environmental variables from the file (needs to be called
    # before create_tmp())
    load_env(grass_env_file)

    # Create the temporary directory and session grassrc file
    tmpdir = create_tmp(user, gis_lock)

    # Remove the tmpdir
    # The removal will be executed when the python process terminates.
    atexit.register(lambda: shutil.rmtree(tmpdir, ignore_errors=True))

    # Create the session grassrc file
    gisrc = create_gisrc(tmpdir, gisrcrc)

    from grass.app.runtime import (
        ensure_home,
        set_browser,
        set_defaults,
        set_display_defaults,
        set_paths,
    )

    ensure_home()
    # Set PATH, PYTHONPATH, ...
    set_paths(
        install_path=GISBASE,
        grass_config_dir=grass_config_dir,
    )
    # Set GRASS_PAGER, GRASS_PYTHON, GRASS_GNUPLOT, GRASS_PROJSHARE
    set_defaults(config_projshare_path=CONFIG_PROJSHARE)
    # Set GRASS_HTML_BROWSER
    set_browser(install_path=GISBASE)
    set_display_defaults()

    # First time user - GISRC is defined in the GRASS script
    if not os.access(gisrc, os.F_OK):
        if grass_gui == "text" and not params.mapset:
            fatal(
                _(
                    "Unable to start GRASS. You have the choice to:\n"
                    " - Launch the graphical user interface with"
                    " the '--gui' switch\n"
                    "     {cmd_name} --gui\n"
                    " - Launch with path to "
                    "the project/mapset as an argument\n"
                    "     {cmd_name} /path/to/project/mapset`\n"
                    " - Create a project with '-c' and launch in its"
                    " PERMANENT mapset\n"
                    "     {cmd_name} -c EPSG:number /path/to/project\n"
                    "     {cmd_name} -c geofile /path/to/project\n"
                    " - Create manually the GISRC file ({gisrcrc})\n"
                    " - Use '--help' for further options\n"
                    "     {cmd_name} --help\n"
                    "See also: https://grass.osgeo.org/{cmd_name}/manuals/helptext.html"
                ).format(cmd_name=CMD_NAME, gisrcrc=gisrcrc)
            )
        create_initial_gisrc(gisrc)

    if not params.batch_job and not params.exit_grass:
        # Only for interactive sessions, not for 'one operation' sessions.
        message(_("Starting GRASS..."))

    # Ensure GUI is set
    if params.batch_job or params.exit_grass:
        grass_gui = "text"
    else:
        if not grass_gui:
            # if GUI was not set previously (e.g. command line),
            # get it from rc file or env variable
            grass_gui = read_gui(gisrc, default_gui)
        # check that the GUI works but only if not doing a batch job
        grass_gui = check_gui(expected_gui=grass_gui)
        # save GUI only if we are not doibg batch job
        save_gui(gisrc, grass_gui)

    # Parsing argument to get LOCATION
    # Mapset is not specified in command line arguments
    if not params.mapset and not params.tmp_location:
        # Get mapset parameters from gisrc file
        mapset_settings = get_mapset_settings(gisrc)
        last_mapset_path = mapset_settings.full_mapset
        # Check if mapset from gisrc is usable
        from grass.grassdb.checks import can_start_in_mapset

        last_mapset_usable = can_start_in_mapset(
            mapset_path=last_mapset_path, ignore_lock=params.force_gislock_removal
        )
        debug(f"last_mapset_usable: {last_mapset_usable}")
        if not last_mapset_usable:
            from grass.app import ensure_default_data_hierarchy
            from grass.grassdb.checks import is_first_time_user

            fallback_session = False

            # Add last used mapset to gisrc
            add_last_mapset_to_gisrc(gisrc, last_mapset_path)

            if is_first_time_user():
                # Ensure default data hierarchy
                (
                    default_gisdbase,
                    default_location,
                    unused_default_mapset,
                    default_mapset_path,
                ) = ensure_default_data_hierarchy()

                if not default_gisdbase:
                    fatal(
                        _(
                            "Failed to start GRASS, grassdata directory cannot"
                            " be found or created."
                        )
                    )
                elif not default_location:
                    fatal(
                        _(
                            "Failed to start GRASS, no default project to copy in"
                            " the installation or copying failed."
                        )
                    )
                if can_start_in_mapset(
                    mapset_path=default_mapset_path, ignore_lock=False
                ):
                    # Use the default location/mapset.
                    set_mapset(gisrc=gisrc, arg=default_mapset_path)
                else:
                    fallback_session = True
                    add_last_mapset_to_gisrc(gisrc, default_mapset_path)
            else:
                fallback_session = True

            if fallback_session:
                if grass_gui == "text":
                    # Fallback in command line is just failing in a standard way.
                    set_mapset(gisrc=gisrc, arg=last_mapset_path)
                else:
                    # Create fallback temporary session
                    create_fallback_session(gisrc, tmpdir)
                    params.tmp_location = True
        else:
            # Use the last used mapset.
            set_mapset(gisrc=gisrc, arg=last_mapset_path)
    # Mapset was specified in command line parameters.
    elif params.tmp_location:
        # tmp loc requires other things to be set as well
        set_mapset(
            gisrc=gisrc,
            geofile=params.geofile,
            create_new=True,
            tmp_location=params.tmp_location,
            tmpdir=tmpdir,
        )
    elif params.create_new and params.geofile:
        set_mapset(
            gisrc=gisrc, arg=params.mapset, geofile=params.geofile, create_new=True
        )
    elif params.tmp_mapset:
        set_mapset(gisrc=gisrc, arg=params.mapset, tmp_mapset=params.tmp_mapset)
    else:
        set_mapset(gisrc=gisrc, arg=params.mapset, create_new=params.create_new)

    # Set GISDBASE, LOCATION_NAME, MAPSET, LOCATION from $GISRC
    # e.g. wxGUI startup screen writes to the gisrc file,
    # so loading it is the only universal way to obtain the values
    # this suppose that both programs share the right path to gisrc file
    # TODO: perhaps gisrcrc should be removed from here
    # alternatively, we can check validity here with all the info we have
    # about what was used to create gisrc
    mapset_settings = load_gisrc(gisrc, gisrcrc=gisrcrc)

    location = mapset_settings.full_mapset

    from grass.app.data import MapsetLockingException, lock_mapset

    try:
        # check and create .gislock file
        lock_mapset(
            mapset_path=mapset_settings.full_mapset,
            force_lock_removal=params.force_gislock_removal,
            message_callback=message,
            timeout=params.lock_timeout,
        )
    except MapsetLockingException as e:
        fatal(e.args[0])
        sys.exit(_("Exiting..."))

    start_time = datetime.datetime.now(datetime.timezone.utc)

    # unlock the mapset which is current at the time of turning off
    # in case mapset was changed
    atexit.register(lambda: unlock_gisrc_mapset(gisrc, gisrcrc))
    # We now own the mapset (set and lock), so we can clean temporary
    # files which previous session may have left behind. We do it even
    # for first time user because the cost is low and first time user
    # doesn't necessarily mean that the mapset is used for the first time.
    clean_temp()

    # build user fontcap if specified but not present
    make_fontcap()

    # TODO: is this really needed? Modules should call this when/if required.
    ensure_db_connected(location)

    # Display the version and license info
    # only non-error, interactive version continues from here
    if params.batch_job:
        returncode = run_batch_job(params.batch_job)
        clean_all(start_time=start_time)
        sys.exit(returncode)
    elif params.exit_grass:
        # clean always at exit, cleans whatever is current mapset based on
        # the GISRC env variable
        clean_all(start_time=start_time)
        sys.exit(0)
    else:
        if use_shell:
            show_banner()
            say_hello()
            show_info(shellname=shellname, grass_gui=grass_gui, default_gui=default_gui)
            if grass_gui == "wxpython":
                message(
                    _("Launching <%s> GUI in the background, please wait...")
                    % grass_gui
                )
            if sh in {"csh", "tcsh"}:
                shell_process = csh_startup(mapset_settings.full_mapset, grass_env_file)
            elif sh == "zsh":
                shell_process = sh_like_startup(
                    mapset_settings.full_mapset,
                    mapset_settings.location,
                    grass_env_file,
                    "zsh",
                )
            elif sh in {"bash", "msh", "cygwin"}:
                shell_process = sh_like_startup(
                    mapset_settings.full_mapset,
                    mapset_settings.location,
                    grass_env_file,
                    "bash",
                )
            else:
                shell_process = default_startup(
                    mapset_settings.full_mapset, mapset_settings.location
                )
        else:
            shell_process = None

        # start GUI and register shell PID in rc file
        gui_process = start_gui(grass_gui)

        if shell_process:
            kv = {}
            kv["PID"] = str(shell_process.pid)
            # grass_prompt() tries to read gisrc while write_gisrc() is adding PID
            # to this file, so don't rewrite it; just append PID to make it
            # available to grass_prompt() at all times (PR #548)
            write_gisrc(kv, gisrc, append=True)
            exit_val = shell_process.wait()
            if exit_val != 0:
                warning(_("Failed to start shell '%s'") % os.getenv("SHELL"))
        else:
            gui_process.wait()

        # close GUI if running
        close_gui()

        # here we are at the end of grass session
        clean_all(start_time=start_time)
        mapset_settings = load_gisrc(gisrc, gisrcrc=gisrcrc)
        if not params.tmp_location or (
            params.tmp_location and mapset_settings.gisdbase != os.environ["TMPDIR"]
        ):
            write_gisrcrc(gisrcrc, gisrc, skip_variable="LAST_MAPSET_PATH")
        # After this point no more grass modules may be called
        # done message at last: no atexit.register()
        # or register done_message()
        if use_shell:
            done_message()


if __name__ == "__main__":
    main()<|MERGE_RESOLUTION|>--- conflicted
+++ resolved
@@ -2187,11 +2187,8 @@
         # Set the main prefix again.
         # See also grass.script.setup.setup_runtime_env.
         runtime_paths = RuntimePaths(set_env_variables=True, prefix=gisbase)
-<<<<<<< HEAD
-=======
         # Do not trust the value it came up with, and use the one which we determined.
         os.environ["GISBASE"] = gisbase
->>>>>>> 4541e23b
     GISBASE = gisbase
     CONFIG_PROJSHARE = runtime_paths.config_projshare
 
