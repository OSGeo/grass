--- conflicted
+++ resolved
@@ -1281,68 +1281,6 @@
     gettext.install("grasslibs", gpath("locale"))
 
 
-<<<<<<< HEAD
-=======
-def lock_mapset(mapset_path, force_gislock_removal, user):
-    """Lock the mapset and return name of the lock file
-
-    Behavior on error must be changed somehow; now it fatals but GUI case is
-    unresolved.
-    """
-    if not os.path.exists(mapset_path):
-        fatal(_("Path '%s' doesn't exist") % mapset_path)
-    if not os.access(mapset_path, os.W_OK):
-        error = _("Path '%s' not accessible.") % mapset_path
-        stat_info = os.stat(mapset_path)
-        mapset_uid = stat_info.st_uid
-        if mapset_uid != os.getuid():
-            # GTC %s is mapset's folder path
-            error = "%s\n%s" % (
-                error,
-                _("You are not the owner of '%s'.") % mapset_path,
-            )
-        fatal(error)
-    # Check for concurrent use
-    lockfile = os.path.join(mapset_path, ".gislock")
-    ret = call([gpath("etc", "lock"), lockfile, "%d" % os.getpid()])
-    msg = None
-    if ret == 2:
-        if not force_gislock_removal:
-            msg = _(
-                "%(user)s is currently running GRASS in selected mapset"
-                " (file %(file)s found). Concurrent use not allowed.\n"
-                "You can force launching GRASS using -f flag"
-                " (note that you need permission for this operation)."
-                " Have another look in the processor "
-                "manager just to be sure..."
-            ) % {"user": user, "file": lockfile}
-
-        else:
-            try_remove(lockfile)
-            message(
-                _(
-                    "%(user)s is currently running GRASS in selected mapset"
-                    " (file %(file)s found). Forcing to launch GRASS..."
-                )
-                % {"user": user, "file": lockfile}
-            )
-    elif ret != 0:
-        msg = (
-            _("Unable to properly access '%s'.\nPlease notify system personnel.")
-            % lockfile
-        )
-
-    if msg:
-        raise Exception(msg)
-    debug(
-        "Mapset <{mapset}> locked using '{lockfile}'".format(
-            mapset=mapset_path, lockfile=lockfile
-        )
-    )
-    return lockfile
-
-
->>>>>>> ac664487
 # TODO: the gisrcrc here does not make sense, remove it from load_gisrc
 def unlock_gisrc_mapset(gisrc, gisrcrc):
     """Unlock mapset from the gisrc file"""
