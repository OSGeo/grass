--- conflicted
+++ resolved
@@ -687,16 +687,11 @@
     :param location: name of new Location
     :param geostring: path to a georeferenced file or EPSG code
     """
-<<<<<<< HEAD
     global _
-    if gpath('etc', 'python') not in sys.path:
-        sys.path.append(gpath('etc', 'python'))
+    if gpath("etc", "python") not in sys.path:
+        sys.path.append(gpath("etc", "python"))
     # importing the core module installs a new _() function?
     __ = _
-=======
-    if gpath("etc", "python") not in sys.path:
-        sys.path.append(gpath("etc", "python"))
->>>>>>> 362bee3a
     from grass.script import core as gcore  # pylint: disable=E0611
     _ = __
 
@@ -1479,20 +1474,14 @@
 
 def close_gui():
     """Close GUI if running"""
-<<<<<<< HEAD
     global _
-    if gpath('etc', 'python') not in sys.path:
-        sys.path.append(gpath('etc', 'python'))
+    if gpath("etc", "python") not in sys.path:
+        sys.path.append(gpath("etc", "python"))
     # importing the core module installs a new _() function?
     __ = _
     from grass.script import core as gcore  # pylint: disable=E0611
     _ = __
-=======
-    if gpath("etc", "python") not in sys.path:
-        sys.path.append(gpath("etc", "python"))
-    from grass.script import core as gcore  # pylint: disable=E0611
-
->>>>>>> 362bee3a
+
     env = gcore.gisenv()
     if "GUI_PID" not in env:
         return
