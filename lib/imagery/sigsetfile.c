/*!
   \file lib/imagery/sigsetfile.c

   \brief Imagery Library - Signature file functions (statistics for i.smap)

   (C) 2001-2011, 2013, 2021 by the GRASS Development Team

   This program is free software under the GNU General Public License
   (>=v2). Read the file COPYING that comes with GRASS for details.

   \author USA CERL
 */

#include <string.h>

#include <grass/gis.h>
#include <grass/imagery.h>
#include <grass/glocale.h>

/*!
   \brief Create new sigset file

   \param name name of sigset file

   \return pointer to FILE
   \return NULL on error
 */
FILE *I_fopen_sigset_file_new(const char *name)
{
<<<<<<< HEAD
    char element[GNAME_MAX];
    FILE *fd;

    /* create sig directory */
    I__make_signatures_element(I_SIGFILE_TYPE_SIGSET);

    I__get_signatures_element(element, I_SIGFILE_TYPE_SIGSET);
    fd = G_fopen_new(element, name);
=======
    char dir[GNAME_MAX];
    FILE *fd;

    /* create sig directory */
    I_make_signatures_dir(I_SIGFILE_TYPE_SIGSET);

    I_get_signatures_dir(dir, I_SIGFILE_TYPE_SIGSET);
    fd = G_fopen_new_misc(dir, "sig", name);
>>>>>>> 8422103f

    return fd;
}

/*!
   \brief Open existing sigset signature file

   \param name name of signature file (may be fully qualified)

   \return pointer to FILE*
   \return NULL on error
 */
FILE *I_fopen_sigset_file_old(const char *name)
{
    char sig_name[GNAME_MAX], sig_mapset[GMAPSET_MAX];
<<<<<<< HEAD
    char element[GNAME_MAX];
=======
    char dir[GNAME_MAX];
>>>>>>> 8422103f
    FILE *fd;

    if (G_unqualified_name(name, NULL, sig_name, sig_mapset) == 0)
        strcpy(sig_mapset, G_mapset());

<<<<<<< HEAD
    I__get_signatures_element(element, I_SIGFILE_TYPE_SIGSET);
    fd = G_fopen_old(element, sig_name, sig_mapset);
=======
    I_get_signatures_dir(dir, I_SIGFILE_TYPE_SIGSET);
    fd = G_fopen_old_misc(dir, "sig", sig_name, sig_mapset);
>>>>>>> 8422103f

    return fd;
}<|MERGE_RESOLUTION|>--- conflicted
+++ resolved
@@ -27,16 +27,6 @@
  */
 FILE *I_fopen_sigset_file_new(const char *name)
 {
-<<<<<<< HEAD
-    char element[GNAME_MAX];
-    FILE *fd;
-
-    /* create sig directory */
-    I__make_signatures_element(I_SIGFILE_TYPE_SIGSET);
-
-    I__get_signatures_element(element, I_SIGFILE_TYPE_SIGSET);
-    fd = G_fopen_new(element, name);
-=======
     char dir[GNAME_MAX];
     FILE *fd;
 
@@ -45,7 +35,6 @@
 
     I_get_signatures_dir(dir, I_SIGFILE_TYPE_SIGSET);
     fd = G_fopen_new_misc(dir, "sig", name);
->>>>>>> 8422103f
 
     return fd;
 }
@@ -61,23 +50,14 @@
 FILE *I_fopen_sigset_file_old(const char *name)
 {
     char sig_name[GNAME_MAX], sig_mapset[GMAPSET_MAX];
-<<<<<<< HEAD
-    char element[GNAME_MAX];
-=======
     char dir[GNAME_MAX];
->>>>>>> 8422103f
     FILE *fd;
 
     if (G_unqualified_name(name, NULL, sig_name, sig_mapset) == 0)
         strcpy(sig_mapset, G_mapset());
 
-<<<<<<< HEAD
-    I__get_signatures_element(element, I_SIGFILE_TYPE_SIGSET);
-    fd = G_fopen_old(element, sig_name, sig_mapset);
-=======
     I_get_signatures_dir(dir, I_SIGFILE_TYPE_SIGSET);
     fd = G_fopen_old_misc(dir, "sig", sig_name, sig_mapset);
->>>>>>> 8422103f
 
     return fd;
 }