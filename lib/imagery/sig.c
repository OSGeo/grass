#include <stdlib.h>
#include <string.h>
#include <grass/imagery.h>
#include <grass/glocale.h>

/*!
 * \brief Initialize struct Signature before use
 *
 * No need to call before calling I_read_signatures.
 *
 * \param *Signature to initialize
 * \param nbands band (imagery group member) count
 */
int I_init_signatures(struct Signature *S, int nbands)
{
    S->nbands = nbands;
<<<<<<< HEAD
    S->bandrefs = (char **)G_malloc(nbands * sizeof(char **));
    for (int i = 0; i < nbands; i++)
        S->bandrefs[i] = NULL;
=======
    S->semantic_labels = (char **)G_malloc(nbands * sizeof(char **));
    for (int i = 0; i < nbands; i++)
        S->semantic_labels[i] = NULL;
>>>>>>> 8422103f
    S->nsigs = 0;
    S->have_oclass = 0;
    S->sig = NULL;
    S->title[0] = 0;

    return 0;
}

#define SIG struct One_Sig

int I_new_signature(struct Signature *S)
{
    int n;
    int i;

    i = S->nsigs++;
    S->sig = (SIG *)G_realloc(S->sig, S->nsigs * sizeof(SIG));

    S->sig[i].mean = (double *)G_calloc(S->nbands, sizeof(double));
    S->sig[i].var = (double **)G_calloc(S->nbands, sizeof(double *));

    for (n = 0; n < S->nbands; n++)
        S->sig[i].var[n] = (double *)G_calloc(S->nbands, sizeof(double));

    S->sig[i].status = 0;
    S->sig[i].have_color = 0;
    sprintf(S->sig[i].desc, "Class %d", i + 1);
    return S->nsigs;
}

/*!
 * \brief Free memory allocated for struct Signature
 *
 * One must call I_init_signatures() to re-use struct after it has been
 * passed to this function.
 *
 * \param *Signature to free
 *
 * \return always 0
 */
int I_free_signatures(struct Signature *S)
{
    int n;
    int i;

    for (i = 0; i < S->nsigs; i++) {
        for (n = 0; n < S->nbands; n++)
            free(S->sig[i].var[n]);
        free(S->sig[i].var);
        free(S->sig[i].mean);
    }
    free(S->sig);
    for (n = 0; n < S->nbands; n++)
<<<<<<< HEAD
        free(S->bandrefs[n]);
    free(S->bandrefs);

    S->sig = NULL;
    S->bandrefs = NULL;
=======
        free(S->semantic_labels[n]);
    free(S->semantic_labels);

    S->sig = NULL;
    S->semantic_labels = NULL;
>>>>>>> 8422103f
    S->nbands = 0;
    S->nsigs = 0;
    S->title[0] = '\0';

    return 0;
}

/*!
 * \brief Internal function for I_read_signatures
 */
int I_read_one_signature(FILE *fd, struct Signature *S)
{
    int n;
    int i;
    struct One_Sig *s;

    while ((i = fgetc(fd)) != EOF)
        if (i == '#')
            break;
    if (i != '#')
        return 0;

    i = I_new_signature(S);
    s = &S->sig[i - 1];

    I_get_to_eol(s->desc, sizeof(s->desc), fd);
    G_strip(s->desc);

    if (fscanf(fd, "%d", &s->npoints) != 1)
        return -1;

    if (S->have_oclass && fscanf(fd, "%d", &s->oclass) != 1)
        return -1;

    for (i = 0; i < S->nbands; i++) {
        if (fscanf(fd, "%lf", &s->mean[i]) != 1)
            return -1;
    }

    for (i = 0; i < S->nbands; i++) {
        for (n = 0; n <= i; n++) {
            if (fscanf(fd, "%lf", &s->var[i][n]) != 1)
                return -1;
            s->var[n][i] = s->var[i][n]; /* added 28 aug 91 */
        }
    }
    if (fscanf(fd, "%f%f%f", &s->r, &s->g, &s->b) == 3 && s->r >= 0.0 &&
        s->r <= 1.0 && s->g >= 0.0 && s->g <= 1.0 && s->b >= 0.0 && s->b <= 1.0)
        s->have_color = 1;

    s->status = 1;
    return 1;
}

/*!
 * \brief Read signatures from file
 *
 * File stream should be opened in advance by call to
 * I_fopen_signature_file_old()
 * It is up to caller to fclose the file stream afterwards.
 *
 * There is no need to initialize struct Signature in advance, as this
 * function internally calls I_init_signatures.
 *
 * \param pointer to FILE*
 * \param pointer to struct Signature *S
 *
 * \return 1 on success, -1 on failure
 */
<<<<<<< HEAD
int I_read_signatures(FILE * fd, struct Signature *S)
{
    int ver, n, pos;
    char c, prev;
    char bandref[GNAME_MAX];
=======
int I_read_signatures(FILE *fd, struct Signature *S)
{
    int ver, n, pos;
    char c, prev;
    char semantic_label[GNAME_MAX];
>>>>>>> 8422103f

    I_init_signatures(S, 0);
    S->title[0] = 0;
    /* File of signatures must start with its version number */
    if (fscanf(fd, "%d", &ver) != 1) {
        G_warning(_("Invalid signature file"));
        return -1;
    }
<<<<<<< HEAD
    /* Current version number is 1 */
    if (ver != 1) {
=======
    /* Current version number is 2 */
    if (!(ver == 1 || ver == 2)) {
>>>>>>> 8422103f
        G_warning(_("Invalid signature file version"));
        return -1;
    }

    /* Goto title line and strip initial # */
    while ((c = (char)fgetc(fd)) != EOF)
        if (c == '#')
            break;
    I_get_to_eol(S->title, sizeof(S->title), fd);
    G_strip(S->title);

<<<<<<< HEAD
    /* Read band references and count them to set nbands */
    n = 0;
    pos = 0;
    S->bandrefs = (char **)G_realloc(S->bandrefs, (n + 1) * sizeof(char **));
    while ((c = (char)fgetc(fd)) != EOF) {
        if (c == '\n') {
            if (prev != ' ') {
                bandref[pos] = '\0';
                S->bandrefs[n] = G_store(bandref);
=======
    /* Read semantic labels and count them to set nbands */
    n = 0;
    pos = 0;
    S->semantic_labels =
        (char **)G_realloc(S->semantic_labels, (n + 1) * sizeof(char **));
    while ((c = (char)fgetc(fd)) != EOF) {
        if (c == '\n') {
            if (prev != ' ') {
                semantic_label[pos] = '\0';
                S->semantic_labels[n] = G_store(semantic_label);
>>>>>>> 8422103f
                n++;
            }
            S->nbands = n;
            break;
        }
        if (c == ' ') {
<<<<<<< HEAD
            bandref[pos] = '\0';
            S->bandrefs[n] = G_store(bandref);
            n++;
            /* [n] is 0 based thus: (n + 1) */
            S->bandrefs = (char **)G_realloc(S->bandrefs, (n + 1) * sizeof(char **));
=======
            semantic_label[pos] = '\0';
            S->semantic_labels[n] = G_store(semantic_label);
            n++;
            /* [n] is 0 based thus: (n + 1) */
            S->semantic_labels = (char **)G_realloc(S->semantic_labels,
                                                    (n + 1) * sizeof(char **));
>>>>>>> 8422103f
            pos = 0;
            prev = c;
            continue;
        }
<<<<<<< HEAD
        /* Band references are limited to GNAME_MAX - 1 + \0 in length;
         * n is 0-based */
        if (pos == (GNAME_MAX - 2)) {
            G_warning(_("Invalid signature file: band reference length limit exceeded"));
            return -1;
        }
        bandref[pos] = c;
=======
        /* Semantic labels are limited to GNAME_MAX - 1 + \0 in length;
         * n is 0-based */
        if (pos == (GNAME_MAX - 2)) {
            G_warning(_("Invalid signature file: semantic label length limit "
                        "exceeded"));
            return -1;
        }
        semantic_label[pos] = c;
>>>>>>> 8422103f
        pos++;
        prev = c;
    }

    if (!(S->nbands > 0)) {
        G_warning(_("Signature file does not contain bands"));
        return -1;
    }

<<<<<<< HEAD
    while ((n = I_read_one_signature(fd, S)) == 1) ;
=======
    /* Read marker of original class value presence */
    if (ver >= 2 && fscanf(fd, "%d", &S->have_oclass) != 1) {
        G_warning(_("Invalid signature file: Original class value presence not "
                    "readable"));
        return -1;
    }

    while ((n = I_read_one_signature(fd, S)) == 1)
        ;
>>>>>>> 8422103f

    if (n < 0)
        return -1;
    if (S->nsigs == 0)
        return -1;
    return 1;
}

/*!
 * \brief Write signatures to file
 *
 * File stream should be opened in advance by call to
 * I_fopen_signature_file_new()
 * It is up to caller to fclose the file stream afterwards.
 *
 * \param pointer to FILE*
 * \param pointer to struct Signature *S
 *
 * \return always 1
 */
<<<<<<< HEAD
int I_write_signatures(FILE * fd, struct Signature *S)
=======
int I_write_signatures(FILE *fd, struct Signature *S)
>>>>>>> 8422103f
{
    int k;
    int n;
    int i;
    struct One_Sig *s;

    /* Version of signatures file structure.
     * Increment if file structure changes.
     */
<<<<<<< HEAD
    fprintf(fd, "1\n");
    /* Title of signatures */
    fprintf(fd, "#%s\n", S->title);
    /* A list of space separated band references for each
     * raster map used to generate sigs. */
    for (k = 0; k < S->nbands; k++) {
        fprintf(fd, "%s ", S->bandrefs[k]);
    }
    fprintf(fd, "\n");
    /* A signature for each target class */
    for (k = 0; k < S->nsigs; k++) {
	s = &S->sig[k];
	if (s->status != 1)
	    continue;
    /* Label for each class represented by this signature */
    fprintf(fd, "#%s\n", s->desc);
    /* Point count used to generate signature */
	fprintf(fd, "%d\n", s->npoints);
    /* Values are in the same order as band references */
	for (i = 0; i < S->nbands; i++)
	    fprintf(fd, "%g ", s->mean[i]);
	fprintf(fd, "\n");
	for (i = 0; i < S->nbands; i++) {
	    for (n = 0; n <= i; n++)
		fprintf(fd, "%g ", s->var[i][n]);
	    fprintf(fd, "\n");
	}
	if (s->have_color)
	    fprintf(fd, "%g %g %g\n", s->r, s->g, s->b);
=======
    fprintf(fd, "2\n");
    /* Title of signatures */
    fprintf(fd, "#%s\n", S->title);
    /* A list of space separated semantic labels for each
     * raster map used to generate sigs. */
    for (k = 0; k < S->nbands; k++) {
        fprintf(fd, "%s ", S->semantic_labels[k]);
    }
    fprintf(fd, "\n");
    /* Should reader look for original class values? */
    fprintf(fd, "%d\n", S->have_oclass);
    /* A signature for each target class */
    for (k = 0; k < S->nsigs; k++) {
        s = &S->sig[k];
        if (s->status != 1)
            continue;
        /* Label for each class represented by this signature */
        fprintf(fd, "#%s\n", s->desc);
        /* Point count used to generate signature */
        fprintf(fd, "%d\n", s->npoints);
        /* The original value used for this class */
        if (S->have_oclass)
            fprintf(fd, "%d\n", s->oclass);
        /* Values are in the same order as semantic labels */
        for (i = 0; i < S->nbands; i++)
            fprintf(fd, "%g ", s->mean[i]);
        fprintf(fd, "\n");
        for (i = 0; i < S->nbands; i++) {
            for (n = 0; n <= i; n++)
                fprintf(fd, "%g ", s->var[i][n]);
            fprintf(fd, "\n");
        }
        if (s->have_color)
            fprintf(fd, "%g %g %g\n", s->r, s->g, s->b);
>>>>>>> 8422103f
    }
    return 1;
}

/*!
 * \brief Reorder struct Signature to match imagery group member order
 *
<<<<<<< HEAD
 * The function will check for band reference match between signature struct
 * and imagery group.
 *
 * In the case of a complete band reference match, values of passed in
 * struct Signature are reordered to match the order of imagery group items.
 *
 * If all band references are not identical (in
 * arbitrary order), function will return two dimensional array with
 * comma separated list of:
 *      - [0] band references present in the signature struct but
 * absent in the imagery group
 *      - [1] band references present in the imagery group but
 * absent in the signature struct
 *
 * If no mismatch of band references for signatures or imagery group are
 * detected (== all are present in the other list), a NULL value will be
 * returned in the particular list of mismatches (not an empty string).
 * For example:
 * \code if (ret && ret[1]) printf("List of imagery group bands without signatures: %s\n, ret[1]); \endcode
=======
 * The function will check for semantic label match between signature struct
 * and imagery group.
 *
 * In the case of a complete semantic label match, values of passed in
 * struct Signature are reordered to match the order of imagery group items.
 *
 * If all semantic labels are not identical (in
 * arbitrary order), function will return two dimensional array with
 * comma separated list of:
 *      - [0] semantic labels present in the signature struct but
 * absent in the imagery group
 *      - [1] semantic labels present in the imagery group but
 * absent in the signature struct
 *
 * If no mismatch of simantic labels for signatures or imagery group are
 * detected (== all are present in the other list), a NULL value will be
 * returned in the particular list of mismatches (not an empty string).
 * For example:
 * \code if (ret && ret[1]) printf("List of imagery group bands without
 * signatures: %s\n, ret[1]); \endcode
>>>>>>> 8422103f
 *
 * \param *Signature existing signatures to check & sort
 * \param *Ref group reference
 *
 * \return NULL successfully sorted
 * \return err_array two comma separated lists of mismatches
 */
<<<<<<< HEAD
char **I_sort_signatures_by_bandref(struct Signature *S, const struct Ref *R) {
    unsigned int total, complete;
    unsigned int *match1, *match2, mc1, mc2, *new_order;
    double **new_means, ***new_vars;
    char **group_bandrefs, **mismatches, **new_bandrefs;
=======
char **I_sort_signatures_by_semantic_label(struct Signature *S,
                                           const struct Ref *R)
{
    unsigned int total, complete;
    unsigned int *match1, *match2, mc1, mc2, *new_order;
    double **new_means, ***new_vars;
    char **group_semantic_labels, **mismatches, **new_semantic_labels;
>>>>>>> 8422103f

    /* Safety measure. Untranslated as this should not happen in production! */
    if (S->nbands < 1 || R->nfiles < 1)
        G_fatal_error("Programming error. Invalid length structs passed to "
<<<<<<< HEAD
                      "I_sort_signatures_by_bandref(%d, %d);", S->nbands,  R->nfiles);

    /* Obtain group band references */
    group_bandrefs = (char **)G_malloc(R->nfiles * sizeof(char *));
    for (unsigned int j = R->nfiles; j--;) {
        group_bandrefs[j] = Rast_read_bandref(R->file[j].name, R->file[j].mapset);
=======
                      "I_sort_signatures_by_semantic_label(%d, %d);",
                      S->nbands, R->nfiles);

    /* Obtain group semantic labels */
    group_semantic_labels = (char **)G_malloc(R->nfiles * sizeof(char *));
    for (unsigned int j = R->nfiles; j--;) {
        group_semantic_labels[j] =
            Rast_get_semantic_label_or_name(R->file[j].name, R->file[j].mapset);
>>>>>>> 8422103f
    }

    /* If lengths are not equal, there will be a mismatch */
    complete = S->nbands == R->nfiles;

    /* Initialize match tracker */
    new_order = (unsigned int *)G_malloc(S->nbands * sizeof(unsigned int));
    match1 = (unsigned int *)G_calloc(S->nbands, sizeof(unsigned int));
    match2 = (unsigned int *)G_calloc(R->nfiles, sizeof(unsigned int));

    /* Allocate memory for temporary storage of sorted values */
<<<<<<< HEAD
    new_bandrefs = (char **)G_malloc(S->nbands * sizeof(char *));
=======
    new_semantic_labels = (char **)G_malloc(S->nbands * sizeof(char *));
>>>>>>> 8422103f
    new_means = (double **)G_malloc(S->nsigs * sizeof(double *));
    // new_vars[S.sig[x]][band1][band1]
    new_vars = (double ***)G_malloc(S->nsigs * sizeof(double **));
    for (unsigned int c = S->nsigs; c--;) {
        new_means[c] = (double *)G_malloc(S->nbands * sizeof(double));
        new_vars[c] = (double **)G_malloc(S->nbands * sizeof(double *));
        for (unsigned int i = S->nbands; i--;)
            new_vars[c][i] = (double *)G_malloc(S->nbands * sizeof(double));
    }

    /* Obtain order of matching items */
    for (unsigned int j = R->nfiles; j--;) {
        for (unsigned int i = S->nbands; i--;) {
<<<<<<< HEAD
            if (S->bandrefs[i] && group_bandrefs[j] &&
                !strcmp(S->bandrefs[i], group_bandrefs[j])) {
                    if (complete) {
                        /* Reorder pointers to existing strings only */
                        new_bandrefs[j] = S->bandrefs[i];
                        new_order[i] = j;
                    }
                    /* Keep a track of matching items for error reporting */
                    match1[i] = 1;
                    match2[j] = 1;
                    break;
            }
        }
    }

    /* Check for band reference mismatch */
=======
            if (S->semantic_labels[i] && group_semantic_labels[j] &&
                !strcmp(S->semantic_labels[i], group_semantic_labels[j])) {
                if (complete) {
                    /* Reorder pointers to existing strings only */
                    new_semantic_labels[j] = S->semantic_labels[i];
                    new_order[i] = j;
                }
                /* Keep a track of matching items for error reporting */
                match1[i] = 1;
                match2[j] = 1;
                break;
            }
        }
    }

    /* Check for semantic label mismatch */
>>>>>>> 8422103f
    mc1 = mc2 = 0;
    mismatches = (char **)G_malloc(2 * sizeof(char **));
    mismatches[0] = NULL;
    mismatches[1] = NULL;
    total = 1;
    for (unsigned int i = 0; i < S->nbands; i++) {
        if (!match1[i]) {
<<<<<<< HEAD
            if (S->bandrefs[i])
                total = total + strlen(S->bandrefs[i]);
            else
                total = total + 24;
            mismatches[0] = (char *)G_realloc(mismatches[0], total * sizeof(char *));
=======
            if (S->semantic_labels[i])
                total = total + strlen(S->semantic_labels[i]);
            else
                total = total + 24;
            mismatches[0] =
                (char *)G_realloc(mismatches[0], total * sizeof(char *));
>>>>>>> 8422103f
            if (mc1)
                strcat(mismatches[0], ",");
            else
                mismatches[0][0] = '\0';
<<<<<<< HEAD
            if (S->bandrefs[i])
                strcat(mismatches[0], S->bandrefs[i]);
            else
                strcat(mismatches[0], "<band reference missing>");
=======
            if (S->semantic_labels[i])
                strcat(mismatches[0], S->semantic_labels[i]);
            else
                strcat(mismatches[0], "<semantic label missing>");
>>>>>>> 8422103f
            mc1++;
            total = total + 1;
        }
    }
    total = 1;
    for (unsigned int j = 0; j < R->nfiles; j++) {
        if (!match2[j]) {
<<<<<<< HEAD
            if (group_bandrefs[j])
                total = total + strlen(group_bandrefs[j]);
            else
                total = total + 24;
            mismatches[1] = (char *)G_realloc(mismatches[1], total * sizeof(char *));
=======
            if (group_semantic_labels[j])
                total = total + strlen(group_semantic_labels[j]);
            else
                total = total + 24;
            mismatches[1] =
                (char *)G_realloc(mismatches[1], total * sizeof(char *));
>>>>>>> 8422103f
            if (mc2)
                strcat(mismatches[1], ",");
            else
                mismatches[1][0] = '\0';
<<<<<<< HEAD
            if (group_bandrefs[j])
                strcat(mismatches[1], group_bandrefs[j]);
            else
                strcat(mismatches[1], "<band reference missing>");
=======
            if (group_semantic_labels[j])
                strcat(mismatches[1], group_semantic_labels[j]);
            else
                strcat(mismatches[1], "<semantic label missing>");
>>>>>>> 8422103f
            mc2++;
            total = total + 1;
        }
    }

    /* Swap var matrix values in each of classes */
    if (!mc1 && !mc2) {
        for (unsigned int c = S->nsigs; c--;) {
            for (unsigned int b1 = 0; b1 < S->nbands; b1++) {
                new_means[c][new_order[b1]] = S->sig[c].mean[b1];
                for (unsigned int b2 = 0; b2 <= b1; b2++) {
                    if (new_order[b1] > new_order[b2]) {
<<<<<<< HEAD
                        new_vars[c][new_order[b1]][new_order[b2]] = S->sig[c].var[b1][b2];
                    }
                    else {
                        new_vars[c][new_order[b2]][new_order[b1]] = S->sig[c].var[b1][b2];
=======
                        new_vars[c][new_order[b1]][new_order[b2]] =
                            S->sig[c].var[b1][b2];
                    }
                    else {
                        new_vars[c][new_order[b2]][new_order[b1]] =
                            S->sig[c].var[b1][b2];
>>>>>>> 8422103f
                    }
                }
            }
        }

        /* Replace values in struct with ordered ones */
<<<<<<< HEAD
        memcpy(S->bandrefs, new_bandrefs, S->nbands * sizeof(char **));
        for (unsigned int c = S->nsigs; c--;) {
            memcpy(S->sig[c].mean, new_means[c], S->nbands * sizeof(double));
            for (unsigned int i = S->nbands; i--;)
                memcpy(S->sig[c].var[i], new_vars[c][i], S->nbands * sizeof(double));
=======
        memcpy(S->semantic_labels, new_semantic_labels,
               S->nbands * sizeof(char **));
        for (unsigned int c = S->nsigs; c--;) {
            memcpy(S->sig[c].mean, new_means[c], S->nbands * sizeof(double));
            for (unsigned int i = S->nbands; i--;)
                memcpy(S->sig[c].var[i], new_vars[c][i],
                       S->nbands * sizeof(double));
>>>>>>> 8422103f
        }
    }

    /* Clean up */
    for (unsigned int j = R->nfiles; j--;)
<<<<<<< HEAD
        free(group_bandrefs[j]);
    free(group_bandrefs);
    free(new_order);
    free(match1);
    free(match2);
    free(new_bandrefs);
=======
        free(group_semantic_labels[j]);
    free(group_semantic_labels);
    free(new_order);
    free(match1);
    free(match2);
    free(new_semantic_labels);
>>>>>>> 8422103f
    for (unsigned int c = S->nsigs; c--;) {
        free(new_means[c]);
        for (unsigned int i = S->nbands; i--;)
            free(new_vars[c][i]);
        free(new_vars[c]);
    }
    free(new_means);
    free(new_vars);

    if (mc1 || mc2) {
        return mismatches;
    }
    free(mismatches);
    return NULL;
}<|MERGE_RESOLUTION|>--- conflicted
+++ resolved
@@ -14,15 +14,9 @@
 int I_init_signatures(struct Signature *S, int nbands)
 {
     S->nbands = nbands;
-<<<<<<< HEAD
-    S->bandrefs = (char **)G_malloc(nbands * sizeof(char **));
-    for (int i = 0; i < nbands; i++)
-        S->bandrefs[i] = NULL;
-=======
     S->semantic_labels = (char **)G_malloc(nbands * sizeof(char **));
     for (int i = 0; i < nbands; i++)
         S->semantic_labels[i] = NULL;
->>>>>>> 8422103f
     S->nsigs = 0;
     S->have_oclass = 0;
     S->sig = NULL;
@@ -76,19 +70,11 @@
     }
     free(S->sig);
     for (n = 0; n < S->nbands; n++)
-<<<<<<< HEAD
-        free(S->bandrefs[n]);
-    free(S->bandrefs);
-
-    S->sig = NULL;
-    S->bandrefs = NULL;
-=======
         free(S->semantic_labels[n]);
     free(S->semantic_labels);
 
     S->sig = NULL;
     S->semantic_labels = NULL;
->>>>>>> 8422103f
     S->nbands = 0;
     S->nsigs = 0;
     S->title[0] = '\0';
@@ -158,19 +144,11 @@
  *
  * \return 1 on success, -1 on failure
  */
-<<<<<<< HEAD
-int I_read_signatures(FILE * fd, struct Signature *S)
-{
-    int ver, n, pos;
-    char c, prev;
-    char bandref[GNAME_MAX];
-=======
 int I_read_signatures(FILE *fd, struct Signature *S)
 {
     int ver, n, pos;
     char c, prev;
     char semantic_label[GNAME_MAX];
->>>>>>> 8422103f
 
     I_init_signatures(S, 0);
     S->title[0] = 0;
@@ -179,13 +157,8 @@
         G_warning(_("Invalid signature file"));
         return -1;
     }
-<<<<<<< HEAD
-    /* Current version number is 1 */
-    if (ver != 1) {
-=======
     /* Current version number is 2 */
     if (!(ver == 1 || ver == 2)) {
->>>>>>> 8422103f
         G_warning(_("Invalid signature file version"));
         return -1;
     }
@@ -197,17 +170,6 @@
     I_get_to_eol(S->title, sizeof(S->title), fd);
     G_strip(S->title);
 
-<<<<<<< HEAD
-    /* Read band references and count them to set nbands */
-    n = 0;
-    pos = 0;
-    S->bandrefs = (char **)G_realloc(S->bandrefs, (n + 1) * sizeof(char **));
-    while ((c = (char)fgetc(fd)) != EOF) {
-        if (c == '\n') {
-            if (prev != ' ') {
-                bandref[pos] = '\0';
-                S->bandrefs[n] = G_store(bandref);
-=======
     /* Read semantic labels and count them to set nbands */
     n = 0;
     pos = 0;
@@ -218,40 +180,22 @@
             if (prev != ' ') {
                 semantic_label[pos] = '\0';
                 S->semantic_labels[n] = G_store(semantic_label);
->>>>>>> 8422103f
                 n++;
             }
             S->nbands = n;
             break;
         }
         if (c == ' ') {
-<<<<<<< HEAD
-            bandref[pos] = '\0';
-            S->bandrefs[n] = G_store(bandref);
-            n++;
-            /* [n] is 0 based thus: (n + 1) */
-            S->bandrefs = (char **)G_realloc(S->bandrefs, (n + 1) * sizeof(char **));
-=======
             semantic_label[pos] = '\0';
             S->semantic_labels[n] = G_store(semantic_label);
             n++;
             /* [n] is 0 based thus: (n + 1) */
             S->semantic_labels = (char **)G_realloc(S->semantic_labels,
                                                     (n + 1) * sizeof(char **));
->>>>>>> 8422103f
             pos = 0;
             prev = c;
             continue;
         }
-<<<<<<< HEAD
-        /* Band references are limited to GNAME_MAX - 1 + \0 in length;
-         * n is 0-based */
-        if (pos == (GNAME_MAX - 2)) {
-            G_warning(_("Invalid signature file: band reference length limit exceeded"));
-            return -1;
-        }
-        bandref[pos] = c;
-=======
         /* Semantic labels are limited to GNAME_MAX - 1 + \0 in length;
          * n is 0-based */
         if (pos == (GNAME_MAX - 2)) {
@@ -260,7 +204,6 @@
             return -1;
         }
         semantic_label[pos] = c;
->>>>>>> 8422103f
         pos++;
         prev = c;
     }
@@ -270,9 +213,6 @@
         return -1;
     }
 
-<<<<<<< HEAD
-    while ((n = I_read_one_signature(fd, S)) == 1) ;
-=======
     /* Read marker of original class value presence */
     if (ver >= 2 && fscanf(fd, "%d", &S->have_oclass) != 1) {
         G_warning(_("Invalid signature file: Original class value presence not "
@@ -282,7 +222,6 @@
 
     while ((n = I_read_one_signature(fd, S)) == 1)
         ;
->>>>>>> 8422103f
 
     if (n < 0)
         return -1;
@@ -303,11 +242,7 @@
  *
  * \return always 1
  */
-<<<<<<< HEAD
-int I_write_signatures(FILE * fd, struct Signature *S)
-=======
 int I_write_signatures(FILE *fd, struct Signature *S)
->>>>>>> 8422103f
 {
     int k;
     int n;
@@ -317,37 +252,6 @@
     /* Version of signatures file structure.
      * Increment if file structure changes.
      */
-<<<<<<< HEAD
-    fprintf(fd, "1\n");
-    /* Title of signatures */
-    fprintf(fd, "#%s\n", S->title);
-    /* A list of space separated band references for each
-     * raster map used to generate sigs. */
-    for (k = 0; k < S->nbands; k++) {
-        fprintf(fd, "%s ", S->bandrefs[k]);
-    }
-    fprintf(fd, "\n");
-    /* A signature for each target class */
-    for (k = 0; k < S->nsigs; k++) {
-	s = &S->sig[k];
-	if (s->status != 1)
-	    continue;
-    /* Label for each class represented by this signature */
-    fprintf(fd, "#%s\n", s->desc);
-    /* Point count used to generate signature */
-	fprintf(fd, "%d\n", s->npoints);
-    /* Values are in the same order as band references */
-	for (i = 0; i < S->nbands; i++)
-	    fprintf(fd, "%g ", s->mean[i]);
-	fprintf(fd, "\n");
-	for (i = 0; i < S->nbands; i++) {
-	    for (n = 0; n <= i; n++)
-		fprintf(fd, "%g ", s->var[i][n]);
-	    fprintf(fd, "\n");
-	}
-	if (s->have_color)
-	    fprintf(fd, "%g %g %g\n", s->r, s->g, s->b);
-=======
     fprintf(fd, "2\n");
     /* Title of signatures */
     fprintf(fd, "#%s\n", S->title);
@@ -382,7 +286,6 @@
         }
         if (s->have_color)
             fprintf(fd, "%g %g %g\n", s->r, s->g, s->b);
->>>>>>> 8422103f
     }
     return 1;
 }
@@ -390,27 +293,6 @@
 /*!
  * \brief Reorder struct Signature to match imagery group member order
  *
-<<<<<<< HEAD
- * The function will check for band reference match between signature struct
- * and imagery group.
- *
- * In the case of a complete band reference match, values of passed in
- * struct Signature are reordered to match the order of imagery group items.
- *
- * If all band references are not identical (in
- * arbitrary order), function will return two dimensional array with
- * comma separated list of:
- *      - [0] band references present in the signature struct but
- * absent in the imagery group
- *      - [1] band references present in the imagery group but
- * absent in the signature struct
- *
- * If no mismatch of band references for signatures or imagery group are
- * detected (== all are present in the other list), a NULL value will be
- * returned in the particular list of mismatches (not an empty string).
- * For example:
- * \code if (ret && ret[1]) printf("List of imagery group bands without signatures: %s\n, ret[1]); \endcode
-=======
  * The function will check for semantic label match between signature struct
  * and imagery group.
  *
@@ -431,7 +313,6 @@
  * For example:
  * \code if (ret && ret[1]) printf("List of imagery group bands without
  * signatures: %s\n, ret[1]); \endcode
->>>>>>> 8422103f
  *
  * \param *Signature existing signatures to check & sort
  * \param *Ref group reference
@@ -439,13 +320,6 @@
  * \return NULL successfully sorted
  * \return err_array two comma separated lists of mismatches
  */
-<<<<<<< HEAD
-char **I_sort_signatures_by_bandref(struct Signature *S, const struct Ref *R) {
-    unsigned int total, complete;
-    unsigned int *match1, *match2, mc1, mc2, *new_order;
-    double **new_means, ***new_vars;
-    char **group_bandrefs, **mismatches, **new_bandrefs;
-=======
 char **I_sort_signatures_by_semantic_label(struct Signature *S,
                                            const struct Ref *R)
 {
@@ -453,19 +327,10 @@
     unsigned int *match1, *match2, mc1, mc2, *new_order;
     double **new_means, ***new_vars;
     char **group_semantic_labels, **mismatches, **new_semantic_labels;
->>>>>>> 8422103f
 
     /* Safety measure. Untranslated as this should not happen in production! */
     if (S->nbands < 1 || R->nfiles < 1)
         G_fatal_error("Programming error. Invalid length structs passed to "
-<<<<<<< HEAD
-                      "I_sort_signatures_by_bandref(%d, %d);", S->nbands,  R->nfiles);
-
-    /* Obtain group band references */
-    group_bandrefs = (char **)G_malloc(R->nfiles * sizeof(char *));
-    for (unsigned int j = R->nfiles; j--;) {
-        group_bandrefs[j] = Rast_read_bandref(R->file[j].name, R->file[j].mapset);
-=======
                       "I_sort_signatures_by_semantic_label(%d, %d);",
                       S->nbands, R->nfiles);
 
@@ -474,7 +339,6 @@
     for (unsigned int j = R->nfiles; j--;) {
         group_semantic_labels[j] =
             Rast_get_semantic_label_or_name(R->file[j].name, R->file[j].mapset);
->>>>>>> 8422103f
     }
 
     /* If lengths are not equal, there will be a mismatch */
@@ -486,11 +350,7 @@
     match2 = (unsigned int *)G_calloc(R->nfiles, sizeof(unsigned int));
 
     /* Allocate memory for temporary storage of sorted values */
-<<<<<<< HEAD
-    new_bandrefs = (char **)G_malloc(S->nbands * sizeof(char *));
-=======
     new_semantic_labels = (char **)G_malloc(S->nbands * sizeof(char *));
->>>>>>> 8422103f
     new_means = (double **)G_malloc(S->nsigs * sizeof(double *));
     // new_vars[S.sig[x]][band1][band1]
     new_vars = (double ***)G_malloc(S->nsigs * sizeof(double **));
@@ -504,24 +364,6 @@
     /* Obtain order of matching items */
     for (unsigned int j = R->nfiles; j--;) {
         for (unsigned int i = S->nbands; i--;) {
-<<<<<<< HEAD
-            if (S->bandrefs[i] && group_bandrefs[j] &&
-                !strcmp(S->bandrefs[i], group_bandrefs[j])) {
-                    if (complete) {
-                        /* Reorder pointers to existing strings only */
-                        new_bandrefs[j] = S->bandrefs[i];
-                        new_order[i] = j;
-                    }
-                    /* Keep a track of matching items for error reporting */
-                    match1[i] = 1;
-                    match2[j] = 1;
-                    break;
-            }
-        }
-    }
-
-    /* Check for band reference mismatch */
-=======
             if (S->semantic_labels[i] && group_semantic_labels[j] &&
                 !strcmp(S->semantic_labels[i], group_semantic_labels[j])) {
                 if (complete) {
@@ -538,7 +380,6 @@
     }
 
     /* Check for semantic label mismatch */
->>>>>>> 8422103f
     mc1 = mc2 = 0;
     mismatches = (char **)G_malloc(2 * sizeof(char **));
     mismatches[0] = NULL;
@@ -546,35 +387,20 @@
     total = 1;
     for (unsigned int i = 0; i < S->nbands; i++) {
         if (!match1[i]) {
-<<<<<<< HEAD
-            if (S->bandrefs[i])
-                total = total + strlen(S->bandrefs[i]);
-            else
-                total = total + 24;
-            mismatches[0] = (char *)G_realloc(mismatches[0], total * sizeof(char *));
-=======
             if (S->semantic_labels[i])
                 total = total + strlen(S->semantic_labels[i]);
             else
                 total = total + 24;
             mismatches[0] =
                 (char *)G_realloc(mismatches[0], total * sizeof(char *));
->>>>>>> 8422103f
             if (mc1)
                 strcat(mismatches[0], ",");
             else
                 mismatches[0][0] = '\0';
-<<<<<<< HEAD
-            if (S->bandrefs[i])
-                strcat(mismatches[0], S->bandrefs[i]);
-            else
-                strcat(mismatches[0], "<band reference missing>");
-=======
             if (S->semantic_labels[i])
                 strcat(mismatches[0], S->semantic_labels[i]);
             else
                 strcat(mismatches[0], "<semantic label missing>");
->>>>>>> 8422103f
             mc1++;
             total = total + 1;
         }
@@ -582,35 +408,20 @@
     total = 1;
     for (unsigned int j = 0; j < R->nfiles; j++) {
         if (!match2[j]) {
-<<<<<<< HEAD
-            if (group_bandrefs[j])
-                total = total + strlen(group_bandrefs[j]);
-            else
-                total = total + 24;
-            mismatches[1] = (char *)G_realloc(mismatches[1], total * sizeof(char *));
-=======
             if (group_semantic_labels[j])
                 total = total + strlen(group_semantic_labels[j]);
             else
                 total = total + 24;
             mismatches[1] =
                 (char *)G_realloc(mismatches[1], total * sizeof(char *));
->>>>>>> 8422103f
             if (mc2)
                 strcat(mismatches[1], ",");
             else
                 mismatches[1][0] = '\0';
-<<<<<<< HEAD
-            if (group_bandrefs[j])
-                strcat(mismatches[1], group_bandrefs[j]);
-            else
-                strcat(mismatches[1], "<band reference missing>");
-=======
             if (group_semantic_labels[j])
                 strcat(mismatches[1], group_semantic_labels[j]);
             else
                 strcat(mismatches[1], "<semantic label missing>");
->>>>>>> 8422103f
             mc2++;
             total = total + 1;
         }
@@ -623,32 +434,18 @@
                 new_means[c][new_order[b1]] = S->sig[c].mean[b1];
                 for (unsigned int b2 = 0; b2 <= b1; b2++) {
                     if (new_order[b1] > new_order[b2]) {
-<<<<<<< HEAD
-                        new_vars[c][new_order[b1]][new_order[b2]] = S->sig[c].var[b1][b2];
-                    }
-                    else {
-                        new_vars[c][new_order[b2]][new_order[b1]] = S->sig[c].var[b1][b2];
-=======
                         new_vars[c][new_order[b1]][new_order[b2]] =
                             S->sig[c].var[b1][b2];
                     }
                     else {
                         new_vars[c][new_order[b2]][new_order[b1]] =
                             S->sig[c].var[b1][b2];
->>>>>>> 8422103f
                     }
                 }
             }
         }
 
         /* Replace values in struct with ordered ones */
-<<<<<<< HEAD
-        memcpy(S->bandrefs, new_bandrefs, S->nbands * sizeof(char **));
-        for (unsigned int c = S->nsigs; c--;) {
-            memcpy(S->sig[c].mean, new_means[c], S->nbands * sizeof(double));
-            for (unsigned int i = S->nbands; i--;)
-                memcpy(S->sig[c].var[i], new_vars[c][i], S->nbands * sizeof(double));
-=======
         memcpy(S->semantic_labels, new_semantic_labels,
                S->nbands * sizeof(char **));
         for (unsigned int c = S->nsigs; c--;) {
@@ -656,27 +453,17 @@
             for (unsigned int i = S->nbands; i--;)
                 memcpy(S->sig[c].var[i], new_vars[c][i],
                        S->nbands * sizeof(double));
->>>>>>> 8422103f
         }
     }
 
     /* Clean up */
     for (unsigned int j = R->nfiles; j--;)
-<<<<<<< HEAD
-        free(group_bandrefs[j]);
-    free(group_bandrefs);
-    free(new_order);
-    free(match1);
-    free(match2);
-    free(new_bandrefs);
-=======
         free(group_semantic_labels[j]);
     free(group_semantic_labels);
     free(new_order);
     free(match1);
     free(match2);
     free(new_semantic_labels);
->>>>>>> 8422103f
     for (unsigned int c = S->nsigs; c--;) {
         free(new_means[c]);
         for (unsigned int i = S->nbands; i--;)
