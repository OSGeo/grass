/*!
   \file lib/imagery/sigfile.c

   \brief Imagery Library - Signature file functions (statistics for i.maxlik).

   (C) 2001-2008, 2013, 2021 by the GRASS Development Team

   This program is free software under the GNU General Public License
   (>=v2). Read the file COPYING that comes with GRASS for details.

   \author USA CERL
 */

#include <string.h>
#include <grass/imagery.h>

/*!
   \brief Create signature file

<<<<<<< HEAD
   Returns a pointer to FILE for writting signature file.
=======
   Returns a pointer to FILE for writing signature file.
>>>>>>> 2c937f78
   Use fclose on the pointer to close after use.

   \param name signature filename

   \return pointer to FILE
   \return NULL on error
 */
FILE *I_fopen_signature_file_new(const char *name)
{
    char dir[GNAME_MAX];
    FILE *fd;

    /* create sig directory */
    I_make_signatures_dir(I_SIGFILE_TYPE_SIG);
    I_get_signatures_dir(dir, I_SIGFILE_TYPE_SIG);
    fd = G_fopen_new_misc(dir, "sig", name);

    return fd;
}

/*!
   \brief Open existing signature file

   Use fully qualified names for signatures from other mapsets.

   Returns a pointer to FILE with signature. Use fclose on the pointer
   after use.

   \param name signature filename

   \return pointer to FILE
   \return NULL on error
 */
FILE *I_fopen_signature_file_old(const char *name)
{
    char sig_name[GNAME_MAX], sig_mapset[GMAPSET_MAX];
    char dir[GNAME_MAX];
    FILE *fd;

    if (G_unqualified_name(name, NULL, sig_name, sig_mapset) == 0)
        strcpy(sig_mapset, G_mapset());

    I_get_signatures_dir(dir, I_SIGFILE_TYPE_SIG);
    fd = G_fopen_old_misc(dir, "sig", sig_name, sig_mapset);

    return fd;
}<|MERGE_RESOLUTION|>--- conflicted
+++ resolved
@@ -17,11 +17,7 @@
 /*!
    \brief Create signature file
 
-<<<<<<< HEAD
-   Returns a pointer to FILE for writting signature file.
-=======
    Returns a pointer to FILE for writing signature file.
->>>>>>> 2c937f78
    Use fclose on the pointer to close after use.
 
    \param name signature filename
