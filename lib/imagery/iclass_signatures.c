/*!
   \file lib/imagery/iclass_statistics.c

   \brief Imagery library - functions for wx.iclass

   Computation based on training areas for supervised classification.
   Based on i.class module (GRASS 6).

   Computation and writing signatures to file.

   Copyright (C) 1999-2007, 2011 by the GRASS Development Team

   This program is free software under the GNU General Public License
   (>=v2).  Read the file COPYING that comes with GRASS for details.

   \author David Satnik, Central Washington University (original author)
   \author Markus Neteler <neteler itc.it> (i.class module)
   \author Bernhard Reiter <bernhard intevation.de> (i.class module)
   \author Brad Douglas <rez touchofmadness.com>(i.class module)
   \author Glynn Clements <glynn gclements.plus.com> (i.class module)
   \author Hamish Bowman <hamish_b yahoo.com> (i.class module)
   \author Jan-Oliver Wagner <jan intevation.de> (i.class module)
   \author Anna Kratochvilova <kratochanna gmail.com> (rewriting for wx.iclass)
   \author Vaclav Petras <wenzeslaus gmail.com> (rewriting for wx.iclass)
 */

#include <string.h>
#include <stdio.h>

#include <grass/imagery.h>
#include <grass/glocale.h>
#include <grass/colors.h>

#include "iclass_local_proto.h"

/*!
   \brief Initialize signatures.

   \param[out] sigs pointer to signatures
   \param refer pointer to band files structure

   \return 1 on success
   \return 0 on failure
 */
int I_iclass_init_signatures(struct Signature *sigs, struct Ref *refer)
{
    G_debug(3, "I_iclass_init_signatures()");

    I_init_signatures(sigs, refer->nfiles);
    for (unsigned int i = refer->nfiles; i--;) {
<<<<<<< HEAD
        sigs->bandrefs[i] = Rast_read_bandref(refer->file[i].name, refer->file[i].mapset);
        if (!sigs->bandrefs[i]) {
            G_warning(_("Raster map <%s@%s> lacks band reference"),
                refer->file[i].name, refer->file[i].mapset);
            return 0;
        }
=======
        sigs->semantic_labels[i] = Rast_get_semantic_label_or_name(
            refer->file[i].name, refer->file[i].mapset);
>>>>>>> 8422103f
    }

    return 1;
}

/*!
   \brief Add one signature.

   \param[out] sigs pointer to signatures
   \param statistics pointer to statistics structure
 */
void I_iclass_add_signature(struct Signature *sigs,
                            IClass_statistics *statistics)
{
    int sn;

    int b1, b2;

    int r, g, b;

    G_debug(3, "I_iclass_add_signature()");

    G_str_to_color(statistics->color, &r, &g, &b);

    /* get a new signature */
    I_new_signature(sigs);

    /* save the signature in a Sig structure */
    sn = sigs->nsigs;
    strcpy(sigs->sig[sn - 1].desc, statistics->name);
    sigs->sig[sn - 1].npoints = statistics->ncells;
    sigs->sig[sn - 1].status = 1;

    sigs->sig[sn - 1].have_color = 1;
    sigs->sig[sn - 1].r = r;
    sigs->sig[sn - 1].g = g;
    sigs->sig[sn - 1].b = b;

    for (b1 = 0; b1 < sigs->nbands; b1++) {
        sigs->sig[sn - 1].mean[b1] = statistics->band_mean[b1];
        for (b2 = 0; b2 <= b1; b2++) {
            sigs->sig[sn - 1].var[b1][b2] = var_signature(statistics, b1, b2);
        }
    }
}

/*!
   \brief Write signtures to signature file.

   \param sigs pointer to signatures
   \param file_name name of signature file

   \return 1 on success
   \return 0 on failure
 */
int I_iclass_write_signatures(struct Signature *sigs, const char *file_name)
{
    FILE *outsig_fd;

    G_debug(3, "I_write_signatures(): file_name=%s", file_name);

<<<<<<< HEAD
    if (!
	(outsig_fd =
	 I_fopen_signature_file_new(file_name))) {
	G_warning(_("Unable to open output signature file '%s'"), file_name);
	return 0;
=======
    if (!(outsig_fd = I_fopen_signature_file_new(file_name))) {
        G_warning(_("Unable to open output signature file '%s'"), file_name);
        return 0;
>>>>>>> 8422103f
    }

    I_write_signatures(outsig_fd, sigs);
    fclose(outsig_fd);

    return 1;
}<|MERGE_RESOLUTION|>--- conflicted
+++ resolved
@@ -48,17 +48,8 @@
 
     I_init_signatures(sigs, refer->nfiles);
     for (unsigned int i = refer->nfiles; i--;) {
-<<<<<<< HEAD
-        sigs->bandrefs[i] = Rast_read_bandref(refer->file[i].name, refer->file[i].mapset);
-        if (!sigs->bandrefs[i]) {
-            G_warning(_("Raster map <%s@%s> lacks band reference"),
-                refer->file[i].name, refer->file[i].mapset);
-            return 0;
-        }
-=======
         sigs->semantic_labels[i] = Rast_get_semantic_label_or_name(
             refer->file[i].name, refer->file[i].mapset);
->>>>>>> 8422103f
     }
 
     return 1;
@@ -120,17 +111,9 @@
 
     G_debug(3, "I_write_signatures(): file_name=%s", file_name);
 
-<<<<<<< HEAD
-    if (!
-	(outsig_fd =
-	 I_fopen_signature_file_new(file_name))) {
-	G_warning(_("Unable to open output signature file '%s'"), file_name);
-	return 0;
-=======
     if (!(outsig_fd = I_fopen_signature_file_new(file_name))) {
         G_warning(_("Unable to open output signature file '%s'"), file_name);
         return 0;
->>>>>>> 8422103f
     }
 
     I_write_signatures(outsig_fd, sigs);
