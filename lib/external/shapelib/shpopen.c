--- conflicted
+++ resolved
@@ -262,13 +262,6 @@
             SwapWord(4, panSHX + i * 2 + 1);
     }
 
-<<<<<<< HEAD
-    if ((int)psSHP->
-        sHooks.FWrite(panSHX, sizeof(int32) * 2, psSHP->nRecords,
-                      psSHP->fpSHX)
-        != psSHP->nRecords) {
-        psSHP->sHooks.Error("Failure writing .shx contents");
-=======
     if (STATIC_CAST(int, psSHP->sHooks.FWrite(panSHX, sizeof(int32) * 2,
                                               psSHP->nRecords, psSHP->fpSHX)) !=
         psSHP->nRecords) {
@@ -278,7 +271,6 @@
                  "Failure writing .shx contents: %s", strerror(errno));
         szErrorMsg[sizeof(szErrorMsg) - 1] = '\0';
         psSHP->sHooks.Error(szErrorMsg);
->>>>>>> 70ecf8ec
     }
 
     free(panSHX);
@@ -688,31 +680,6 @@
 int SHPAPI_CALL SHPRestoreSHX(const char *pszLayer, const char *pszAccess,
                               SAHooks *psHooks)
 {
-<<<<<<< HEAD
-    char *pszFullname, *pszBasename;
-    SAFile fpSHP, fpSHX;
-
-
-    uchar *pabyBuf;
-    int i;
-    size_t nFullnameLen;
-    unsigned int nSHPFilesize;
-
-    size_t nMessageLen;
-    char *pszMessage;
-
-    unsigned int nCurrentSHPOffset = 100;
-    size_t nRealSHXContentSize = 100;
-
-    const char pszSHXAccess[] = "w+b";
-    char *pabySHXHeader;
-    char abyReadedRecord[8];
-    unsigned int niRecord = 0;
-    unsigned int nRecordLength = 0;
-    unsigned int nRecordOffset = 50;
-
-=======
->>>>>>> 70ecf8ec
     /* -------------------------------------------------------------------- */
     /*      Ensure the access string is one of the legal ones.  We          */
     /*      ensure the result string indicates binary to avoid common       */
@@ -842,10 +809,7 @@
             if (!bBigEndian)
                 SwapWord(4, &nRecordLength);
             nRecordOffset += nRecordLength + 4;
-<<<<<<< HEAD
-=======
             // nCurrentRecordOffset += 8;
->>>>>>> 70ecf8ec
             nCurrentSHPOffset += 8 + nRecordLength * 2;
 
             psHooks->FSeek(fpSHP, nCurrentSHPOffset, 0);
@@ -1653,17 +1617,6 @@
     /* -------------------------------------------------------------------- */
     /*      Write out record.                                               */
     /* -------------------------------------------------------------------- */
-<<<<<<< HEAD
-    if (psSHP->sHooks.FSeek(psSHP->fpSHP, nRecordOffset, 0) != 0) {
-        psSHP->sHooks.Error
-            ("Error in psSHP->sHooks.FSeek() while writing object to .shp file.");
-        free(pabyRec);
-        return -1;
-    }
-    if (psSHP->sHooks.FWrite(pabyRec, nRecordSize, 1, psSHP->fpSHP) < 1) {
-        psSHP->sHooks.Error
-            ("Error in psSHP->sHooks.Fwrite() while writing object to .shp file.");
-=======
 
     /* -------------------------------------------------------------------- */
     /*      Guard FSeek with check for whether we're already at position;   */
@@ -1694,7 +1647,6 @@
         szErrorMsg[sizeof(szErrorMsg) - 1] = '\0';
         psSHP->sHooks.Error(szErrorMsg);
 
->>>>>>> 70ecf8ec
         free(pabyRec);
         return -1;
     }
