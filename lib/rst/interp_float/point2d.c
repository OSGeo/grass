/*!
 * \file point2d.c
 *
 * \author
 * Lubos Mitas (original program and various modifications)
 *
 * \author
 * H. Mitasova,
 * I. Kosinovsky,
 * D. Gerdes,
 * D. McCauley
 * (GRASS4.1 version of the program and GRASS4.2 modifications)
 *
 * \author modified by McCauley in August 1995
 * \author modified by Mitasova in August 1995, Nov. 1996
 *
 * \copyright
 * (C) 1993-2006 by Helena Mitasova and the GRASS Development Team
 *
 * \copyright
 * This program is free software under the
 * GNU General Public License (>=v2).
 * Read the file COPYING that comes with GRASS for details.
 */

#include <stdio.h>
#include <math.h>
#include <unistd.h>
#include <grass/gis.h>
#include <grass/vector.h>
#include <grass/dbmi.h>

<<<<<<< HEAD
#ifndef POINT2D_C
#define POINT2D_C
#endif
=======
#define POINT2D_C
>>>>>>> e23f4d61
#include <grass/interpf.h>

/* needed for AIX */
#ifdef hz
#undef hz
#endif

/*!
 * Checks if interpolating function interp() evaluates correct z-values at
 * given points. If smoothing is used calculate the maximum error caused
 * by smoothing.
 *
 * *ertot* is a RMS deviation of the interpolated surface.
 *
 * \todo
 * Alternative description:
 * ...calculate the maximum and RMS deviation caused by smoothing.
 */
int IL_check_at_points_2d(struct interp_params *params,
                          struct quaddata *data, /*!< current region */
                          double *b,     /*!< solution of linear equations */
                          double *ertot, /*!< total error */
                          double zmin,   /*!< min z-value */
                          double dnorm, struct triple skip_point)
{
    int n_points = data->n_points;        /* number of points */
    struct triple *points = data->points; /* points for interpolation */
    double east = data->xmax;
    double west = data->x_orig;
    double north = data->ymax;
    double south = data->y_orig;
    double /* rfsta2, errmax, */ h, xx, yy, r2, hz, zz, err, xmm, ymm, r;
    double skip_err;
    int /* n1, */ mm, m, cat;

    /* double fstar2; */
    int inside;

    /*  Site *site; */
    char buf[1024];

    /*  if ((site = G_site_new_struct (-1, 2, 0, 1)) == NULL)
       G_fatal_error ("Memory error for site struct"); */

    /* fstar2 = params->fi * params->fi / 4.; */
    /* errmax = .0; */
    /* n1 = n_points + 1; */
    for (mm = 1; mm <= n_points; mm++) {
        h = b[0];
        for (m = 1; m <= n_points; m++) {
            xx = points[mm - 1].x - points[m - 1].x;
            yy = points[mm - 1].y - points[m - 1].y;
            r2 = yy * yy + xx * xx;
            if (r2 != 0.) {
                /* rfsta2 = fstar2 * r2; */
                r = r2;
                h = h + b[m] * params->interp(r, params->fi);
            }
        }
        /* modified by helena january 1997 - normalization of z was
           removed from segm2d.c and interp2d.c
           hz = (h * dnorm) + zmin;
           zz = (points[mm - 1].z * dnorm) + zmin;
         */
        hz = h + zmin;
        zz = points[mm - 1].z + zmin;
        err = hz - zz;
        xmm = points[mm - 1].x * dnorm + params->x_orig + west;
        ymm = points[mm - 1].y * dnorm + params->y_orig + south;
        if ((xmm >= west + params->x_orig) && (xmm <= east + params->x_orig) &&
            (ymm >= south + params->y_orig) && (ymm <= north + params->y_orig))
            inside = 1;
        else
            inside = 0;

        if (params->create_devi) {

            if (inside) { /* if the point is inside the region */
                Vect_reset_line(Pnts);
                Vect_reset_cats(Cats2);

                Vect_append_point(Pnts, xmm, ymm, zz);
                cat = count;
                Vect_cat_set(Cats2, 1, cat);
                Vect_write_line(&Map2, GV_POINT, Pnts, Cats2);

                db_zero_string(&sql2);
                sprintf(buf, "insert into %s values ( %d ", ff->table, cat);
                db_append_string(&sql2, buf);

                sprintf(buf, ", %f", err);
                db_append_string(&sql2, buf);
                db_append_string(&sql2, ")");
                G_debug(3, "IL_check_at_points_2d: %s", db_get_string(&sql2));

                if (db_execute_immediate(driver2, &sql2) != DB_OK) {
                    db_close_database(driver2);
                    db_shutdown_driver(driver2);
                    G_fatal_error("Cannot insert new row: %s",
                                  db_get_string(&sql2));
                }
                count++;
            }
        }
        (*ertot) += err * err;
    }

    /* cv stuff */
    if (params->cv) {
        h = b[0];
        for (m = 1; m <= n_points - 1; m++) {
            xx = points[m - 1].x - skip_point.x;
            yy = points[m - 1].y - skip_point.y;
            r2 = yy * yy + xx * xx;
            if (r2 != 0.) {
                /* rfsta2 = fstar2 * r2; */
                r = r2;
                h = h + b[m] * params->interp(r, params->fi);
            }
        }
        hz = h + zmin;
        zz = skip_point.z + zmin;
        skip_err = hz - zz;
        xmm = skip_point.x * dnorm + params->x_orig + west;
        ymm = skip_point.y * dnorm + params->y_orig + south;

        if ((xmm >= west + params->x_orig) && (xmm <= east + params->x_orig) &&
            (ymm >= south + params->y_orig) && (ymm <= north + params->y_orig))
            inside = 1;
        else
            inside = 0;

        if (inside) { /* if the point is inside the region */
            Vect_reset_line(Pnts);
            Vect_reset_cats(Cats2);

            Vect_append_point(Pnts, xmm, ymm, zz);
            cat = count;
            Vect_cat_set(Cats2, 1, cat);
            Vect_write_line(&Map2, GV_POINT, Pnts, Cats2);

            db_zero_string(&sql2);
            sprintf(buf, "insert into %s values ( %d ", ff->table, cat);
            db_append_string(&sql2, buf);

            sprintf(buf, ", %f", skip_err);
            db_append_string(&sql2, buf);
            db_append_string(&sql2, ")");
            G_debug(3, "IL_check_at_points_2d: %s", db_get_string(&sql2));

            if (db_execute_immediate(driver2, &sql2) != DB_OK) {
                db_close_database(driver2);
                db_shutdown_driver(driver2);
                G_fatal_error("Cannot insert new row: %s",
                              db_get_string(&sql2));
            }
            count++;
        }
    } /* cv */
<<<<<<< HEAD

=======
>>>>>>> e23f4d61

    return 1;
}<|MERGE_RESOLUTION|>--- conflicted
+++ resolved
@@ -30,13 +30,10 @@
 #include <grass/vector.h>
 #include <grass/dbmi.h>
 
-<<<<<<< HEAD
 #ifndef POINT2D_C
 #define POINT2D_C
 #endif
-=======
-#define POINT2D_C
->>>>>>> e23f4d61
+
 #include <grass/interpf.h>
 
 /* needed for AIX */
@@ -196,10 +193,6 @@
             count++;
         }
     } /* cv */
-<<<<<<< HEAD
-
-=======
->>>>>>> e23f4d61
 
     return 1;
 }