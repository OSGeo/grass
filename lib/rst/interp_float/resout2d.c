--- conflicted
+++ resolved
@@ -120,19 +120,12 @@
         G_fseek(params->Tmp_fd_z, 0L, 0); /* seek to the beginning */
         for (i = 0; i < params->nsizr; i++) {
             /* seek to the right row */
-<<<<<<< HEAD
-            G_fseek(params->Tmp_fd_z, (off_t) (params->nsizr - 1 - i) *
-                    params->nsizc * sizeof(FCELL), 0);
-            if (fread(cell1, sizeof(FCELL), params->nsizc, params->Tmp_fd_z)
-                != params->nsizc)
-=======
             G_fseek(params->Tmp_fd_z,
                     (off_t)(params->nsizr - 1 - i) * params->nsizc *
                         sizeof(FCELL),
                     0);
             if (fread(cell1, sizeof(FCELL), params->nsizc, params->Tmp_fd_z) !=
                 (size_t)params->nsizc)
->>>>>>> 70ecf8ec
                 G_fatal_error(_("RST library temporary file reading error: %s"),
                               strerror(errno));
             Rast_put_f_row(cf1, cell1);
@@ -143,19 +136,12 @@
         G_fseek(params->Tmp_fd_dx, 0L, 0); /* seek to the beginning */
         for (i = 0; i < params->nsizr; i++) {
             /* seek to the right row */
-<<<<<<< HEAD
-            G_fseek(params->Tmp_fd_dx, (off_t) (params->nsizr - 1 - i) *
-                    params->nsizc * sizeof(FCELL), 0);
-            if (fread(cell1, sizeof(FCELL), params->nsizc, params->Tmp_fd_dx)
-                != params->nsizc)
-=======
             G_fseek(params->Tmp_fd_dx,
                     (off_t)(params->nsizr - 1 - i) * params->nsizc *
                         sizeof(FCELL),
                     0);
             if (fread(cell1, sizeof(FCELL), params->nsizc, params->Tmp_fd_dx) !=
                 (size_t)params->nsizc)
->>>>>>> 70ecf8ec
                 G_fatal_error(_("RST library temporary file reading error: %s"),
                               strerror(errno));
             Rast_put_f_row(cf2, cell1);
@@ -166,19 +152,12 @@
         G_fseek(params->Tmp_fd_dy, 0L, 0); /* seek to the beginning */
         for (i = 0; i < params->nsizr; i++) {
             /* seek to the right row */
-<<<<<<< HEAD
-            G_fseek(params->Tmp_fd_dy, (off_t) (params->nsizr - 1 - i) *
-                    params->nsizc * sizeof(FCELL), 0);
-            if (fread(cell1, sizeof(FCELL), params->nsizc, params->Tmp_fd_dy)
-                != params->nsizc)
-=======
             G_fseek(params->Tmp_fd_dy,
                     (off_t)(params->nsizr - 1 - i) * params->nsizc *
                         sizeof(FCELL),
                     0);
             if (fread(cell1, sizeof(FCELL), params->nsizc, params->Tmp_fd_dy) !=
                 (size_t)params->nsizc)
->>>>>>> 70ecf8ec
                 G_fatal_error(_("RST library temporary file reading error: %s"),
                               strerror(errno));
             Rast_put_f_row(cf3, cell1);
@@ -189,19 +168,12 @@
         G_fseek(params->Tmp_fd_xx, 0L, 0); /* seek to the beginning */
         for (i = 0; i < params->nsizr; i++) {
             /* seek to the right row */
-<<<<<<< HEAD
-            G_fseek(params->Tmp_fd_xx, (off_t) (params->nsizr - 1 - i) *
-                    params->nsizc * sizeof(FCELL), 0);
-            if (fread(cell1, sizeof(FCELL), params->nsizc, params->Tmp_fd_xx)
-                != params->nsizc)
-=======
             G_fseek(params->Tmp_fd_xx,
                     (off_t)(params->nsizr - 1 - i) * params->nsizc *
                         sizeof(FCELL),
                     0);
             if (fread(cell1, sizeof(FCELL), params->nsizc, params->Tmp_fd_xx) !=
                 (size_t)params->nsizc)
->>>>>>> 70ecf8ec
                 G_fatal_error(_("RST library temporary file reading error: %s"),
                               strerror(errno));
             Rast_put_f_row(cf4, cell1);
@@ -212,19 +184,12 @@
         G_fseek(params->Tmp_fd_yy, 0L, 0); /* seek to the beginning */
         for (i = 0; i < params->nsizr; i++) {
             /* seek to the right row */
-<<<<<<< HEAD
-            G_fseek(params->Tmp_fd_yy, (off_t) (params->nsizr - 1 - i) *
-                    params->nsizc * sizeof(FCELL), 0);
-            if (fread(cell1, sizeof(FCELL), params->nsizc, params->Tmp_fd_yy)
-                != params->nsizc)
-=======
             G_fseek(params->Tmp_fd_yy,
                     (off_t)(params->nsizr - 1 - i) * params->nsizc *
                         sizeof(FCELL),
                     0);
             if (fread(cell1, sizeof(FCELL), params->nsizc, params->Tmp_fd_yy) !=
                 (size_t)params->nsizc)
->>>>>>> 70ecf8ec
                 G_fatal_error(_("RST library temporary file reading error: %s"),
                               strerror(errno));
             Rast_put_f_row(cf5, cell1);
@@ -235,19 +200,12 @@
         G_fseek(params->Tmp_fd_xy, 0L, 0); /* seek to the beginning */
         for (i = 0; i < params->nsizr; i++) {
             /* seek to the right row */
-<<<<<<< HEAD
-            G_fseek(params->Tmp_fd_xy, (off_t) (params->nsizr - 1 - i) *
-                    params->nsizc * sizeof(FCELL), 0);
-            if (fread(cell1, sizeof(FCELL), params->nsizc, params->Tmp_fd_xy)
-                != params->nsizc)
-=======
             G_fseek(params->Tmp_fd_xy,
                     (off_t)(params->nsizr - 1 - i) * params->nsizc *
                         sizeof(FCELL),
                     0);
             if (fread(cell1, sizeof(FCELL), params->nsizc, params->Tmp_fd_xy) !=
                 (size_t)params->nsizc)
->>>>>>> 70ecf8ec
                 G_fatal_error(_("RST library temporary file reading error: %s"),
                               strerror(errno));
             Rast_put_f_row(cf6, cell1);
