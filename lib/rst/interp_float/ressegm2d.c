/*-
 * Written by H. Mitasova, I. Kosinovsky, D. Gerdes Summer 1993
 * University of Illinois
 * US Army Construction Engineering Research Lab
 * Copyright 1993, H. Mitasova (University of Illinois),
 * I. Kosinovsky, (USA-CERL), and D.Gerdes (USA-CERL)
 *
 * modified by McCauley in August 1995
 * modified by Mitasova in August 1995
 *
 * bug fixes by Jaro Hofierka in February 1999:
 *  line: 175,348 (*dnorm)
 *        177,350  (points[m1].sm)
 *         457,461 (})
 *
 * modified by Mitasova November 1999 (option for dnorm ind. tension)
 *
 */

#include <stdio.h>
#include <stdlib.h>
#include <math.h>

#include <grass/gis.h>
#include <grass/raster.h>
#include <grass/interpf.h>
#include <grass/gmath.h>

static int input_data(struct interp_params *, int, int, struct fcell_triple *,
                      int, int, int, int, double, double, double);
static int write_zeros(struct interp_params *, struct quaddata *, off_t);

int IL_resample_interp_segments_2d(
    struct interp_params *params, struct BM *bitmask, /* bitmask */
    double zmin, double zmax,       /* min and max input z-values */
    double *zminac, double *zmaxac, /* min and max interp. z-values */
    double *gmin, double *gmax,     /* min and max inperp. slope val. */
    double *c1min, double *c1max, double *c2min,
    double *c2max, /* min and max interp. curv. val. */
    double *ertot, /* total interplating func. error */
    off_t offset1, /* offset for temp file writing */
    double *dnorm, int overlap, int inp_rows, int inp_cols, int fdsmooth,
    int fdinp, double ns_res, double ew_res, double inp_ns_res,
    double inp_ew_res, int dtens)
{

    int i, j, k, l, m, m1, i1; /* loop coounters */
    int cursegm = 0;
    int new_comp = 0;
<<<<<<< HEAD
    int n_rows, n_cols /*, inp_r, inp_c */ ;
=======
    int n_rows, n_cols /*, inp_r, inp_c */;
>>>>>>> 70ecf8ec
    double x_or, y_or, xm, ym;
    static int first = 1, new_first = 1;
    double **matrix = NULL, **new_matrix = NULL, *b = NULL;
    int *indx = NULL, *new_indx = NULL;
<<<<<<< HEAD
    static struct fcell_triple *in_points = NULL;       /* input points */
    int out_check_rows, out_check_cols; /* total output rows/cols */
    int first_row, last_row;    /* first and last input row of segment */
    int first_col, last_col;    /* first and last input col of segment */
=======
    static struct fcell_triple *in_points = NULL; /* input points */
    int out_check_rows, out_check_cols;           /* total output rows/cols */
    int first_row, last_row; /* first and last input row of segment */
    int first_col, last_col; /* first and last input col of segment */
>>>>>>> 70ecf8ec
    int num, prev;
    int div;                      /* number of divides */
    int rem_out_row, rem_out_col; /* output rows/cols remainders */
    int inp_seg_r, inp_seg_c,     /* # of input rows/cols in segment */
        out_seg_r, out_seg_c;     /* # of output rows/cols in segment */
    int ngstc, nszc               /* first and last output col of the
                                   * segment */
        ,
        ngstr, nszr; /* first and last output row of the
                      * segment */
    int index;       /* index for input data */
    int c, r;
    int overlap1;
    int p_size;
    struct quaddata *data;
    double xmax, xmin, ymax, ymin;
    int totsegm; /* total number of segments */
    int total_points = 0;
<<<<<<< HEAD
    struct triple triple = { 0.0, 0.0, 0.0, 0.0 };      /* contains garbage */

=======
    struct triple triple = {0.0, 0.0, 0.0, 0.0}; /* contains garbage */
>>>>>>> 70ecf8ec

    xmin = params->x_orig;
    ymin = params->y_orig;
    xmax = xmin + ew_res * params->nsizc;
    ymax = ymin + ns_res * params->nsizr;
    prev = inp_rows * inp_cols;
    if (prev <= params->kmax)
        div = 1; /* no segmentation */

    else { /* find the number of divides */
        for (i = 2;; i++) {
            c = inp_cols / i;
            r = inp_rows / i;
            num = c * r;
            if (num < params->kmin) {
                if (((params->kmin - num) > (prev + 1 - params->kmax)) &&
                    (prev + 1 < params->KMAX2)) {
                    div = i - 1;
                    break;
                }
                else {
                    div = i;
                    break;
                }
            }
            if ((num > params->kmin) && (num + 1 < params->kmax)) {
                div = i;
                break;
            }
            prev = num;
        }
    }
    out_seg_r = params->nsizr / div; /* output rows per segment */
    out_seg_c = params->nsizc / div; /* output cols per segment */
    inp_seg_r = inp_rows / div;      /* input rows per segment */
    inp_seg_c = inp_cols / div;      /* input rows per segment */
    rem_out_col = params->nsizc % div;
    rem_out_row = params->nsizr % div;
    overlap1 = min1(overlap, inp_seg_c - 1);
    overlap1 = min1(overlap1, inp_seg_r - 1);
    out_check_rows = 0;
    out_check_cols = 0;

    if (div == 1) {
        p_size = inp_seg_c * inp_seg_r;
    }
    else {
        p_size = (overlap1 * 2 + inp_seg_c) * (overlap1 * 2 + inp_seg_r);
    }
    if (!in_points) {
        if (!(in_points = (struct fcell_triple *)G_malloc(
                  sizeof(struct fcell_triple) * p_size * div))) {
            fprintf(stderr, "Cannot allocate memory for in_points\n");
            return -1;
        }
    }

    *dnorm =
        sqrt(((xmax - xmin) * (ymax - ymin) * p_size) / (inp_rows * inp_cols));

    if (dtens) {
        params->fi = params->fi * (*dnorm) / 1000.;
        fprintf(stderr, "dnorm = %f, rescaled tension = %f\n", *dnorm,
                params->fi);
    }

    if (div == 1) { /* no segmentation */
        totsegm = 1;
        cursegm = 1;

        input_data(params, 1, inp_rows, in_points, fdsmooth, fdinp, inp_rows,
                   inp_cols, zmin, inp_ns_res, inp_ew_res);

        x_or = 0.;
        y_or = 0.;
        xm = params->nsizc * ew_res;
        ym = params->nsizr * ns_res;

        data = (struct quaddata *)quad_data_new(
            x_or, y_or, xm, ym, params->nsizr, params->nsizc, 0, params->KMAX2);
        m1 = 0;
        for (k = 1; k <= p_size; k++) {
            if (!Rast_is_f_null_value(&(in_points[k - 1].z))) {
                data->points[m1].x = in_points[k - 1].x / (*dnorm);
                data->points[m1].y = in_points[k - 1].y / (*dnorm);
                /*        data->points[m1].z = (double) (in_points[k - 1].z) /
                 * (*dnorm); */
                data->points[m1].z = (double)(in_points[k - 1].z);
                data->points[m1].sm = in_points[k - 1].smooth;
                m1++;
            }
        }
        data->n_points = m1;
        total_points = m1;
        if (!(indx = G_alloc_ivector(params->KMAX2 + 1))) {
            fprintf(stderr, "Cannot allocate memory for indx\n");
            return -1;
        }
        if (!(matrix = G_alloc_matrix(params->KMAX2 + 1, params->KMAX2 + 1))) {
            fprintf(stderr, "Cannot allocate memory for matrix\n");
            return -1;
        }
        if (!(b = G_alloc_vector(params->KMAX2 + 2))) {
            fprintf(stderr, "Cannot allocate memory for b\n");
            return -1;
        }

        if (params->matrix_create(params, data->points, m1, matrix, indx) < 0)
            return -1;
        for (i = 0; i < m1; i++) {
            b[i + 1] = data->points[i].z;
        }
        b[0] = 0.;
        G_lubksb(matrix, m1 + 1, indx, b);

        params->check_points(params, data, b, ertot, zmin, *dnorm, triple);

        if (params->grid_calc(params, data, bitmask, zmin, zmax, zminac, zmaxac,
                              gmin, gmax, c1min, c1max, c2min, c2max, ertot, b,
                              offset1, *dnorm) < 0) {
            fprintf(stderr, "interpolation failed\n");
            return -1;
        }
        else {
            if (totsegm != 0) {
                G_percent(cursegm, totsegm, 1);
            }
            /*
             * if (b) G_free_vector(b); if (matrix) G_free_matrix(matrix); if
             * (indx) G_free_ivector(indx);
             */
            fprintf(stderr, "dnorm in ressegm after grid before out= %f \n",
                    *dnorm);
            return total_points;
        }
    }

    out_seg_r = params->nsizr / div; /* output rows per segment */
    out_seg_c = params->nsizc / div; /* output cols per segment */
    inp_seg_r = inp_rows / div;      /* input rows per segment */
    inp_seg_c = inp_cols / div;      /* input rows per segment */
    rem_out_col = params->nsizc % div;
    rem_out_row = params->nsizr % div;
    overlap1 = min1(overlap, inp_seg_c - 1);
    overlap1 = min1(overlap1, inp_seg_r - 1);
    out_check_rows = 0;
    out_check_cols = 0;

    totsegm = div * div;

    /* set up a segment */
    for (i = 1; i <= div; i++) { /* input and output rows */
        if (i <= div - rem_out_row)
            n_rows = out_seg_r;
        else
            n_rows = out_seg_r + 1;
        /* inp_r = inp_seg_r; */
        out_check_cols = 0;
<<<<<<< HEAD
        ngstr = out_check_rows + 1;     /* first output row of the segment */
        nszr = ngstr + n_rows - 1;      /* last output row of the segment */
        y_or = (ngstr - 1) * ns_res;    /* y origin of the segment */
=======
        ngstr = out_check_rows + 1;  /* first output row of the segment */
        nszr = ngstr + n_rows - 1;   /* last output row of the segment */
        y_or = (ngstr - 1) * ns_res; /* y origin of the segment */
>>>>>>> 70ecf8ec
        /*
         * Calculating input starting and ending rows and columns of this
         * segment
         */
        first_row = (int)(y_or / inp_ns_res) + 1;
        if (first_row > overlap1) {
            first_row -= overlap1; /* middle */
            last_row = first_row + inp_seg_r + overlap1 * 2 - 1;
            if (last_row > inp_rows) {
                first_row -= (last_row - inp_rows); /* bottom */
                last_row = inp_rows;
            }
        }
        else {
            first_row = 1; /* top */
            last_row = first_row + inp_seg_r + overlap1 * 2 - 1;
        }
        if ((last_row > inp_rows) || (first_row < 1)) {
            fprintf(stderr, "Row overlap too large!\n");
            return -1;
        }
        input_data(params, first_row, last_row, in_points, fdsmooth, fdinp,
                   inp_rows, inp_cols, zmin, inp_ns_res, inp_ew_res);

        for (j = 1; j <= div; j++) { /* input and output cols */
            if (j <= div - rem_out_col)
                n_cols = out_seg_c;
            else
                n_cols = out_seg_c + 1;
            /* inp_c = inp_seg_c; */

            ngstc = out_check_cols + 1;  /* first output col of the segment */
            nszc = ngstc + n_cols - 1;   /* last output col of the segment */
            x_or = (ngstc - 1) * ew_res; /* x origin of the segment */

            first_col = (int)(x_or / inp_ew_res) + 1;
            if (first_col > overlap1) {
                first_col -= overlap1; /* middle */
                last_col = first_col + inp_seg_c + overlap1 * 2 - 1;
                if (last_col > inp_cols) {
                    first_col -= (last_col - inp_cols); /* right */
                    last_col = inp_cols;
                }
            }
            else {
                first_col = 1; /* left */
                last_col = first_col + inp_seg_c + overlap1 * 2 - 1;
            }
            if ((last_col > inp_cols) || (first_col < 1)) {
                fprintf(stderr, "Column overlap too large!\n");
                return -1;
            }
            m = 0;
            /* Getting points for interpolation (translated) */

            xm = nszc * ew_res;
            ym = nszr * ns_res;
            data = (struct quaddata *)quad_data_new(
                x_or, y_or, xm, ym, nszr - ngstr + 1, nszc - ngstc + 1, 0,
                params->KMAX2);
            new_comp = 0;

            for (k = 0; k <= last_row - first_row; k++) {
                for (l = first_col - 1; l < last_col; l++) {
                    index = k * inp_cols + l;
                    if (!Rast_is_f_null_value(&(in_points[index].z))) {
                        /* if the point is inside the segment (not overlapping)
                         */
                        if ((in_points[index].x - x_or >= 0) &&
                            (in_points[index].y - y_or >= 0) &&
                            ((nszc - 1) * ew_res - in_points[index].x >= 0) &&
                            ((nszr - 1) * ns_res - in_points[index].y >= 0))
                            total_points += 1;
                        data->points[m].x =
                            (in_points[index].x - x_or) / (*dnorm);
                        data->points[m].y =
                            (in_points[index].y - y_or) / (*dnorm);
                        /*            data->points[m].z = (double)
                         * (in_points[index].z) / (*dnorm); */
                        data->points[m].z = (double)(in_points[index].z);
                        data->points[m].sm = in_points[index].smooth;
                        m++;
                    }
                    else
                        new_comp = 1;

                    /*          fprintf(stderr,"%f,%f,%f
                       zmin=%f\n",in_points[index].x,in_points[index].y,in_points[index].z,zmin);
                     */
                }
            }
            /*      fprintf (stdout,"m,index:%di,%d\n",m,index); */
            if (m <= params->KMAX2)
                data->n_points = m;
            else
                data->n_points = params->KMAX2;
            out_check_cols += n_cols;
            cursegm = (i - 1) * div + j - 1;

            /* show before to catch 0% */
            if (totsegm != 0) {
                G_percent(cursegm, totsegm, 1);
            }
            if (m == 0) {
                /*
                 * fprintf(stderr,"Warning: segment with zero points
                 * encountered, insrease overlap\n");
                 */
                write_zeros(params, data, offset1);
            }
            else {
                if (new_comp) {
                    if (new_first) {
                        new_first = 0;
                        if (!b) {
                            if (!(b = G_alloc_vector(params->KMAX2 + 2))) {
                                fprintf(stderr,
                                        "Cannot allocate memory for b\n");
                                return -1;
                            }
                        }
                        if (!(new_indx = G_alloc_ivector(params->KMAX2 + 1))) {
                            fprintf(stderr,
                                    "Cannot allocate memory for new_indx\n");
                            return -1;
                        }
                        if (!(new_matrix = G_alloc_matrix(params->KMAX2 + 1,
                                                          params->KMAX2 + 1))) {
                            fprintf(stderr,
                                    "Cannot allocate memory for new_matrix\n");
                            return -1;
                        }
                    } /*new_first */
                    if (params->matrix_create(params, data->points,
                                              data->n_points, new_matrix,
                                              new_indx) < 0)
                        return -1;

                    for (i1 = 0; i1 < m; i1++) {
                        b[i1 + 1] = data->points[i1].z;
                    }
                    b[0] = 0.;
                    G_lubksb(new_matrix, data->n_points + 1, new_indx, b);

                    params->check_points(params, data, b, ertot, zmin, *dnorm,
                                         triple);

                    if (params->grid_calc(params, data, bitmask, zmin, zmax,
                                          zminac, zmaxac, gmin, gmax, c1min,
                                          c1max, c2min, c2max, ertot, b,
                                          offset1, *dnorm) < 0) {

                        fprintf(stderr, "interpolate() failed\n");
                        return -1;
                    }
                } /*new_comp */
                else {
                    if (first) {
                        first = 0;
                        if (!b) {
                            if (!(b = G_alloc_vector(params->KMAX2 + 2))) {
                                fprintf(stderr,
                                        "Cannot allocate memory for b\n");
                                return -1;
                            }
                        }
                        if (!(indx = G_alloc_ivector(params->KMAX2 + 1))) {
                            fprintf(stderr,
                                    "Cannot allocate memory for indx\n");
                            return -1;
                        }
                        if (!(matrix = G_alloc_matrix(params->KMAX2 + 1,
                                                      params->KMAX2 + 1))) {
                            fprintf(stderr,
                                    "Cannot allocate memory for matrix\n");
                            return -1;
                        }
                    } /* first */
                    if (params->matrix_create(params, data->points,
                                              data->n_points, matrix, indx) < 0)
                        return -1;
                    /*        } here it was bug */
                    for (i1 = 0; i1 < m; i1++)
                        b[i1 + 1] = data->points[i1].z;
                    b[0] = 0.;
                    G_lubksb(matrix, data->n_points + 1, indx, b);

                    params->check_points(params, data, b, ertot, zmin, *dnorm,
                                         triple);

                    if (params->grid_calc(params, data, bitmask, zmin, zmax,
                                          zminac, zmaxac, gmin, gmax, c1min,
                                          c1max, c2min, c2max, ertot, b,
                                          offset1, *dnorm) < 0) {

                        fprintf(stderr, "interpolate() failed\n");
                        return -1;
                    }
                }
            }
            if (data) {
                G_free(data->points);
                G_free(data);
            }
            /*
             * cursegm++;
             */
        }
        out_check_rows += n_rows;
    }

    /* run one last time after the loop is done to catch 100% */
    if (totsegm != 0)
        G_percent(1, 1,
                  1); /* cursegm doesn't get to totsegm so we force 100% */

    /*
     * if (b) G_free_vector(b); if (indx) G_free_ivector(indx); if (matrix)
     * G_free_matrix(matrix);
     */
    fprintf(stderr, "dnorm in ressegm after grid before out2= %f \n", *dnorm);
    return total_points;
}

/* input of data for interpolation and smoothing parameters */

static int input_data(struct interp_params *params, int first_row, int last_row,
                      struct fcell_triple *points, int fdsmooth, int fdinp,
                      int inp_rows, int inp_cols, double zmin,
                      double inp_ns_res, double inp_ew_res)
{
    double x, y, sm;                 /* input data and smoothing */
    int m1, m2;                      /* loop counters */
    static FCELL *cellinp = NULL;    /* cell buffer for input data */
    static FCELL *cellsmooth = NULL; /* cell buffer for smoothing */

    if (!cellinp)
        cellinp = Rast_allocate_f_buf();
    if (!cellsmooth)
        cellsmooth = Rast_allocate_f_buf();

    for (m1 = 0; m1 <= last_row - first_row; m1++) {
        Rast_get_f_row(fdinp, cellinp, inp_rows - m1 - first_row);
        if (fdsmooth >= 0)
            Rast_get_f_row(fdsmooth, cellsmooth, inp_rows - m1 - first_row);

        y = params->y_orig + (m1 + first_row - 1 + 0.5) * inp_ns_res;
        for (m2 = 0; m2 < inp_cols; m2++) {
            x = params->x_orig + (m2 + 0.5) * inp_ew_res;
            /*
             * z = cellinp[m2]*params->zmult;
             */
            if (fdsmooth >= 0)
                sm = (double)cellsmooth[m2];
            else
                sm = 0.01;

            points[m1 * inp_cols + m2].x = x - params->x_orig;
            points[m1 * inp_cols + m2].y = y - params->y_orig;
            if (!Rast_is_f_null_value(cellinp + m2)) {
                points[m1 * inp_cols + m2].z =
                    cellinp[m2] * params->zmult - zmin;
            }
            else {
                Rast_set_f_null_value(&(points[m1 * inp_cols + m2].z), 1);
            }

            /*              fprintf (stdout,"sm: %f\n",sm); */

            points[m1 * inp_cols + m2].smooth = sm;
        }
    }
    return 1;
}

static int write_zeros(struct interp_params *params,
                       struct quaddata *data, /* given segment */
                       off_t offset1          /* offset for temp file writing */
)
{

    /*
     * C C       INTERPOLATION BY FUNCTIONAL METHOD : TPS + complete regul.
     * c
     */
    double x_or = data->x_orig;
    double y_or = data->y_orig;
    int n_rows = data->n_rows;
    int n_cols = data->n_cols;
    int cond1, cond2;
    int k, l;
    int ngstc, nszc, ngstr, nszr;
    off_t offset, offset2;
    double ns_res, ew_res;

    ns_res = (((struct quaddata *)(data))->ymax -
              ((struct quaddata *)(data))->y_orig) /
             data->n_rows;
    ew_res = (((struct quaddata *)(data))->xmax -
              ((struct quaddata *)(data))->x_orig) /
             data->n_cols;

    cond2 = ((params->adxx != NULL) || (params->adyy != NULL) ||
             (params->adxy != NULL));
    cond1 = ((params->adx != NULL) || (params->ady != NULL) || cond2);

    ngstc = (int)(x_or / ew_res + 0.5) + 1;
    nszc = ngstc + n_cols - 1;
    ngstr = (int)(y_or / ns_res + 0.5) + 1;
    nszr = ngstr + n_rows - 1;

    for (k = ngstr; k <= nszr; k++) {
        offset = offset1 * (k - 1); /* rows offset */
        for (l = ngstc; l <= nszc; l++) {
            /*
             * params->az[l] = 0.;
             */
            Rast_set_d_null_value(params->az + l, 1);
            if (cond1) {
                /*
                 * params->adx[l] = (FCELL)0.; params->ady[l] = (FCELL)0.;
                 */
                Rast_set_d_null_value(params->adx + l, 1);
                Rast_set_d_null_value(params->ady + l, 1);
                if (cond2) {
                    Rast_set_d_null_value(params->adxx + l, 1);
                    Rast_set_d_null_value(params->adyy + l, 1);
                    Rast_set_d_null_value(params->adxy + l, 1);
                    /*
                     * params->adxx[l] = (FCELL)0.; params->adyy[l] = (FCELL)0.;
                     * params->adxy[l] = (FCELL)0.;
                     */
                }
            }
        }
        offset2 = (offset + ngstc - 1) * sizeof(FCELL);
        if (params->wr_temp(params, ngstc, nszc, offset2) < 0)
            return -1;
    }
    return 1;
}<|MERGE_RESOLUTION|>--- conflicted
+++ resolved
@@ -47,26 +47,15 @@
     int i, j, k, l, m, m1, i1; /* loop coounters */
     int cursegm = 0;
     int new_comp = 0;
-<<<<<<< HEAD
-    int n_rows, n_cols /*, inp_r, inp_c */ ;
-=======
     int n_rows, n_cols /*, inp_r, inp_c */;
->>>>>>> 70ecf8ec
     double x_or, y_or, xm, ym;
     static int first = 1, new_first = 1;
     double **matrix = NULL, **new_matrix = NULL, *b = NULL;
     int *indx = NULL, *new_indx = NULL;
-<<<<<<< HEAD
-    static struct fcell_triple *in_points = NULL;       /* input points */
-    int out_check_rows, out_check_cols; /* total output rows/cols */
-    int first_row, last_row;    /* first and last input row of segment */
-    int first_col, last_col;    /* first and last input col of segment */
-=======
     static struct fcell_triple *in_points = NULL; /* input points */
     int out_check_rows, out_check_cols;           /* total output rows/cols */
     int first_row, last_row; /* first and last input row of segment */
     int first_col, last_col; /* first and last input col of segment */
->>>>>>> 70ecf8ec
     int num, prev;
     int div;                      /* number of divides */
     int rem_out_row, rem_out_col; /* output rows/cols remainders */
@@ -85,12 +74,7 @@
     double xmax, xmin, ymax, ymin;
     int totsegm; /* total number of segments */
     int total_points = 0;
-<<<<<<< HEAD
-    struct triple triple = { 0.0, 0.0, 0.0, 0.0 };      /* contains garbage */
-
-=======
     struct triple triple = {0.0, 0.0, 0.0, 0.0}; /* contains garbage */
->>>>>>> 70ecf8ec
 
     xmin = params->x_orig;
     ymin = params->y_orig;
@@ -249,15 +233,9 @@
             n_rows = out_seg_r + 1;
         /* inp_r = inp_seg_r; */
         out_check_cols = 0;
-<<<<<<< HEAD
-        ngstr = out_check_rows + 1;     /* first output row of the segment */
-        nszr = ngstr + n_rows - 1;      /* last output row of the segment */
-        y_or = (ngstr - 1) * ns_res;    /* y origin of the segment */
-=======
         ngstr = out_check_rows + 1;  /* first output row of the segment */
         nszr = ngstr + n_rows - 1;   /* last output row of the segment */
         y_or = (ngstr - 1) * ns_res; /* y origin of the segment */
->>>>>>> 70ecf8ec
         /*
          * Calculating input starting and ending rows and columns of this
          * segment
