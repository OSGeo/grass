--- conflicted
+++ resolved
@@ -24,12 +24,7 @@
     doc/python/m.distance.py: E501
     gui/scripts/d.wms.py: E501
     gui/wxpython/image2target/g.gui.image2target.py: E501
-<<<<<<< HEAD
-    gui/wxpython/nviz/*: F841, E266, E722, F403, F405
-=======
-    gui/wxpython/modules/*: F841, E722
     gui/wxpython/nviz/*: E266, E722, F403, F405
->>>>>>> 62b001b1
     gui/wxpython/photo2image/*: F841, E722, E265
     gui/wxpython/photo2image/g.gui.photo2image.py: E501, F841
     gui/wxpython/psmap/*: F841, E266, E722
