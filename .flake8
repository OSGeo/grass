--- conflicted
+++ resolved
@@ -32,13 +32,6 @@
     gui/wxpython/gui_core/ghelp.py: E722
     gui/wxpython/gui_core/gselect.py: E722
     gui/wxpython/gui_core/widgets.py: E722
-<<<<<<< HEAD
-    gui/wxpython/image2target/*: F841, E722, E265
-    gui/wxpython/image2target/g.gui.image2target.py: E501, E265
-=======
-    gui/wxpython/image2target/*: F841, E722
-    gui/wxpython/image2target/g.gui.image2target.py: E501, F841
->>>>>>> e82663c2
     gui/wxpython/iscatt/*: F841, E722, F405, F403
     gui/wxpython/lmgr/frame.py: F841, E722
     # layertree still includes some formatting issues (it is ignored by Black)
