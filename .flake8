[flake8]
ignore =
    # whitespace before ':' (Black)
    E203,
    # line break before binary operator (Black)
    W503,

per-file-ignores =
    # Files and directories which need fixes or specific exceptions
    # Many of these ignores can and should be removed and the problem fixed.
    # Quick reference for some of the most common errors
    # F403 star import used; unable to detect undefined names
    # F405 variable may be undefined, or defined from star imports
    # E402 module level import not at top of file
    # E501 line too long
    # E722 do not use bare 'except'
    # W605 invalid escape sequence
    # F821 undefined name 'unicode'
    # F841 local variable assigned to but never used
    # E741 ambiguous variable name 'l'
    man/build_html.py: E501
    man/build_md.py: E501
    doc/examples/python/m.distance.py: E501
    gui/scripts/d.wms.py: E501
    gui/wxpython/image2target/g.gui.image2target.py: E501
    gui/wxpython/photo2image/g.gui.photo2image.py: E501
    gui/wxpython/psmap/*: E501
    gui/wxpython/animation/g.gui.animation.py: E501
    gui/wxpython/tplot/g.gui.tplot.py: E501
    gui/wxpython/iclass/g.gui.iclass.py: E501
    gui/wxpython/mapdisp/test_mapdisp.py: E501
    gui/wxpython/mapswipe/g.gui.mapswipe.py: E501
    gui/wxpython/timeline/g.gui.timeline.py: E501
    # Generated file
    gui/wxpython/menustrings.py: E501
    # C wrappers call libgis.G_gisinit before importing other modules.
    # TODO: Is this really needed?
    python/grass/jupyter/__init__.py: E501
<<<<<<< HEAD
    # Current benchmarks/tests are changing sys.path before import.
    # Possibly, a different approach should be taken there anyway.
    python/grass/pygrass/tests/benchmark.py: F821
=======
    python/grass/pygrass/vector/__init__.py: E402
>>>>>>> 89c7908a
    # Configuration file for Sphinx:
    # Ignoring import/code mix and line length.
    # Files not managed by Black
    # E402 module level import not at top of file
    scripts/r.semantic.label/r.semantic.label.py: E501
    scripts/g.extension/g.extension.py: E501
    scripts/v.unpack/v.unpack.py: E501
    scripts/v.import/v.import.py: E501
    scripts/db.univar/db.univar.py: E501
    scripts/i.pansharpen/i.pansharpen.py: E501
    scripts/v.what.strds/v.what.strds.py: E501
    # Line too long (esp. module interface definitions)
    scripts/*/*.py: E501
    temporal/t.rast.to.vect/t.rast.to.vect.py: E501
    temporal/t.vect.algebra/t.vect.algebra.py: E501
    temporal/t.rast.what/t.rast.what.py: E501
    # Line too long (esp. module interface definitions)
    temporal/*/*.py: E501


max-line-length = 88
# Remember to remove the exclusions from .pre-commit-config.yaml when removing here
exclude =
    .git,
    __pycache__,
    .env,
    .venv,
    env,
    venv,
    ENV,
    env.bak,
    venv.bak,
    # Build directories
    bin.*,
    dist.*,
    OBJ.*,
    # Test output directory
    testreport,
    # Not yet compliant
    python/libgrass_interface_generator,
    # No tests checked for now
    testsuite,

builtins =
    _<|MERGE_RESOLUTION|>--- conflicted
+++ resolved
@@ -36,13 +36,7 @@
     # C wrappers call libgis.G_gisinit before importing other modules.
     # TODO: Is this really needed?
     python/grass/jupyter/__init__.py: E501
-<<<<<<< HEAD
-    # Current benchmarks/tests are changing sys.path before import.
-    # Possibly, a different approach should be taken there anyway.
-    python/grass/pygrass/tests/benchmark.py: F821
-=======
     python/grass/pygrass/vector/__init__.py: E402
->>>>>>> 89c7908a
     # Configuration file for Sphinx:
     # Ignoring import/code mix and line length.
     # Files not managed by Black
