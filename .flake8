--- conflicted
+++ resolved
@@ -26,13 +26,8 @@
     doc/gui/wxpython/example/dialogs.py: F401
     gui/scripts/d.wms.py: E501
     gui/wxpython/image2target/*: F841, E722
-<<<<<<< HEAD
     gui/wxpython/image2target/g.gui.image2target.py: E501, F841
     gui/wxpython/iscatt/*: F841, E722
-=======
-    gui/wxpython/image2target/g.gui.image2target.py: E501
-    gui/wxpython/iscatt/*: F841, E722, F405, F403
->>>>>>> 13cda735
     gui/wxpython/lmgr/frame.py: F841, E722
     # layertree still includes some formatting issues (it is ignored by Black)
     gui/wxpython/lmgr/layertree.py: E722, E266, W504, E225
