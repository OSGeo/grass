--- conflicted
+++ resolved
@@ -102,11 +102,6 @@
     scripts/db.univar/db.univar.py: E501
     scripts/d.frame/d.frame.py: E722
     scripts/i.pansharpen/i.pansharpen.py: E722, E501
-<<<<<<< HEAD
-    scripts/r.in.srtm/r.in.srtm.py: E722
-=======
-    scripts/r.fillnulls/r.fillnulls.py: E722
->>>>>>> 3d7b331b
     scripts/v.what.strds/v.what.strds.py: E501
     # Line too long (esp. module interface definitions)
     scripts/*/*.py: E501
