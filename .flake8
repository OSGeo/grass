--- conflicted
+++ resolved
@@ -20,21 +20,7 @@
     # F841 local variable assigned to but never used
     # E741 ambiguous variable name 'l'
     __init__.py: F401, F403
-<<<<<<< HEAD
     lib/init/grass.py: E722, F821, F841
-=======
-    man/build_check_rest.py: F403, F405
-    man/build_full_index_rest.py: F403, F405
-    man/parser_standard_options.py: F403, F405
-    man/build_class.py: F403, F405
-    man/build_class_rest.py: F403, F405
-    man/build_check.py: F403, F405
-    man/build_full_index.py: F403, F405
-    man/build_index.py: F403, F405
-    man/build_index_rest.py: F403, F405
-    man/build_keywords.py: F403, F405, E722
-    man/build_topics.py: F403, F405, E722
->>>>>>> 5719ba6f
     man/build_html.py: E501
     imagery/i.atcorr/create_iwave.py: F632, F821, W293
     doc/python/raster_example_ctypes.py: F403, F405
