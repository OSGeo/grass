--- conflicted
+++ resolved
@@ -98,16 +98,6 @@
 void convert(char *fileout, int rows, int cols, int depths, int trueCoords)
 {
 
-<<<<<<< HEAD
-    int NumTimes = 1;           /* number of time steps */
-    int NumVars = 1;            /* number of variables */
-    int Nl[MAXVARS];            /* size of 3-D grids */
-    char VarName[MAXVARS][10];  /* names of variables */
-    int TimeStamp[MAXTIMES];    /* real times for each time step */
-    int DateStamp[MAXTIMES];    /* real dates for each time step */
-
-#if 0                           /* unused */
-=======
     int NumTimes = 1;          /* number of time steps */
     int NumVars = 1;           /* number of variables */
     int Nl[MAXVARS];           /* size of 3-D grids */
@@ -116,7 +106,6 @@
     int DateStamp[MAXTIMES];   /* real dates for each time step */
 
 #if 0 /* unused */
->>>>>>> 70ecf8ec
     float NorthLat;             /* latitude of north bound of box */
     float LatInc;               /* spacing between rows in degrees */
     float WestLon;              /* longitude of west bound of box */
@@ -193,12 +182,7 @@
         VertArgs[1] = 1.0; /*spacing between levels */
     }
 
-<<<<<<< HEAD
-
-#if 0                           /* unused */
-=======
 #if 0 /* unused */
->>>>>>> 70ecf8ec
     /* put here some g3d functions */
     /* required ? */
     LatInc = 1.0;
