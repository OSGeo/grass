---
ci:
  skip: [flake8]
default_language_version:
  node: lts
repos:
  - repo: https://github.com/pre-commit/pre-commit-hooks
    rev: v6.0.0
    hooks:
      - id: trailing-whitespace
        exclude: |
          (?x)^(
                configure$|
                .*\.md$|
                .*\.ascii$|
                .*\.asc$|
                .*\.ref$|
                raster3d/r3.null/testsuite/data/test_volume_.*|
                mswindows/.*|
                .*\.po$|
                .*\.ps$|
                .*\.svg$|
                python/grass/temporal/ply/|
                python/libgrass_interface_generator/ctypesgen/|
                lib/fonts/fonts/.*
          )
      - id: end-of-file-fixer
        exclude: |
          (?x)^(
                configure$|
                .*\.ascii$|
                .*\.asc$|
                .*\.ref$|
                python/grass/pygrass/raster/testsuite/data/geology_cats|
                mswindows/.*|
                .*\.po$|
                .*\.ps$|
                .*\.svg$|
                python/grass/temporal/ply/|
                python/libgrass_interface_generator/ctypesgen/|
                lib/fonts/fonts/.*
          )
<<<<<<< HEAD
      - id: destroyed-symlinks
      - id: check-symlinks
      - id: check-toml
      - id: check-xml
      - id: check-json
      - id: check-merge-conflict
      - id: detect-private-key
  - repo: https://github.com/igorshubovych/markdownlint-cli
    # A DeprecationWarning for punycode exists after v0.33.0, at least until v0.38.0.
    # The issue has been resolved by the markdown-it, but markdownlint and
    # markdownlint-cli didn't release a new version yet.
    # This check still works in the meantime.
    # See https://github.com/DavidAnson/markdownlint/issues/1032
    # See https://github.com/igorshubovych/markdownlint-cli/issues/437
    rev: v0.41.0
=======
  - repo: https://github.com/astral-sh/ruff-pre-commit
    # Ruff version.
    rev: v0.14.1
>>>>>>> fb0165c2
    hooks:
      # Run the linter.
      - id: ruff-check
        args: [--fix, --preview]
      # Run the formatter.
      - id: ruff-format
  - repo: https://github.com/igorshubovych/markdownlint-cli
    rev: v0.45.0
    hooks:
<<<<<<< HEAD
      - id: black-jupyter
        # It is recommended to specify the latest version of Python
        # supported by your project here, or alternatively use
        # pre-commit's default_language_version, see
        # https://pre-commit.com/#top_level-default_language_version
        # language_version: python3.11
        exclude: |
          (?x)^(
                python/libgrass_interface_generator/
          )
=======
      - id: markdownlint-fix
>>>>>>> fb0165c2
  - repo: https://github.com/pycqa/flake8
    rev: 7.3.0
    hooks:
      - id: flake8
        exclude: |
          (?x)^(
                python/grass/temporal/ply/|
                python/libgrass_interface_generator/|
                .*/testsuite/.*
          )
  - repo: https://github.com/pre-commit/mirrors-clang-format
    rev: v18.1.8
    hooks:
      - id: clang-format
        types_or: [c, c++, javascript, json, objective-c]
        exclude: |
          (?x)^(
                man/jquery.fixedheadertable.min.js$|
                .*\.ipynb$
          )
  - repo: https://github.com/adrienverge/yamllint.git
    rev: v1.37.1
    hooks:
      - id: yamllint
  - repo: https://github.com/rhysd/actionlint
    rev: v1.7.8
    hooks:
      - id: actionlint
  - repo: https://github.com/zizmorcore/zizmor-pre-commit
    rev: v1.15.2
    hooks:
      - id: zizmor
  - repo: https://github.com/editorconfig-checker/editorconfig-checker
    rev: v3.4.1
    hooks:
      - id: editorconfig-checker<|MERGE_RESOLUTION|>--- conflicted
+++ resolved
@@ -40,7 +40,6 @@
                 python/libgrass_interface_generator/ctypesgen/|
                 lib/fonts/fonts/.*
           )
-<<<<<<< HEAD
       - id: destroyed-symlinks
       - id: check-symlinks
       - id: check-toml
@@ -48,19 +47,9 @@
       - id: check-json
       - id: check-merge-conflict
       - id: detect-private-key
-  - repo: https://github.com/igorshubovych/markdownlint-cli
-    # A DeprecationWarning for punycode exists after v0.33.0, at least until v0.38.0.
-    # The issue has been resolved by the markdown-it, but markdownlint and
-    # markdownlint-cli didn't release a new version yet.
-    # This check still works in the meantime.
-    # See https://github.com/DavidAnson/markdownlint/issues/1032
-    # See https://github.com/igorshubovych/markdownlint-cli/issues/437
-    rev: v0.41.0
-=======
   - repo: https://github.com/astral-sh/ruff-pre-commit
     # Ruff version.
     rev: v0.14.1
->>>>>>> fb0165c2
     hooks:
       # Run the linter.
       - id: ruff-check
@@ -70,20 +59,7 @@
   - repo: https://github.com/igorshubovych/markdownlint-cli
     rev: v0.45.0
     hooks:
-<<<<<<< HEAD
-      - id: black-jupyter
-        # It is recommended to specify the latest version of Python
-        # supported by your project here, or alternatively use
-        # pre-commit's default_language_version, see
-        # https://pre-commit.com/#top_level-default_language_version
-        # language_version: python3.11
-        exclude: |
-          (?x)^(
-                python/libgrass_interface_generator/
-          )
-=======
       - id: markdownlint-fix
->>>>>>> fb0165c2
   - repo: https://github.com/pycqa/flake8
     rev: 7.3.0
     hooks:
