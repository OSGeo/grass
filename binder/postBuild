--- conflicted
+++ resolved
@@ -8,12 +8,8 @@
     --with-bzlib \
     --with-cairo \
     --with-cxx \
-<<<<<<< HEAD
     --with-freetype-includes="/usr/include/freetype2/" \
     --with-freetype=yes \
-=======
-    --with-freetype=yes --with-freetype-includes="/usr/include/freetype2/" \
->>>>>>> 602118ad
     --with-geos=/usr/bin/geos-config \
     --with-nls \
     --with-opengl-libs=/usr/include/GL \
@@ -30,8 +26,8 @@
 ln -s "$HOME"/bin.*/grass* "$HOME/.local/bin/grass"
 
 # download a sample dataset
-mkdir -p data/grassdata &&
-    curl -SL https://grass.osgeo.org/sampledata/north_carolina/nc_basic_spm_grass7.zip >nc_basic_spm_grass7.zip &&
-    unzip -qq nc_basic_spm_grass7.zip &&
-    mv nc_basic_spm_grass7 data/grassdata &&
-    rm nc_basic_spm_grass7.zip+mkdir -p data/grassdata \
+    && curl -SL https://grass.osgeo.org/sampledata/north_carolina/nc_basic_spm_grass7.zip > nc_basic_spm_grass7.zip \
+    && unzip -qq nc_basic_spm_grass7.zip \
+    && mv nc_basic_spm_grass7 data/grassdata \
+    && rm nc_basic_spm_grass7.zip