"""
GRASS Python testing framework module for running from command line

Copyright (C) 2014-2021 by the GRASS Development Team
This program is free software under the GNU General Public
License (>=v2). Read the file COPYING that comes with GRASS GIS
for details.

:authors: Vaclav Petras
"""

import os
import sys
import argparse
import configparser
from pathlib import Path

from unittest.main import TestProgram

import grass.script.core as gs

from .loader import GrassTestLoader
from .runner import GrassTestRunner, MultiTestResult, TextTestResult, KeyValueTestResult
from .invoker import GrassTestFilesInvoker
from .utils import silent_rmtree
from .reporters import FileAnonymizer


class GrassTestProgram(TestProgram):
    """A class to be used by individual test files (wrapped in the function)"""

    def __init__(
        self,
        exit_at_end,
        grass_location,
        clean_outputs=True,
        unittest_argv=None,
        module=None,
        verbosity=1,
        failfast=None,
        catchbreak=None,
    ):
        """Prepares the tests in GRASS way and then runs the tests.

        :param bool clean_outputs: if outputs in mapset and in ?
        """
        self.test = None
        self.grass_location = grass_location
        # it is unclear what the exact behavior is in unittest
        # buffer stdout and stderr during tests
        buffer_stdout_stderr = False

        grass_loader = GrassTestLoader(grass_location=self.grass_location)

        text_result = TextTestResult(
            stream=sys.stderr, descriptions=True, verbosity=verbosity
        )
        with open("test_keyvalue_result.txt", "w") as keyval_file:
            keyval_result = KeyValueTestResult(stream=keyval_file)
            result = MultiTestResult(results=[text_result, keyval_result])

            grass_runner = GrassTestRunner(
                verbosity=verbosity,
                failfast=failfast,
                buffer=buffer_stdout_stderr,
                result=result,
            )
            super().__init__(
                module=module,
                argv=unittest_argv,
                testLoader=grass_loader,
                testRunner=grass_runner,
                exit=exit_at_end,
                verbosity=verbosity,
                failfast=failfast,
                catchbreak=catchbreak,
                buffer=buffer_stdout_stderr,
            )


def test():
    """Run a test of a module."""
    # TODO: put the link to to the report only if available
    # TODO: how to disable Python code coverage for module and C tests?
    # TODO: we probably need to have different test  functions for C, Python modules, and Python code
    # TODO: combine the results using python -m coverage --help | grep combine
    # TODO: function to anonymize/beautify file names (in content and actual filenames)
    # TODO: implement coverage but only when requested by invoker and only if
    # it makes sense for tests (need to know what is tested)
    # doing_coverage = False
    # try:
    #    import coverage
    #    doing_coverage = True
    #    cov = coverage.coverage(omit="*testsuite*")
    #    cov.start()
    # except ImportError:
    #    pass
    # TODO: add some message somewhere

    # TODO: enable passing omit to exclude also gunittest or nothing
    program = GrassTestProgram(
        module="__main__", exit_at_end=False, grass_location="all"
    )
    # TODO: check if we are in the directory where the test file is
    # this will ensure that data directory is available when it is requested

    # if doing_coverage:
    #    cov.stop()
    #    cov.html_report(directory='testcodecoverage')

    # TODO: is sys.exit the right thing here
    sys.exit(not program.result.wasSuccessful())


def discovery():
    """Recursively find all tests in testsuite directories and run them

    Everything is imported and runs in this process.

    Runs using::
        python main.py discovery [start_directory]
    """

    program = GrassTestProgram(grass_location="nc", exit_at_end=False)

    sys.exit(not program.result.wasSuccessful())


CONFIG_FILENAME = ".gunittest.cfg"


<<<<<<< HEAD
def get_config(start_directory):
    """Read configuration if available, return empty dict if not"""
    config_parser = configparser.ConfigParser()
    config_file = Path(start_directory) / CONFIG_FILENAME
    if config_file.is_file():
        config_parser.read(config_file)
    if "gunittest" in config_parser:
        return config_parser["gunittest"]
    return {}
=======
def get_config(start_directory, config_file):
    """Read configuration if available, return empty section proxy if not

    If file is explicitly specified, it must exist.

    Raises OSError if file is not accessible, e.g., if it exists,
    but there is an issue with permissions.
    """
    config_parser = configparser.ConfigParser()
    if config_file:
        with open(config_file, encoding="utf-8") as file:
            config_parser.read_file(file)
    elif start_directory:
        config_file = Path(start_directory) / CONFIG_FILENAME
        # Does not check presence of the file
        config_parser.read(config_file)
    else:
        raise ValueError("Either start_directory or config_file must be set")
    if "gunittest" not in config_parser:
        # Create an empty section if file is not available or section is not present.
        config_parser.read_dict({"gunittest": {}})
    return config_parser["gunittest"]
>>>>>>> 8422103f


def main():
    parser = argparse.ArgumentParser(
        description="Run test files in all testsuite directories starting"
        " from the current one"
        " (runs on active GRASS session)"
    )
    parser.add_argument(
        "--location",
        dest="location",
        action="store",
        help="Name of location where to perform test",
        required=True,
    )
    parser.add_argument(
        "--location-type",
        dest="location_type",
        action="store",
        default="nc",
        help="Type of tests which should be run" " (tag corresponding to location)",
    )
    parser.add_argument(
        "--grassdata",
        dest="gisdbase",
        action="store",
        default=None,
        help="GRASS data(base) (GISDBASE) directory" " (current GISDBASE by default)",
    )
    parser.add_argument(
        "--output",
        dest="output",
        action="store",
        default="testreport",
        help="Output directory",
    )
    parser.add_argument(
        "--min-success",
        dest="min_success",
        action="store",
        default="100",
        type=int,
        help=(
            "Minimum success percentage (lower percentage"
            " than this will result in a non-zero return code; values 0-100)"
        ),
    )
    parser.add_argument(
        "--config",
        dest="config",
        action="store",
        type=str,
        help=f"Path to a configuration file (default: {CONFIG_FILENAME})",
    )
    args = parser.parse_args()
    gisdbase = args.gisdbase
    if gisdbase is None:
        # here we already rely on being in GRASS session
        gisdbase = gs.gisenv()["GISDBASE"]
    location = args.location
    location_type = args.location_type

    if not gisdbase:
        return "GISDBASE (grassdata directory) cannot be empty string\n"
    if not os.path.exists(gisdbase):

        return f"GISDBASE (grassdata directory) <{gisdbase}> does not exist\n"
    if not os.path.exists(os.path.join(gisdbase, location)):
        return (
            f"GRASS Location <{location}>"
            f" does not exist in GRASS Database <{gisdbase}>\n"
        )
    results_dir = args.output
    silent_rmtree(results_dir)  # TODO: too brute force?

    start_dir = "."
    abs_start_dir = os.path.abspath(start_dir)

<<<<<<< HEAD
    config = get_config(start_dir)
=======
    try:
        config = get_config(start_directory=start_dir, config_file=args.config)
    except OSError as error:
        return f"Error reading configuration: {error}"
>>>>>>> 8422103f

    invoker = GrassTestFilesInvoker(
        start_dir=start_dir,
        file_anonymizer=FileAnonymizer(paths_to_remove=[abs_start_dir]),
        timeout=config.getfloat("timeout", None),
    )
    # TODO: remove also results dir from files
    # as an enhancement
    # we can just iterate over all locations available in database
    # but the we don't know the right location type (category, label, shortcut)
    reporter = invoker.run_in_location(
        gisdbase=gisdbase,
        location=location,
        location_type=location_type,
        results_dir=results_dir,
        exclude=config.get("exclude", "").split(),
    )
    if not reporter.test_files:
        return "No tests found or executed"
    if reporter.file_pass_per >= args.min_success:
        return 0
    return 1


if __name__ == "__main__":
    sys.exit(main())<|MERGE_RESOLUTION|>--- conflicted
+++ resolved
@@ -129,17 +129,6 @@
 CONFIG_FILENAME = ".gunittest.cfg"
 
 
-<<<<<<< HEAD
-def get_config(start_directory):
-    """Read configuration if available, return empty dict if not"""
-    config_parser = configparser.ConfigParser()
-    config_file = Path(start_directory) / CONFIG_FILENAME
-    if config_file.is_file():
-        config_parser.read(config_file)
-    if "gunittest" in config_parser:
-        return config_parser["gunittest"]
-    return {}
-=======
 def get_config(start_directory, config_file):
     """Read configuration if available, return empty section proxy if not
 
@@ -162,7 +151,6 @@
         # Create an empty section if file is not available or section is not present.
         config_parser.read_dict({"gunittest": {}})
     return config_parser["gunittest"]
->>>>>>> 8422103f
 
 
 def main():
@@ -241,14 +229,10 @@
     start_dir = "."
     abs_start_dir = os.path.abspath(start_dir)
 
-<<<<<<< HEAD
-    config = get_config(start_dir)
-=======
     try:
         config = get_config(start_directory=start_dir, config_file=args.config)
     except OSError as error:
         return f"Error reading configuration: {error}"
->>>>>>> 8422103f
 
     invoker = GrassTestFilesInvoker(
         start_dir=start_dir,
