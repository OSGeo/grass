--- conflicted
+++ resolved
@@ -121,16 +121,6 @@
     # TODO: create directory according to date and revision and create reports there
 
     # some predefined variables, name of the GRASS launch script + location/mapset
-<<<<<<< HEAD
-    # grass8bin = 'C:\Program Files (x86)\GRASS GIS 8.0.git\grass.bat'
-    grass8bin = args.grassbin  # TODO: can be used if pressent
-
-    # Software
-    # query GRASS GIS 8 itself for its GISBASE
-    # we assume that GRASS GIS' start script is available and in the PATH
-    # the shell=True is here because of MS Windows? (code taken from wiki)
-    startcmd = grass8bin + " --config path"
-=======
     grass_executable = args.grassbin
 
     # Software
@@ -138,18 +128,13 @@
     # we assume that the start script is available and in the PATH
     # the shell=True is here because of MS Windows? (code taken from wiki)
     startcmd = grass_executable + " --config path"
->>>>>>> 8422103f
     p = subprocess.Popen(
         startcmd, shell=True, stdout=subprocess.PIPE, stderr=subprocess.PIPE
     )
     out, err = p.communicate()
     if p.returncode != 0:
         print(
-<<<<<<< HEAD
-            "ERROR: Cannot find GRASS GIS 8 start script (%s):\n%s" % (startcmd, err),
-=======
             "ERROR: Cannot find GRASS GIS start script (%s):\n%s" % (startcmd, err),
->>>>>>> 8422103f
             file=sys.stderr,
         )
         return 1
