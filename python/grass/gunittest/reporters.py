--- conflicted
+++ resolved
@@ -277,11 +277,7 @@
     # TODO: don't do this for the top level directories?
     tests_authors = set(tests_authors)
     no_svn_text = (
-<<<<<<< HEAD
-        '<span style="font-size: 60%">' "Test file authors were not obtained.</span>"
-=======
         '<span style="font-size: 60%">Test file authors were not obtained.</span>'
->>>>>>> a9f81f41
     )
     if not tests_authors or (len(tests_authors) == 1 and list(tests_authors)[0] == ""):
         return "<h3>Code and test authors</h3>" + no_svn_text
