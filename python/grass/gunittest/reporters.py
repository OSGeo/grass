"""
GRASS Python testing framework module for report generation

Copyright (C) 2014 by the GRASS Development Team
This program is free software under the GNU General Public
License (>=v2). Read the file COPYING that comes with GRASS GIS
for details.

:authors: Vaclav Petras
"""

import os
import datetime
import xml.sax.saxutils as saxutils
import xml.etree.ElementTree as et
import subprocess
import sys
import collections
import re
from collections.abc import Iterable

from .utils import ensure_dir
from .checkers import text_to_keyvalue


if sys.version_info[0] == 2:
    from StringIO import StringIO
else:
    from io import StringIO


# TODO: change text_to_keyvalue to same sep as here
# TODO: create keyvalue file and move it there together with things from checkers
def keyvalue_to_text(keyvalue, sep="=", vsep="\n", isep=",", last_vertical=None):
    if not last_vertical:
        last_vertical = vsep == "\n"
    items = []
    for key, value in keyvalue.items():
        # TODO: use isep for iterables other than strings
        if not isinstance(value, str) and isinstance(value, Iterable):
            # TODO: this does not work for list of non-strings
            value = isep.join(value)
        items.append("{key}{sep}{value}".format(key=key, sep=sep, value=value))
    text = vsep.join(items)
    if last_vertical:
        text = text + vsep
    return text


def replace_in_file(file_path, pattern, repl):
    """

    :param repl: a repl parameter of ``re.sub()`` function
    """
    # using tmp file to store the replaced content
    tmp_file_path = file_path + ".tmp"
    old_file = open(file_path, "r")
    new_file = open(tmp_file_path, "w")
    for line in old_file:
        new_file.write(re.sub(pattern=pattern, string=line, repl=repl))
    new_file.close()
    old_file.close()
    # remove old file since it must not exist for rename/move
    os.remove(file_path)
    # replace old file by new file
    # TODO: this can fail in some (random) cases on MS Windows
    os.rename(tmp_file_path, file_path)


class NoopFileAnonymizer(object):
    def anonymize(self, filenames):
        pass


# TODO: why not remove GISDBASE by default?
class FileAnonymizer(object):
    def __init__(self, paths_to_remove, remove_gisbase=True, remove_gisdbase=False):
        self._paths_to_remove = []
        if remove_gisbase:
            gisbase = os.environ["GISBASE"]
            self._paths_to_remove.append(gisbase)
        if remove_gisdbase:
            # import only when really needed to avoid problems with
            # translations when environment is not set properly
            import grass.script as gscript

            gisdbase = gscript.gisenv()["GISDBASE"]
            self._paths_to_remove.append(gisdbase)
        if paths_to_remove:
            self._paths_to_remove.extend(paths_to_remove)

    def anonymize(self, filenames):
        # besides GISBASE and test recursion start directory (which is
        # supposed to be source root directory or similar) we can also try
        # to remove user home directory and GISDBASE
        # we suppose that we run in standard grass session
        # TODO: provide more effective implementation

        # regex for a trailing separator
        path_end = r"[\\/]?"
        for path in self._paths_to_remove:
            for filename in filenames:
                # literal special characters (e.g., ^\()[]{}.*+-$) in path need
                # to be escaped in a regex (2nd argument); otherwise, they will
                # be interpreted as special characters
                replace_in_file(filename, re.escape(path) + path_end, "")


def get_source_url(path, revision, line=None):
    """

    :param path: directory or file path relative to remote repository root
    :param revision: SVN revision (should be a number)
    :param line: line in the file (should be None for directories)
    """
    tracurl = "http://trac.osgeo.org/grass/browser/"
    if line:
        return "{tracurl}{path}?rev={revision}#L{line}".format(**locals())
    else:
        return "{tracurl}{path}?rev={revision}".format(**locals())


def html_escape(text):
    """Escape ``'&'``, ``'<'``, and ``'>'`` in a string of data."""
    return saxutils.escape(text)


def html_unescape(text):
    """Unescape ``'&amp;'``, ``'&lt;'``, and ``'&gt;'`` in a string of data."""
    return saxutils.unescape(text)


def color_error_line(line):
    if line.startswith("ERROR: "):
        # TODO: use CSS class
        # ignoring the issue with \n at the end, HTML don't mind
        line = '<span style="color: red">' + line + "</span>"
    if line.startswith("FAIL: "):
        # TODO: use CSS class
        # ignoring the issue with \n at the end, HTML don't mind
        line = '<span style="color: red">' + line + "</span>"
    if line.startswith("WARNING: "):
        # TODO: use CSS class
        # ignoring the issue with \n at the end, HTML don't mind
        line = '<span style="color: blue">' + line + "</span>"
    # if line.startswith('Traceback ('):
    #    line = '<span style="color: red">' + line + "</span>"
    return line


def to_web_path(path):
    """Replace OS dependent path separator with slash.

    Path on MS Windows are not usable in links on web. For MS Windows,
    this replaces backslash with (forward) slash.
    """
    if os.path.sep != "/":
        return path.replace(os.path.sep, "/")
    else:
        return path


def get_svn_revision():
    """Get SVN revision number

    :returns: SVN revision number as string or None if it is
        not possible to get
    """
    # TODO: here should be starting directory
    # but now we are using current as starting
    p = subprocess.Popen(
        ["svnversion", "."], stdout=subprocess.PIPE, stderr=subprocess.PIPE
    )
    stdout, stderr = p.communicate()
    rc = p.poll()
    if not rc:
        stdout = stdout.strip()
        if stdout.endswith("M"):
            stdout = stdout[:-1]
        if ":" in stdout:
            # the first one is the one of source code
            stdout = stdout.split(":")[0]
        return stdout
    else:
        return None


def get_svn_info():
    """Get important information from ``svn info``

    :returns: SVN info as dictionary or None
        if it is not possible to obtain it
    """
    try:
        # TODO: introduce directory, not only current
        p = subprocess.Popen(
            ["svn", "info", ".", "--xml"],
            stdout=subprocess.PIPE,
            stderr=subprocess.PIPE,
        )
        stdout, stderr = p.communicate()
        rc = p.poll()
        info = {}
        if not rc:
            root = et.fromstring(stdout)
            # TODO: get also date if this make sense
            # expecting only one <entry> element
            entry = root.find("entry")
            info["revision"] = entry.get("revision")
            info["url"] = entry.find("url").text
            relurl = entry.find("relative-url")
            # element which is not found is None
            # empty element would be bool(el) == False
            if relurl is not None:
                relurl = relurl.text
                # relative path has ^ at the beginning in SVN version 1.8.8
                if relurl.startswith("^"):
                    relurl = relurl[1:]
            else:
                # SVN version 1.8.8 supports relative-url but older do not
                # so, get relative part from absolute URL
                const_url_part = "https://svn.osgeo.org/grass/"
                relurl = info["url"][len(const_url_part) :]
            info["relative-url"] = relurl
            return info
    # TODO: add this to svnversion function
    except OSError as e:
        import errno

        # ignore No such file or directory
        if e.errno != errno.ENOENT:
            raise
    return None


def years_ago(date, years):
    # dateutil relative delte would be better but this is more portable
    return date - datetime.timedelta(weeks=years * 52)


# TODO: these functions should be called only if we know that svn is installed
# this will simplify the functions, caller must handle it anyway
def get_svn_path_authors(path, from_date=None):
    """

    :returns: a set of authors
    """
    if from_date is None:
        # this is the SVN default for local copies
        revision_range = "BASE:1"
    else:
        revision_range = "BASE:{%s}" % from_date
    try:
        # TODO: allow also usage of --limit
        p = subprocess.Popen(
            ["svn", "log", "--xml", "--revision", revision_range, path],
            stdout=subprocess.PIPE,
            stderr=subprocess.PIPE,
        )
        stdout, stderr = p.communicate()
        rc = p.poll()
        if not rc:
            root = et.fromstring(stdout)
            # TODO: get also date if this make sense
            # expecting only one <entry> element
            author_nodes = root.iterfind("*/author")
            authors = [n.text for n in author_nodes]
            return set(authors)
    except OSError as e:
        import errno

        # ignore No such file or directory
        if e.errno != errno.ENOENT:
            raise
    return None


def get_html_test_authors_table(directory, tests_authors):
    # SVN gives us authors of code together with authors of tests
    # so test code authors list also contains authors of tests only
    # TODO: don't do this for the top level directories?
    tests_authors = set(tests_authors)
    no_svn_text = (
        '<span style="font-size: 60%">' "Test file authors were not obtained." "</span>"
    )
    if not tests_authors or (len(tests_authors) == 1 and list(tests_authors)[0] == ""):
        return "<h3>Code and test authors</h3>" + no_svn_text
    from_date = years_ago(datetime.date.today(), years=1)
    tested_dir_authors = get_svn_path_authors(directory, from_date)
    if tested_dir_authors is not None:
        not_testing_authors = tested_dir_authors - tests_authors
    else:
        no_svn_text = (
            '<span style="font-size: 60%">'
            "Authors cannot be obtained using SVN."
            "</span>"
        )
        not_testing_authors = tested_dir_authors = [no_svn_text]
    if not not_testing_authors:
        not_testing_authors = ["all recent authors contributed tests"]

    test_authors = (
        "<h3>Code and test authors</h3>"
        '<p style="font-size: 60%"><em>'
        "Note that determination of authors is approximate and only"
        " recent code authors are considered."
        "</em></p>"
        "<table><tbody>"
        "<tr><td>Test authors:</td><td>{file_authors}</td></tr>"
        "<tr><td>Authors of tested code:</td><td>{code_authors}</td></tr>"
        "<tr><td>Authors owing tests:</td><td>{not_testing}</td></tr>"
        "</tbody></table>".format(
            file_authors=", ".join(sorted(tests_authors)),
            code_authors=", ".join(sorted(tested_dir_authors)),
            not_testing=", ".join(sorted(not_testing_authors)),
        )
    )
    return test_authors


class GrassTestFilesMultiReporter(object):
    """Interface to multiple repoter objects

    For start and finish of the tests and of a test of one file,
    it calls corresponding methods of all contained reporters.
    For all other attributes, it returns attribute of a first reporter
    which has this attribute using the order in which the reporters were
    provided.
    """

    def __init__(self, reporters, forgiving=False):
        self.reporters = reporters
        self.forgiving = forgiving

    def start(self, results_dir):
        # TODO: no directory cleaning (self.clean_before)? now cleaned by caller
        # TODO: perhaps only those whoe need it should do it (even multiple times)
        # and there is also the delet problem
        ensure_dir(os.path.abspath(results_dir))
        for reporter in self.reporters:
            try:
                reporter.start(results_dir)
            except AttributeError:
                if self.forgiving:
                    pass
                else:
                    raise

    def finish(self):
        for reporter in self.reporters:
            try:
                reporter.finish()
            except AttributeError:
                if self.forgiving:
                    pass
                else:
                    raise

    def start_file_test(self, module):
        for reporter in self.reporters:
            try:
                reporter.start_file_test(module)
            except AttributeError:
                if self.forgiving:
                    pass
                else:
                    raise

    def end_file_test(self, **kwargs):
        for reporter in self.reporters:
            try:
                reporter.end_file_test(**kwargs)
            except AttributeError:
                if self.forgiving:
                    pass
                else:
                    raise

    def __getattr__(self, name):
        for reporter in self.reporters:
            try:
                return getattr(reporter, name)
            except AttributeError:
                continue
        raise AttributeError


class GrassTestFilesCountingReporter(object):
    def __init__(self):
        self.test_files = None
        self.files_fail = None
        self.files_pass = None

        self.file_pass_per = None
        self.file_fail_per = None

        self.main_start_time = None
        self.main_end_time = None
        self.main_time = None

        self.file_start_time = None
        self.file_end_time = None
        self.file_time = None
        self._start_file_test_called = False

    def start(self, results_dir):
        self.test_files = 0
        self.files_fail = 0
        self.files_pass = 0

        # this might be moved to some report start method
        self.main_start_time = datetime.datetime.now()

    def finish(self):
        self.main_end_time = datetime.datetime.now()
        self.main_time = self.main_end_time - self.main_start_time

        assert self.test_files == self.files_fail + self.files_pass
        if self.test_files:
            self.file_pass_per = 100 * float(self.files_pass) / self.test_files
            self.file_fail_per = 100 * float(self.files_fail) / self.test_files
        else:
            # if no tests were executed, probably something bad happened
            # try to report at least something
            self.file_pass_per = None
            self.file_fail_per = None

    def start_file_test(self, module):
        self.file_start_time = datetime.datetime.now()
        self._start_file_test_called = True
        self.test_files += 1

    def end_file_test(self, returncode, **kwargs):
        assert self._start_file_test_called
        self.file_end_time = datetime.datetime.now()
        self.file_time = self.file_end_time - self.file_start_time
        if returncode:
            self.files_fail += 1
        else:
            self.files_pass += 1
        self._start_file_test_called = False


def percent_to_html(percent):
    if percent is None:
        return '<span style="color: {color}">unknown percentage</span>'
    elif percent > 100 or percent < 0:
        return "? {:.2f}% ?".format(percent)
    elif percent < 40:
        color = "red"
    elif percent < 70:
        color = "orange"
    else:
        color = "green"
    return '<span style="color: {color}">{percent:.0f}%</span>'.format(
        percent=percent, color=color
    )


def wrap_stdstream_to_html(infile, outfile, module, stream):
    before = "<html><body><h1>%s</h1><pre>" % (module.name + " " + stream)
    after = "</pre></body></html>"
    html = open(outfile, "w")
    html.write(before)
    with open(infile) as text:
        for line in text:
            html.write(color_error_line(html_escape(line)))
    html.write(after)
    html.close()


def html_file_preview(filename):
    before = "<pre>"
    after = "</pre>"
    if not os.path.isfile(filename):
        return '<p style="color: red>File %s does not exist</p>' % filename
    size = os.path.getsize(filename)
    if not size:
        return '<p style="color: red>File %s is empty</p>' % filename
    max_size = 10000
    html = StringIO()
    html.write(before)
    if size < max_size:
        with open(filename) as text:
            for line in text:
                html.write(color_error_line(html_escape(line)))
    elif size < 10 * max_size:

        def tail(filename, n):
            return collections.deque(open(filename), n)

        html.write("... (lines omitted)\n")
        for line in tail(filename, 50):
            html.write(color_error_line(html_escape(line)))
    else:
        return '<p style="color: red>File %s is too large to show</p>' % filename
    html.write(after)
    return html.getvalue()


def returncode_to_html_text(returncode, timed_out=None):
    if returncode:
        if timed_out is not None:
            extra = f" (timeout >{timed_out}s)"
        else:
            extra = ""
        return f'<span style="color: red">FAILED{extra}</span>'
    else:
        # alternatives: SUCCEEDED, passed, OK
        return '<span style="color: green">succeeded</span>'


# not used
def returncode_to_html_sentence(returncode):
    if returncode:
        return (
            '<span style="color: red">&#x274c;</span>'
            " Test failed (return code %d)" % (returncode)
        )
    else:
        return (
            '<span style="color: green">&#x2713;</span>'
            " Test succeeded (return code %d)" % (returncode)
        )


def returncode_to_success_html_par(returncode):
    if returncode:
        return '<p> <span style="color: red">&#x274c;</span>' " Test failed</p>"
    else:
        return '<p> <span style="color: green">&#x2713;</span>' " Test succeeded</p>"


def success_to_html_text(total, successes):
    if successes < total:
        return '<span style="color: red">FAILED</span>'
    elif successes == total:
        # alternatives: SUCCEEDED, passed, OK
        return '<span style="color: green">succeeded</span>'
    else:
        return (
            '<span style="color: red; font-size: 60%">'
            "? more successes than total ?</span>"
        )


UNKNOWN_NUMBER_HTML = '<span style="font-size: 60%">unknown</span>'


def success_to_html_percent(total, successes):
    if total:
        pass_per = 100 * (float(successes) / total)
        pass_per = percent_to_html(pass_per)
    else:
        pass_per = UNKNOWN_NUMBER_HTML
    return pass_per


class GrassTestFilesHtmlReporter(GrassTestFilesCountingReporter):

    unknown_number = UNKNOWN_NUMBER_HTML

    def __init__(self, file_anonymizer, main_page_name="index.html"):
        super(GrassTestFilesHtmlReporter, self).__init__()
        self.main_index = None
        self._file_anonymizer = file_anonymizer
        self._main_page_name = main_page_name

    def start(self, results_dir):
        super(GrassTestFilesHtmlReporter, self).start(results_dir)
        # having all variables public although not really part of API
        main_page_name = os.path.join(results_dir, self._main_page_name)
        self.main_index = open(main_page_name, "w")

        # TODO: this can be moved to the counter class
        self.failures = 0
        self.errors = 0
        self.skipped = 0
        self.successes = 0
        self.expected_failures = 0
        self.unexpected_success = 0
        self.total = 0

        svn_info = get_svn_info()
        if not svn_info:
            svn_text = (
                '<span style="font-size: 60%">'
                "SVN revision cannot be obtained"
                "</span>"
            )
        else:
            url = get_source_url(
                path=svn_info["relative-url"], revision=svn_info["revision"]
            )
            svn_text = ("SVN revision" ' <a href="{url}">' "{rev}</a>").format(
                url=url, rev=svn_info["revision"]
            )
        self.main_index.write(
            "<html><body>"
            "<h1>Test results</h1>"
            "{time:%Y-%m-%d %H:%M:%S}"
            " ({svn})"
            "<table>"
            "<thead><tr>"
            "<th>Tested directory</th>"
            "<th>Test file</th>"
            "<th>Status</th>"
            "<th>Tests</th><th>Successful</td>"
            "<th>Failed</th><th>Percent successful</th>"
            "</tr></thead><tbody>".format(time=self.main_start_time, svn=svn_text)
        )

    def finish(self):
        super(GrassTestFilesHtmlReporter, self).finish()

        pass_per = success_to_html_percent(total=self.total, successes=self.successes)
        tfoot = (
            "<tfoot>"
            "<tr>"
            "<td>Summary</td>"
            "<td>{nfiles} test files</td>"
            "<td>{nsper}</td>"
            "<td>{total}</td><td>{st}</td><td>{ft}</td><td>{pt}</td>"
            "</tr>"
            "</tfoot>".format(
                nfiles=self.test_files,
                nsper=percent_to_html(self.file_pass_per),
                st=self.successes,
                ft=self.failures + self.errors,
                total=self.total,
                pt=pass_per,
            )
        )

        # this is the second place with this function
        # TODO: provide one implementation
        def format_percentage(percentage):
            if percentage is not None:
                return "{nsper:.0f}%".format(nsper=percentage)
            else:
                return "unknown percentage"

        summary_sentence = (
            "\nExecuted {nfiles} test files in {time:}."
            "\nFrom them"
            " {nsfiles} files ({nsper}) were successful"
            " and {nffiles} files ({nfper}) failed.\n".format(
                nfiles=self.test_files,
                time=self.main_time,
                nsfiles=self.files_pass,
                nffiles=self.files_fail,
                nsper=format_percentage(self.file_pass_per),
                nfper=format_percentage(self.file_fail_per),
            )
        )

        self.main_index.write(
            "<tbody>{tfoot}</table>"
            "<p>{summary}</p>"
            "</body></html>".format(tfoot=tfoot, summary=summary_sentence)
        )
        self.main_index.close()

    def start_file_test(self, module):
        super(GrassTestFilesHtmlReporter, self).start_file_test(module)
        self.main_index.flush()  # to get previous lines to the report

    def end_file_test(
        self, module, cwd, returncode, stdout, stderr, test_summary, timed_out=None
    ):
        super(GrassTestFilesHtmlReporter, self).end_file_test(
            module=module,
            cwd=cwd,
            returncode=returncode,
            stdout=stdout,
            stderr=stderr,
            timed_out=timed_out,
        )
        # considering others according to total is OK when we more or less
        # know that input data make sense (total >= errors + failures)
        total = test_summary.get("total", None)
        failures = test_summary.get("failures", 0)
        errors = test_summary.get("errors", 0)
        # Python unittest TestResult class is reporting success for no
        # errors or failures, so skipped, expected failures and unexpected
        # success are ignored
        # but successful tests are only total - the others
        # TODO: add success counter to GrassTestResult base class
        skipped = test_summary.get("skipped", 0)
        expected_failures = test_summary.get("expected_failures", 0)
        unexpected_successes = test_summary.get("unexpected_successes", 0)
        successes = test_summary.get("successes", 0)

        self.failures += failures
        self.errors += errors
        self.skipped += skipped
        self.expected_failures += expected_failures
        self.unexpected_success += unexpected_successes

        # zero would be valid here
        if total is not None:
            # success are only the clear ones
            # percentage is influenced by all
            # but putting only failures to table
            self.successes += successes
            self.total += total
            # this will handle zero
            pass_per = success_to_html_percent(total=total, successes=successes)
        else:
            total = successes = pass_per = self.unknown_number
        bad_ones = failures + errors
        self.main_index.write(
            "<tr><td>{d}</td>"
            '<td><a href="{d}/{m}/index.html">{m}</a></td>'
            "<td>{status}</td>"
            "<td>{ntests}</td><td>{stests}</td>"
            "<td>{ftests}</td><td>{ptests}</td>"
            "<tr>".format(
                d=to_web_path(module.tested_dir),
                m=module.name,
                status=returncode_to_html_text(returncode, timed_out),
                stests=successes,
                ftests=bad_ones,
                ntests=total,
                ptests=pass_per,
            )
        )
        wrap_stdstream_to_html(
            infile=stdout,
            outfile=os.path.join(cwd, "stdout.html"),
            module=module,
            stream="stdout",
        )
        wrap_stdstream_to_html(
            infile=stderr,
            outfile=os.path.join(cwd, "stderr.html"),
            module=module,
            stream="stderr",
        )

        file_index_path = os.path.join(cwd, "index.html")
        file_index = open(file_index_path, "w")
        file_index.write(
            '<!DOCTYPE html><html><head><meta charset="utf-8"></head><body>'
            "<h1>{m.name}</h1>"
            "<h2>{m.tested_dir} &ndash; {m.name}</h2>"
            "{status}".format(
                m=module,
                status=returncode_to_success_html_par(returncode),
            )
        )

        # TODO: include optionally hyper link to test suite
        # TODO: file_path is reconstucted in a naive way
        # file_path should be stored in the module/test file object and just used here
        summary_section = (
            "<table><tbody>"
            "<tr><td>Test</td><td>{m}</td></tr>"
            "<tr><td>Testsuite</td><td>{d}</td></tr>"
            "<tr><td>Test file</td><td>{file_path}</td></tr>"
            "<tr><td>Status</td><td>{status}</td></tr>"
            "<tr><td>Return code</td><td>{rc}</td></tr>"
            "<tr><td>Number of tests</td><td>{ntests}</td></tr>"
            "<tr><td>Successful tests</td><td>{stests}</td></tr>"
            "<tr><td>Failed tests</td><td>{ftests}</td></tr>"
            "<tr><td>Percent successful</td><td>{ptests}</td></tr>"
            "<tr><td>Test duration</td><td>{dur}</td></tr>".format(
                d=module.tested_dir,
                m=module.name,
                file_path=os.path.join(
                    module.tested_dir, "testsuite", module.name + "." + module.file_type
                ),
                status=returncode_to_html_text(returncode, timed_out),
                stests=successes,
                ftests=bad_ones,
                ntests=total,
                ptests=pass_per,
                rc=returncode,
                dur=self.file_time,
            )
        )
        file_index.write(summary_section)

        modules = test_summary.get("tested_modules", None)
        if modules:
            # TODO: replace by better handling of potential lists when parsing
            # TODO: create link to module if running in grass or in addons
            # alternatively a link to module test summary
            if type(modules) is not list:
                modules = [modules]
            file_index.write(
                "<tr><td>Tested modules</td><td>{0}</td></tr>".format(
                    ", ".join(sorted(set(modules)))
                )
            )
        file_index.write("</tbody></table>")

        # here we would have also links to coverage, profiling, ...
        # '<li><a href="testcodecoverage/index.html">code coverage</a></li>'
        files_section = (
            "<h3>Supplementary files</h3>"
            "<ul>"
            '<li><a href="stdout.html">standard output (stdout)</a></li>'
            '<li><a href="stderr.html">standard error output (stderr)</a></li>'
        )
        file_index.write(files_section)

        supplementary_files = test_summary.get("supplementary_files", None)
        if supplementary_files:
            # this is something we might want to do once for all and not
            # risk that it will be done twice or rely that somebody else
            # will do it for use
            # the solution is perhaps do the multi reporter more grass-specific
            # and do all common things, so that other can rely on it and
            # moreover something can be shared with other explicitly
            # using constructors as seems advantageous for counting
            self._file_anonymizer.anonymize(supplementary_files)
            for f in supplementary_files:
                file_index.write('<li><a href="{f}">{f}</a></li>'.format(f=f))

        file_index.write("</ul>")

        if returncode:
            file_index.write("<h3>Standard error output (stderr)</h3>")
            file_index.write(html_file_preview(stderr))

        file_index.write("</body></html>")
        file_index.close()

        if returncode:
            pass
            # TODO: here we don't have opportunity to write error file
            # to stream (stdout/stderr)
            # a stream can be added and if not none, we could write


# TODO: document info: additional information to be stored type: dict
# allows overwriting what was collected
class GrassTestFilesKeyValueReporter(GrassTestFilesCountingReporter):
    def __init__(self, info=None):
        super(GrassTestFilesKeyValueReporter, self).__init__()
        self.result_dir = None
        self._info = info

    def start(self, results_dir):
        super(GrassTestFilesKeyValueReporter, self).start(results_dir)
        # having all variables public although not really part of API
        self.result_dir = results_dir

        # TODO: this can be moved to the counter class
        self.failures = 0
        self.errors = 0
        self.skipped = 0
        self.successes = 0
        self.expected_failures = 0
        self.unexpected_success = 0
        self.total = 0

        # TODO: document: tested_dirs is a list and it should fit with names
        self.names = []
        self.tested_dirs = []
        self.files_returncodes = []

        # sets (no size specified)
        self.modules = set()
        self.test_files_authors = set()

    def finish(self):
        super(GrassTestFilesKeyValueReporter, self).finish()

        # this shoul be moved to some additional meta passed in constructor
        svn_info = get_svn_info()
        if not svn_info:
            svn_revision = ""
        else:
            svn_revision = svn_info["revision"]

        summary = {}
        summary["files_total"] = self.test_files
        summary["files_successes"] = self.files_pass
        summary["files_failures"] = self.files_fail

        summary["names"] = self.names
        summary["tested_dirs"] = self.tested_dirs
        # TODO: we don't have a general mechanism for storing any type in text
        summary["files_returncodes"] = [str(item) for item in self.files_returncodes]

        # let's use seconds as a universal time delta format
        # (there is no standard way how to store time delta as string)
        summary["time"] = self.main_time.total_seconds()

        status = "failed" if self.files_fail else "succeeded"
        summary["status"] = status

        summary["total"] = self.total
        summary["successes"] = self.successes
        summary["failures"] = self.failures
        summary["errors"] = self.errors
        summary["skipped"] = self.skipped
        summary["expected_failures"] = self.expected_failures
        summary["unexpected_successes"] = self.unexpected_success

        summary["test_files_authors"] = self.test_files_authors
        summary["tested_modules"] = self.modules
        summary["svn_revision"] = svn_revision
        # ignoring issues with time zones
        summary["timestamp"] = self.main_start_time.strftime("%Y-%m-%d %H:%M:%S")
        # TODO: add some general metadata here (passed in constructor)

        # add additional information
        for key, value in self._info.items():
            summary[key] = value

        summary_filename = os.path.join(self.result_dir, "test_keyvalue_result.txt")
        with open(summary_filename, "w") as summary_file:
            text = keyvalue_to_text(summary, sep="=", vsep="\n", isep=",")
            summary_file.write(text)

    def end_file_test(
        self, module, cwd, returncode, stdout, stderr, test_summary, timed_out=None
    ):
        super(GrassTestFilesKeyValueReporter, self).end_file_test(
            module=module,
            cwd=cwd,
            returncode=returncode,
            stdout=stdout,
            stderr=stderr,
            timed_out=timed_out,
        )
        # TODO: considering others according to total, OK?
        # here we are using 0 for total but HTML reporter is using None
        total = test_summary.get("total", 0)
        failures = test_summary.get("failures", 0)
        errors = test_summary.get("errors", 0)
        # Python unittest TestResult class is reporting success for no
        # errors or failures, so skipped, expected failures and unexpected
        # success are ignored
        # but successful tests are only total - the others
        skipped = test_summary.get("skipped", 0)
        expected_failures = test_summary.get("expected_failures", 0)
        unexpected_successes = test_summary.get("unexpected_successes", 0)
        successes = test_summary.get("successes", 0)

        # TODO: move this to counter class and perhaps use aggregation
        # rather then inheritance
        self.failures += failures
        self.errors += errors
        self.skipped += skipped
        self.expected_failures += expected_failures
        self.unexpected_success += unexpected_successes

        # TODO: should we test for zero?
        if total is not None:
            # success are only the clear ones
            # percentage is influenced by all
            # but putting only failures to table
            self.successes += successes
            self.total += total

        self.files_returncodes.append(returncode)

        self.tested_dirs.append(module.tested_dir)
        self.names.append(module.name)

        modules = test_summary.get("tested_modules", None)
        if modules:
            # TODO: replace by better handling of potential lists when parsing
            # TODO: create link to module if running in grass or in addons
            # alternatively a link to module test summary
            if type(modules) not in [list, set]:
                modules = [modules]
            self.modules.update(modules)

        test_file_authors = test_summary["test_file_authors"]
        if type(test_file_authors) not in [list, set]:
            test_file_authors = [test_file_authors]
        self.test_files_authors.update(test_file_authors)


class GrassTestFilesTextReporter(GrassTestFilesCountingReporter):
    def __init__(self, stream):
        super(GrassTestFilesTextReporter, self).__init__()
        self._stream = stream

    def start(self, results_dir):
        super(GrassTestFilesTextReporter, self).start(results_dir)

    def finish(self):
        super(GrassTestFilesTextReporter, self).finish()

        def format_percentage(percentage):
            if percentage is not None:
                return "{nsper:.0f}%".format(nsper=percentage)
            else:
                return "unknown percentage"

        summary_sentence = (
            "\nExecuted {nfiles} test files in {time:}."
            "\nFrom them"
            " {nsfiles} files ({nsper}) were successful"
            " and {nffiles} files ({nfper}) failed.\n".format(
                nfiles=self.test_files,
                time=self.main_time,
                nsfiles=self.files_pass,
                nffiles=self.files_fail,
                nsper=format_percentage(self.file_pass_per),
                nfper=format_percentage(self.file_fail_per),
            )
        )
        self._stream.write(summary_sentence)

    def start_file_test(self, module):
        super(GrassTestFilesTextReporter, self).start_file_test(module)
        self._stream.write("Running {file}...\n".format(file=module.file_path))
        # get the above line and all previous ones to the report
        self._stream.flush()

    def end_file_test(
        self, module, cwd, returncode, stdout, stderr, test_summary, timed_out=None
    ):
        super(GrassTestFilesTextReporter, self).end_file_test(
            module=module,
            cwd=cwd,
            returncode=returncode,
            stdout=stdout,
            stderr=stderr,
            timed_out=timed_out,
        )

        if returncode:
            width = 72
            self._stream.write(width * "=")
            self._stream.write("\n")
            with open(stderr) as text:
                self._stream.write(text.read())
            self._stream.write(width * "=")
            self._stream.write("\n")
<<<<<<< HEAD
            self._stream.write("FAILED {file}".format(file=module.file_path))
=======
            self._stream.write(f"FAILED {module.file_path}")
            if timed_out:
                self._stream.write(f" - Timeout >{timed_out}s")
>>>>>>> 8422103f
            num_failed = test_summary.get("failures", 0)
            num_failed += test_summary.get("errors", 0)
            if num_failed:
                if num_failed > 1:
                    text = " ({f} tests failed)"
                else:
                    text = " ({f} test failed)"
                self._stream.write(text.format(f=num_failed))
            self._stream.write("\n")
            # TODO: here we lost the possibility to include also file name
            # of the appropriate report


# TODO: there is a quite a lot duplication between this class and html reporter
# TODO: document: do not use it for two reports, it accumulates the results
# TODO: add also keyvalue summary generation?
# wouldn't this conflict with collecting data from report afterwards?
class TestsuiteDirReporter(object):
    def __init__(
        self,
        main_page_name,
        testsuite_page_name="index.html",
        top_level_testsuite_page_name=None,
    ):
        self.main_page_name = main_page_name
        self.testsuite_page_name = testsuite_page_name
        self.top_level_testsuite_page_name = top_level_testsuite_page_name

        # TODO: this might be even a object which could add and validate
        self.failures = 0
        self.errors = 0
        self.skipped = 0
        self.successes = 0
        self.expected_failures = 0
        self.unexpected_successes = 0
        self.total = 0

        self.testsuites = 0
        self.testsuites_successes = 0
        self.files = 0
        self.files_successes = 0

    def report_for_dir(self, root, directory, test_files):
        # TODO: create object from this, so that it can be passed from
        # one function to another
        # TODO: put the inside of for loop to another function
        dir_failures = 0
        dir_errors = 0
        dir_skipped = 0
        dir_successes = 0
        dir_expected_failures = 0
        dir_unexpected_success = 0
        dir_total = 0
        test_files_authors = []

        file_total = 0
        file_successes = 0

        page_name = os.path.join(root, directory, self.testsuite_page_name)
        if self.top_level_testsuite_page_name and os.path.abspath(
            os.path.join(root, directory)
        ) == os.path.abspath(root):
            page_name = os.path.join(root, self.top_level_testsuite_page_name)
        page = open(page_name, "w")
        # TODO: should we use forward slashes also for the HTML because
        # it is simpler are more consistent with the rest on MS Windows?
        head = "<html><body>" "<h1>{name} testsuite results</h1>".format(name=directory)
        tests_table_head = (
            "<h3>Test files results</h3>"
            "<table>"
            "<thead><tr>"
            "<th>Test file</th><th>Status</th>"
            "<th>Tests</th><th>Successful</td>"
            "<th>Failed</th><th>Percent successful</th>"
            "</tr></thead><tbody>"
        )
        page.write(head)
        page.write(tests_table_head)
        for test_file_name in test_files:
            # TODO: put keyvalue fine name to constant
            summary_filename = os.path.join(
                root, directory, test_file_name, "test_keyvalue_result.txt"
            )
            # if os.path.exists(summary_filename):
            with open(summary_filename, "r") as keyval_file:
                summary = text_to_keyvalue(keyval_file.read(), sep="=")
            # else:
            # TODO: write else here
            #    summary = None

            if "total" not in summary:
                bad_ones = successes = UNKNOWN_NUMBER_HTML
                total = None
            else:
                bad_ones = summary["failures"] + summary["errors"]
                successes = summary["successes"]
                total = summary["total"]

                self.failures += summary["failures"]
                self.errors += summary["errors"]
                self.skipped += summary["skipped"]
                self.successes += summary["successes"]
                self.expected_failures += summary["expected_failures"]
                self.unexpected_successes += summary["unexpected_successes"]
                self.total += summary["total"]

                dir_failures += summary["failures"]
                dir_errors += summary["failures"]
                dir_skipped += summary["skipped"]
                dir_successes += summary["successes"]
                dir_expected_failures += summary["expected_failures"]
                dir_unexpected_success += summary["unexpected_successes"]
                dir_total += summary["total"]

            # TODO: keyvalue method should have types for keys function
            # perhaps just the current post processing function is enough
            test_file_authors = summary.get("test_file_authors")
            if not test_file_authors:
                test_file_authors = []
            if type(test_file_authors) is not list:
                test_file_authors = [test_file_authors]
            test_files_authors.extend(test_file_authors)

            file_total += 1
            # Use non-zero return code in case it is missing.
            # (This can happen when the test has timed out.)
            return_code = summary.get("returncode", 1)
            file_successes += 0 if return_code else 1

            pass_per = success_to_html_percent(total=total, successes=successes)
            row = (
                "<tr>"
                '<td><a href="{f}/index.html">{f}</a></td>'
                "<td>{status}</td>"
                "<td>{ntests}</td><td>{stests}</td>"
                "<td>{ftests}</td><td>{ptests}</td>"
                "<tr>".format(
                    f=test_file_name,
                    status=returncode_to_html_text(return_code),
                    stests=successes,
                    ftests=bad_ones,
                    ntests=total,
                    ptests=pass_per,
                )
            )
            page.write(row)

        self.testsuites += 1
        self.testsuites_successes += 1 if file_successes == file_total else 0
        self.files += file_total
        self.files_successes += file_successes

        dir_pass_per = success_to_html_percent(total=dir_total, successes=dir_successes)
        file_pass_per = success_to_html_percent(
            total=file_total, successes=file_successes
        )
        tests_table_foot = (
            "</tbody><tfoot><tr>"
            "<td>Summary</td>"
            "<td>{status}</td>"
            "<td>{ntests}</td><td>{stests}</td>"
            "<td>{ftests}</td><td>{ptests}</td>"
            "</tr></tfoot></table>".format(
                status=file_pass_per,
                stests=dir_successes,
                ftests=dir_failures + dir_errors,
                ntests=dir_total,
                ptests=dir_pass_per,
            )
        )
        page.write(tests_table_foot)
        test_authors = get_html_test_authors_table(
            directory=directory, tests_authors=test_files_authors
        )
        page.write(test_authors)
        page.write("</body></html>")
        page.close()

        status = success_to_html_text(total=file_total, successes=file_successes)
        row = (
            "<tr>"
            '<td><a href="{d}/{page}">{d}</a></td><td>{status}</td>'
            "<td>{nfiles}</td><td>{sfiles}</td><td>{pfiles}</td>"
            "<td>{ntests}</td><td>{stests}</td>"
            "<td>{ftests}</td><td>{ptests}</td>"
            "<tr>".format(
                d=to_web_path(directory),
                page=self.testsuite_page_name,
                status=status,
                nfiles=file_total,
                sfiles=file_successes,
                pfiles=file_pass_per,
                stests=dir_successes,
                ftests=dir_failures + dir_errors,
                ntests=dir_total,
                ptests=dir_pass_per,
            )
        )
        return row

    def report_for_dirs(self, root, directories):
        # TODO: this will need chanages according to potential changes in absolute/relative paths

        page_name = os.path.join(root, self.main_page_name)
        page = open(page_name, "w")
        head = "<html><body>" "<h1>Testsuites results</h1>"
        tests_table_head = (
            "<table>"
            "<thead><tr>"
            "<th>Testsuite</th>"
            "<th>Status</th>"
            "<th>Test files</th><th>Successful</td>"
            "<th>Percent successful</th>"
            "<th>Tests</th><th>Successful</td>"
            "<th>Failed</th><th>Percent successful</th>"
            "</tr></thead><tbody>"
        )
        page.write(head)
        page.write(tests_table_head)

        for directory, test_files in directories.items():
            row = self.report_for_dir(
                root=root, directory=directory, test_files=test_files
            )
            page.write(row)

        pass_per = success_to_html_percent(total=self.total, successes=self.successes)
        file_pass_per = success_to_html_percent(
            total=self.files, successes=self.files_successes
        )
        testsuites_pass_per = success_to_html_percent(
            total=self.testsuites, successes=self.testsuites_successes
        )
        tests_table_foot = (
            "<tfoot>"
            "<tr>"
            "<td>Summary</td><td>{status}</td>"
            "<td>{nfiles}</td><td>{sfiles}</td><td>{pfiles}</td>"
            "<td>{ntests}</td><td>{stests}</td>"
            "<td>{ftests}</td><td>{ptests}</td>"
            "</tr>"
            "</tfoot>".format(
                status=testsuites_pass_per,
                nfiles=self.files,
                sfiles=self.files_successes,
                pfiles=file_pass_per,
                stests=self.successes,
                ftests=self.failures + self.errors,
                ntests=self.total,
                ptests=pass_per,
            )
        )
        page.write(tests_table_foot)
        page.write("</body></html>")<|MERGE_RESOLUTION|>--- conflicted
+++ resolved
@@ -1035,13 +1035,9 @@
                 self._stream.write(text.read())
             self._stream.write(width * "=")
             self._stream.write("\n")
-<<<<<<< HEAD
-            self._stream.write("FAILED {file}".format(file=module.file_path))
-=======
             self._stream.write(f"FAILED {module.file_path}")
             if timed_out:
                 self._stream.write(f" - Timeout >{timed_out}s")
->>>>>>> 8422103f
             num_failed = test_summary.get("failures", 0)
             num_failed += test_summary.get("errors", 0)
             if num_failed:
