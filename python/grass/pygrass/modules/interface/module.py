--- conflicted
+++ resolved
@@ -1,7 +1,3 @@
-<<<<<<< HEAD
-=======
-from multiprocessing import cpu_count, Process, Queue
->>>>>>> df949ca6
 import time
 
 from multiprocessing import cpu_count, Process, Queue
@@ -18,11 +14,8 @@
 from .read import GETFROMTAG, DOC
 from .env import G_debug
 
-<<<<<<< HEAD
-=======
 from itertools import zip_longest
 
->>>>>>> df949ca6
 
 def _get_bash(self, *args, **kargs):
     return self.get_bash()
