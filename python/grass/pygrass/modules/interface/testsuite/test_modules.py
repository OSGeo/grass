--- conflicted
+++ resolved
@@ -5,11 +5,7 @@
 """
 
 from fnmatch import fnmatch
-<<<<<<< HEAD
-from io import BytesIO as StringIO
-=======
 from io import BytesIO
->>>>>>> df949ca6
 
 from grass.gunittest.case import TestCase
 from grass.gunittest.main import test
