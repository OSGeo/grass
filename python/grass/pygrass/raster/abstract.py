--- conflicted
+++ resolved
@@ -162,38 +162,12 @@
     def mtype(self):
         return RTYPE_STR[libraster.Rast_map_type(self.name, self.mapset)]
 
-<<<<<<< HEAD
-    def _get_bandref(self):
-        """Get band reference identifier.
-=======
     def _get_semantic_label(self):
         """Get semantic label identifier.
->>>>>>> 8422103f
 
         :return str: semantic label (eg. S2_1) or None
         """
 
-<<<<<<< HEAD
-        bandref = libraster.Rast_read_bandref(self.name, self.mapset)
-        if bandref:
-            return utils.decode(bandref)
-        return None
-
-    @must_be_in_current_mapset
-    def _set_bandref(self, bandref):
-        """Set/Unset band reference identifier.
-
-        :param str bandref: band reference to assign or None to remove (unset)
-        """
-        if bandref:
-            if libraster.Rast_legal_bandref(bandref) < 0:
-                raise ValueError(_("Invalid band reference"))
-            libraster.Rast_write_bandref(self.name, bandref)
-        else:
-            libgis.G_remove_misc("cell_misc", "bandref", self.name)
-
-    bandref = property(_get_bandref, _set_bandref)
-=======
         semantic_label = libraster.Rast_read_semantic_label(self.name, self.mapset)
         if semantic_label:
             return utils.decode(semantic_label)
@@ -213,7 +187,6 @@
             libgis.G_remove_misc("cell_misc", "semantic_label", self.name)
 
     semantic_label = property(_get_semantic_label, _set_semantic_label)
->>>>>>> 8422103f
 
     def _get_units(self):
         units = libraster.Rast_read_units(self.name, self.mapset)
