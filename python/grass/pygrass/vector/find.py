--- conflicted
+++ resolved
@@ -30,12 +30,8 @@
         :param c_mapinfo: Pointer to the vector layer mapinfo structure
         :type c_mapinfo: ctypes pointer to mapinfo structure
         :param table: Attribute table of the vector layer
-<<<<<<< HEAD
         :type table: ~grass.pygrass.vector.table.Table
-        :param writable: True or False
-=======
         :param writeable: True or False
->>>>>>> c4e18c18
         """
         self.c_mapinfo = c_mapinfo
         self.table: Table | None = table
