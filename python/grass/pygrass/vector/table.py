--- conflicted
+++ resolved
@@ -714,19 +714,12 @@
         return decode(self.c_fieldinfo.contents.driver)
 
     def _set_driver(self, driver):
-<<<<<<< HEAD
         if driver not in DRIVERS:
             raise NotImplementedError(
                 "The database driver %s is not supported by PyGRASS, "
                 "use: %s." % (driver, ", ".join(DRIVERS))
             )
-        self.c_fieldinfo.contents.driver = String(driver)
-=======
-        if driver not in ("sqlite", "pg"):
-            str_err = "Driver not supported, use: %s." % ", ".join(DRIVERS)
-            raise TypeError(str_err)
         self.c_fieldinfo.contents.driver = ReturnString(driver)
->>>>>>> 94b8ec6d
 
     driver = property(
         fget=_get_driver,
