--- conflicted
+++ resolved
@@ -1,34 +1,20 @@
-from os.path import join, exists
+import ctypes
+from os.path import exists, join
+
 import grass.lib.gis as libgis
-<<<<<<< HEAD
-import grass.lib.vector as libvect
-import ctypes
-
-libgis.G_gisinit("")
-
-#
-# import pygrass modules
-#
-=======
-import ctypes
-
 
 # flake8: noqa: E402
 libgis.G_gisinit("")
 
 import grass.lib.vector as libvect
->>>>>>> 306d5963
-from grass.pygrass.vector.vector_type import VTYPE
 from grass.pygrass.errors import GrassError, must_be_open
 from grass.pygrass.gis import Location
-from grass.pygrass.vector.geometry import (
-    GEOOBJ as _GEOOBJ,
-    read_line,
-    read_next_line,
-    Area as _Area,
-)
 from grass.pygrass.vector.abstract import Info
 from grass.pygrass.vector.basic import Bbox, Cats, Ilist
+from grass.pygrass.vector.geometry import GEOOBJ as _GEOOBJ
+from grass.pygrass.vector.geometry import Area as _Area
+from grass.pygrass.vector.geometry import read_line, read_next_line
+from grass.pygrass.vector.vector_type import VTYPE
 
 # flake8: qa
 
@@ -983,6 +969,7 @@
 
 if __name__ == "__main__":
     import doctest
+
     from grass.pygrass import utils
 
     utils.create_test_vector_map(test_vector_name)
