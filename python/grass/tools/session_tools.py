##############################################################################
# AUTHOR(S): Vaclav Petras <wenzeslaus gmail com>
#
# PURPOSE:   API to call GRASS tools (modules) as Python functions
#
# COPYRIGHT: (C) 2023-2025 Vaclav Petras and the GRASS Development Team
#
#            This program is free software under the GNU General Public
#            License (>=v2). Read the file COPYING that comes with GRASS
#            for details.
##############################################################################

"""The module provides an API to use GRASS tools (modules) as Python functions"""

from __future__ import annotations

import os

import grass.script as gs

from .support import ParameterConverter, ToolFunctionResolver, ToolResult


class Tools:
    """Use GRASS tools through function calls (experimental)

    GRASS tools (modules) can be executed as methods of this class.
    This API is experimental in version 8.5 and is expected to be stable in version 8.6.

    The tools can be used in an active GRASS session (this skipped when writing
    a GRASS tool):

    >>> import grass.script as gs
    >>> gs.create_project("xy_project")
    >>> session = gs.setup.init("xy_project")

    Multiple tools can be accessed through a single *Tools* object:

    >>> from grass.tools import Tools
    >>> tools = Tools(session=session)
    >>> tools.g_region(rows=100, cols=100)  # doctest: +ELLIPSIS
    ToolResult(...)
    >>> tools.r_random_surface(output="surface", seed=42)
    ToolResult(...)

    For tools outputting JSON, the results can be accessed directly:

    >>> print("cells:", tools.g_region(flags="p", format="json")["cells"])
    cells: 10000

    Resulting text or other output can be accessed through attributes of
    the *ToolResult* object:

    >>> tools.g_region(flags="p").text  # doctest: +SKIP

    Raster input and outputs can be NumPy arrays:

    >>> import numpy as np
    >>> tools.g_region(rows=2, cols=3)
    ToolResult(...)
    >>> slope = tools.r_slope_aspect(elevation=np.ones((2, 3)), slope=np.ndarray)

    When multiple outputs are returned, they are returned as a tuple:

    >>> (slope, aspect) = tools.r_slope_aspect(
    ...     elevation=np.ones((2, 3)), slope=np.array, aspect=np.array
    ... )
    """

    def __init__(
        self,
        *,
        session=None,
        env=None,
        overwrite=None,
        verbose=None,
        quiet=None,
        superquiet=None,
        errors=None,
        capture_output=True,
        capture_stderr=None,
    ):
        """
        If session is provided and has an env attribute, it is used to execute tools.
        If env is provided, it is used to execute tools. If both session and env are
        provided, env is used to execute tools and session is ignored.
        However, session and env interaction may change in the future.

        If overwrite is provided, a an overwrite is set for all the tools.
        When overwrite is set to False, individual tool calls can set overwrite
        to True. If overwrite is set in the session or env, it is used.
        Note that once overwrite is set to True globally, an individual tool call
        cannot set it back to False.

        If verbose, quiet, superquiet is set to True, the corresponding verbosity level
        is set for all the tools. If one of them is set to False and the environment
        has the corresponding variable set, it is unset.
        The values cannot be combined. If multiple are set to True, the most verbose
        one wins.
        """
        if env:
            self._original_env = env
        elif session and hasattr(session, "env"):
            self._original_env = session.env
        else:
            self._original_env = os.environ
        self._modified_env = None
        self._overwrite = overwrite
        self._verbose = verbose
        self._quiet = quiet
        self._superquiet = superquiet
        self._errors = errors
        self._capture_output = capture_output
        if capture_stderr is None:
            self._capture_stderr = capture_output
        else:
            self._capture_stderr = capture_stderr
        self._name_resolver = None

    def _modified_env_if_needed(self):
        """Get the environment for subprocesses

        Creates a modified copy if needed based on the parameters,
        but returns the original environment otherwise.
        """
        env = None
        if self._overwrite is not None:
            env = env or self._original_env.copy()
            if self._overwrite:
                env["GRASS_OVERWRITE"] = "1"
            else:
                env["GRASS_OVERWRITE"] = "0"

        if (
            self._verbose is not None
            or self._quiet is not None
            or self._superquiet is not None
        ):
            env = env or self._original_env.copy()

            def set_or_unset(env, variable_value, state):
                """
                Set the variable the corresponding value if state is True. If it is
                False and the variable is set to the corresponding value, unset it.
                """
                if state:
                    env["GRASS_VERBOSE"] = variable_value
                elif (
                    state is False
                    and "GRASS_VERBOSE" in env
                    and env["GRASS_VERBOSE"] == variable_value
                ):
                    del env["GRASS_VERBOSE"]

            # This does not check for multiple ones set at the same time,
            # but the most verbose one wins for safety.
            set_or_unset(env, "0", self._superquiet)
            set_or_unset(env, "1", self._quiet)
            set_or_unset(env, "3", self._verbose)

        return env or self._original_env

    def run(self, tool_name_: str, /, **kwargs):
        """Run a tool by specifying its name as a string and parameters.

        The parameters tool are tool name as a string and parameters as keyword
        arguments. The keyword arguments may include an argument *flags* which is a
        string of one-character tool flags.

        The function may perform additional processing on the parameters.

        :param tool_name_: name of a GRASS tool
        :param kwargs: tool parameters
        """
        # Object parameters are handled first before the conversion of the call to a
        # list of strings happens.
        object_parameter_handler = ParameterConverter()
        object_parameter_handler.process_parameters(kwargs)

        # Get a fixed env parameter at at the beginning of each execution,
        # but repeat it every time in case the referenced environment is modified.
<<<<<<< HEAD
        args, popen_options = gs.popen_args_command(name, **kwargs)

        # Compute the environment for subprocesses and store it for later use.
        if "env" not in popen_options:
            popen_options["env"] = self._modified_env_if_needed()

        object_parameter_handler.translate_objects_to_data(
            kwargs, env=popen_options["env"]
        )

=======
        args, popen_options = gs.popen_args_command(tool_name_, **kwargs)
>>>>>>> ebe6f062
        # We approximate original kwargs with the possibly-modified kwargs.
        result = self.run_cmd(
            args,
            tool_kwargs=kwargs,
            input=object_parameter_handler.stdin,
            **popen_options,
        )
        use_objects = object_parameter_handler.translate_data_to_objects(
            kwargs, env=popen_options["env"]
        )
        if use_objects:
            result = object_parameter_handler.result
        if object_parameter_handler.temporary_rasters:
            self.call(
                "g.remove",
                type="raster",
                name=object_parameter_handler.temporary_rasters,
                flags="f",
            )
        return result

    def run_cmd(
        self,
        command: list[str],
        *,
        input: str | bytes | None = None,
        tool_kwargs: dict | None = None,
        **popen_options,
    ):
        """Run a tool by passing its name and parameters a list of strings.

        The function may perform additional processing on the parameters.

        :param command: list of strings to execute as the command
        :param input: text input for the standard input of the tool
        :param tool_kwargs: named tool arguments used for error reporting (experimental)
        :param **popen_options: additional options for :py:func:`subprocess.Popen`
        """
        return self.call_cmd(
            command,
            tool_kwargs=tool_kwargs,
            input=input,
            **popen_options,
        )

    def call(self, tool_name_: str, /, **kwargs):
        """Run a tool by specifying its name as a string and parameters.

        The parameters tool are tool name as a string and parameters as keyword
        arguments. The keyword arguments may include an argument *flags* which is a
        string of one-character tool flags.

        The function will directly execute the tool without any major processing of
        the parameters, but numbers, lists, and tuples will still be translated to
        strings for execution.

        :param tool_name_: name of a GRASS tool
        :param **kwargs: tool parameters
        """
        args, popen_options = gs.popen_args_command(tool_name_, **kwargs)
        return self.call_cmd(args, **popen_options)

    def call_cmd(self, command, tool_kwargs=None, input=None, **popen_options):
        """Run a tool by passing its name and parameters as a list of strings.

        The function is similar to :py:func:`subprocess.run` but with different
        defaults and return value.

        :param command: list of strings to execute as the command
        :param tool_kwargs: named tool arguments used for error reporting (experimental)
        :param input: text input for the standard input of the tool
        :param **popen_options: additional options for :py:func:`subprocess.Popen`
        """
        # We allow the user to overwrite env, which allows for maximum flexibility
        # with some potential for confusion when the user uses a broken environment.
        if "env" not in popen_options:
            popen_options["env"] = self._modified_env_if_needed()
        if self._capture_output:
            if "stdout" not in popen_options:
                popen_options["stdout"] = gs.PIPE
        if self._capture_stderr:
            if "stderr" not in popen_options:
                popen_options["stderr"] = gs.PIPE
        if input is not None:
            popen_options["stdin"] = gs.PIPE
        else:
            popen_options["stdin"] = None
        process = gs.Popen(
            command,
            **popen_options,
        )
        stdout, stderr = process.communicate(input=input)
        returncode = process.poll()
        # We don't have the keyword arguments to pass to the resulting object.
        result = ToolResult(
            name=command[0],
            command=command,
            kwargs=tool_kwargs,
            returncode=returncode,
            stdout=stdout,
            stderr=stderr,
        )
        if returncode != 0:
            # This is only for the error states.
            # The handle_errors function handles also the run_command functions
            # and may use some overall review to make the handling of the tool name
            # and parameters more clear, but currently, the first item in args is a
            # list if it is a whole command.
            args = [command[0]] if tool_kwargs else [command]
            return gs.handle_errors(
                returncode,
                result=result,
                args=args,
                kwargs=tool_kwargs or {},
                stderr=stderr,
                handler=self._errors,
            )
        return result

    def __getattr__(self, name):
        """Get a function representing a GRASS tool.

        Attribute should be in the form 'r_example_name'. For example, 'r.slope.aspect'
        is used trough attribute 'r_slope_aspect'.
        """
        if not self._name_resolver:
            self._name_resolver = ToolFunctionResolver(
                run_function=self.run,
                env=self._original_env,
            )
        return self._name_resolver.get_function(name, exception_type=AttributeError)

    def __dir__(self):
        """List available tools and standard attributes."""
        if not self._name_resolver:
            self._name_resolver = ToolFunctionResolver(
                run_function=self.run,
                env=self._original_env,
            )
        # Collect instance and class attributes
        static_attrs = set(dir(type(self))) | set(self.__dict__.keys())
        return list(static_attrs) + self._name_resolver.names()

    def __enter__(self):
        """Enter the context manager context.

        :returns: reference to the object (self)
        """
        return self

    def __exit__(self, exc_type, exc_value, traceback):
        """Exit the context manager context."""<|MERGE_RESOLUTION|>--- conflicted
+++ resolved
@@ -179,8 +179,7 @@
 
         # Get a fixed env parameter at at the beginning of each execution,
         # but repeat it every time in case the referenced environment is modified.
-<<<<<<< HEAD
-        args, popen_options = gs.popen_args_command(name, **kwargs)
+        args, popen_options = gs.popen_args_command(tool_name_, **kwargs)
 
         # Compute the environment for subprocesses and store it for later use.
         if "env" not in popen_options:
@@ -190,9 +189,6 @@
             kwargs, env=popen_options["env"]
         )
 
-=======
-        args, popen_options = gs.popen_args_command(tool_name_, **kwargs)
->>>>>>> ebe6f062
         # We approximate original kwargs with the possibly-modified kwargs.
         result = self.run_cmd(
             args,
