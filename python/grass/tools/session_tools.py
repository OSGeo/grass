##############################################################################
# AUTHOR(S): Vaclav Petras <wenzeslaus gmail com>
#
# PURPOSE:   API to call GRASS tools (modules) as Python functions
#
# COPYRIGHT: (C) 2023-2025 Vaclav Petras and the GRASS Development Team
#
#            This program is free software under the GNU General Public
#            License (>=v2). Read the file COPYING that comes with GRASS
#            for details.
##############################################################################

"""The module provides an API to use GRASS tools (modules) as Python functions"""

from __future__ import annotations

import os

import grass.script as gs

from .support import ParameterConverter, ToolFunctionResolver, ToolResult


class Tools:
    """Use GRASS tools through function calls (experimental)

    GRASS tools (modules) can be executed as methods of this class.
    This API is experimental in version 8.5 and is expected to be stable in version 8.6.

    The tools can be used in an active GRASS session (this skipped when writing
    a GRASS tool):

    >>> import grass.script as gs
    >>> gs.create_project("xy_project")
    >>> session = gs.setup.init("xy_project")

    Multiple tools can be accessed through a single *Tools* object:

    >>> from grass.tools import Tools
    >>> tools = Tools(session=session)
    >>> tools.g_region(rows=100, cols=100)  # doctest: +ELLIPSIS
    ToolResult(...)
    >>> tools.r_random_surface(output="surface", seed=42)
    ToolResult(...)

    For tools outputting JSON, the results can be accessed directly:

    >>> print("cells:", tools.g_region(flags="p", format="json")["cells"])
    cells: 10000

    Resulting text or other output can be accessed through attributes of
    the *ToolResult* object:

    >>> tools.g_region(flags="p").text  # doctest: +SKIP

<<<<<<< HEAD
    Raster input and outputs can be NumPy arrays:

    >>> import numpy as np
    >>> tools.g_region(rows=2, cols=3)
    ToolResult(...)
    >>> slope = tools.r_slope_aspect(elevation=np.ones((2, 3)), slope=np.ndarray)

    When multiple outputs are returned, they are returned as a tuple:

    >>> (slope, aspect) = tools.r_slope_aspect(
    ...     elevation=np.ones((2, 3)), slope=np.array, aspect=np.array
    ... )
=======
    Text inputs, when a tool supports standard input (stdin), can be passed as *io.StringIO* objects:

    >>> from io import StringIO
    >>> tools.v_in_ascii(
    ...     input=StringIO("13.45,29.96,200"), output="point", separator=","
    ... )
    ToolResult(...)

    The *Tools* object can be used as a context manager:

    >>> with Tools(session=session) as tools:
    ...     tools.g_region(rows=100, cols=100)
    ToolResult(...)

    A tool can be accessed via a function with the same name as the tool.
    Alternatively, it can be called through one of the *run* or *call* functions.
    The *run* function provides convenient functionality for handling tool parameters,
    while the *call* function simply executes the tool. Both take tool parameters as
    keyword arguments. Each function has a corresponding variant which accepts a list
    of strings as parameters (*run_cmd* and *call_cmd*).
    When a tool is run using the function corresponding to its name, the *run* function
    is used in the background.
>>>>>>> 1565d7d4
    """

    def __init__(
        self,
        *,
        session=None,
        env=None,
        overwrite=None,
        verbose=None,
        quiet=None,
        superquiet=None,
        errors=None,
        capture_output=True,
        capture_stderr=None,
    ):
        """
        If session is provided and has an env attribute, it is used to execute tools.
        If env is provided, it is used to execute tools. If both session and env are
        provided, env is used to execute tools and session is ignored.
        However, session and env interaction may change in the future.

        If overwrite is provided, a an overwrite is set for all the tools.
        When overwrite is set to False, individual tool calls can set overwrite
        to True. If overwrite is set in the session or env, it is used.
        Note that once overwrite is set to True globally, an individual tool call
        cannot set it back to False.

        If verbose, quiet, superquiet is set to True, the corresponding verbosity level
        is set for all the tools. If one of them is set to False and the environment
        has the corresponding variable set, it is unset.
        The values cannot be combined. If multiple ones are set to True, the most
        verbose one wins.

        In case a tool run fails, indicating that by non-zero return code,
        *grass.exceptions.CalledModuleError* exception is raised by default. This can
        be changed by passing, e.g., `errors="ignore"`. The *errors* parameter
        is passed to the *grass.script.handle_errors* function which determines
        the specific behavior.

        Text outputs from the tool are captured by default, both standard output
        (stdout) and standard error output (stderr). Both will be part of the result
        object returned by each tool run. Additionally, the standard error output will
        be included in the exception message. When *capture_output* is set to False,
        outputs are not captured in Python as values and go where the Python process
        outputs go (this is usually clear in command line, but less clear in a Jupyter
        notebook). When *capture_stderr* is set to True, the standard error output
        is captured and included in the exception message even if *capture_outputs*
        is set to False.

        If *env* or other *Popen* arguments are provided to one of the tool running
        functions, the constructor parameters except *errors* are ignored.
        """
        if env:
            self._original_env = env
        elif session and hasattr(session, "env"):
            self._original_env = session.env
        else:
            self._original_env = os.environ
        self._modified_env = None
        self._overwrite = overwrite
        self._verbose = verbose
        self._quiet = quiet
        self._superquiet = superquiet
        self._errors = errors
        self._capture_output = capture_output
        if capture_stderr is None:
            self._capture_stderr = capture_output
        else:
            self._capture_stderr = capture_stderr
        self._name_resolver = None

    def _modified_env_if_needed(self):
        """Get the environment for subprocesses

        Creates a modified copy if needed based on the parameters,
        but returns the original environment otherwise.
        """
        env = None
        if self._overwrite is not None:
            env = env or self._original_env.copy()
            if self._overwrite:
                env["GRASS_OVERWRITE"] = "1"
            else:
                env["GRASS_OVERWRITE"] = "0"

        if (
            self._verbose is not None
            or self._quiet is not None
            or self._superquiet is not None
        ):
            env = env or self._original_env.copy()

            def set_or_unset(env, variable_value, state):
                """
                Set the variable the corresponding value if state is True. If it is
                False and the variable is set to the corresponding value, unset it.
                """
                if state:
                    env["GRASS_VERBOSE"] = variable_value
                elif (
                    state is False
                    and "GRASS_VERBOSE" in env
                    and env["GRASS_VERBOSE"] == variable_value
                ):
                    del env["GRASS_VERBOSE"]

            # This does not check for multiple ones set at the same time,
            # but the most verbose one wins for safety.
            set_or_unset(env, "0", self._superquiet)
            set_or_unset(env, "1", self._quiet)
            set_or_unset(env, "3", self._verbose)

        return env or self._original_env

    def run(self, tool_name_: str, /, **kwargs):
        """Run a tool by specifying its name as a string and parameters.

        The parameters tool are tool name as a string and parameters as keyword
        arguments. The keyword arguments may include an argument *flags* which is a
        string of one-character tool flags.

        The function may perform additional processing on the parameters.

        :param tool_name_: name of a GRASS tool
        :param kwargs: tool parameters
        """
        # Object parameters are handled first before the conversion of the call to a
        # list of strings happens.
        object_parameter_handler = ParameterConverter()
        object_parameter_handler.process_parameters(kwargs)

        # Get a fixed env parameter at at the beginning of each execution,
        # but repeat it every time in case the referenced environment is modified.
        args, popen_options = gs.popen_args_command(tool_name_, **kwargs)

        # Compute the environment for subprocesses and store it for later use.
        if "env" not in popen_options:
            popen_options["env"] = self._modified_env_if_needed()

        object_parameter_handler.translate_objects_to_data(
            kwargs, env=popen_options["env"]
        )

        # We approximate original kwargs with the possibly-modified kwargs.
        result = self.run_cmd(
            args,
            tool_kwargs=kwargs,
            input=object_parameter_handler.stdin,
            **popen_options,
        )
        use_objects = object_parameter_handler.translate_data_to_objects(
            kwargs, env=popen_options["env"]
        )
        if use_objects:
            result = object_parameter_handler.result
        if object_parameter_handler.temporary_rasters:
            self.call(
                "g.remove",
                type="raster",
                name=object_parameter_handler.temporary_rasters,
                flags="f",
            )
        return result

    def run_cmd(
        self,
        command: list[str],
        *,
        input: str | bytes | None = None,
        tool_kwargs: dict | None = None,
        **popen_options,
    ):
        """Run a tool by passing its name and parameters a list of strings.

        The function may perform additional processing on the parameters.

        :param command: list of strings to execute as the command
        :param input: text input for the standard input of the tool
        :param tool_kwargs: named tool arguments used for error reporting (experimental)
        :param **popen_options: additional options for :py:func:`subprocess.Popen`
        """
        return self.call_cmd(
            command,
            tool_kwargs=tool_kwargs,
            input=input,
            **popen_options,
        )

    def call(self, tool_name_: str, /, **kwargs):
        """Run a tool by specifying its name as a string and parameters.

        The parameters tool are tool name as a string and parameters as keyword
        arguments. The keyword arguments may include an argument *flags* which is a
        string of one-character tool flags.

        The function will directly execute the tool without any major processing of
        the parameters, but numbers, lists, and tuples will still be translated to
        strings for execution.

        :param tool_name_: name of a GRASS tool
        :param **kwargs: tool parameters
        """
        args, popen_options = gs.popen_args_command(tool_name_, **kwargs)
        return self.call_cmd(args, **popen_options)

    def call_cmd(self, command, tool_kwargs=None, input=None, **popen_options):
        """Run a tool by passing its name and parameters as a list of strings.

        The function is similar to :py:func:`subprocess.run` but with different
        defaults and return value.

        :param command: list of strings to execute as the command
        :param tool_kwargs: named tool arguments used for error reporting (experimental)
        :param input: text input for the standard input of the tool
        :param **popen_options: additional options for :py:func:`subprocess.Popen`
        """
        # We allow the user to overwrite env, which allows for maximum flexibility
        # with some potential for confusion when the user uses a broken environment.
        if "env" not in popen_options:
            popen_options["env"] = self._modified_env_if_needed()
        if self._capture_output:
            if "stdout" not in popen_options:
                popen_options["stdout"] = gs.PIPE
        if self._capture_stderr:
            if "stderr" not in popen_options:
                popen_options["stderr"] = gs.PIPE
        if input is not None:
            popen_options["stdin"] = gs.PIPE
        else:
            popen_options["stdin"] = None
        process = gs.Popen(
            command,
            **popen_options,
        )
        stdout, stderr = process.communicate(input=input)
        returncode = process.poll()
        # We don't have the keyword arguments to pass to the resulting object.
        result = ToolResult(
            name=command[0],
            command=command,
            kwargs=tool_kwargs,
            returncode=returncode,
            stdout=stdout,
            stderr=stderr,
        )
        if returncode != 0:
            # This is only for the error states.
            # The handle_errors function handles also the run_command functions
            # and may use some overall review to make the handling of the tool name
            # and parameters more clear, but currently, the first item in args is a
            # list if it is a whole command.
            args = [command[0]] if tool_kwargs else [command]
            return gs.handle_errors(
                returncode,
                result=result,
                args=args,
                kwargs=tool_kwargs or {},
                stderr=stderr,
                handler=self._errors,
            )
        return result

    def __getattr__(self, name):
        """Get a function representing a GRASS tool.

        Attribute should be in the form 'r_example_name'. For example, 'r.slope.aspect'
        is used trough attribute 'r_slope_aspect'.
        """
        if not self._name_resolver:
            self._name_resolver = ToolFunctionResolver(
                run_function=self.run,
                env=self._original_env,
            )
        return self._name_resolver.get_function(name, exception_type=AttributeError)

    def __dir__(self):
        """List available tools and standard attributes."""
        if not self._name_resolver:
            self._name_resolver = ToolFunctionResolver(
                run_function=self.run,
                env=self._original_env,
            )
        # Collect instance and class attributes
        static_attrs = set(dir(type(self))) | set(self.__dict__.keys())
        return list(static_attrs) + self._name_resolver.names()

    def __enter__(self):
        """Enter the context manager context.

        :returns: reference to the object (self)
        """
        return self

    def __exit__(self, exc_type, exc_value, traceback):
        """Exit the context manager context."""<|MERGE_RESOLUTION|>--- conflicted
+++ resolved
@@ -53,20 +53,6 @@
 
     >>> tools.g_region(flags="p").text  # doctest: +SKIP
 
-<<<<<<< HEAD
-    Raster input and outputs can be NumPy arrays:
-
-    >>> import numpy as np
-    >>> tools.g_region(rows=2, cols=3)
-    ToolResult(...)
-    >>> slope = tools.r_slope_aspect(elevation=np.ones((2, 3)), slope=np.ndarray)
-
-    When multiple outputs are returned, they are returned as a tuple:
-
-    >>> (slope, aspect) = tools.r_slope_aspect(
-    ...     elevation=np.ones((2, 3)), slope=np.array, aspect=np.array
-    ... )
-=======
     Text inputs, when a tool supports standard input (stdin), can be passed as *io.StringIO* objects:
 
     >>> from io import StringIO
@@ -89,7 +75,19 @@
     of strings as parameters (*run_cmd* and *call_cmd*).
     When a tool is run using the function corresponding to its name, the *run* function
     is used in the background.
->>>>>>> 1565d7d4
+
+    Raster input and outputs can be NumPy arrays:
+
+    >>> import numpy as np
+    >>> tools.g_region(rows=2, cols=3)
+    ToolResult(...)
+    >>> slope = tools.r_slope_aspect(elevation=np.ones((2, 3)), slope=np.ndarray)
+
+    When multiple outputs are returned, they are returned as a tuple:
+
+    >>> (slope, aspect) = tools.r_slope_aspect(
+    ...     elevation=np.ones((2, 3)), slope=np.array, aspect=np.array
+    ... )
     """
 
     def __init__(
