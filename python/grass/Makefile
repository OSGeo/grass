--- conflicted
+++ resolved
@@ -9,11 +9,8 @@
 	app \
 	benchmark \
 	exceptions \
-<<<<<<< HEAD
+	experimental \
 	getosm \
-=======
-	experimental \
->>>>>>> 362bee3a
 	grassdb \
 	gunittest \
 	imaging \
