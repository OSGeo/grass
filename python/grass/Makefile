--- conflicted
+++ resolved
@@ -7,13 +7,7 @@
 
 SUBDIRS = \
 	app \
-<<<<<<< HEAD
-	bandref \
 	benchmark \
-	ctypes \
-=======
-	benchmark \
->>>>>>> 8422103f
 	exceptions \
 	grassdb \
 	gunittest \
@@ -22,10 +16,7 @@
 	pydispatch \
 	pygrass \
 	script \
-<<<<<<< HEAD
-=======
 	semantic_label \
->>>>>>> 8422103f
 	temporal \
 	utils
 
