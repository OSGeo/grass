--- conflicted
+++ resolved
@@ -439,18 +439,10 @@
 
 """
 
-<<<<<<< HEAD
-=======
 from __future__ import annotations
 
 from typing import Literal
 
-try:
-    from ply import lex, yacc
-except ImportError:
-    pass
-
->>>>>>> 3b8e7258
 import copy
 import os
 from datetime import datetime
@@ -695,15 +687,8 @@
         )
 
     # Build the lexer
-<<<<<<< HEAD
-    def build(self, **kwargs):
+    def build(self, **kwargs) -> None:
         self.lexer = lex.lex(module=self, debug=0, **kwargs)
-=======
-    def build(self, **kwargs) -> None:
-        self.lexer = lex.lex(
-            module=self, optimize=False, nowarn=True, debug=0, **kwargs
-        )
->>>>>>> 3b8e7258
 
     # Just for testing
     def test(self, data) -> None:
