"""@package grass.temporal

Temporal vector algebra

(C) 2014 by the GRASS Development Team
This program is free software under the GNU General Public
License (>=v2). Read the file COPYING that comes with GRASS
for details.

:authors: Thomas Leppelt and Soeren Gebbert

.. code-block:: pycon

    >>> import grass.temporal as tgis
    >>> tgis.init(True)
    >>> p = tgis.TemporalVectorAlgebraLexer()
    >>> p.build()
    >>> p.debug = True
    >>> expression = "E = A : B ^ C : D"
    >>> p.test(expression)
    E = A : B ^ C : D
    LexToken(NAME,'E',1,0)
    LexToken(EQUALS,'=',1,2)
    LexToken(NAME,'A',1,4)
    LexToken(T_SELECT,':',1,6)
    LexToken(NAME,'B',1,8)
    LexToken(XOR,'^',1,10)
    LexToken(NAME,'C',1,12)
    LexToken(T_SELECT,':',1,14)
    LexToken(NAME,'D',1,16)
    >>> expression = "E = buff_a(A, 10)"
    >>> p.test(expression)
    E = buff_a(A, 10)
    LexToken(NAME,'E',1,0)
    LexToken(EQUALS,'=',1,2)
    LexToken(BUFF_AREA,'buff_a',1,4)
    LexToken(LPAREN,'(',1,10)
    LexToken(NAME,'A',1,11)
    LexToken(COMMA,',',1,12)
    LexToken(INT,10,1,14)
    LexToken(RPAREN,')',1,16)

"""

<<<<<<< HEAD
=======
from __future__ import annotations

try:
    from ply import yacc
except ImportError:
    pass

>>>>>>> 3b8e7258
import copy

import grass.pygrass.modules as pygrass

from .abstract_dataset import AbstractDatasetComparisonKeyStartTime
from .core import get_current_mapset, init_dbif
from .open_stds import open_new_stds
from .ply import yacc
from .space_time_datasets import VectorDataset
from .spatio_temporal_relationships import SpatioTemporalTopologyBuilder
from .temporal_algebra import (
    GlobalTemporalVar,
    TemporalAlgebraLexer,
    TemporalAlgebraParser,
)


class TemporalVectorAlgebraLexer(TemporalAlgebraLexer):
    """Lexical analyzer for the GRASS GIS temporal vector algebra"""

    def __init__(self) -> None:
        TemporalAlgebraLexer.__init__(self)

    # Buffer functions from v.buffer
    vector_buff_functions = {
        "buff_p": "BUFF_POINT",
        "buff_l": "BUFF_LINE",
        "buff_a": "BUFF_AREA",
    }

    # This is the list of token names.
    vector_tokens = (
        "DISOR",
        "XOR",
        "NOT",
        "T_OVERLAY_OPERATOR",
    )

    # Build the token list
    tokens = (
        TemporalAlgebraLexer.tokens
        + vector_tokens
        + tuple(vector_buff_functions.values())
    )

    # Regular expression rules for simple tokens
    t_DISOR = r"\+"
    t_XOR = r"\^"
    t_NOT = r"\~"
    # t_T_OVERLAY_OPERATOR = r'\{([a-zA-Z\|]+[,])?([\|&+=]?[\|&+=\^\~])\}'
    t_T_OVERLAY_OPERATOR = r"\{[\|&+\^\~][,]?[a-zA-Z\| ]*([,])?([lrudi]|left|right|union|disjoint|intersect)?\}"  # noqa: E501

    # Parse symbols
    def temporal_symbol(self, t):
        # Check for reserved words
        if t.value in TemporalVectorAlgebraLexer.time_functions.keys():
            t.type = TemporalVectorAlgebraLexer.time_functions.get(t.value)
        elif t.value in TemporalVectorAlgebraLexer.datetime_functions.keys():
            t.type = TemporalVectorAlgebraLexer.datetime_functions.get(t.value)
        elif t.value in TemporalVectorAlgebraLexer.conditional_functions.keys():
            t.type = TemporalVectorAlgebraLexer.conditional_functions.get(t.value)
        elif t.value in TemporalVectorAlgebraLexer.vector_buff_functions.keys():
            t.type = TemporalVectorAlgebraLexer.vector_buff_functions.get(t.value)
        else:
            t.type = "NAME"
        return t


class TemporalVectorAlgebraParser(TemporalAlgebraParser):
    """The temporal algebra class"""

    # Get the tokens from the lexer class
    tokens = TemporalVectorAlgebraLexer.tokens

    # Setting equal precedence level for select and hash operations.
    precedence = (
        (
            "left",
            "T_SELECT_OPERATOR",
            "T_SELECT",
            "T_NOT_SELECT",
            "T_HASH_OPERATOR",
            "HASH",
        ),  # 1
        (
            "left",
            "AND",
            "OR",
            "T_COMP_OPERATOR",
            "T_OVERLAY_OPERATOR",
            "DISOR",
            "NOT",
            "XOR",
        ),  # 2
    )

    def __init__(
        self,
        pid: int | None = None,
        run: bool = False,
        debug: bool = True,
        spatial: bool = False,
    ) -> None:
        TemporalAlgebraParser.__init__(self, pid, run, debug, spatial)

        self.m_overlay = pygrass.Module("v.overlay", quiet=True, run_=False)
        self.m_rename = pygrass.Module("g.rename", quiet=True, run_=False)
        self.m_patch = pygrass.Module("v.patch", quiet=True, run_=False)
        self.m_mremove = pygrass.Module("g.remove", quiet=True, run_=False)
        self.m_buffer = pygrass.Module("v.buffer", quiet=True, run_=False)

    def parse(self, expression, basename: str | None = None, overwrite: bool = False):
        # Check for space time dataset type definitions from temporal algebra
        lx = TemporalVectorAlgebraLexer()
        lx.build()
        lx.lexer.input(expression)

        while True:
            tok = lx.lexer.token()
            if not tok:
                break

            if tok.type in {"STVDS", "STRDS", "STR3DS"}:
                raise SyntaxError("Syntax error near '%s'" % (tok.type))

        self.lexer = TemporalVectorAlgebraLexer()
        self.lexer.build()
        self.parser = yacc.yacc(module=self, debug=self.debug)

        self.overwrite = overwrite
        self.count = 0
        self.stdstype = "stvds"
        self.maptype = "vector"
        self.mapclass = VectorDataset
        self.basename = basename
        self.expression = expression
        self.parser.parse(expression)

    def build_spatio_temporal_topology_list(
        self,
        maplistA,
        maplistB=None,
        topolist=["EQUAL"],
        assign_val: bool = False,
        count_map: bool = False,
        compare_bool: bool = False,
        compare_cmd: bool = False,
        compop=None,
        aggregate=None,
        new: bool = False,
        convert: bool = False,
        overlay_cmd: bool = False,
    ):
        """Build temporal topology for two space time data sets, copy map objects
        for given relation into map list.

        :param maplistA: List of maps.
        :param maplistB: List of maps.
        :param topolist: List of strings of temporal relations.
        :param assign_val: Boolean for assigning a boolean map value based on
                          the map_values from the compared map list by
                          topological relationships.
        :param count_map: Boolean if the number of topological related maps
                         should be returned.
        :param compare_bool: Boolean for comparing boolean map values based on
                          related map list and comparison operator.
        :param compare_cmd: Boolean for comparing command list values based on
                          related map list and comparison operator.
        :param compop: Comparison operator, && or ||.
        :param aggregate: Aggregation operator for relation map list, & or \\|.
        :param new: Boolean if new temporary maps should be created.
        :param convert: Boolean if conditional values should be converted to
                      r.mapcalc command strings.
        :param overlay_cmd: Boolean for aggregate overlay operators implicitly
                      in command list values based on related map lists.

        :return: List of maps from maplistA that fulfil the topological relationships
                to maplistB specified in topolist.
        """
        topologylist = [
            "EQUAL",
            "FOLLOWS",
            "PRECEDES",
            "OVERLAPS",
            "OVERLAPPED",
            "DURING",
            "STARTS",
            "FINISHES",
            "CONTAINS",
            "STARTED",
            "FINISHED",
        ]
        resultdict = {}
        # Check if given temporal relation are valid.
        for topo in topolist:
            if topo.upper() not in topologylist:
                raise SyntaxError("Unpermitted temporal relation name '" + topo + "'")

        # Create temporal topology for maplistA to maplistB.
        tb = SpatioTemporalTopologyBuilder()
        # Dictionary with different spatial variables used for topology builder.
        spatialdict = {"strds": "2D", "stvds": "2D", "str3ds": "3D"}
        # Build spatial temporal topology
        if self.spatial:
            tb.build(maplistA, maplistB, spatial=spatialdict[self.stdstype])
        else:
            tb.build(maplistA, maplistB)
        # Iterate through maps in maplistA and search for relationships given
        # in topolist.
        for map_i in maplistA:
            tbrelations = map_i.get_temporal_relations()
            # Check for boolean parameters for further calculations.
            if assign_val:
                self.assign_bool_value(map_i, tbrelations, topolist)
            elif compare_bool:
                self.compare_bool_value(map_i, tbrelations, compop, aggregate, topolist)
            elif compare_cmd:
                self.compare_cmd_value(
                    map_i, tbrelations, compop, aggregate, topolist, convert
                )
            elif overlay_cmd:
                self.overlay_cmd_value(map_i, tbrelations, compop, topolist)

            for topo in topolist:
                if topo.upper() not in tbrelations.keys():
                    continue
                if count_map:
                    relationmaplist = tbrelations[topo.upper()]
                    gvar = GlobalTemporalVar()
                    gvar.td = len(relationmaplist)
                    if "map_value" in dir(map_i):
                        map_i.map_value.append(gvar)
                    else:
                        map_i.map_value = gvar
                # Use unique identifier, since map names may be equal
                resultdict[map_i.uid] = map_i
        resultlist = resultdict.values()

        # Sort list of maps chronological.
        return sorted(resultlist, key=AbstractDatasetComparisonKeyStartTime)

    def overlay_cmd_value(self, map_i, tbrelations, function, topolist=["EQUAL"]):
        """Function to evaluate two map lists by given overlay operator.

        :param map_i: Map object with temporal extent.
        :param tbrelations: List of temporal relation to map_i.
        :param topolist: List of strings for given temporal relations.
        :param function: Overlay operator, &|+^~.

        :return: Map object with command list with  operators that has been
                      evaluated by implicit aggregation.
        """
        # Build comandlist list with elements from related maps and given relation
        # operator.
        resultlist = []
        # Define overlay operation dictionary.
        overlaydict = {"&": "and", "|": "or", "^": "xor", "~": "not", "+": "disor"}
        operator = overlaydict[function]
        # Set first input for overlay module.
        mapainput = map_i.get_id()
        # Append command list of given map to result command list.
        if "cmd_list" in dir(map_i):
            resultlist += map_i.cmd_list
        for topo in topolist:
            if topo.upper() not in tbrelations.keys():
                continue
            relationmaplist = tbrelations[topo.upper()]
            for relationmap in relationmaplist:
                # Append command list of given map to result command list.
                if "cmd_list" in dir(relationmap):
                    resultlist += relationmap.cmd_list
                # Generate an intermediate name
                name = self.generate_map_name()
                # Put it into the removalbe map list
                self.removable_maps[name] = VectorDataset(name + "@%s" % (self.mapset))
                map_i.set_id(name + "@" + self.mapset)
                # Set second input for overlay module.
                mapbinput = relationmap.get_id()
                # Create module command in PyGRASS for v.overlay and v.patch.
                if operator != "disor":
                    m = copy.deepcopy(self.m_overlay)
                    m.run_ = False
                    m.inputs["operator"].value = operator
                    m.inputs["ainput"].value = str(mapainput)
                    m.inputs["binput"].value = str(mapbinput)
                else:
                    patchinput = str(mapainput) + "," + str(mapbinput)
                    m = copy.deepcopy(self.m_patch)
                    m.run_ = False
                    m.inputs["input"].value = patchinput
                m.outputs["output"].value = name
                m.flags["overwrite"].value = self.overwrite
                # Conditional append of module command.
                resultlist.append(m)
                # Set new map name to temporary map name.
                mapainput = name
        # Add command list to result map.
        map_i.cmd_list = resultlist

        return resultlist

    def set_temporal_extent_list(self, maplist, topolist=["EQUAL"], temporal="l"):
        """Change temporal extent of map list based on temporal relations to
            other map list and given temporal operator.

        :param maplist: List of map objects for which relations has been build
                                    correctly.
        :param topolist: List of strings of temporal relations.
        :param temporal: The temporal operator specifying the temporal
                                        extent operation (intersection, union, disjoint
                                        union, right reference, left reference).

        :return: Map list with specified temporal extent.
        """
        resultdict = {}

        for map_i in maplist:
            # Loop over temporal related maps and create overlay modules.
            tbrelations = map_i.get_temporal_relations()
            # Generate an intermediate map for the result map list.
            map_new = self.generate_new_map(
                base_map=map_i, bool_op="and", copy=True, rename=False, remove=True
            )
            # Combine temporal and spatial extents of intermediate map with related maps
            for topo in topolist:
                if topo not in tbrelations.keys():
                    continue
                for map_j in tbrelations[topo]:
                    if temporal == "r":
                        # Generate an intermediate map for the result map list.
                        map_new = self.generate_new_map(
                            base_map=map_i,
                            bool_op="and",
                            copy=True,
                            rename=False,
                            remove=True,
                        )
                    # Create overlaid map extent.
                    returncode = self.overlay_map_extent(
                        map_new, map_j, "and", temp_op=temporal
                    )
                    # Stop the loop if no temporal or spatial relationship exist.
                    if returncode == 0:
                        break
                    # Append map to result map list.
                    if returncode == 1:
                        # resultlist.append(map_new)
                        resultdict[map_new.get_id()] = map_new
                if returncode == 0:
                    break
            # Append map to result map list.
            # if returncode == 1:
            #    resultlist.append(map_new)
        # Get sorted map objects as values from result dictionary.
        resultlist = resultdict.values()
        return sorted(resultlist, key=AbstractDatasetComparisonKeyStartTime)

    def p_statement_assign(self, t):
        # The expression should always return a list of maps.
        """
        statement : stds EQUALS expr

        """
        # Execute the command lists
        if self.run:
            # Open connection to temporal database.
            dbif, connection_state_changed = init_dbif(dbif=self.dbif)
            if isinstance(t[3], list):
                num = len(t[3])
                count = 0
                returncode = 0
                register_list = []
                leadzero = len(str(num))
                for i in range(num):
                    # Check if resultmap names exist in GRASS database.
                    vectorname = self.basename + "_" + str(i).zfill(leadzero)
                    vectormap = VectorDataset(vectorname + "@" + get_current_mapset())
                    if vectormap.map_exists() and self.overwrite is False:
                        self.msgr.fatal(
                            _(
                                "Error vector maps with basename %s exist. "
                                "Use --o flag to overwrite existing file"
                            )
                            % (vectorname)
                        )
                for map_i in t[3]:
                    if "cmd_list" in dir(map_i):
                        # Execute command list.
                        for cmd in map_i.cmd_list:
                            try:
                                # We need to check if the input maps have areas in case
                                # of v.overlay. Otherwise v.overlay will break.
                                if cmd.name == "v.overlay":
                                    for name in (
                                        cmd.inputs["ainput"].value,
                                        cmd.inputs["binput"].value,
                                    ):
                                        # self.msgr.message("Check if map <" + name +
                                        # "> exists")
                                        if name.find("@") < 0:
                                            name = name + "@" + get_current_mapset()
                                        tmp_map = map_i.get_new_instance(name)
                                        if not tmp_map.map_exists():
                                            raise Exception
                                        # self.msgr.message("Check if map <" + name +
                                        # "> has areas")
                                        tmp_map.load()
                                        if tmp_map.metadata.get_number_of_areas() == 0:
                                            raise Exception
                            except Exception:
                                returncode = 1
                                break

                            # run the command
                            # print the command that will be executed
                            self.msgr.message("Run command:\n" + cmd.get_bash())
                            cmd.run()

                            if cmd.returncode != 0:
                                self.msgr.fatal(
                                    _("Error starting %s : \n%s")
                                    % (cmd.get_bash(), cmd.outputs.stderr)
                                )
                            mapname = cmd.outputs["output"].value
                            if mapname.find("@") >= 0:
                                map_test = map_i.get_new_instance(mapname)
                            else:
                                map_test = map_i.get_new_instance(
                                    mapname + "@" + self.mapset
                                )
                            if not map_test.map_exists():
                                returncode = 1
                                break
                        if returncode == 0:
                            # We remove the invalid vector name from the remove list.
                            if map_i.get_name() in self.removable_maps:
                                self.removable_maps.pop(map_i.get_name())
                            mapset = map_i.get_mapset()
                            # Change map name to given basename.
                            newident = self.basename + "_" + str(count).zfill(leadzero)
                            m = copy.deepcopy(self.m_rename)
                            m.inputs["vector"].value = (map_i.get_name(), newident)
                            m.flags["overwrite"].value = self.overwrite
                            m.run()
                            map_i.set_id(newident + "@" + mapset)
                            count += 1
                            register_list.append(map_i)

                        continue

                    # Test if temporal extents have been changed by temporal
                    # relation operators (i|r). This is a code copy from
                    # temporal_algebra.py
                    map_i_extent = map_i.get_temporal_extent_as_tuple()
                    map_test = map_i.get_new_instance(map_i.get_id())
                    map_test.select(dbif)
                    map_test_extent = map_test.get_temporal_extent_as_tuple()
                    if map_test_extent != map_i_extent:
                        # Create new map with basename
                        newident = self.basename + "_" + str(count).zfill(leadzero)
                        map_result = map_i.get_new_instance(
                            newident + "@" + self.mapset
                        )

                        if map_test.map_exists() and self.overwrite is False:
                            self.msgr.fatal(
                                "Error raster maps with basename %s exist. "
                                "Use --o flag to overwrite existing file" % (mapname)
                            )

                        map_result.set_temporal_extent(map_i.get_temporal_extent())
                        map_result.set_spatial_extent(map_i.get_spatial_extent())
                        # Attention we attach a new attribute
                        map_result.is_new = True
                        count += 1
                        register_list.append(map_result)

                        # Copy the map
                        m = copy.deepcopy(self.m_copy)
                        m.inputs["vector"].value = map_i.get_id(), newident
                        m.flags["overwrite"].value = self.overwrite
                        m.run()
                    else:
                        register_list.append(map_i)

                if len(register_list) > 0:
                    # Create result space time dataset.
                    resultstds = open_new_stds(
                        t[1],
                        self.stdstype,
                        "absolute",
                        t[1],
                        t[1],
                        "temporal vector algebra",
                        self.dbif,
                        overwrite=self.overwrite,
                    )
                    for map_i in register_list:
                        # Check if modules should be executed from command list.
                        map_i.load()
                        if hasattr(map_i, "cmd_list") or hasattr(map_i, "is_new"):
                            # Get meta data from grass database.
                            if map_i.is_in_db(dbif=dbif) and self.overwrite:
                                # Update map in temporal database.
                                map_i.update_all(dbif=dbif)
                            elif map_i.is_in_db(dbif=dbif) and self.overwrite is False:
                                # Raise error if map exists and no overwrite flag is
                                # given.
                                self.msgr.fatal(
                                    _(
                                        "Error vector map %s exist in temporal "
                                        "database. Use overwrite flag.  : \n%s"
                                    )
                                    % (map_i.get_map_id(), cmd.outputs.stderr)
                                )
                            else:
                                # Insert map into temporal database.
                                map_i.insert(dbif=dbif)
                        else:
                            # Map is original from an input STVDS
                            pass
                        # Register map in result space time dataset.
                        if self.debug:
                            print(map_i.get_temporal_extent_as_tuple())
                        resultstds.register_map(map_i, dbif=dbif)
                    resultstds.update_from_registered_maps(dbif)

            # Remove intermediate maps
            self.remove_maps()
            if connection_state_changed:
                dbif.close()
            t[0] = t[3]

    def p_overlay_operation(self, t) -> None:
        """
        expr : stds AND stds
             | expr AND stds
             | stds AND expr
             | expr AND expr
             | stds OR stds
             | expr OR stds
             | stds OR expr
             | expr OR expr
             | stds XOR stds
             | expr XOR stds
             | stds XOR expr
             | expr XOR expr
             | stds NOT stds
             | expr NOT stds
             | stds NOT expr
             | expr NOT expr
             | stds DISOR stds
             | expr DISOR stds
             | stds DISOR expr
             | expr DISOR expr
        """
        if self.run:
            # Check input stds and operator.
            maplistA = self.check_stds(t[1])
            maplistB = self.check_stds(t[3])
            relations = ["EQUAL"]
            temporal = "l"
            function = t[2]
            # Build command list for related maps.
            complist = self.build_spatio_temporal_topology_list(
                maplistA,
                maplistB,
                topolist=relations,
                compop=function,
                overlay_cmd=True,
            )
            # Set temporal extent based on topological relationships.
            resultlist = self.set_temporal_extent_list(
                complist, topolist=relations, temporal=temporal
            )

            t[0] = resultlist
        if self.debug:
            print(str(t[1]) + t[2] + str(t[3]))

    def p_overlay_operation_relation(self, t) -> None:
        """
        expr : stds T_OVERLAY_OPERATOR stds
             | expr T_OVERLAY_OPERATOR stds
             | stds T_OVERLAY_OPERATOR expr
             | expr T_OVERLAY_OPERATOR expr
        """
        if self.run:
            # Check input stds and operator.
            maplistA = self.check_stds(t[1])
            maplistB = self.check_stds(t[3])
            relations, temporal, function, aggregate = self.eval_toperator(
                t[2], optype="overlay"
            )
            # Build command list for related maps.
            complist = self.build_spatio_temporal_topology_list(
                maplistA,
                maplistB,
                topolist=relations,
                compop=function,
                overlay_cmd=True,
            )
            # Set temporal extent based on topological relationships.
            resultlist = self.set_temporal_extent_list(
                complist, topolist=relations, temporal=temporal
            )

            t[0] = resultlist
        if self.debug:
            print(str(t[1]) + t[2] + str(t[3]))

    def p_buffer_operation(self, t) -> None:
        """
        expr : buff_function LPAREN stds COMMA number RPAREN
             | buff_function LPAREN expr COMMA number RPAREN
        """

        if self.run:
            # Check input stds.
            bufflist = self.check_stds(t[3])
            # Create empty result list.
            resultlist = []

            for map_i in bufflist:
                # Generate an intermediate name for the result map list.
                map_new = self.generate_new_map(
                    base_map=map_i, bool_op=None, copy=True, remove=True
                )
                # Change spatial extent based on buffer size.
                map_new.spatial_buffer(float(t[5]))
                # Check buff type.
                if t[1] == "buff_p":
                    buff_type = "point"
                elif t[1] == "buff_l":
                    buff_type = "line"
                elif t[1] == "buff_a":
                    buff_type = "area"
                m = copy.deepcopy(self.m_buffer)
                m.run_ = False
                m.inputs["type"].value = buff_type
                m.inputs["input"].value = str(map_i.get_id())
                m.inputs["distance"].value = float(t[5])
                m.outputs["output"].value = map_new.get_name()
                m.flags["overwrite"].value = self.overwrite

                # Conditional append of module command.
                if "cmd_list" in dir(map_new):
                    map_new.cmd_list.append(m)
                else:
                    map_new.cmd_list = [m]
                resultlist.append(map_new)

            t[0] = resultlist

    def p_buff_function(self, t) -> None:
        """buff_function    : BUFF_POINT
        | BUFF_LINE
        | BUFF_AREA
        """
        t[0] = t[1]

    # Handle errors.
    def p_error(self, t):
        raise SyntaxError(
            "syntax error on line %d near '%s' expression '%s'"
            % (t.lineno, t.value, self.expression)
        )


###############################################################################

if __name__ == "__main__":
    import doctest

    doctest.testmod()<|MERGE_RESOLUTION|>--- conflicted
+++ resolved
@@ -42,16 +42,8 @@
 
 """
 
-<<<<<<< HEAD
-=======
 from __future__ import annotations
 
-try:
-    from ply import yacc
-except ImportError:
-    pass
-
->>>>>>> 3b8e7258
 import copy
 
 import grass.pygrass.modules as pygrass
