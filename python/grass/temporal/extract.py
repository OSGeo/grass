--- conflicted
+++ resolved
@@ -9,10 +9,7 @@
 :authors: Soeren Gebbert
 """
 
-<<<<<<< HEAD
 import re
-
-=======
 import sys
 from multiprocessing import Process
 
@@ -20,7 +17,7 @@
 from grass.exceptions import CalledModuleError
 
 from .abstract_map_dataset import AbstractMapDataset
->>>>>>> 40e99f66
+
 from .core import (
     SQLDatabaseInterfaceConnection,
     get_current_mapset,
