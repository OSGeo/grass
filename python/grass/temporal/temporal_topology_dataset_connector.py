--- conflicted
+++ resolved
@@ -160,7 +160,6 @@
         relations = {}
         try:
             relations["equal"] = len(self._temporal_topology["EQUAL"])
-<<<<<<< HEAD
         except (KeyError, TypeError):
             relations["equal"] = 0
         try:
@@ -202,49 +201,6 @@
         try:
             relations["finished"] = len(self._temporal_topology["FINISHED"])
         except (KeyError, TypeError):
-=======
-        except KeyError:
-            relations["equal"] = 0
-        try:
-            relations["follows"] = len(self._temporal_topology["FOLLOWS"])
-        except KeyError:
-            relations["follows"] = 0
-        try:
-            relations["precedes"] = len(self._temporal_topology["PRECEDES"])
-        except KeyError:
-            relations["precedes"] = 0
-        try:
-            relations["overlaps"] = len(self._temporal_topology["OVERLAPS"])
-        except KeyError:
-            relations["overlaps"] = 0
-        try:
-            relations["overlapped"] = len(self._temporal_topology["OVERLAPPED"])
-        except KeyError:
-            relations["overlapped"] = 0
-        try:
-            relations["during"] = len(self._temporal_topology["DURING"])
-        except KeyError:
-            relations["during"] = 0
-        try:
-            relations["contains"] = len(self._temporal_topology["CONTAINS"])
-        except KeyError:
-            relations["contains"] = 0
-        try:
-            relations["starts"] = len(self._temporal_topology["STARTS"])
-        except KeyError:
-            relations["starts"] = 0
-        try:
-            relations["started"] = len(self._temporal_topology["STARTED"])
-        except KeyError:
-            relations["started"] = 0
-        try:
-            relations["finishes"] = len(self._temporal_topology["FINISHES"])
-        except KeyError:
-            relations["finishes"] = 0
-        try:
-            relations["finished"] = len(self._temporal_topology["FINISHED"])
-        except KeyError:
->>>>>>> 3022d9fd
             relations["finished"] = 0
 
         return relations
