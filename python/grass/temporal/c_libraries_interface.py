"""
Fast and exit-safe interface to GRASS C-library functions
using ctypes and multiprocessing

(C) 2013 by the GRASS Development Team
This program is free software under the GNU General Public
License (>=v2). Read the file COPYING that comes with GRASS
for details.

:authors: Soeren Gebbert
"""

from grass.exceptions import FatalError
import sys
from multiprocessing import Process, Lock, Pipe
import logging
from ctypes import byref, cast, c_int, c_void_p, CFUNCTYPE, POINTER
from datetime import datetime
import grass.lib.gis as libgis
import grass.lib.raster as libraster
import grass.lib.vector as libvector
import grass.lib.date as libdate
import grass.lib.raster3d as libraster3d
import grass.lib.temporal as libtgis
from grass.pygrass.rpc.base import RPCServerBase
from grass.pygrass.raster import RasterRow
from grass.pygrass.vector import VectorTopo
from grass.script.utils import encode
from grass.pygrass.utils import decode

###############################################################################


class RPCDefs(object):
    # Function identifier and index
    STOP = 0
    HAS_TIMESTAMP = 1
    WRITE_TIMESTAMP = 2
    READ_TIMESTAMP = 3
    REMOVE_TIMESTAMP = 4
    READ_MAP_INFO = 5
    MAP_EXISTS = 6
    READ_MAP_INFO = 7
    AVAILABLE_MAPSETS = 8
    GET_DRIVER_NAME = 9
    GET_DATABASE_NAME = 10
    G_MAPSET = 11
    G_LOCATION = 12
    G_GISDBASE = 13
    READ_MAP_FULL_INFO = 14
    WRITE_SEMANTIC_LABEL = 15
    READ_SEMANTIC_LABEL = 16
    REMOVE_SEMANTIC_LABEL = 17
    G_FATAL_ERROR = 49

    TYPE_RASTER = 0
    TYPE_RASTER3D = 1
    TYPE_VECTOR = 2


###############################################################################


def _read_map_full_info(lock, conn, data):
    """Read full map specific metadata from the spatial database using
    PyGRASS functions.

    :param lock: A multiprocessing.Lock instance
    :param conn: A multiprocessing.Pipe instance used to send True or False
    :param data: The list of data entries [function_id, maptype, name, mapset]
    """
    info = None
    try:
        maptype = data[1]
        name = data[2]
        mapset = data[3]
        if maptype == RPCDefs.TYPE_RASTER:
            info = _read_raster_full_info(name, mapset)
        elif maptype == RPCDefs.TYPE_VECTOR:
            info = _read_vector_full_info(name, mapset)
    except:
        raise
    finally:
        conn.send(info)


###############################################################################


def _read_raster_full_info(name, mapset):
    """Read raster info, history and cats using PyGRASS RasterRow
    and return a dictionary. Colors should be supported in the
    future.
    """

    info = {}
    r = RasterRow(name=name, mapset=mapset)
    if r.exist() is True:
        r.open("r")

        for item in r.info:
            info[item[0]] = item[1]

        for item in r.hist:
            info[item[0]] = item[1]

        info["full_name"] = r.name_mapset()
        info["mtype"] = r.mtype
        if r.cats:
            info["cats_title"] = r.cats_title
            info["cats"] = list(r.cats)
        r.close()

        ts = libgis.TimeStamp()
        check = libgis.G_read_raster_timestamp(name, mapset, byref(ts))

        if check:
            dates = _convert_timestamp_from_grass(ts)
            info["start_time"] = dates[0]
            info["end_time"] = dates[1]
            if len(dates) > 2:
                info["time_unit"] = dates[2]

    return info


###############################################################################


def _read_vector_full_info(name, mapset, layer=None):
    """Read vector info using PyGRASS VectorTopo
    and return a dictionary. C
    """

    info = {}

    v = VectorTopo(name=name, mapset=mapset)
    if v.exist() is True:
        v.open("r")
        # Bounding box
        for item in v.bbox().items():
            info[item[0]] = item[1]

        info["name"] = v.name
        info["mapset"] = v.mapset
        info["comment"] = v.comment
        info["full_name"] = v.full_name
        info["is_3d"] = v.is_3D()
        info["map_date"] = v.map_date
        info["maptype"] = v.maptype
        info["organization"] = v.organization
        info["person"] = v.person
        info["proj"] = v.proj
        info["proj_name"] = v.proj_name
        info["title"] = v.title
        info["thresh"] = v.thresh
        info["zone"] = v.zone
        vtypes = [
            "areas",
            "dblinks",
            "faces",
            "holes",
            "islands",
            "kernels",
            "lines",
            "nodes",
            "points",
            "updated_lines",
            "updated_nodes",
            "volumes",
        ]
        for vtype in vtypes:
            info[vtype] = v.number_of(vtype)

        info.update(v.num_primitives())

        if v.table is not None:
            info["columns"] = v.table.columns

        ts = libgis.TimeStamp()
        check = libgis.G_read_vector_timestamp(name, layer, mapset, byref(ts))

        if check:
            dates = _convert_timestamp_from_grass(ts)
            info["start_time"] = dates[0]
            info["end_time"] = dates[1]
            if len(dates) > 2:
                info["time_unit"] = dates[2]

    return info


def _fatal_error(lock, conn, data):
    """Calls G_fatal_error()"""
    libgis.G_fatal_error("Fatal Error in C library server")


###############################################################################


def _get_mapset(lock, conn, data):
    """Return the current mapset

    :param lock: A multiprocessing.Lock instance
    :param conn: A multiprocessing.Pipe instance used to send True or False
    :param data: The mapset as list entry 1 [function_id]

    :returns: Name of the current mapset
    """
    mapset = libgis.G_mapset()
    conn.send(decode(mapset))


###############################################################################


def _get_location(lock, conn, data):
    """Return the current location

    :param lock: A multiprocessing.Lock instance
    :param conn: A multiprocessing.Pipe instance used to send True or False
    :param data: The mapset as list entry 1 [function_id]

    :returns: Name of the location
    """
    location = libgis.G_location()
    conn.send(decode(location))


###############################################################################


def _get_gisdbase(lock, conn, data):
    """Return the current gisdatabase

    :param lock: A multiprocessing.Lock instance
    :param conn: A multiprocessing.Pipe instance used to send True or False
    :param data: The mapset as list entry 1 [function_id]

    :returns: Name of the gisdatabase
    """
    gisdbase = libgis.G_gisdbase()
    conn.send(decode(gisdbase))


###############################################################################


def _get_driver_name(lock, conn, data):
    """Return the temporal database driver of a specific mapset

    :param lock: A multiprocessing.Lock instance
    :param conn: A multiprocessing.Pipe instance used to send True or False
    :param data: The mapset as list entry 1 [function_id, mapset]

    :returns: Name of the driver or None if no temporal database present
    """
    mapset = data[1]
    if not mapset:
        mapset = libgis.G_mapset()
    else:
        mapset = encode(mapset)

    drstring = libtgis.tgis_get_mapset_driver_name(mapset)
    conn.send(decode(drstring.data))


###############################################################################


def _get_database_name(lock, conn, data):
    """Return the temporal database name of a specific mapset

    :param lock: A multiprocessing.Lock instance
    :param conn: A multiprocessing.Pipe instance used to send True or False
    :param data: The mapset as list entry 1 [function_id, mapset]

    :returns: Name of the database or None if no temporal database present
    """
    dbstring = None
    try:
        mapset = data[1]
        if not mapset:
            mapset = libgis.G_mapset()
        else:
            mapset = encode(mapset)
        dbstring = libtgis.tgis_get_mapset_database_name(mapset)
        dbstring = dbstring.data

        if dbstring:
            # We substitute GRASS variables if they are located in the database string
            # This behavior is in conjunction with db.connect
            dbstring = dbstring.replace(encode("$GISDBASE"), libgis.G_gisdbase())
            dbstring = dbstring.replace(encode("$LOCATION_NAME"), libgis.G_location())
            dbstring = dbstring.replace(encode("$MAPSET"), mapset)
    except:
        raise
    finally:
        conn.send(decode(dbstring))


###############################################################################


def _available_mapsets(lock, conn, data):
    """Return all available mapsets the user can access as a list of strings

    :param lock: A multiprocessing.Lock instance
    :param conn: A multiprocessing.Pipe instance used to send True or False
    :param data: The list of data entries [function_id]

    :returns: Names of available mapsets as list of strings
    """

    count = 0
    mapset_list = []
    try:
        # Initialize the accessible mapset list, this is bad C design!!!
        libgis.G_get_mapset_name(0)
        mapsets = libgis.G_get_available_mapsets()
        while mapsets[count]:
            char_list = ""
            mapset = mapsets[count]

            permission = libgis.G_mapset_permissions(mapset)
            in_search_path = libgis.G_is_mapset_in_search_path(mapset)

            c = 0
            while mapset[c] != b"\x00":
                val = decode(mapset[c])
                char_list += val
                c += 1

            if permission >= 0 and in_search_path == 1:
                mapset_list.append(char_list)

            libgis.G_debug(
                1,
                "c_library_server._available_mapsets: \n  mapset:  %s\n"
                "  has permission %i\n  in search path: %i"
                % (char_list, permission, in_search_path),
            )
            count += 1

        # We need to sort the mapset list, but the first one should be
        # the current mapset
        current_mapset = decode(libgis.G_mapset())
        if current_mapset in mapset_list:
            mapset_list.remove(current_mapset)
        mapset_list.sort()
        mapset_list.reverse()
        mapset_list.append(current_mapset)
        mapset_list.reverse()
    except:
        raise
    finally:
        conn.send(mapset_list)


###############################################################################


def _has_timestamp(lock, conn, data):
    """Check if the file based GRASS timestamp is present and send
    True or False using the provided pipe.

    :param lock: A multiprocessing.Lock instance
    :param conn: A multiprocessing.Pipe instance used to send True or False
    :param data: The list of data entries [function_id, maptype, name,
                 mapset, layer]

    """
    check = False
    try:
        maptype = data[1]
        name = data[2]
        mapset = data[3]
        layer = data[4]
        if maptype == RPCDefs.TYPE_RASTER:
            if libgis.G_has_raster_timestamp(name, mapset) == 1:
                check = True
        elif maptype == RPCDefs.TYPE_VECTOR:
            if libgis.G_has_vector_timestamp(name, layer, mapset) == 1:
                check = True
        elif maptype == RPCDefs.TYPE_RASTER3D:
            if libgis.G_has_raster3d_timestamp(name, mapset) == 1:
                check = True
    except:
        raise
    finally:
        conn.send(check)


###############################################################################


def _read_timestamp(lock, conn, data):
    """Read the file based GRASS timestamp and send
    the result using the provided pipe.

    The tuple to be send via pipe: (return value of G_read_*_timestamp,
    timestamps).

    Please have a look at the documentation of G_read_raster_timestamp,
    G_read_vector_timestamp and G_read_raster3d_timestamp for the return
    values description.

    The timestamps to be send are tuples of values:

        - relative time (start, end, unit), start and end are of type
          integer, unit is of type string.
        - absolute time (start, end), start and end are of type datetime

    The end time may be None in case of a time instance.

    :param lock: A multiprocessing.Lock instance
    :param conn: A multiprocessing.Pipe instance used to send the result
    :param data: The list of data entries [function_id, maptype, name,
                 mapset, layer]

    """
    check = False
    dates = None
    try:
        maptype = data[1]
        name = data[2]
        mapset = data[3]
        layer = data[4]
        ts = libgis.TimeStamp()
        if maptype == RPCDefs.TYPE_RASTER:
            check = libgis.G_read_raster_timestamp(name, mapset, byref(ts))
        elif maptype == RPCDefs.TYPE_VECTOR:
            check = libgis.G_read_vector_timestamp(name, layer, mapset, byref(ts))
        elif maptype == RPCDefs.TYPE_RASTER3D:
            check = libgis.G_read_raster3d_timestamp(name, mapset, byref(ts))

        dates = _convert_timestamp_from_grass(ts)
    except:
        raise
    finally:
        conn.send((check, dates))


###############################################################################


def _write_timestamp(lock, conn, data):
    """Write the file based GRASS timestamp
    the return values of the called C-functions using the provided pipe.

    The value to be send via pipe is the return value of G_write_*_timestamp.

    Please have a look at the documentation of G_write_raster_timestamp,
    G_write_vector_timestamp and G_write_raster3d_timestamp for the return
    values description.

    :param lock: A multiprocessing.Lock instance
    :param conn: A multiprocessing.Pipe instance used to send True or False
    :param data: The list of data entries [function_id, maptype, name,
                 mapset, layer, timestring]
    """
    check = -3
    try:
        maptype = data[1]
        name = data[2]
        # mapset = data[3]
        layer = data[4]
        timestring = data[5]
        ts = libgis.TimeStamp()
        check = libgis.G_scan_timestamp(byref(ts), timestring)

        if check != 1:
            logging.error("Unable to convert the timestamp: " + timestring)
            return -2

        if maptype == RPCDefs.TYPE_RASTER:
            check = libgis.G_write_raster_timestamp(name, byref(ts))
        elif maptype == RPCDefs.TYPE_VECTOR:
            check = libgis.G_write_vector_timestamp(name, layer, byref(ts))
        elif maptype == RPCDefs.TYPE_RASTER3D:
            check = libgis.G_write_raster3d_timestamp(name, byref(ts))
    except:
        raise
    finally:
        conn.send(check)


###############################################################################


def _remove_timestamp(lock, conn, data):
    """Remove the file based GRASS timestamp
    the return values of the called C-functions using the provided pipe.

    The value to be send via pipe is the return value of G_remove_*_timestamp.

    Please have a look at the documentation of G_remove_raster_timestamp,
    G_remove_vector_timestamp and G_remove_raster3d_timestamp for the return
    values description.

    :param lock: A multiprocessing.Lock instance
    :param conn: A multiprocessing.Pipe instance used to send True or False
    :param data: The list of data entries [function_id, maptype, name,
                 mapset, layer]

    """
    check = False
    try:
        maptype = data[1]
        name = data[2]
        mapset = data[3]
        layer = data[4]
        if maptype == RPCDefs.TYPE_RASTER:
            check = libgis.G_remove_raster_timestamp(name, mapset)
        elif maptype == RPCDefs.TYPE_VECTOR:
            check = libgis.G_remove_vector_timestamp(name, layer, mapset)
        elif maptype == RPCDefs.TYPE_RASTER3D:
            check = libgis.G_remove_raster3d_timestamp(name, mapset)
    except:
        raise
    finally:
        conn.send(check)


###############################################################################


def _read_semantic_label(lock, conn, data):
    """Read the file based GRASS band identifier
    the result using the provided pipe.

    The result to be sent via pipe is the return value of
<<<<<<< HEAD
    Rast_read_bandref: either a band reference string or None.
=======
    Rast_read_semantic_label: either a semantic label string or None.
>>>>>>> 8422103f

    :param lock: A multiprocessing.Lock instance
    :param conn: A multiprocessing.Pipe instance used to send True or False
    :param data: The list of data entries [function_id, maptype, name,
                 mapset, layer, timestring]

    """
<<<<<<< HEAD
    bandref = None
=======
    semantic_label = None
>>>>>>> 8422103f
    try:
        maptype = data[1]
        name = data[2]
        mapset = data[3]
        # layer = data[4]

        if maptype == RPCDefs.TYPE_RASTER:
            # Must use temporary variable to work around
            # ValueError: ctypes objects containing pointers cannot be pickled
<<<<<<< HEAD
            ret = libraster.Rast_read_bandref(name, mapset)
            if ret:
                bandref = decode(ret)
=======
            ret = libraster.Rast_read_semantic_label(name, mapset)
            if ret:
                semantic_label = decode(ret)
>>>>>>> 8422103f
        else:
            logging.error(
                "Unable to read semantic label. " "Unsupported map type %s" % maptype
            )
            return -1
    except:
        raise
    finally:
<<<<<<< HEAD
        conn.send(bandref)


###############################################################################


def _write_band_reference(lock, conn, data):
    """Write the file based GRASS band identifier.

    Rises ValueError on invalid band reference.
=======
        conn.send(semantic_label)


###############################################################################


def _write_semantic_label(lock, conn, data):
    """Write the file based GRASS band identifier.

    Rises ValueError on invalid semantic label.
>>>>>>> 8422103f
    Always sends back True.

    :param lock: A multiprocessing.Lock instance
    :param conn: A multiprocessing.Pipe instance used to send True or False
    :param data: The list of data entries [function_id, maptype, name,
                 mapset, layer, timestring]

    """
    try:
        maptype = data[1]
        name = data[2]
        # mapset = data[3]
        # layer = data[4]
<<<<<<< HEAD
        bandref = data[5]

        if maptype == RPCDefs.TYPE_RASTER:
            if libraster.Rast_legal_bandref(bandref) < 0:
                raise ValueError(_("Invalid band reference"))
            libraster.Rast_write_bandref(name, bandref)
=======
        semantic_label = data[5]

        if maptype == RPCDefs.TYPE_RASTER:
            if libraster.Rast_legal_semantic_label(semantic_label) is False:
                raise ValueError(_("Invalid semantic label"))
            libraster.Rast_write_semantic_label(name, semantic_label)
>>>>>>> 8422103f
        else:
            logging.error(
                "Unable to write semantic label. " "Unsupported map type %s" % maptype
            )
            return -2
    except:
        raise
    finally:
        conn.send(True)


###############################################################################


<<<<<<< HEAD
def _remove_band_reference(lock, conn, data):
=======
def _remove_semantic_label(lock, conn, data):
>>>>>>> 8422103f
    """Remove the file based GRASS band identifier.

    The value to be send via pipe is the return value of G_remove_misc.

    :param lock: A multiprocessing.Lock instance
    :param conn: A multiprocessing.Pipe instance used to send True or False
    :param data: The list of data entries [function_id, maptype, name,
                 mapset, layer, timestring]

    """
    check = False
    try:
        maptype = data[1]
        name = data[2]
        # mapset = data[3]
        # layer = data[4]

        if maptype == RPCDefs.TYPE_RASTER:
<<<<<<< HEAD
            check = libgis.G_remove_misc("cell_misc", "bandref", name)
=======
            check = libgis.G_remove_misc("cell_misc", "semantic_label", name)
>>>>>>> 8422103f
        else:
            logging.error(
                "Unable to remove semantic label. " "Unsupported map type %s" % maptype
            )
            return -2
    except:
        raise
    finally:
        conn.send(check)


###############################################################################


def _map_exists(lock, conn, data):
    """Check if a map exists in the spatial database

    The value to be send via pipe is True in case the map exists and False
    if not.

    :param lock: A multiprocessing.Lock instance
    :param conn: A multiprocessing.Pipe instance used to send True or False
    :param data: The list of data entries [function_id, maptype, name, mapset]

    """
    check = False
    try:
        maptype = data[1]
        name = data[2]
        mapset = data[3]
        if maptype == RPCDefs.TYPE_RASTER:
            mapset = libgis.G_find_raster(name, mapset)
        elif maptype == RPCDefs.TYPE_VECTOR:
            mapset = libgis.G_find_vector(name, mapset)
        elif maptype == RPCDefs.TYPE_RASTER3D:
            mapset = libgis.G_find_raster3d(name, mapset)

        if mapset:
            check = True
    except:
        raise
    finally:
        conn.send(check)


###############################################################################


def _read_map_info(lock, conn, data):
    """Read map specific metadata from the spatial database using C-library
    functions

    :param lock: A multiprocessing.Lock instance
    :param conn: A multiprocessing.Pipe instance used to send True or False
    :param data: The list of data entries [function_id, maptype, name, mapset]
    """
    kvp = None
    try:
        maptype = data[1]
        name = data[2]
        mapset = data[3]
        if maptype == RPCDefs.TYPE_RASTER:
            kvp = _read_raster_info(name, mapset)
        elif maptype == RPCDefs.TYPE_VECTOR:
            kvp = _read_vector_info(name, mapset)
        elif maptype == RPCDefs.TYPE_RASTER3D:
            kvp = _read_raster3d_info(name, mapset)
    except:
        raise
    finally:
        conn.send(kvp)


###############################################################################


def _read_raster_info(name, mapset):
    """Read the raster map info from the file system and store the content
    into a dictionary

    This method uses the ctypes interface to the gis and raster libraries
    to read the map metadata information

    :param name: The name of the map
    :param mapset: The mapset of the map
    :returns: The key value pairs of the map specific metadata, or None in
              case of an error
    """

    kvp = {}

    if not libgis.G_find_raster(name, mapset):
        return None

    # Read the region information
    region = libraster.struct_Cell_head()
    libraster.Rast_get_cellhd(name, mapset, byref(region))

    kvp["north"] = region.north
    kvp["south"] = region.south
    kvp["east"] = region.east
    kvp["west"] = region.west
    kvp["nsres"] = region.ns_res
    kvp["ewres"] = region.ew_res
    kvp["rows"] = region.cols
    kvp["cols"] = region.rows

    maptype = libraster.Rast_map_type(name, mapset)

    if maptype == libraster.DCELL_TYPE:
        kvp["datatype"] = "DCELL"
    elif maptype == libraster.FCELL_TYPE:
        kvp["datatype"] = "FCELL"
    elif maptype == libraster.CELL_TYPE:
        kvp["datatype"] = "CELL"

    # Read range
    if libraster.Rast_map_is_fp(name, mapset):
        range = libraster.FPRange()
        libraster.Rast_init_fp_range(byref(range))
        ret = libraster.Rast_read_fp_range(name, mapset, byref(range))
        if ret < 0:
            logging.warning(_("Unable to read range file"))
            kvp["min"] = None
            kvp["max"] = None
        elif ret == 2:
            logging.warning(_("Raster range file is empty"))
            kvp["min"] = None
            kvp["max"] = None
        else:
            min = libgis.DCELL()
            max = libgis.DCELL()
            libraster.Rast_get_fp_range_min_max(byref(range), byref(min), byref(max))
            kvp["min"] = min.value
            kvp["max"] = max.value
    else:
        range = libraster.Range()
        libraster.Rast_init_range(byref(range))
        ret = libraster.Rast_read_range(name, mapset, byref(range))
        if ret < 0:
            logging.warning(_("Unable to read range file"))
            kvp["min"] = None
            kvp["max"] = None
        elif ret == 2:
            logging.warning(_("Raster range file is empty"))
            kvp["min"] = None
            kvp["max"] = None
        else:
            min = libgis.CELL()
            max = libgis.CELL()
            libraster.Rast_get_range_min_max(byref(range), byref(min), byref(max))
            kvp["min"] = min.value
            kvp["max"] = max.value

    return kvp


###############################################################################


def _read_raster3d_info(name, mapset):
    """Read the 3D raster map info from the file system and store the content
    into a dictionary

    This method uses the ctypes interface to the gis and raster3d libraries
    to read the map metadata information

    :param name: The name of the map
    :param mapset: The mapset of the map
    :returns: The key value pairs of the map specific metadata, or None in
              case of an error
    """

    kvp = {}

    if not libgis.G_find_raster3d(name, mapset):
        return None

    # Read the region information
    region = libraster3d.RASTER3D_Region()
    libraster3d.Rast3d_read_region_map(name, mapset, byref(region))

    kvp["north"] = region.north
    kvp["south"] = region.south
    kvp["east"] = region.east
    kvp["west"] = region.west
    kvp["nsres"] = region.ns_res
    kvp["ewres"] = region.ew_res
    kvp["tbres"] = region.tb_res
    kvp["rows"] = region.cols
    kvp["cols"] = region.rows
    kvp["depths"] = region.depths
    kvp["top"] = region.top
    kvp["bottom"] = region.bottom

    # We need to open the map, this function returns a void pointer
    # but we may need the correct type which is RASTER3D_Map, hence
    # the casting
    g3map = cast(
        libraster3d.Rast3d_open_cell_old(
            name,
            mapset,
            libraster3d.RASTER3D_DEFAULT_WINDOW,
            libraster3d.RASTER3D_TILE_SAME_AS_FILE,
            libraster3d.RASTER3D_NO_CACHE,
        ),
        POINTER(libraster3d.RASTER3D_Map),
    )

    if not g3map:
        logging.error(_("Unable to open 3D raster map <%s>" % (name)))
        return None

    maptype = libraster3d.Rast3d_file_type_map(g3map)

    if maptype == libraster.DCELL_TYPE:
        kvp["datatype"] = "DCELL"
    elif maptype == libraster.FCELL_TYPE:
        kvp["datatype"] = "FCELL"

    # Read range
    min = libgis.DCELL()
    max = libgis.DCELL()
    ret = libraster3d.Rast3d_range_load(g3map)
    if not ret:
        logging.error(_("Unable to load range of 3D raster map <%s>" % (name)))
        return None
    libraster3d.Rast3d_range_min_max(g3map, byref(min), byref(max))

    if min.value != min.value:
        kvp["min"] = None
    else:
        kvp["min"] = float(min.value)
    if max.value != max.value:
        kvp["max"] = None
    else:
        kvp["max"] = float(max.value)

    if not libraster3d.Rast3d_close(g3map):
        logging.error(_("Unable to close 3D raster map <%s>" % (name)))
        return None

    return kvp


###############################################################################


def _read_vector_info(name, mapset):
    """Read the vector map info from the file system and store the content
    into a dictionary

    This method uses the ctypes interface to the vector libraries
    to read the map metadata information

    :param name: The name of the map
    :param mapset: The mapset of the map
    :returns: The key value pairs of the map specific metadata, or None in
              case of an error
    """

    kvp = {}

    if not libgis.G_find_vector(name, mapset):
        return None

    # The vector map structure
    Map = libvector.Map_info()

    # We open the maps always in topology mode first
    libvector.Vect_set_open_level(2)
    with_topo = True

    # Code lend from v.info main.c
    if libvector.Vect_open_old_head2(byref(Map), name, mapset, "1") < 2:
        # force level 1, open fully
        # NOTE: number of points, lines, boundaries, centroids,
        # faces, kernels is still available
        libvector.Vect_set_open_level(1)  # no topology
        with_topo = False
        if libvector.Vect_open_old2(byref(Map), name, mapset, "1") < 1:
            logging.error(
                _(
                    "Unable to open vector map <%s>"
                    % (libvector.Vect_get_full_name(byref(Map)))
                )
            )
            return None

    # Release the vector spatial index memory when closed
    libvector.Vect_set_release_support(byref(Map))

    # Read the extent information
    bbox = libvector.bound_box()
    libvector.Vect_get_map_box(byref(Map), byref(bbox))

    kvp["north"] = bbox.N
    kvp["south"] = bbox.S
    kvp["east"] = bbox.E
    kvp["west"] = bbox.W
    kvp["top"] = bbox.T
    kvp["bottom"] = bbox.B

    kvp["map3d"] = bool(libvector.Vect_is_3d(byref(Map)))

    # Read number of features
    if with_topo:
        kvp["points"] = libvector.Vect_get_num_primitives(
            byref(Map), libvector.GV_POINT
        )
        kvp["lines"] = libvector.Vect_get_num_primitives(byref(Map), libvector.GV_LINE)
        kvp["boundaries"] = libvector.Vect_get_num_primitives(
            byref(Map), libvector.GV_BOUNDARY
        )
        kvp["centroids"] = libvector.Vect_get_num_primitives(
            byref(Map), libvector.GV_CENTROID
        )
        kvp["faces"] = libvector.Vect_get_num_primitives(byref(Map), libvector.GV_FACE)
        kvp["kernels"] = libvector.Vect_get_num_primitives(
            byref(Map), libvector.GV_KERNEL
        )

        # Summarize the primitives
        kvp["primitives"] = (
            kvp["points"] + kvp["lines"] + kvp["boundaries"] + kvp["centroids"]
        )
        if kvp["map3d"]:
            kvp["primitives"] += kvp["faces"] + kvp["kernels"]

        # Read topology information
        kvp["nodes"] = libvector.Vect_get_num_nodes(byref(Map))
        kvp["areas"] = libvector.Vect_get_num_areas(byref(Map))
        kvp["islands"] = libvector.Vect_get_num_islands(byref(Map))
        kvp["holes"] = libvector.Vect_get_num_holes(byref(Map))
        kvp["volumes"] = libvector.Vect_get_num_primitives(
            byref(Map), libvector.GV_VOLUME
        )
    else:
        kvp["points"] = None
        kvp["lines"] = None
        kvp["boundaries"] = None
        kvp["centroids"] = None
        kvp["faces"] = None
        kvp["kernels"] = None
        kvp["primitives"] = None
        kvp["nodes"] = None
        kvp["areas"] = None
        kvp["islands"] = None
        kvp["holes"] = None
        kvp["volumes"] = None

    libvector.Vect_close(byref(Map))

    return kvp


###############################################################################


def _convert_timestamp_from_grass(ts):
    """Convert a GRASS file based timestamp into the temporal framework
    format datetime or integer.

    A tuple of two datetime objects (start, end) is returned in case of
    absolute time.
    In case of relative time a tuple with start time, end time and the
    relative unit (start, end, unit) will be returned.

    Note:
    The end time will be set to None in case of a time instance.

    :param ts grass.lib.gis.TimeStamp object created by G_read_*_timestamp
    """

    dt1 = libgis.DateTime()
    dt2 = libgis.DateTime()
    count = c_int()

    libgis.G_get_timestamps(byref(ts), byref(dt1), byref(dt2), byref(count))

    if dt1.mode == libdate.DATETIME_ABSOLUTE:
        pdt1 = None
        pdt2 = None
        if count.value >= 1:
            pdt1 = datetime(
                int(dt1.year),
                int(dt1.month),
                int(dt1.day),
                int(dt1.hour),
                int(dt1.minute),
                int(dt1.second),
            )
        if count.value == 2:
            pdt2 = datetime(
                int(dt2.year),
                int(dt2.month),
                int(dt2.day),
                int(dt2.hour),
                int(dt2.minute),
                int(dt2.second),
            )

        # ATTENTION: We ignore the time zone
        # TODO: Write time zone support
        return (pdt1, pdt2)
    else:
        unit = None
        start = None
        end = None
        if count.value >= 1:
            if dt1.year > 0:
                unit = "years"
                start = dt1.year
            elif dt1.month > 0:
                unit = "months"
                start = dt1.month
            elif dt1.day > 0:
                unit = "days"
                start = dt1.day
            elif dt1.hour > 0:
                unit = "hours"
                start = dt1.hour
            elif dt1.minute > 0:
                unit = "minutes"
                start = dt1.minute
            elif dt1.second > 0:
                unit = "seconds"
                start = dt1.second
        if count.value == 2:
            if dt2.year > 0:
                end = dt2.year
            elif dt2.month > 0:
                end = dt2.month
            elif dt2.day > 0:
                end = dt2.day
            elif dt2.hour > 0:
                end = dt2.hour
            elif dt2.minute > 0:
                end = dt2.minute
            elif dt2.second > 0:
                end = dt2.second
        return (start, end, unit)


###############################################################################


def _stop(lock, conn, data):
    libgis.G_debug(1, "Stop C-interface server")
    conn.close()
    lock.release()
    sys.exit()


###############################################################################


def c_library_server(lock, conn):
    """The GRASS C-libraries server function designed to be a target for
    multiprocessing.Process

    :param lock: A multiprocessing.Lock
    :param conn: A multiprocessing.Pipe
    """

    def error_handler(data):
        """This function will be called in case of a fatal error in libgis"""
        # sys.stderr.write("Error handler was called\n")
        # We send an exception that will be handled in
        # the parent process, then close the pipe
        # and release any possible lock
        conn.send(FatalError())
        conn.close()
        lock.release()

    CALLBACK = CFUNCTYPE(c_void_p, c_void_p)
    CALLBACK.restype = c_void_p
    CALLBACK.argtypes = c_void_p

    cerror_handler = CALLBACK(error_handler)

    libgis.G_add_error_handler(cerror_handler, None)

    # Crerate the function array
    functions = [0] * 50
    functions[RPCDefs.STOP] = _stop
    functions[RPCDefs.HAS_TIMESTAMP] = _has_timestamp
    functions[RPCDefs.WRITE_TIMESTAMP] = _write_timestamp
    functions[RPCDefs.READ_TIMESTAMP] = _read_timestamp
    functions[RPCDefs.REMOVE_TIMESTAMP] = _remove_timestamp
    functions[RPCDefs.READ_MAP_INFO] = _read_map_info
    functions[RPCDefs.MAP_EXISTS] = _map_exists
    functions[RPCDefs.AVAILABLE_MAPSETS] = _available_mapsets
    functions[RPCDefs.GET_DRIVER_NAME] = _get_driver_name
    functions[RPCDefs.GET_DATABASE_NAME] = _get_database_name
    functions[RPCDefs.G_MAPSET] = _get_mapset
    functions[RPCDefs.G_LOCATION] = _get_location
    functions[RPCDefs.G_GISDBASE] = _get_gisdbase
    functions[RPCDefs.READ_MAP_FULL_INFO] = _read_map_full_info
    functions[RPCDefs.WRITE_SEMANTIC_LABEL] = _write_semantic_label
    functions[RPCDefs.READ_SEMANTIC_LABEL] = _read_semantic_label
    functions[RPCDefs.REMOVE_SEMANTIC_LABEL] = _remove_semantic_label
    functions[RPCDefs.G_FATAL_ERROR] = _fatal_error

    libgis.G_gisinit("c_library_server")
    libgis.G_debug(1, "Start C-interface server")

    while True:
        # Avoid busy waiting
        conn.poll(None)
        data = conn.recv()
        lock.acquire()
        functions[data[0]](lock, conn, data)
        lock.release()


class CLibrariesInterface(RPCServerBase):
    """Fast and exit-safe interface to GRASS C-libraries functions

    This class implements a fast and exit-safe interface to the GRASS
    gis, raster, 3D raster and vector  C-libraries functions.

    The C-libraries functions are called via ctypes in a subprocess
    using a pipe (multiprocessing.Pipe) to transfer the text messages.
    Hence, the process that uses the CLibrariesInterface will not be
    exited, if a G_fatal_error() was invoked in the subprocess.
    In this case the CLibrariesInterface object will simply start a
    new subprocess and restarts the pipeline.


    Usage:

    .. code-block:: python

        >>> import grass.script as gscript
        >>> import grass.temporal as tgis
        >>> gscript.use_temp_region()
        >>> gscript.run_command("g.region", n=80.0, s=0.0, e=120.0, w=0.0,
        ... t=1.0, b=0.0, res=10.0, res3=10.0)
        0
        >>> tgis.init()
        >>> gscript.run_command("r.mapcalc", expression="test = 1", overwrite=True, quiet=True)
        0
        >>> gscript.run_command("r3.mapcalc", expression="test = 1", overwrite=True, quiet=True)
        0
        >>> gscript.run_command("v.random", output="test", n=10, overwrite=True, quiet=True)
        0
        >>> gscript.run_command("r.timestamp", map="test", date='12 Mar 1995 10:34:40', overwrite=True, quiet=True)
        0
        >>> gscript.run_command("r3.timestamp", map="test", date='12 Mar 1995 10:34:40', overwrite=True, quiet=True)
        0
        >>> gscript.run_command("v.timestamp", map="test", date='12 Mar 1995 10:34:40', overwrite=True, quiet=True)
        0

        # Check mapsets
        >>> ciface = tgis.CLibrariesInterface()
        >>> mapsets = ciface.available_mapsets()
        >>> mapsets[0] == tgis.get_current_mapset()
        True

        # Raster map
        >>> ciface = tgis.CLibrariesInterface()
        >>> check = ciface.raster_map_exists("test", tgis.get_current_mapset())
        >>> print check
        True
        >>> ciface.read_raster_info("test", tgis.get_current_mapset())
        {'rows': 12, 'north': 80.0, 'min': 1, 'datatype': 'CELL', 'max': 1, 'ewres': 10.0, 'cols': 8, 'west': 0.0, 'east': 120.0, 'nsres': 10.0, 'south': 0.0}

        >>> info = ciface.read_raster_full_info("test", tgis.get_current_mapset())
        >>> info           # doctest: +ELLIPSIS +NORMALIZE_WHITESPACE
        {u'tbres': 1.0, ... 'keyword': 'generated by r.mapcalc',
         u'bottom': 0.0, 'end_time': None, 'title': 'test', u'south': 0.0}

        >>> info["start_time"]
        datetime.datetime(1995, 3, 12, 10, 34, 40)
        >>> info["end_time"]

        >>> check = ciface.has_raster_timestamp("test", tgis.get_current_mapset())
        >>> print check
        True
        >>> if check:
        ...     res = ciface.read_raster_timestamp("test", tgis.get_current_mapset())
        ...     if res[0]:
        ...         print str(res[1][0]), str(res[1][0])
        ...         ciface.remove_raster_timestamp("test", tgis.get_current_mapset())
        1995-03-12 10:34:40 1995-03-12 10:34:40
        1
        >>> ciface.has_raster_timestamp("test", tgis.get_current_mapset())
        False
        >>> ciface.write_raster_timestamp("test", tgis.get_current_mapset(), "13 Jan 1999 14:30:05")
        1
        >>> ciface.has_raster_timestamp("test", tgis.get_current_mapset())
        True


        # 3D raster map
        >>> check = ciface.raster3d_map_exists("test", tgis.get_current_mapset())
        >>> print check
        True
        >>> ciface.read_raster3d_info("test", tgis.get_current_mapset())
        {'tbres': 1.0, 'rows': 12, 'north': 80.0, 'bottom': 0.0, 'datatype': 'DCELL', 'max': 1.0, 'top': 1.0, 'min': 1.0, 'cols': 8, 'depths': 1, 'west': 0.0, 'ewres': 10.0, 'east': 120.0, 'nsres': 10.0, 'south': 0.0}
        >>> check = ciface.has_raster3d_timestamp("test", tgis.get_current_mapset())
        >>> print check
        True
        >>> if check:
        ...     res = ciface.read_raster3d_timestamp("test", tgis.get_current_mapset())
        ...     if res[0]:
        ...         print str(res[1][0]), str(res[1][0])
        ...         ciface.remove_raster3d_timestamp("test", tgis.get_current_mapset())
        1995-03-12 10:34:40 1995-03-12 10:34:40
        1
        >>> ciface.has_raster3d_timestamp("test", tgis.get_current_mapset())
        False
        >>> ciface.write_raster3d_timestamp("test", tgis.get_current_mapset(), "13 Jan 1999 14:30:05")
        1
        >>> ciface.has_raster3d_timestamp("test", tgis.get_current_mapset())
        True


        # Vector map
        >>> check = ciface.vector_map_exists("test", tgis.get_current_mapset())
        >>> print check
        True
        >>> kvp = ciface.read_vector_info("test", tgis.get_current_mapset())
        >>> kvp['points']
        10

        >>> kvp = ciface.read_vector_full_info("test", tgis.get_current_mapset())
        >>> print kvp['points']
        10
        >>> kvp['point']
        10
        >>> kvp['area']
        0
        >>> kvp['lines']
        0
        >>> kvp['line']
        0
        >>> 'columns' in kvp
        False
        >>> kvp["start_time"]
        datetime.datetime(1995, 3, 12, 10, 34, 40)
        >>> kvp["end_time"]

        >>> check = ciface.has_vector_timestamp("test", tgis.get_current_mapset(), None)
        >>> print check
        True
        >>> if check:
        ...     res = ciface.read_vector_timestamp("test", tgis.get_current_mapset())
        ...     if res[0]:
        ...         print str(res[1][0]), str(res[1][0])
        ...         ciface.remove_vector_timestamp("test", tgis.get_current_mapset())
        1995-03-12 10:34:40 1995-03-12 10:34:40
        1
        >>> ciface.has_vector_timestamp("test", tgis.get_current_mapset())
        False
        >>> ciface.write_vector_timestamp("test", tgis.get_current_mapset(), "13 Jan 1999 14:30:05")
        1
        >>> ciface.has_vector_timestamp("test", tgis.get_current_mapset())
        True

        >>> ciface.get_driver_name()
        'sqlite'
        >>> ciface.get_database_name().split("/")[-1]
        'sqlite.db'

        >>> mapset = ciface.get_mapset()
        >>> location = ciface.get_location()
        >>> gisdbase = ciface.get_gisdbase()

        >>> ciface.fatal_error() # doctest: +ELLIPSIS, +NORMALIZE_WHITESPACE
        Traceback (most recent call last):
            raise FatalError("Exception raised: " + str(e) + " Message: " + message)
        FatalError: Exception raised:  ...

        >>> ciface.fatal_error() # doctest: +ELLIPSIS, +NORMALIZE_WHITESPACE
        Traceback (most recent call last):
            raise FatalError("Exception raised: " + str(e) + " Message: " + message)
        FatalError: Exception raised:  ...

        >>> ciface.fatal_error() # doctest: +ELLIPSIS, +NORMALIZE_WHITESPACE
        Traceback (most recent call last):
            raise FatalError("Exception raised: " + str(e) + " Message: " + message)
        FatalError: Exception raised:  ...

        >>> ciface.fatal_error() # doctest: +ELLIPSIS, +NORMALIZE_WHITESPACE
        Traceback (most recent call last):
            raise FatalError("Exception raised: " + str(e) + " Message: " + message)
        FatalError: Exception raised:  ...

        >>> ciface.stop()

        >>> gscript.del_temp_region()

    """

    def __init__(self):
        RPCServerBase.__init__(self)

    def start_server(self):
        self.client_conn, self.server_conn = Pipe(True)
        self.lock = Lock()
        self.server = Process(
            target=c_library_server, args=(self.lock, self.server_conn)
        )
        self.server.daemon = True
        self.server.start()

    def raster_map_exists(self, name, mapset):
        """Check if a raster map exists in the spatial database

        :param name: The name of the map
        :param mapset: The mapset of the map
        :returns: True if exists, False if not
        """
        self.check_server()
        self.client_conn.send(
            [RPCDefs.MAP_EXISTS, RPCDefs.TYPE_RASTER, name, mapset, None]
        )
        return self.safe_receive("raster_map_exists")

    def read_raster_info(self, name, mapset):
        """Read the raster map info from the file system and store the content
        into a dictionary

        :param name: The name of the map
        :param mapset: The mapset of the map
        :returns: The key value pairs of the map specific metadata,
                  or None in case of an error
        """
        self.check_server()
        self.client_conn.send(
            [RPCDefs.READ_MAP_INFO, RPCDefs.TYPE_RASTER, name, mapset, None]
        )
        return self.safe_receive("read_raster_info")

    def read_raster_full_info(self, name, mapset):
        """Read raster info, history and cats using PyGRASS RasterRow
        and return a dictionary. Colors should be supported in the
        future.

        :param name: The name of the map
        :param mapset: The mapset of the map
        :returns: The key value pairs of the map specific metadata,
                  or None in case of an error
        """
        self.check_server()
        self.client_conn.send(
            [RPCDefs.READ_MAP_FULL_INFO, RPCDefs.TYPE_RASTER, name, mapset, None]
        )
        return self.safe_receive("read_raster_full_info")

    def has_raster_timestamp(self, name, mapset):
        """Check if a file based raster timestamp exists

        :param name: The name of the map
        :param mapset: The mapset of the map
        :returns: True if exists, False if not
        """
        self.check_server()
        self.client_conn.send(
            [RPCDefs.HAS_TIMESTAMP, RPCDefs.TYPE_RASTER, name, mapset, None]
        )
        return self.safe_receive("has_raster_timestamp")

    def remove_raster_timestamp(self, name, mapset):
        """Remove a file based raster timestamp

        Please have a look at the documentation G_remove_raster_timestamp
        for the return values description.

        :param name: The name of the map
        :param mapset: The mapset of the map
        :returns: The return value of G_remove_raster_timestamp
        """
        self.check_server()
        self.client_conn.send(
            [RPCDefs.REMOVE_TIMESTAMP, RPCDefs.TYPE_RASTER, name, mapset, None]
        )
        return self.safe_receive("remove_raster_timestamp")

    def read_raster_timestamp(self, name, mapset):
        """Read a file based raster timestamp

        Please have a look at the documentation G_read_raster_timestamp
        for the return values description.

        The timestamps to be send are tuples of values:
            - relative time (start, end, unit), start and end are of type
              integer, unit is of type string.
            - absolute time (start, end), start and end are of type datetime

        The end time may be None in case of a time instance.

        :param name: The name of the map
        :param mapset: The mapset of the map
        :returns: The return value of G_read_raster_timestamp
        """
        self.check_server()
        self.client_conn.send(
            [RPCDefs.READ_TIMESTAMP, RPCDefs.TYPE_RASTER, name, mapset, None]
        )
        return self.safe_receive("read_raster_timestamp")

    def write_raster_timestamp(self, name, mapset, timestring):
        """Write a file based raster timestamp

        Please have a look at the documentation G_write_raster_timestamp
        for the return values description.

        Note:
            Only timestamps of maps from the current mapset can written.

        :param name: The name of the map
        :param mapset: The mapset of the map
        :param timestring: A GRASS datetime C-library compatible string
        :returns: The return value of G_write_raster_timestamp
        """
        self.check_server()
        self.client_conn.send(
            [
                RPCDefs.WRITE_TIMESTAMP,
                RPCDefs.TYPE_RASTER,
                name,
                mapset,
                None,
                timestring,
            ]
        )
        return self.safe_receive("write_raster_timestamp")

<<<<<<< HEAD
    def remove_raster_band_reference(self, name, mapset):
        """Remove a file based raster band reference
=======
    def remove_raster_semantic_label(self, name, mapset):
        """Remove a file based raster semantic label
>>>>>>> 8422103f

        :param name: The name of the map
        :param mapset: The mapset of the map
        :returns: The return value of G_remove_misc
        """
        self.check_server()
        self.client_conn.send(
            [RPCDefs.REMOVE_SEMANTIC_LABEL, RPCDefs.TYPE_RASTER, name, mapset, None]
        )
        return self.safe_receive("remove_raster_semantic_label")

    def read_raster_semantic_label(self, name, mapset):
        """Read a file based raster semantic label

<<<<<<< HEAD
        Returns band reference or None

        :param name: The name of the map
        :param mapset: The mapset of the map
        :returns: The return value of Rast_read_bandref
=======
        Returns semantic label or None

        :param name: The name of the map
        :param mapset: The mapset of the map
        :returns: The return value of Rast_read_semantic_label
>>>>>>> 8422103f
        """
        self.check_server()
        self.client_conn.send(
            [RPCDefs.READ_SEMANTIC_LABEL, RPCDefs.TYPE_RASTER, name, mapset, None]
        )
        return self.safe_receive("read_raster_semantic_label")

<<<<<<< HEAD
        Note:
            Only band references of maps from the current mapset can be written.

        :param name: The name of the map
        :param mapset: The mapset of the map
        :param band_reference: band reference identifier
=======
    def write_raster_semantic_label(self, name, mapset, semantic_label):
        """Write a file based raster semantic label

        Note:
            Only semantic labels of maps from the current mapset can be written.

        :param name: The name of the map
        :param mapset: The mapset of the map
        :param semantic_label: semantic label
>>>>>>> 8422103f
        :returns: always True
        """
        self.check_server()
        self.client_conn.send(
            [
                RPCDefs.WRITE_SEMANTIC_LABEL,
                RPCDefs.TYPE_RASTER,
                name,
                mapset,
                None,
                semantic_label,
            ]
        )
        return self.safe_receive("write_raster_semantic_label")

    def raster3d_map_exists(self, name, mapset):
        """Check if a 3D raster map exists in the spatial database

        :param name: The name of the map
        :param mapset: The mapset of the map
        :returns: True if exists, False if not
        """
        self.check_server()
        self.client_conn.send(
            [RPCDefs.MAP_EXISTS, RPCDefs.TYPE_RASTER3D, name, mapset, None]
        )
        return self.safe_receive("raster3d_map_exists")

    def read_raster3d_info(self, name, mapset):
        """Read the 3D raster map info from the file system and store the content
        into a dictionary

        :param name: The name of the map
        :param mapset: The mapset of the map
        :returns: The key value pairs of the map specific metadata,
                  or None in case of an error
        """
        self.check_server()
        self.client_conn.send(
            [RPCDefs.READ_MAP_INFO, RPCDefs.TYPE_RASTER3D, name, mapset, None]
        )
        return self.safe_receive("read_raster3d_info")

    def has_raster3d_timestamp(self, name, mapset):
        """Check if a file based 3D raster timestamp exists

        :param name: The name of the map
        :param mapset: The mapset of the map
        :returns: True if exists, False if not
        """
        self.check_server()
        self.client_conn.send(
            [RPCDefs.HAS_TIMESTAMP, RPCDefs.TYPE_RASTER3D, name, mapset, None]
        )
        return self.safe_receive("has_raster3d_timestamp")

    def remove_raster3d_timestamp(self, name, mapset):
        """Remove a file based 3D raster timestamp

        Please have a look at the documentation G_remove_raster3d_timestamp
        for the return values description.

        :param name: The name of the map
        :param mapset: The mapset of the map
        :returns: The return value of G_remove_raster3d_timestamp
        """
        self.check_server()
        self.client_conn.send(
            [RPCDefs.REMOVE_TIMESTAMP, RPCDefs.TYPE_RASTER3D, name, mapset, None]
        )
        return self.safe_receive("remove_raster3d_timestamp")

    def read_raster3d_timestamp(self, name, mapset):
        """Read a file based 3D raster timestamp

        Please have a look at the documentation G_read_raster3d_timestamp
        for the return values description.

        The timestamps to be send are tuples of values:
            - relative time (start, end, unit), start and end are of type
              integer, unit is of type string.
            - absolute time (start, end), start and end are of type datetime

        The end time may be None in case of a time instance.

        :param name: The name of the map
        :param mapset: The mapset of the map
        :returns: The return value of G_read_raster3d_timestamp
        """
        self.check_server()
        self.client_conn.send(
            [RPCDefs.READ_TIMESTAMP, RPCDefs.TYPE_RASTER3D, name, mapset, None]
        )
        return self.safe_receive("read_raster3d_timestamp")

    def write_raster3d_timestamp(self, name, mapset, timestring):
        """Write a file based 3D raster timestamp

        Please have a look at the documentation G_write_raster3d_timestamp
        for the return values description.

        Note:
            Only timestamps of maps from the current mapset can written.

        :param name: The name of the map
        :param mapset: The mapset of the map
        :param timestring: A GRASS datetime C-library compatible string
        :returns: The return value of G_write_raster3d_timestamp
        """
        self.check_server()
        self.client_conn.send(
            [
                RPCDefs.WRITE_TIMESTAMP,
                RPCDefs.TYPE_RASTER3D,
                name,
                mapset,
                None,
                timestring,
            ]
        )
        return self.safe_receive("write_raster3d_timestamp")

    def vector_map_exists(self, name, mapset):
        """Check if a vector map exists in the spatial database

        :param name: The name of the map
        :param mapset: The mapset of the map
        :returns: True if exists, False if not
        """
        self.check_server()
        self.client_conn.send(
            [RPCDefs.MAP_EXISTS, RPCDefs.TYPE_VECTOR, name, mapset, None]
        )
        return self.safe_receive("vector_map_exists")

    def read_vector_info(self, name, mapset):
        """Read the vector map info from the file system and store the content
        into a dictionary

        :param name: The name of the map
        :param mapset: The mapset of the map
        :returns: The key value pairs of the map specific metadata,
                  or None in case of an error
        """
        self.check_server()
        self.client_conn.send(
            [RPCDefs.READ_MAP_INFO, RPCDefs.TYPE_VECTOR, name, mapset, None]
        )
        return self.safe_receive("read_vector_info")

    def read_vector_full_info(self, name, mapset):
        """Read vector info using PyGRASS VectorTopo
        and return a dictionary.

        :param name: The name of the map
        :param mapset: The mapset of the map
        :returns: The key value pairs of the map specific metadata,
                  or None in case of an error
        """
        self.check_server()
        self.client_conn.send(
            [RPCDefs.READ_MAP_FULL_INFO, RPCDefs.TYPE_VECTOR, name, mapset, None]
        )
        return self.safe_receive("read_vector_full_info")

    def has_vector_timestamp(self, name, mapset, layer=None):
        """Check if a file based vector timestamp exists

        :param name: The name of the map
        :param mapset: The mapset of the map
        :param layer: The layer of the vector map
        :returns: True if exists, False if not
        """
        self.check_server()
        self.client_conn.send(
            [RPCDefs.HAS_TIMESTAMP, RPCDefs.TYPE_VECTOR, name, mapset, layer]
        )
        return self.safe_receive("has_vector_timestamp")

    def remove_vector_timestamp(self, name, mapset, layer=None):
        """Remove a file based vector timestamp

        Please have a look at the documentation G_remove_vector_timestamp
        for the return values description.

        :param name: The name of the map
        :param mapset: The mapset of the map
        :param layer: The layer of the vector map
        :returns: The return value of G_remove_vector_timestamp
        """
        self.check_server()
        self.client_conn.send(
            [RPCDefs.REMOVE_TIMESTAMP, RPCDefs.TYPE_VECTOR, name, mapset, layer]
        )
        return self.safe_receive("remove_vector_timestamp")

    def read_vector_timestamp(self, name, mapset, layer=None):
        """Read a file based vector timestamp

        Please have a look at the documentation G_read_vector_timestamp
        for the return values description.

        The timestamps to be send are tuples of values:
            - relative time (start, end, unit), start and end are of type
              integer, unit is of type string.
            - absolute time (start, end), start and end are of type datetime

        The end time may be None in case of a time instance.

        :param name: The name of the map
        :param mapset: The mapset of the map
        :param layer: The layer of the vector map
        :returns: The return value ofG_read_vector_timestamp and the timestamps
        """
        self.check_server()
        self.client_conn.send(
            [RPCDefs.READ_TIMESTAMP, RPCDefs.TYPE_VECTOR, name, mapset, layer]
        )
        return self.safe_receive("read_vector_timestamp")

    def write_vector_timestamp(self, name, mapset, timestring, layer=None):
        """Write a file based vector timestamp

        Please have a look at the documentation G_write_vector_timestamp
        for the return values description.

        Note:
            Only timestamps pf maps from the current mapset can written.

        :param name: The name of the map
        :param mapset: The mapset of the map
        :param timestring: A GRASS datetime C-library compatible string
        :param layer: The layer of the vector map
        :returns: The return value of G_write_vector_timestamp
        """
        self.check_server()
        self.client_conn.send(
            [
                RPCDefs.WRITE_TIMESTAMP,
                RPCDefs.TYPE_VECTOR,
                name,
                mapset,
                layer,
                timestring,
            ]
        )
        return self.safe_receive("write_vector_timestamp")

    def available_mapsets(self):
        """Return all available mapsets the user can access as a list of strings

        :returns: Names of available mapsets as list of strings
        """
        self.check_server()
        self.client_conn.send(
            [
                RPCDefs.AVAILABLE_MAPSETS,
            ]
        )
        return self.safe_receive("available_mapsets")

    def get_driver_name(self, mapset=None):
        """Return the temporal database driver of a specific mapset

        :param mapset: Name of the mapset

        :returns: Name of the driver or None if no temporal database present
        """
        self.check_server()
        self.client_conn.send([RPCDefs.GET_DRIVER_NAME, mapset])
        return self.safe_receive("get_driver_name")

    def get_database_name(self, mapset=None):
        """Return the temporal database name of a specific mapset

        :param mapset: Name of the mapset

        :returns: Name of the database or None if no temporal database present
        """
        self.check_server()
        self.client_conn.send([RPCDefs.GET_DATABASE_NAME, mapset])
        return self.safe_receive("get_database_name")

    def get_mapset(self):
        """Return the current mapset

        :returns: Name of the current mapset
        """
        self.check_server()
        self.client_conn.send(
            [
                RPCDefs.G_MAPSET,
            ]
        )
        return self.safe_receive("get_mapset")

    def get_location(self):
        """Return the location

        :returns: Name of the location
        """
        self.check_server()
        self.client_conn.send(
            [
                RPCDefs.G_LOCATION,
            ]
        )
        return self.safe_receive("get_location")

    def get_gisdbase(self):
        """Return the gisdatabase

        :returns: Name of the gisdatabase
        """
        self.check_server()
        self.client_conn.send(
            [
                RPCDefs.G_GISDBASE,
            ]
        )
        return self.safe_receive("get_gisdbase")

    def fatal_error(self, mapset=None):
        """Generate a fatal error in libgis.

        This function is only for testing purpose.
        """
        self.check_server()
        self.client_conn.send([RPCDefs.G_FATAL_ERROR])
        # The pipe should be closed in the checker thread
        return self.safe_receive("Fatal error")


if __name__ == "__main__":
    import doctest

    doctest.testmod()<|MERGE_RESOLUTION|>--- conflicted
+++ resolved
@@ -530,11 +530,7 @@
     the result using the provided pipe.
 
     The result to be sent via pipe is the return value of
-<<<<<<< HEAD
-    Rast_read_bandref: either a band reference string or None.
-=======
     Rast_read_semantic_label: either a semantic label string or None.
->>>>>>> 8422103f
 
     :param lock: A multiprocessing.Lock instance
     :param conn: A multiprocessing.Pipe instance used to send True or False
@@ -542,11 +538,7 @@
                  mapset, layer, timestring]
 
     """
-<<<<<<< HEAD
-    bandref = None
-=======
     semantic_label = None
->>>>>>> 8422103f
     try:
         maptype = data[1]
         name = data[2]
@@ -556,15 +548,9 @@
         if maptype == RPCDefs.TYPE_RASTER:
             # Must use temporary variable to work around
             # ValueError: ctypes objects containing pointers cannot be pickled
-<<<<<<< HEAD
-            ret = libraster.Rast_read_bandref(name, mapset)
-            if ret:
-                bandref = decode(ret)
-=======
             ret = libraster.Rast_read_semantic_label(name, mapset)
             if ret:
                 semantic_label = decode(ret)
->>>>>>> 8422103f
         else:
             logging.error(
                 "Unable to read semantic label. " "Unsupported map type %s" % maptype
@@ -573,18 +559,6 @@
     except:
         raise
     finally:
-<<<<<<< HEAD
-        conn.send(bandref)
-
-
-###############################################################################
-
-
-def _write_band_reference(lock, conn, data):
-    """Write the file based GRASS band identifier.
-
-    Rises ValueError on invalid band reference.
-=======
         conn.send(semantic_label)
 
 
@@ -595,7 +569,6 @@
     """Write the file based GRASS band identifier.
 
     Rises ValueError on invalid semantic label.
->>>>>>> 8422103f
     Always sends back True.
 
     :param lock: A multiprocessing.Lock instance
@@ -609,21 +582,12 @@
         name = data[2]
         # mapset = data[3]
         # layer = data[4]
-<<<<<<< HEAD
-        bandref = data[5]
-
-        if maptype == RPCDefs.TYPE_RASTER:
-            if libraster.Rast_legal_bandref(bandref) < 0:
-                raise ValueError(_("Invalid band reference"))
-            libraster.Rast_write_bandref(name, bandref)
-=======
         semantic_label = data[5]
 
         if maptype == RPCDefs.TYPE_RASTER:
             if libraster.Rast_legal_semantic_label(semantic_label) is False:
                 raise ValueError(_("Invalid semantic label"))
             libraster.Rast_write_semantic_label(name, semantic_label)
->>>>>>> 8422103f
         else:
             logging.error(
                 "Unable to write semantic label. " "Unsupported map type %s" % maptype
@@ -638,11 +602,7 @@
 ###############################################################################
 
 
-<<<<<<< HEAD
-def _remove_band_reference(lock, conn, data):
-=======
 def _remove_semantic_label(lock, conn, data):
->>>>>>> 8422103f
     """Remove the file based GRASS band identifier.
 
     The value to be send via pipe is the return value of G_remove_misc.
@@ -661,11 +621,7 @@
         # layer = data[4]
 
         if maptype == RPCDefs.TYPE_RASTER:
-<<<<<<< HEAD
-            check = libgis.G_remove_misc("cell_misc", "bandref", name)
-=======
             check = libgis.G_remove_misc("cell_misc", "semantic_label", name)
->>>>>>> 8422103f
         else:
             logging.error(
                 "Unable to remove semantic label. " "Unsupported map type %s" % maptype
@@ -1497,13 +1453,8 @@
         )
         return self.safe_receive("write_raster_timestamp")
 
-<<<<<<< HEAD
-    def remove_raster_band_reference(self, name, mapset):
-        """Remove a file based raster band reference
-=======
     def remove_raster_semantic_label(self, name, mapset):
         """Remove a file based raster semantic label
->>>>>>> 8422103f
 
         :param name: The name of the map
         :param mapset: The mapset of the map
@@ -1518,19 +1469,11 @@
     def read_raster_semantic_label(self, name, mapset):
         """Read a file based raster semantic label
 
-<<<<<<< HEAD
-        Returns band reference or None
-
-        :param name: The name of the map
-        :param mapset: The mapset of the map
-        :returns: The return value of Rast_read_bandref
-=======
         Returns semantic label or None
 
         :param name: The name of the map
         :param mapset: The mapset of the map
         :returns: The return value of Rast_read_semantic_label
->>>>>>> 8422103f
         """
         self.check_server()
         self.client_conn.send(
@@ -1538,14 +1481,6 @@
         )
         return self.safe_receive("read_raster_semantic_label")
 
-<<<<<<< HEAD
-        Note:
-            Only band references of maps from the current mapset can be written.
-
-        :param name: The name of the map
-        :param mapset: The mapset of the map
-        :param band_reference: band reference identifier
-=======
     def write_raster_semantic_label(self, name, mapset, semantic_label):
         """Write a file based raster semantic label
 
@@ -1555,7 +1490,6 @@
         :param name: The name of the map
         :param mapset: The mapset of the map
         :param semantic_label: semantic label
->>>>>>> 8422103f
         :returns: always True
         """
         self.check_server()
