--- conflicted
+++ resolved
@@ -224,14 +224,9 @@
     nprocs: int = 1,
     spatial=None,
     dbif=None,
-<<<<<<< HEAD
-    weighting=False,
-    overwrite=False,
-    file_limit=1000,
-=======
+    weighting: bool = False,
     overwrite: bool = False,
     file_limit: int = 1000,
->>>>>>> 5e27d1a9
 ):
     """Aggregate a list of raster input maps with r.series
 
