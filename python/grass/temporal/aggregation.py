"""
Aggregation methods for space time raster datasets

Usage:

.. code-block:: python

    import grass.temporal as tgis

    tgis.aggregate_raster_maps(
        dataset, mapset, inputs, base, start, end, count, method, register_null, dbif
    )

(C) 2012-2013 by the GRASS Development Team
This program is free software under the GNU General Public
License (>=v2). Read the file COPYING that comes with GRASS
for details.

:author: Soeren Gebbert
"""

import grass.script as gs
from grass.exceptions import CalledModuleError

from .core import get_current_mapset, get_tgis_message_interface, init_dbif
from .datetime_math import (
    create_numeric_suffix,
    create_suffix_from_datetime,
    create_time_suffix,
)
from .space_time_datasets import RasterDataset
from .spatio_temporal_relationships import (
    SpatioTemporalTopologyBuilder,
    create_temporal_relation_sql_where_statement,
)

###############################################################################


def collect_map_names(sp, dbif, start, end, sampling):
    """Gather all maps from dataset using a specific sample method

    :param sp: The space time raster dataset to select aps from
    :param dbif: The temporal database interface to use
    :param start: The start time of the sample interval, may be relative or
           absolute
    :param end: The end time of the sample interval, may be relative or
           absolute
    :param sampling: The sampling methods to use
    """

    use_start = False
    use_during = False
    use_overlap = False
    use_contain = False
    use_equal = False
    use_follows = False
    use_precedes = False

    # Initialize the methods
    if sampling:
        for name in sampling.split(","):
            if name == "start":
                use_start = True
            if name == "during":
                use_during = True
            if name == "overlap":
                use_overlap = True
            if name == "contain":
                use_contain = True
            if name == "equal":
                use_equal = True
            if name == "follows":
                use_follows = True
            if name == "precedes":
                use_precedes = True

    else:
        use_start = True

    if sp.get_map_time() != "interval":
        use_start = True
        use_during = False
        use_overlap = False
        use_contain = False
        use_equal = False
        use_follows = False
        use_precedes = False

    where = create_temporal_relation_sql_where_statement(
        start,
        end,
        use_start,
        use_during,
        use_overlap,
        use_contain,
        use_equal,
        use_follows,
        use_precedes,
    )

    rows = sp.get_registered_maps("id", where, "start_time", dbif)

    if not rows:
        return None

    names = []
    for row in rows:
        names.append(row["id"])

    return names


###############################################################################


def aggregate_raster_maps(
    inputs, base, start, end, count, method, register_null, dbif, offset=0
):
    """Aggregate a list of raster input maps with r.series

    :param inputs: The names of the raster maps to be aggregated
    :param base: The basename of the new created raster maps
    :param start: The start time of the sample interval, may be relative or
                 absolute
    :param end: The end time of the sample interval, may be relative or
               absolute
    :param count: The number to be attached to the basename of the new
                 created raster map
    :param method: The aggregation method to be used by r.series
    :param register_null: If true null maps will be registered in the space
                         time raster dataset, if false not
    :param dbif: The temporal database interface to use
    :param offset: Offset to be added to the map counter to create the map ids
    """

    msgr = get_tgis_message_interface()

    msgr.verbose(_("Aggregating %s raster maps") % (len(inputs)))
    output = "%s_%i" % (base, int(offset) + count)

    mapset = get_current_mapset()
    map_id = output + "@" + mapset
    new_map = RasterDataset(map_id)

    # Check if new map is in the temporal database
    if new_map.is_in_db(dbif):
        if gs.overwrite() is True:
            # Remove the existing temporal database entry
            new_map.delete(dbif)
            new_map = RasterDataset(map_id)
        else:
            msgr.error(
                _(
                    "Raster map <%(name)s> is already in temporal "
                    "database, use overwrite flag to overwrite"
                )
                % ({"name": new_map.get_name()})
            )
            return

    msgr.verbose(
        _("Computing aggregation of maps between %(st)s - %(end)s")
        % {"st": str(start), "end": str(end)}
    )

    # Create the r.series input file
    filename = gs.tempfile(True)
    file = open(filename, "w")

    for name in inputs:
        string = "%s\n" % (name)
        file.write(string)

    file.close()
    # Run r.series
    try:
        if len(inputs) > 1000:
            gs.run_command(
                "r.series",
                flags="z",
                file=filename,
                output=output,
                overwrite=gs.overwrite(),
                method=method,
            )
        else:
            gs.run_command(
                "r.series",
                file=filename,
                output=output,
                overwrite=gs.overwrite(),
                method=method,
            )

    except CalledModuleError:
        dbif.close()
        msgr.fatal(_("Error occurred in r.series computation"))

    # Read the raster map data
    new_map.load()

    # In case of a null map continue, do not register null maps
    if new_map.metadata.get_min() is None and new_map.metadata.get_max() is None:
        if not register_null:
            gs.run_command("g.remove", flags="f", type="raster", name=output)
            return None

    return new_map


##############################################################################


def aggregate_by_topology(
    granularity_list,
    granularity,
    map_list,
    topo_list,
    basename,
    time_suffix,
    offset=0,
    method="average",
    nprocs=1,
    spatial=None,
    dbif=None,
    weighting=False,
    overwrite=False,
    file_limit=1000,
):
    """Aggregate a list of raster input maps with r.series

    :param granularity_list: A list of AbstractMapDataset objects.
                             The temporal extents of the objects are used
                             to build the spatio-temporal topology with the
                             map list objects
    :param granularity: The granularity of the granularity list
    :param map_list: A list of RasterDataset objects that contain the raster
                     maps that should be aggregated
    :param topo_list: A list of strings of topological relations that are
                      used to select the raster maps for aggregation
    :param basename: The basename of the new generated raster maps
    :param time_suffix: Use the granularity truncated start time of the
                        actual granule to create the suffix for the basename
    :param offset: Use a numerical offset for suffix generation
                   (overwritten by time_suffix)
    :param method: The aggregation method of r.series (average,min,max, ...)
    :param nprocs: The number of processes used for parallel computation
    :param spatial: This indicates if the spatial topology is created as
                    well: spatial can be None (no spatial topology), "2D"
                    using west, east, south, north or "3D" using west,
                    east, south, north, bottom, top
    :param dbif: The database interface to be used
    :param overwrite: Overwrite existing raster maps
    :param file_limit: The maximum number of raster map layers that
                       should be opened at once by r.series
    :return: A list of RasterDataset objects that contain the new map names
             and the temporal extent for map registration
    """
    import copy

    import grass.pygrass.modules as pymod

    msgr = get_tgis_message_interface()

    dbif, connection_state_changed = init_dbif(dbif)

    topo_builder = SpatioTemporalTopologyBuilder()
    topo_builder.build(mapsA=granularity_list, mapsB=map_list, spatial=spatial)

    # The module queue for parallel execution
    process_queue = pymod.ParallelModuleQueue(int(nprocs))

    # Dummy process object that will be deep copied
    # and be put into the process queue
    r_series = pymod.Module(
        "r.series",
        output="spam",
        method=[method],
        overwrite=overwrite,
        quiet=True,
        run_=False,
        finish_=False,
    )
    g_copy = pymod.Module(
        "g.copy", raster=["spam", "spamspam"], quiet=True, run_=False, finish_=False
    )
    output_list = []
    count = 0

    for granule in granularity_list:
        msgr.percent(count, len(granularity_list), 1)
        count += 1

        aggregation_list = []
        if "equal" in topo_list and granule.equal:
            for map_layer in granule.equal:
                aggregation_list.append(map_layer.get_name())
        if "contains" in topo_list and granule.contains:
            for map_layer in granule.contains:
                aggregation_list.append(map_layer.get_name())
        if "during" in topo_list and granule.during:
            for map_layer in granule.during:
                aggregation_list.append(map_layer.get_name())
        if "starts" in topo_list and granule.starts:
            for map_layer in granule.starts:
                aggregation_list.append(map_layer.get_name())
        if "started" in topo_list and granule.started:
            for map_layer in granule.started:
                aggregation_list.append(map_layer.get_name())
        if "finishes" in topo_list and granule.finishes:
            for map_layer in granule.finishes:
                aggregation_list.append(map_layer.get_name())
        if "finished" in topo_list and granule.finished:
            for map_layer in granule.finished:
                aggregation_list.append(map_layer.get_name())
        if "overlaps" in topo_list and granule.overlaps:
            for map_layer in granule.overlaps:
                aggregation_list.append(map_layer.get_name())
        if "overlapped" in topo_list and granule.overlapped:
            for map_layer in granule.overlapped:
                aggregation_list.append(map_layer.get_name())
        if "related" in topo_list:
            aggregation_weights = []
            set_list = set()
            if granule.overlaps:
                for map_layer in granule.overlaps:
                    set_list.add(map_layer)
            if granule.overlapped:
                for map_layer in granule.overlapped:
                    set_list.add(map_layer)
            if granule.contains:
                for map_layer in granule.contains:
                    set_list.add(map_layer)
            if granule.equal:
                for map_layer in granule.equal:
                    set_list.add(map_layer)
            if granule.during:
                for map_layer in granule.during:
                    set_list.add(map_layer)
            if len(set_list) > 0:
                for map_layer in set_list:
                    aggregation_list.append(map_layer.get_name())
                    t_granule_contained = map_layer.get_absolute_time()
                    t_granule = granule.get_absolute_time()
                    if None in t_granule_contained or None in t_granule:
                        # no weight for this map_layer because no
                        # overlap whatsoever
                        aggregation_weights.append(0)
                    else:
                        # calculate the absolute temporal overlap between the
                        # new granule and the map_layer
                        overlap_abs = min(t_granule[1], t_granule_contained[1]) - max(
                            t_granule[0], t_granule_contained[0]
                        )
                        # calculate the relative percentage of the overlap
                        # with respect to the total granule duration
                        overlap_rel = overlap_abs / (t_granule[1] - t_granule[0])
                        aggregation_weights.append(overlap_rel)
        if aggregation_list:
            msgr.verbose(
                _("Aggregating %(len)i raster maps from %(start)s to %(end)s")
                % (
                    {
                        "len": len(aggregation_list),
                        "start": str(granule.temporal_extent.get_start_time()),
                        "end": str(granule.temporal_extent.get_end_time()),
                    }
                )
            )

            if granule.is_time_absolute() is True and time_suffix == "gran":
                suffix = create_suffix_from_datetime(
                    granule.temporal_extent.get_start_time(), granularity
                )
                output_name = "{ba}_{su}".format(ba=basename, su=suffix)
            elif granule.is_time_absolute() is True and time_suffix == "time":
                suffix = create_time_suffix(granule)
                output_name = "{ba}_{su}".format(ba=basename, su=suffix)
            else:
                output_name = create_numeric_suffix(
                    basename, count + int(offset), time_suffix
                )

            map_layer = RasterDataset("%s@%s" % (output_name, get_current_mapset()))
            map_layer.set_temporal_extent(granule.get_temporal_extent())

            if map_layer.map_exists() is True and overwrite is False:
                msgr.fatal(
                    _(
                        "Unable to perform aggregation. Output raster "
                        "map <%(name)s> exists and overwrite flag was "
                        "not set"
                    )
                    % ({"name": output_name})
                )

            output_list.append(map_layer)

            if len(aggregation_list) > 1:
                # Create the r.series input file
<<<<<<< HEAD
                filename = gscript.tempfile(True)
                with open(filename, "w") as file:
                    if weighting:
                        for i, name in enumerate(aggregation_list):
                            string = name
                            weight = aggregation_weights[i]
                            file.write("%s|%f\n" % (string, weight))
                    else:
                        for name in aggregation_list:
                            string = "%s\n" % (name)
                            file.write(string)
                # Perform aggregation
=======
                filename = gs.tempfile(True)
                file = open(filename, "w")
                for name in aggregation_list:
                    string = "%s\n" % (name)
                    file.write(string)
                file.close()

>>>>>>> 362bee3a
                mod = copy.deepcopy(r_series)
                mod(file=filename, output=output_name)
                if len(aggregation_list) > int(file_limit):
                    msgr.warning(
                        _(
                            "The limit of open files (%i) was "
                            "reached (%i). The module r.series will "
                            "be run with flag z, to avoid open "
                            "files limit exceeding."
                        )
                        % (int(file_limit), len(aggregation_list))
                    )
                    mod(flags="z")
                process_queue.put(mod)
            else:
                if weighting:
                    mod = copy.deepcopy(r_series)
                    mod(
                        input=aggregation_list[0],
                        output=output_name,
                        weights=aggregation_weights[0],
                    )
                else:
                    mod = copy.deepcopy(g_copy)
                    mod(raster=[aggregation_list[0], output_name])
                process_queue.put(mod)

    process_queue.wait()

    if connection_state_changed:
        dbif.close()

    msgr.percent(1, 1, 1)

    return output_list<|MERGE_RESOLUTION|>--- conflicted
+++ resolved
@@ -399,8 +399,7 @@
 
             if len(aggregation_list) > 1:
                 # Create the r.series input file
-<<<<<<< HEAD
-                filename = gscript.tempfile(True)
+                filename = gs.tempfile(True)
                 with open(filename, "w") as file:
                     if weighting:
                         for i, name in enumerate(aggregation_list):
@@ -412,15 +411,6 @@
                             string = "%s\n" % (name)
                             file.write(string)
                 # Perform aggregation
-=======
-                filename = gs.tempfile(True)
-                file = open(filename, "w")
-                for name in aggregation_list:
-                    string = "%s\n" % (name)
-                    file.write(string)
-                file.close()
-
->>>>>>> 362bee3a
                 mod = copy.deepcopy(r_series)
                 mod(file=filename, output=output_name)
                 if len(aggregation_list) > int(file_limit):
