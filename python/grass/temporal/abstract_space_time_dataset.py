--- conflicted
+++ resolved
@@ -2464,11 +2464,8 @@
             try:
                 dbif.execute(sql, (map_id,), mapset=self.base.mapset)
                 row = dbif.fetchone(mapset=self.base.mapset)
-<<<<<<< HEAD
-=======
             except FatalError:
                 raise
->>>>>>> 306d5963
             except Exception:
                 self.msgr.warning(_("Error in register table request"))
                 raise
