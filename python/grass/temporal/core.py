"""
This module provides the functionality to create the temporal
SQL database and to establish a connection to the database.

Usage:

.. code-block:: python

    >>> import grass.temporal as tgis
    >>> # Create the temporal database
    >>> tgis.init()
    >>> # Establish a database connection
    >>> dbif, connection_state_changed = tgis.init_dbif(None)
    >>> dbif.connect()
    >>> # Execute a SQL statement
    >>> dbif.execute_transaction("SELECT datetime(0, 'unixepoch', 'localtime');")
    >>> # Mogrify an SQL statement
    >>> dbif.mogrify_sql_statement(["SELECT name from raster_base where name = ?",
    ... ("precipitation",)])
    "SELECT name from raster_base where name = 'precipitation'"
    >>> dbif.close()


(C) 2011-2014 by the GRASS Development Team
This program is free software under the GNU General Public
License (>=v2). Read the file COPYING that comes with GRASS
for details.

:author: Soeren Gebbert
"""
# import traceback
import os
import sys
import grass.script as gscript

from .c_libraries_interface import CLibrariesInterface
from grass.pygrass import messages
from grass.script.utils import decode

# Import all supported database backends
# Ignore import errors since they are checked later
try:
    import sqlite3
except ImportError:
    pass
# Postgresql is optional, existence is checked when needed
try:
    import psycopg2
    import psycopg2.extras
except:
    pass

import atexit
from datetime import datetime

if sys.version_info.major >= 3:
    long = int

###############################################################################


def profile_function(func):
    """Profiling function provided by the temporal framework"""
    do_profiling = os.getenv("GRASS_TGIS_PROFILE")

    if do_profiling == "True" or do_profiling == "1":
        import cProfile
        import pstats

        try:
            import StringIO as io
        except ImportError:
            import io
        pr = cProfile.Profile()
        pr.enable()
        func()
        pr.disable()
        s = io.StringIO()
        sortby = "cumulative"
        ps = pstats.Stats(pr, stream=s).sort_stats(sortby)
        ps.print_stats()
        print(s.getvalue())
    else:
        func()


# Global variable that defines the backend
# of the temporal GIS
# It can either be "sqlite" or "pg"
tgis_backend = None


def get_tgis_backend():
    """Return the temporal GIS backend as string

    :returns: either "sqlite" or "pg"
    """
    global tgis_backend
    return tgis_backend


# Global variable that defines the database string
# of the temporal GIS
tgis_database = None


def get_tgis_database():
    """Return the temporal database string specified with t.connect"""
    global tgis_database
    return tgis_database


# The version of the temporal framework
# this value must be an integer larger than 0
# Increase this value in case of backward incompatible changes in the TGIS API
tgis_version = 2
# The version of the temporal database since framework and database version
# can differ this value must be an integer larger than 0
# Increase this value in case of backward incompatible changes
# temporal database SQL layout
tgis_db_version = 3

# We need to know the parameter style of the database backend
tgis_dbmi_paramstyle = None


def get_tgis_dbmi_paramstyle():
    """Return the temporal database backend parameter style

    :returns: "qmark" or ""
    """
    global tgis_dbmi_paramstyle
    return tgis_dbmi_paramstyle


# We need to access the current mapset quite often in the framework, so we make
# a global variable that will be initiated when init() is called
current_mapset = None
current_location = None
current_gisdbase = None

###############################################################################


def get_current_mapset():
    """Return the current mapset

    This is the fastest way to receive the current mapset.
    The current mapset is set by init() and stored in a global variable.
    This function provides access to this global variable.
    """
    global current_mapset
    return current_mapset


###############################################################################


def get_current_location():
    """Return the current location

    This is the fastest way to receive the current location.
    The current location is set by init() and stored in a global variable.
    This function provides access to this global variable.
    """
    global current_location
    return current_location


###############################################################################


def get_current_gisdbase():
    """Return the current gis database (gisdbase)

    This is the fastest way to receive the current gisdbase.
    The current gisdbase is set by init() and stored in a global variable.
    This function provides access to this global variable.
    """
    global current_gisdbase
    return current_gisdbase


###############################################################################

# If this global variable is set True, then maps can only be registered in
# space time datasets with the same mapset. In addition, only maps in the
# current mapset can be inserted, updated or deleted from the temporal database.
# Overwrite this global variable by: g.gisenv set="TGIS_DISABLE_MAPSET_CHECK=True"
# ATTENTION: Be aware to face corrupted temporal database in case this global
#            variable is set to False. This feature is highly
#            experimental and violates the grass permission guidance.
enable_mapset_check = True
# If this global variable is set True, the timestamps of maps will be written
# as textfiles for each map that will be inserted or updated in the temporal
# database using the C-library timestamp interface.
# Overwrite this global variable by: g.gisenv set="TGIS_DISABLE_TIMESTAMP_WRITE=True"
# ATTENTION: Be aware to face corrupted temporal database in case this global
#            variable is set to False. This feature is highly
#            experimental and violates the grass permission guidance.
enable_timestamp_write = True


def get_enable_mapset_check():
    """Return True if the mapsets should be checked while insert, update,
    delete requests and space time dataset registration.

    If this global variable is set True, then maps can only be registered
    in space time datasets with the same mapset. In addition, only maps in
    the current mapset can be inserted, updated or deleted from the temporal
    database.
    Overwrite this global variable by: g.gisenv set="TGIS_DISABLE_MAPSET_CHECK=True"

    ..warning::

        Be aware to face corrupted temporal database in case this
        global variable is set to False. This feature is highly
        experimental and violates the grass permission guidance.

    """
    global enable_mapset_check
    return enable_mapset_check


def get_enable_timestamp_write():
    """Return True if the map timestamps should be written to the spatial
    database metadata as well.

    If this global variable is set True, the timestamps of maps will be
    written as textfiles for each map that will be inserted or updated in
    the temporal database using the C-library timestamp interface.
    Overwrite this global variable by: g.gisenv set="TGIS_DISABLE_TIMESTAMP_WRITE=True"

    ..warning::

        Be aware that C-libraries can not access timestamp information if
        they are not written as spatial database metadata, hence modules
        that make use of timestamps using the C-library interface will not
        work with maps that were created without writing the timestamps.
    """
    global enable_timestamp_write
    return enable_timestamp_write


###############################################################################

# The global variable that stores the PyGRASS Messenger object that
# provides a fast and exit safe interface to the C-library message functions
message_interface = None


def _init_tgis_message_interface(raise_on_error=False):
    """Initiate the global message interface

    :param raise_on_error: If True raise a FatalError exception in case of
                           a fatal error, call sys.exit(1) otherwise
    """
    global message_interface
    if message_interface is None:
        message_interface = messages.get_msgr(raise_on_error=raise_on_error)


def get_tgis_message_interface():
    """Return the temporal GIS message interface which is of type
    grass.pygrass.message.Messenger()

    Use this message interface to print messages to stdout using the
    GRASS C-library messaging system.
    """
    global message_interface
    return message_interface


###############################################################################

# The global variable that stores the C-library interface object that
# provides a fast and exit safe interface to the C-library libgis,
# libraster, libraster3d and libvector functions
c_library_interface = None


def _init_tgis_c_library_interface():
    """Set the global C-library interface variable that
    provides a fast and exit safe interface to the C-library libgis,
    libraster, libraster3d and libvector functions
    """
    global c_library_interface
    if c_library_interface is None:
        c_library_interface = CLibrariesInterface()


def get_tgis_c_library_interface():
    """Return the C-library interface that
    provides a fast and exit safe interface to the C-library libgis,
    libraster, libraster3d and libvector functions
    """
    global c_library_interface
    return c_library_interface


###############################################################################

# Set this variable True to raise a FatalError exception
# in case a fatal error occurs using the messenger interface
raise_on_error = False


def set_raise_on_error(raise_exp=True):
    """Define behavior on fatal error, invoked using the tgis messenger
    interface (msgr.fatal())

    The messenger interface will be restarted using the new error policy

    :param raise_exp: True to raise a FatalError exception instead of calling
                      sys.exit(1) when using the tgis messenger interface

    .. code-block:: python

        >>> import grass.temporal as tgis
        >>> tgis.init()
        >>> ignore = tgis.set_raise_on_error(False)
        >>> msgr = tgis.get_tgis_message_interface()
        >>> tgis.get_raise_on_error()
        False
        >>> msgr.fatal("Ohh no no no!")
        Traceback (most recent call last):
          File "__init__.py", line 239, in fatal
            sys.exit(1)
        SystemExit: 1

        >>> tgis.set_raise_on_error(True)
        False
        >>> msgr.fatal("Ohh no no no!")
        Traceback (most recent call last):
          File "__init__.py", line 241, in fatal
            raise FatalError(message)
        FatalError: Ohh no no no!

    :returns: current status
    """
    global raise_on_error
    tmp_raise = raise_on_error
    raise_on_error = raise_exp

    global message_interface
    if message_interface:
        message_interface.set_raise_on_error(raise_on_error)
    else:
        _init_tgis_message_interface(raise_on_error)

    return tmp_raise


def get_raise_on_error():
    """Return True if a FatalError exception is raised instead of calling
    sys.exit(1) in case a fatal error was invoked with msgr.fatal()
    """
    global raise_on_error
    return raise_on_error


###############################################################################


def get_tgis_version():
    """Get the supported version of the temporal framework
    :returns: The version number of the temporal framework as integer
    """
    global tgis_version
    return tgis_version


###############################################################################


def get_tgis_db_version():
    """Get the supported version of the temporal database
    :returns: The version number of the temporal database as integer
    """
    global tgis_db_version
    return tgis_db_version


def get_tgis_db_version_from_metadata(metadata=None):
    """Get the version number of the temporal database from metadata

    :param list metadata: list of metadata items or None
    :returns: The version number of the temporal database as integer
    """
    if metadata is None:
        metadata = get_tgis_metadata()
    for entry in metadata:
        if "tgis_db_version" in entry:
            return int(entry[1])

    # return supported version if not possible to get from metadata
    return get_tgis_db_version()


###############################################################################


def get_tgis_metadata(dbif=None):
    """Return the tgis metadata table as a list of rows (dicts) or None if not
    present

    :param dbif: The database interface to be used
    :returns: The selected rows with key/value columns or None
    """

    dbif, connection_state_changed = init_dbif(dbif)

    # Select metadata if the table is present
    try:
        statement = "SELECT * FROM tgis_metadata;\n"
        dbif.execute(statement)
        rows = dbif.fetchall()
    except:
        rows = None

    if connection_state_changed:
        dbif.close()

    return rows


###############################################################################

# The temporal database string set with t.connect
# with substituted GRASS variables gisdbase, location and mapset
tgis_database_string = None


def get_tgis_database_string():
    """Return the preprocessed temporal database string

    This string is the temporal database string set with t.connect
    that was processed to substitue location, gisdbase and mapset
    variables.
    """
    global tgis_database_string
    return tgis_database_string


###############################################################################


def get_sql_template_path():
    base = os.getenv("GISBASE")
    base_etc = os.path.join(base, "etc")
    return os.path.join(base_etc, "sql")


###############################################################################


def stop_subprocesses():
    """Stop the messenger and C-interface subprocesses
    that are started by tgis.init()
    """
    global message_interface
    global c_library_interface
    if message_interface:
        message_interface.stop()
    if c_library_interface:
        c_library_interface.stop()


# We register this function to be called at exit
atexit.register(stop_subprocesses)


def get_available_temporal_mapsets():
    """Return a list of of mapset names with temporal database driver and names
    that are accessible from the current mapset.

    :returns: A dictionary, mapset names are keys, the tuple (driver,
              database) are the values
    """
    global c_library_interface
    global message_interface

    mapsets = c_library_interface.available_mapsets()

    tgis_mapsets = {}

    for mapset in mapsets:
        mapset = mapset
        driver = c_library_interface.get_driver_name(mapset)
        database = c_library_interface.get_database_name(mapset)

        message_interface.debug(
            1,
            "get_available_temporal_mapsets: "
            "\n  mapset %s\n  driver %s\n  database %s" % (mapset, driver, database),
        )
        if driver and database:
            # Check if the temporal sqlite database exists
            # We need to set non-existing databases in case the mapset is the current mapset
            # to create it
            if (
                driver == "sqlite" and os.path.exists(database)
            ) or mapset == get_current_mapset():
                tgis_mapsets[mapset] = (driver, database)

            # We need to warn if the connection is defined but the database does not
            # exists
            if driver == "sqlite" and not os.path.exists(database):
                message_interface.warning(
                    "Temporal database connection defined as:\n"
                    + database
                    + "\nBut database file does not exist."
                )
    return tgis_mapsets


###############################################################################


def init(raise_fatal_error=False, skip_db_version_check=False):
    """This function set the correct database backend from GRASS environmental
    variables and creates the grass temporal database structure for raster,
    vector and raster3d maps as well as for the space-time datasets strds,
    str3ds and stvds in case it does not exist.

    Several global variables are initiated and the messenger and C-library
    interface subprocesses are spawned.

    Re-run this function in case the following GRASS variables change while
    the process runs:

    - MAPSET
    - LOCATION_NAME
    - GISDBASE
    - TGIS_DISABLE_MAPSET_CHECK
    - TGIS_DISABLE_TIMESTAMP_WRITE

    Re-run this function if the following t.connect variables change while
    the process runs:

    - temporal GIS driver (set by t.connect driver=)
    - temporal GIS database (set by t.connect database=)

    The following environmental variables are checked:

     - GRASS_TGIS_PROFILE (True, False, 1, 0)
     - GRASS_TGIS_RAISE_ON_ERROR (True, False, 1, 0)

     ..warning::

         This functions must be called before any spatio-temporal processing
         can be started

     :param raise_fatal_error: Set this True to assure that the init()
                               function does not kill a persistent process
                               like the GUI. If set True a
                               grass.pygrass.messages.FatalError
                               exception will be raised in case a fatal
                               error occurs in the init process, otherwise
                               sys.exit(1) will be called.
     :param skip_db_version_check: Set this True to skip mismatch temporal
                                   database version check.
                                   Recommended to be used only for
                                   upgrade_temporal_database().
    """
    # We need to set the correct database backend and several global variables
    # from the GRASS mapset specific environment variables of g.gisenv and t.connect
    global tgis_backend
    global tgis_database
    global tgis_database_string
    global tgis_dbmi_paramstyle
    global tgis_db_version
    global raise_on_error
    global enable_mapset_check
    global enable_timestamp_write
    global current_mapset
    global current_location
    global current_gisdbase

    raise_on_error = raise_fatal_error

    # We must run t.connect at first to create the temporal database and to
    # get the environmental variables
    gscript.run_command("t.connect", flags="c")
    grassenv = gscript.gisenv()

    # Set the global variable for faster access
    current_mapset = grassenv["MAPSET"]
    current_location = grassenv["LOCATION_NAME"]
    current_gisdbase = grassenv["GISDBASE"]

    # Check environment variable GRASS_TGIS_RAISE_ON_ERROR
    if (
        os.getenv("GRASS_TGIS_RAISE_ON_ERROR") == "True"
        or os.getenv("GRASS_TGIS_RAISE_ON_ERROR") == "1"
    ):
        raise_on_error = True

    # Check if the script library raises on error,
    # if so we do the same
    if gscript.get_raise_on_error() is True:
        raise_on_error = True

    # Start the GRASS message interface server
    _init_tgis_message_interface(raise_on_error)
    # Start the C-library interface server
    _init_tgis_c_library_interface()
    msgr = get_tgis_message_interface()
    msgr.debug(1, "Initiate the temporal database")

    msgr.debug(1, ("Raise on error id: %s" % str(raise_on_error)))

    ciface = get_tgis_c_library_interface()
    driver_string = ciface.get_driver_name()
    database_string = ciface.get_database_name()

    # Set the mapset check and the timestamp write
    if "TGIS_DISABLE_MAPSET_CHECK" in grassenv:
        if (
            gscript.encode(grassenv["TGIS_DISABLE_MAPSET_CHECK"]) == "True"
            or gscript.encode(grassenv["TGIS_DISABLE_MAPSET_CHECK"]) == "1"
        ):
            enable_mapset_check = False
            msgr.warning("TGIS_DISABLE_MAPSET_CHECK is True")

    if "TGIS_DISABLE_TIMESTAMP_WRITE" in grassenv:
        if (
            gscript.encode(grassenv["TGIS_DISABLE_TIMESTAMP_WRITE"]) == "True"
            or gscript.encode(grassenv["TGIS_DISABLE_TIMESTAMP_WRITE"]) == "1"
        ):
            enable_timestamp_write = False
            msgr.warning("TGIS_DISABLE_TIMESTAMP_WRITE is True")

    if driver_string is not None and driver_string != "":
        driver_string = decode(driver_string)
        if driver_string == "sqlite":
            tgis_backend = driver_string
            try:
                import sqlite3
            except ImportError:
                msgr.error(
                    "Unable to locate the sqlite SQL Python interface"
                    " module sqlite3."
                )
                raise
            dbmi = sqlite3
        elif driver_string == "pg":
            tgis_backend = driver_string
            try:
                import psycopg2
            except ImportError:
                msgr.error(
                    "Unable to locate the Postgresql SQL Python "
                    "interface module psycopg2."
                )
                raise
            dbmi = psycopg2
        else:
            msgr.fatal(
                _(
                    "Unable to initialize the temporal DBMI interface. "
                    "Please use t.connect to specify the driver and the"
                    " database string"
                )
            )
    else:
        # Set the default sqlite3 connection in case nothing was defined
        gscript.run_command("t.connect", flags="d")
        driver_string = ciface.get_driver_name()
        database_string = ciface.get_database_name()
        tgis_backend = driver_string
        try:
            import sqlite3
        except ImportError:
            msgr.error(
                "Unable to locate the sqlite SQL Python interface" " module sqlite3."
            )
            raise
        dbmi = sqlite3

    tgis_database_string = database_string
    # Set the parameter style
    tgis_dbmi_paramstyle = dbmi.paramstyle

    # We do not know if the database already exists
    db_exists = False
    dbif = SQLDatabaseInterfaceConnection()

    # Check if the database already exists
    if tgis_backend == "sqlite":
        # Check path of the sqlite database
        if os.path.exists(tgis_database_string):
            dbif.connect()
            # Check for raster_base table
            dbif.execute(
                "SELECT name FROM sqlite_master WHERE type='table' "
                "AND name='raster_base';"
            )
            name = dbif.fetchone()
            if name and name[0] == "raster_base":
                db_exists = True
            dbif.close()
    elif tgis_backend == "pg":
        # Connect to database
        dbif.connect()
        # Check for raster_base table
        dbif.execute(
            "SELECT EXISTS(SELECT * FROM information_schema.tables "
            "WHERE table_name=%s)",
            ("raster_base",),
        )
        if dbif.fetchone()[0]:
            db_exists = True

    backup_howto = _(
        "Please create a backup of your temporal database "
        "to avoid losing data.\n"
    )
    if tgis_db_version > 2:
<<<<<<< HEAD
        backup_howto += _(
            "Run t.upgrade command in order to upgrade your temporal database.\n"
        )
=======
        backup_howto += _("Run t.upgrade command to upgrade your temporal database.\n")
>>>>>>> 11327ede
    else:
        backup_howto += _(
            "You need to export it by "
            "restoring the GRASS GIS version used for creating this DB."
            "Notes: Use t.rast.export and t.vect.export "
            "to make a backup of your"
            " existing space time datasets. To save the timestamps of"
            " your existing maps and space time datasets, use "
            "t.rast.list, t.vect.list and t.rast3d.list. "
            "You can register the existing time stamped maps easily if"
            " you export columns=id,start_time,end_time into text "
            "files and use t.register to register them again in new"
            " created space time datasets (t.create). After the backup"
            " remove the existing temporal database, a new one will be"
            " created automatically.\n"
        )

    if db_exists is True:
        dbif.close()
        if skip_db_version_check is True:
            return

        # Check the version of the temporal database
        dbif.connect()
        metadata = get_tgis_metadata(dbif)
        dbif.close()
        if metadata is None:
            msgr.fatal(
                _(
                    "Unable to receive temporal database metadata.\n"
                    "Current temporal database info:%(info)s"
                )
                % ({"info": get_database_info_string()})
            )

        # temporal framework version check
        for entry in metadata:
            if "tgis_version" in entry and entry[1] != str(get_tgis_version()):
                msgr.fatal(
                    _(
                        "Unsupported temporal database: version mismatch."
                        "\n %(backup)s Supported temporal API version is:"
                        " %(api)i.\nPlease update your GRASS GIS "
                        "installation.\nCurrent temporal database info:"
                        "%(info)s"
                    )
                    % (
                        {
                            "backup": backup_howto,
                            "api": get_tgis_version(),
                            "info": get_database_info_string(),
                        }
                    )
                )

        # temporal database version check
        tgis_db_version_meta = get_tgis_db_version_from_metadata(metadata)
        if tgis_db_version_meta != tgis_db_version:
            message = _(
                "Temporal database version mismatch detected.\n{backup}"
                "Supported temporal database version is: {tdb}\n"
                "Your existing temporal database version: {ctdb}\n"
                "Current temporal database info: {info}".format(
                    backup=backup_howto,
                    tdb=tgis_db_version,
                    ctdb=tgis_db_version_meta,
                    info=get_database_info_string(),
                )
            )

            if tgis_db_version_meta == 2 and tgis_db_version == 3:
                # version 3 is backward compatible with version 2
                msgr.warning(message)
            else:
                msgr.fatal(
                    _(
                        "The format of your actual temporal database is "
                        "not supported any more. {m}".format(m=message)
                    )
                )

        return

    create_temporal_database(dbif)


###############################################################################


def get_database_info_string():
    dbif = SQLDatabaseInterfaceConnection()

    info = "\nDBMI interface:..... " + str(dbif.get_dbmi().__name__)
    info += "\nTemporal database:.. " + str(get_tgis_database_string())
    return info


###############################################################################


def _create_temporal_database_views(dbif):
    """Create all views in the temporal database (internal use only)

    Used by create_temporal_database() and upgrade_temporal_database().

    :param dbif: The database interface to be used
    """
    template_path = get_sql_template_path()

    for sql_filename in (
        "raster_views",
        "raster3d_views",
        "vector_views",
        "strds_views",
        "str3ds_views",
        "stvds_views",
    ):
        sql_filepath = open(
            os.path.join(template_path, sql_filename + ".sql"), "r"
        ).read()
        dbif.execute_transaction(sql_filepath)


def create_temporal_database(dbif):
    """This function will create the temporal database

    It will create all tables and triggers that are needed to run
    the temporal GIS

    :param dbif: The database interface to be used
    """
    global tgis_backend
    global tgis_version
    global tgis_db_version
    global tgis_database_string

    template_path = get_sql_template_path()
    msgr = get_tgis_message_interface()

    # Read all SQL scripts and templates
    map_tables_template_sql = open(
        os.path.join(template_path, "map_tables_template.sql"), "r"
    ).read()
    raster_metadata_sql = open(
        os.path.join(get_sql_template_path(), "raster_metadata_table.sql"), "r"
    ).read()
    raster3d_metadata_sql = open(
        os.path.join(template_path, "raster3d_metadata_table.sql"), "r"
    ).read()
    vector_metadata_sql = open(
        os.path.join(template_path, "vector_metadata_table.sql"), "r"
    ).read()
    stds_tables_template_sql = open(
        os.path.join(template_path, "stds_tables_template.sql"), "r"
    ).read()
    strds_metadata_sql = open(
        os.path.join(template_path, "strds_metadata_table.sql"), "r"
    ).read()
    str3ds_metadata_sql = open(
        os.path.join(template_path, "str3ds_metadata_table.sql"), "r"
    ).read()
    stvds_metadata_sql = open(
        os.path.join(template_path, "stvds_metadata_table.sql"), "r"
    ).read()

    # Create the raster, raster3d and vector tables SQL statements
    raster_tables_sql = map_tables_template_sql.replace("GRASS_MAP", "raster")
    vector_tables_sql = map_tables_template_sql.replace("GRASS_MAP", "vector")
    raster3d_tables_sql = map_tables_template_sql.replace("GRASS_MAP", "raster3d")

    # Create the space-time raster, raster3d and vector dataset tables
    # SQL statements
    strds_tables_sql = stds_tables_template_sql.replace("STDS", "strds")
    stvds_tables_sql = stds_tables_template_sql.replace("STDS", "stvds")
    str3ds_tables_sql = stds_tables_template_sql.replace("STDS", "str3ds")

    msgr.message(_("Creating temporal database: %s" % (str(tgis_database_string))))

    if tgis_backend == "sqlite":
        # We need to create the sqlite3 database path if it does not exist
        tgis_dir = os.path.dirname(tgis_database_string)
        if not os.path.exists(tgis_dir):
            try:
                os.makedirs(tgis_dir)
            except Exception as e:
                msgr.fatal(
                    _(
                        "Unable to create SQLite temporal database\n"
                        "Exception: %s\nPlease use t.connect to set a "
                        "read- and writable temporal database path" % (e)
                    )
                )

        # Set up the trigger that takes care of
        # the correct deletion of entries across the different tables
        delete_trigger_sql = open(
            os.path.join(template_path, "sqlite3_delete_trigger.sql"), "r"
        ).read()
        indexes_sql = open(
            os.path.join(template_path, "sqlite3_indexes.sql"), "r"
        ).read()
    else:
        # Set up the trigger that takes care of
        # the correct deletion of entries across the different tables
        delete_trigger_sql = open(
            os.path.join(template_path, "postgresql_delete_trigger.sql"), "r"
        ).read()
        indexes_sql = open(
            os.path.join(template_path, "postgresql_indexes.sql"), "r"
        ).read()

    # Connect now to the database
    if dbif.connected is not True:
        dbif.connect()

    # Execute the SQL statements
    # Create the global tables for the native grass datatypes
    dbif.execute_transaction(raster_tables_sql)
    dbif.execute_transaction(raster_metadata_sql)
    dbif.execute_transaction(vector_tables_sql)
    dbif.execute_transaction(vector_metadata_sql)
    dbif.execute_transaction(raster3d_tables_sql)
    dbif.execute_transaction(raster3d_metadata_sql)
    # Create the tables for the new space-time datatypes
    dbif.execute_transaction(strds_tables_sql)
    dbif.execute_transaction(strds_metadata_sql)
    dbif.execute_transaction(stvds_tables_sql)
    dbif.execute_transaction(stvds_metadata_sql)
    dbif.execute_transaction(str3ds_tables_sql)
    dbif.execute_transaction(str3ds_metadata_sql)

    # Create views
    _create_temporal_database_views(dbif)

    # The delete trigger
    dbif.execute_transaction(delete_trigger_sql)
    # The indexes
    dbif.execute_transaction(indexes_sql)

    # Create the tgis metadata table to store the database
    # initial configuration
    # The metadata table content
    metadata = {}
    metadata["tgis_version"] = tgis_version
    metadata["tgis_db_version"] = tgis_db_version
    metadata["creation_time"] = datetime.today()
    _create_tgis_metadata_table(metadata, dbif)

    dbif.close()


###############################################################################


def upgrade_temporal_database(dbif):
    """This function will upgrade the temporal database if needed.

    It will update all tables and triggers that are requested by
    currently supported TGIS DB version.

    :param dbif: The database interface to be used
    """
    global tgis_database_string
    global tgis_db_version

    metadata = get_tgis_metadata(dbif)

    msgr = get_tgis_message_interface()
    if metadata is None:
        msgr.fatal(
            _(
                "Unable to receive temporal database metadata.\n"
                "Current temporal database info:%(info)s"
            )
            % ({"info": get_database_info_string()})
        )
    upgrade_db_from = None
    for entry in metadata:
        if "tgis_db_version" in entry and entry[1] != str(tgis_db_version):
            upgrade_db_from = entry[1]
            break

    if upgrade_db_from is None:
        msgr.message(_("Temporal database is up-to-date. Operation canceled"))
        dbif.close()
        return

    template_path = get_sql_template_path()
    try:
        upgrade_db_sql = open(
            os.path.join(
                template_path,
                "upgrade_db_%s_to_%s.sql" % (upgrade_db_from, tgis_db_version),
            ),
            "r",
        ).read()
    except FileNotFoundError:
        msgr.fatal(
            _("Unsupported TGIS DB upgrade scenario: from version %s to %s")
            % (upgrade_db_from, tgis_db_version)
        )

    drop_views_sql = open(os.path.join(template_path, "drop_views.sql"), "r").read()

    msgr.message(
        _("Upgrading temporal database <%s> from version %s to %s...")
        % (tgis_database_string, upgrade_db_from, tgis_db_version)
    )
    # Drop views
    dbif.execute_transaction(drop_views_sql)
    # Perform upgrade
    dbif.execute_transaction(upgrade_db_sql)
    # Recreate views
    _create_temporal_database_views(dbif)

    dbif.close()


###############################################################################


def _create_tgis_metadata_table(content, dbif=None):
    """!Create the temporal gis metadata table which stores all metadata
    information about the temporal database.

    :param content: The dictionary that stores the key:value metadata
                   that should be stored in the metadata table
    :param dbif: The database interface to be used
    """
    dbif, connection_state_changed = init_dbif(dbif)
    statement = "CREATE TABLE tgis_metadata (key VARCHAR NOT NULL, value VARCHAR);\n"
    dbif.execute_transaction(statement)

    for key in content.keys():
        statement = (
            "INSERT INTO tgis_metadata (key, value) VALUES "
            + "('%s' , '%s');\n" % (str(key), str(content[key]))
        )
        dbif.execute_transaction(statement)

    if connection_state_changed:
        dbif.close()


###############################################################################


class SQLDatabaseInterfaceConnection(object):
    def __init__(self):
        self.tgis_mapsets = get_available_temporal_mapsets()
        self.current_mapset = get_current_mapset()
        self.connections = {}
        self.connected = False

        self.unique_connections = {}

        for mapset in self.tgis_mapsets.keys():
            driver, dbstring = self.tgis_mapsets[mapset]

            if dbstring not in self.unique_connections.keys():
                self.unique_connections[dbstring] = DBConnection(
                    backend=driver, dbstring=dbstring
                )

            self.connections[mapset] = self.unique_connections[dbstring]

        self.msgr = get_tgis_message_interface()

    def get_dbmi(self, mapset=None):
        if mapset is None:
            mapset = self.current_mapset

        mapset = decode(mapset)
        return self.connections[mapset].dbmi

    def rollback(self, mapset=None):
        """
        Roll back the last transaction. This must be called
        in case a new query should be performed after a db error.

        This is only relevant for postgresql database.
        """
        if mapset is None:
            mapset = self.current_mapset

    def connect(self):
        """Connect to the DBMI to execute SQL statements

        Supported backends are sqlite3 and postgresql
        """
        for mapset in self.tgis_mapsets.keys():
            driver, dbstring = self.tgis_mapsets[mapset]
            conn = self.connections[mapset]
            if conn.is_connected() is False:
                conn.connect(dbstring)

        self.connected = True

    def is_connected(self):
        return self.connected

    def close(self):
        """Close the DBMI connection

        There may be several temporal databases in a location, hence
        close all temporal databases that have been opened.
        """
        for key in self.unique_connections.keys():
            self.unique_connections[key].close()

        self.connected = False

    def mogrify_sql_statement(self, content, mapset=None):
        """Return the SQL statement and arguments as executable SQL string

        :param content: The content as tuple with two entries, the first
                        entry is the SQL statement with DBMI specific
                        place holder (?), the second entry is the argument
                        list that should substitute the place holder.
        :param mapset: The mapset of the abstract dataset or temporal
                       database location, if None the current mapset
                       will be used
        """
        if mapset is None:
            mapset = self.current_mapset

        mapset = decode(mapset)
        if mapset not in self.tgis_mapsets.keys():
            self.msgr.fatal(
                _(
                    "Unable to mogrify sql statement. "
                    + self._create_mapset_error_message(mapset)
                )
            )

        return self.connections[mapset].mogrify_sql_statement(content)

    def check_table(self, table_name, mapset=None):
        """Check if a table exists in the temporal database

        :param table_name: The name of the table to be checked for existence
        :param mapset: The mapset of the abstract dataset or temporal
                       database location, if None the current mapset
                       will be used
        :returns: True if the table exists, False otherwise

        TODO:
        There may be several temporal databases in a location, hence
        the mapset is used to query the correct temporal database.
        """
        if mapset is None:
            mapset = self.current_mapset

        mapset = decode(mapset)
        if mapset not in self.tgis_mapsets.keys():
            self.msgr.fatal(
                _("Unable to check table. " + self._create_mapset_error_message(mapset))
            )

        return self.connections[mapset].check_table(table_name)

    def execute(self, statement, args=None, mapset=None):
        """

        :param mapset: The mapset of the abstract dataset or temporal
                       database location, if None the current mapset
                       will be used
        """
        if mapset is None:
            mapset = self.current_mapset

        mapset = decode(mapset)
        if mapset not in self.tgis_mapsets.keys():
            self.msgr.fatal(
                _(
                    "Unable to execute sql statement. "
                    + self._create_mapset_error_message(mapset)
                )
            )

        return self.connections[mapset].execute(statement, args)

    def fetchone(self, mapset=None):
        if mapset is None:
            mapset = self.current_mapset

        mapset = decode(mapset)
        if mapset not in self.tgis_mapsets.keys():
            self.msgr.fatal(
                _("Unable to fetch one. " + self._create_mapset_error_message(mapset))
            )

        return self.connections[mapset].fetchone()

    def fetchall(self, mapset=None):
        if mapset is None:
            mapset = self.current_mapset

        mapset = decode(mapset)
        if mapset not in self.tgis_mapsets.keys():
            self.msgr.fatal(
                _("Unable to fetch all. " + self._create_mapset_error_message(mapset))
            )

        return self.connections[mapset].fetchall()

    def execute_transaction(self, statement, mapset=None):
        """Execute a transactional SQL statement

        The BEGIN and END TRANSACTION statements will be added automatically
        to the sql statement

        :param statement: The executable SQL statement or SQL script
        """
        if mapset is None:
            mapset = self.current_mapset

        mapset = decode(mapset)
        if mapset not in self.tgis_mapsets.keys():
            self.msgr.fatal(
                _(
                    "Unable to execute transaction. "
                    + self._create_mapset_error_message(mapset)
                )
            )

        return self.connections[mapset].execute_transaction(statement)

    def _create_mapset_error_message(self, mapset):

        return (
            "You have no permission to "
            "access mapset <%(mapset)s>, or "
            "mapset <%(mapset)s> has no temporal database. "
            "Accessible mapsets are: <%(mapsets)s>"
            % {"mapset": decode(mapset), "mapsets": ",".join(self.tgis_mapsets.keys())}
        )


###############################################################################


class DBConnection(object):
    """This class represents the database interface connection
    and provides access to the chosen backend modules.

    The following DBMS are supported:

      - sqlite via the sqlite3 standard library
      - postgresql via psycopg2
    """

    def __init__(self, backend=None, dbstring=None):
        """Constructor of a database connection

        param backend:The database backend sqlite or pg
        param dbstring: The database connection string
        """
        self.connected = False
        if backend is None:
            global tgis_backend
            if decode(tgis_backend) == "sqlite":
                self.dbmi = sqlite3
            else:
                self.dbmi = psycopg2
        else:
            if decode(backend) == "sqlite":
                self.dbmi = sqlite3
            else:
                self.dbmi = psycopg2

        if dbstring is None:
            global tgis_database_string
            self.dbstring = tgis_database_string

        self.dbstring = dbstring

        self.msgr = get_tgis_message_interface()
        self.msgr.debug(
            1,
            "DBConnection constructor:"
            "\n  backend: %s"
            "\n  dbstring: %s" % (backend, self.dbstring),
        )

    def __del__(self):
        if self.connected is True:
            self.close()

    def is_connected(self):
        return self.connected

    def rollback(self):
        """
        Roll back the last transaction. This must be called
        in case a new query should be performed after a db error.

        This is only relevant for postgresql database.
        """
        if self.dbmi.__name__ == "psycopg2":
            if self.connected:
                self.connection.rollback()

    def connect(self, dbstring=None):
        """Connect to the DBMI to execute SQL statements

        Supported backends are sqlite3 and postgresql

        param dbstring: The database connection string
        """
        # Connection in the current mapset
        if dbstring is None:
            dbstring = self.dbstring

        dbstring = decode(dbstring)

        try:
            if self.dbmi.__name__ == "sqlite3":
                self.connection = self.dbmi.connect(
                    dbstring,
                    detect_types=self.dbmi.PARSE_DECLTYPES | self.dbmi.PARSE_COLNAMES,
                )
                self.connection.row_factory = self.dbmi.Row
                self.connection.isolation_level = None
                self.connection.text_factory = str
                self.cursor = self.connection.cursor()
                self.cursor.execute("PRAGMA synchronous = OFF")
                self.cursor.execute("PRAGMA journal_mode = MEMORY")
            elif self.dbmi.__name__ == "psycopg2":
                self.connection = self.dbmi.connect(dbstring)
                # self.connection.set_isolation_level(dbmi.extensions.ISOLATION_LEVEL_AUTOCOMMIT)
                self.cursor = self.connection.cursor(
                    cursor_factory=self.dbmi.extras.DictCursor
                )
            self.connected = True
        except Exception as e:
            self.msgr.fatal(
                _(
                    "Unable to connect to %(db)s database: "
                    '%(string)s\nException: "%(ex)s"\nPlease use'
                    " t.connect to set a read- and writable "
                    "temporal database backend"
                )
                % (
                    {
                        "db": self.dbmi.__name__,
                        "string": tgis_database_string,
                        "ex": e,
                    }
                )
            )

    def close(self):
        """Close the DBMI connection
        TODO:
        There may be several temporal databases in a location, hence
        close all temporal databases that have been opened. Use a dictionary
        to manage different connections.
        """
        self.connection.commit()
        self.cursor.close()
        self.connected = False

    def mogrify_sql_statement(self, content):
        """Return the SQL statement and arguments as executable SQL string

        TODO:
        Use the mapset argument to identify the correct database driver

        :param content: The content as tuple with two entries, the first
                        entry is the SQL statement with DBMI specific
                        place holder (?), the second entry is the argument
                        list that should substitute the place holder.
        :param mapset: The mapset of the abstract dataset or temporal
                       database location, if None the current mapset
                       will be used

        Usage:

        .. code-block:: python

            >>> init()
            >>> dbif = SQLDatabaseInterfaceConnection()
            >>> dbif.mogrify_sql_statement(["SELECT ctime FROM raster_base WHERE id = ?",
            ... ["soil@PERMANENT",]])
            "SELECT ctime FROM raster_base WHERE id = 'soil@PERMANENT'"

        """
        sql = content[0]
        args = content[1]

        if self.dbmi.__name__ == "psycopg2":
            if len(args) == 0:
                return sql
            else:
                if self.connected:
                    try:
                        return self.cursor.mogrify(sql, args)
                    except Exception as exc:
                        print(sql, args)
                        raise exc
                else:
                    self.connect()
                    statement = self.cursor.mogrify(sql, args)
                    self.close()
                    return statement

        elif self.dbmi.__name__ == "sqlite3":
            if len(args) == 0:
                return sql
            else:
                # Unfortunately as sqlite does not support
                # the transformation of sql strings and qmarked or
                # named arguments we must make our hands dirty
                # and do it by ourself. :(
                # Doors are open for SQL injection because of the
                # limited python sqlite3 implementation!!!
                pos = 0
                count = 0
                maxcount = 100
                statement = sql

                while count < maxcount:
                    pos = statement.find("?", pos + 1)
                    if pos == -1:
                        break

                    if args[count] is None:
                        statement = "%sNULL%s" % (
                            statement[0:pos],
                            statement[pos + 1 :],
                        )
                    elif isinstance(args[count], (int, long)):
                        statement = "%s%d%s" % (
                            statement[0:pos],
                            args[count],
                            statement[pos + 1 :],
                        )
                    elif isinstance(args[count], float):
                        statement = "%s%f%s" % (
                            statement[0:pos],
                            args[count],
                            statement[pos + 1 :],
                        )
                    elif isinstance(args[count], datetime):
                        statement = "%s'%s'%s" % (
                            statement[0:pos],
                            str(args[count]),
                            statement[pos + 1 :],
                        )
                    else:
                        # Default is a string, this works for datetime
                        # objects too
                        statement = "%s'%s'%s" % (
                            statement[0:pos],
                            str(args[count]),
                            statement[pos + 1 :],
                        )
                    count += 1

                return statement

    def check_table(self, table_name):
        """Check if a table exists in the temporal database

        :param table_name: The name of the table to be checked for existence
        :param mapset: The mapset of the abstract dataset or temporal
                       database location, if None the current mapset
                       will be used
        :returns: True if the table exists, False otherwise

        TODO:
        There may be several temporal databases in a location, hence
        the mapset is used to query the correct temporal database.
        """
        table_exists = False
        connected = False
        if not self.connected:
            self.connect()
            connected = True

        # Check if the database already exists
        if self.dbmi.__name__ == "sqlite3":

            self.cursor.execute(
                "SELECT name FROM sqlite_master WHERE "
                "type='table' AND name='%s';" % table_name
            )
            name = self.cursor.fetchone()
            if name and name[0] == table_name:
                table_exists = True
        else:
            # Check for raster_base table
            self.cursor.execute(
                "SELECT EXISTS(SELECT * FROM information_schema.tables "
                "WHERE table_name=%s)",
                ("%s" % table_name,),
            )
            if self.cursor.fetchone()[0]:
                table_exists = True

        if connected:
            self.close()

        return table_exists

    def execute(self, statement, args=None):
        """Execute a SQL statement

        :param statement: The executable SQL statement or SQL script
        """
        connected = False
        if not self.connected:
            self.connect()
            connected = True
        try:
            if args:
                self.cursor.execute(statement, args)
            else:
                self.cursor.execute(statement)
        except:
            if connected:
                self.close()
            self.msgr.error(_("Unable to execute :\n %(sql)s" % {"sql": statement}))
            raise

        if connected:
            self.close()

    def fetchone(self):
        if self.connected:
            return self.cursor.fetchone()
        return None

    def fetchall(self):
        if self.connected:
            return self.cursor.fetchall()
        return None

    def execute_transaction(self, statement, mapset=None):
        """Execute a transactional SQL statement

        The BEGIN and END TRANSACTION statements will be added automatically
        to the sql statement

        :param statement: The executable SQL statement or SQL script
        """
        connected = False
        if not self.connected:
            self.connect()
            connected = True

        sql_script = ""
        sql_script += "BEGIN TRANSACTION;\n"
        sql_script += statement
        sql_script += "END TRANSACTION;"

        try:
            if self.dbmi.__name__ == "sqlite3":
                self.cursor.executescript(statement)
            else:
                self.cursor.execute(statement)
            self.connection.commit()
        except:
            if connected:
                self.close()
            self.msgr.error(
                _("Unable to execute transaction:\n %(sql)s" % {"sql": statement})
            )
            raise

        if connected:
            self.close()


###############################################################################


def init_dbif(dbif):
    """This method checks if the database interface connection exists,
    if not a new one will be created, connected and True will be returned.
    If the database interface exists but is not connected, the connection
    will be established.

    :returns: the tuple (dbif, connection_state_changed)

    Usage code sample:

    .. code-block:: python

        dbif, connection_state_changed = tgis.init_dbif(None)

        sql = dbif.mogrify_sql_statement(["SELECT * FROM raster_base WHERE ? = ?"],
                                               ["id", "soil@PERMANENT"])
        dbif.execute_transaction(sql)

        if connection_state_changed:
            dbif.close()

    """
    connection_state_changed = False

    if dbif is None:
        dbif = SQLDatabaseInterfaceConnection()
        dbif.connect()
        connection_state_changed = True
    elif dbif.is_connected() is False:
        dbif.connect()
        connection_state_changed = True

    return dbif, connection_state_changed


###############################################################################

if __name__ == "__main__":
    import doctest

    doctest.testmod()<|MERGE_RESOLUTION|>--- conflicted
+++ resolved
@@ -717,13 +717,7 @@
         "to avoid losing data.\n"
     )
     if tgis_db_version > 2:
-<<<<<<< HEAD
-        backup_howto += _(
-            "Run t.upgrade command in order to upgrade your temporal database.\n"
-        )
-=======
         backup_howto += _("Run t.upgrade command to upgrade your temporal database.\n")
->>>>>>> 11327ede
     else:
         backup_howto += _(
             "You need to export it by "
