--- conflicted
+++ resolved
@@ -265,15 +265,8 @@
         )
 
     # Build the lexer
-<<<<<<< HEAD
-    def build(self, **kwargs):
+    def build(self, **kwargs) -> None:
         self.lexer = lex.lex(module=self, debug=0, **kwargs)
-=======
-    def build(self, **kwargs) -> None:
-        self.lexer = lex.lex(
-            module=self, optimize=False, nowarn=True, debug=0, **kwargs
-        )
->>>>>>> 3b8e7258
 
     # Just for testing
     def test(self, data) -> None:
