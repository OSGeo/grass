"""!@package grass.temporal

Temporal raster algebra

(C) 2013 by the GRASS Development Team
This program is free software under the GNU General Public
License (>=v2). Read the file COPYING that comes with GRASS
for details.

:authors: Thomas Leppelt and Soeren Gebbert

.. code-block:: pycon

    >>> p = TemporalRasterAlgebraLexer()
    >>> p.build()
    >>> p.debug = True
    >>> expression = "R = A[0,1,0] / B[0,0,1] * 20 + C[0,1,1] - 2.45"
    >>> p.test(expression)
    R = A[0,1,0] / B[0,0,1] * 20 + C[0,1,1] - 2.45
    LexToken(NAME,'R',1,0)
    LexToken(EQUALS,'=',1,2)
    LexToken(NAME,'A',1,4)
    LexToken(L_SPAREN,'[',1,5)
    LexToken(INT,0,1,6)
    LexToken(COMMA,',',1,7)
    LexToken(INT,1,1,8)
    LexToken(COMMA,',',1,9)
    LexToken(INT,0,1,10)
    LexToken(R_SPAREN,']',1,11)
    LexToken(DIV,'/',1,13)
    LexToken(NAME,'B',1,15)
    LexToken(L_SPAREN,'[',1,16)
    LexToken(INT,0,1,17)
    LexToken(COMMA,',',1,18)
    LexToken(INT,0,1,19)
    LexToken(COMMA,',',1,20)
    LexToken(INT,1,1,21)
    LexToken(R_SPAREN,']',1,22)
    LexToken(MULT,'*',1,24)
    LexToken(INT,20,1,26)
    LexToken(ADD,'+',1,29)
    LexToken(NAME,'C',1,31)
    LexToken(L_SPAREN,'[',1,32)
    LexToken(INT,0,1,33)
    LexToken(COMMA,',',1,34)
    LexToken(INT,1,1,35)
    LexToken(COMMA,',',1,36)
    LexToken(INT,1,1,37)
    LexToken(R_SPAREN,']',1,38)
    LexToken(SUB,'-',1,40)
    LexToken(FLOAT,2.45,1,42)

"""

<<<<<<< HEAD
=======
from __future__ import annotations

try:
    from ply import yacc
except ImportError:
    pass

>>>>>>> 3b8e7258
import grass.pygrass.modules as pymod

from .ply import yacc
from .space_time_datasets import RasterDataset
from .temporal_raster_base_algebra import (
    TemporalRasterAlgebraLexer,
    TemporalRasterBaseAlgebraParser,
)


class TemporalRasterAlgebraParser(TemporalRasterBaseAlgebraParser):
    """The temporal raster algebra class"""

    def __init__(
        self,
        pid: int | None = None,
        run: bool = False,
        debug: bool = True,
        spatial: bool = False,
        register_null: bool = False,
        dry_run: bool = False,
        nprocs: int = 1,
        time_suffix=None,
    ) -> None:
        TemporalRasterBaseAlgebraParser.__init__(
            self,
            pid=pid,
            run=run,
            debug=debug,
            spatial=spatial,
            register_null=register_null,
            dry_run=dry_run,
            nprocs=nprocs,
            time_suffix=time_suffix,
        )

        if spatial is True:
            self.m_mapcalc = pymod.Module("r.mapcalc", region="union", run_=False)
        else:
            self.m_mapcalc = pymod.Module("r.mapcalc")
        self.m_mremove = pymod.Module("g.remove")

    def parse(self, expression, basename=None, overwrite: bool = False):
        # Check for space time dataset type definitions from temporal algebra
        lx = TemporalRasterAlgebraLexer()
        lx.build()
        lx.lexer.input(expression)

        while True:
            tok = lx.lexer.token()
            if not tok:
                break

            if tok.type in {"STVDS", "STRDS", "STR3DS"}:
                raise SyntaxError("Syntax error near '%s'" % (tok.type))

        self.lexer = TemporalRasterAlgebraLexer()
        self.lexer.build()
        self.parser = yacc.yacc(module=self, debug=self.debug)

        self.overwrite = overwrite
        self.count = 0
        self.stdstype = "strds"
        self.maptype = "raster"
        self.mapclass = RasterDataset
        self.basename = basename
        self.expression = expression
        self.parser.parse(expression)

        return self.process_chain_dict

    def p_statement_assign(self, t) -> None:
        # The expression should always return a list of maps.
        """
        statement : stds EQUALS expr
        """
        TemporalRasterBaseAlgebraParser.p_statement_assign(self, t)

    def p_ts_neighbour_operation(self, t) -> None:
        # Spatial and temporal neighbour operations via indexing
        # Examples:
        # A[1,0]
        # B[-2]
        # C[-2,1,3]
        """
        expr : stds L_SPAREN number COMMA number R_SPAREN
             | stds L_SPAREN number R_SPAREN
             | stds L_SPAREN number COMMA number COMMA number R_SPAREN
        """
        # Check input stds.
        maplist = self.check_stds(t[1])
        row_neigbour = None
        col_neigbour = None
        if len(t) == 5:
            t_neighbour = t[3]
        elif len(t) == 7:
            t_neighbour = 0
            row_neigbour = t[3]
            col_neigbour = t[5]
        elif len(t) == 9:
            t_neighbour = t[7]
            row_neigbour = t[3]
            col_neigbour = t[5]
        if self.run:
            resultlist = []
            max_index = len(maplist)
            for map_i in maplist:
                # Get map index and temporal extent.
                map_index = maplist.index(map_i)
                new_index = map_index + t_neighbour
                if 0 <= new_index < max_index:
                    map_i_t_extent = map_i.get_temporal_extent()
                    # Get neighbouring map and set temporal extent.
                    map_n = maplist[new_index]
                    # Generate an intermediate map for the result map list.
                    map_new = self.generate_new_map(map_n, bool_op="and", copy=True)
                    map_new.set_temporal_extent(map_i_t_extent)
                    # Create r.mapcalc expression string for the operation.
                    if "cmd_list" in dir(map_new) and len(t) == 5:
                        cmdstring = "%s" % (map_new.cmd_list)
                    elif "cmd_list" not in dir(map_new) and len(t) == 5:
                        cmdstring = "%s" % (map_n.get_id())
                    elif "cmd_list" in dir(map_new) and len(t) in {7, 9}:
                        cmdstring = "%s[%s,%s]" % (
                            map_new.cmd_list,
                            row_neigbour,
                            col_neigbour,
                        )
                    elif "cmd_list" not in dir(map_new) and len(t) in {7, 9}:
                        cmdstring = "%s[%s,%s]" % (
                            map_n.get_id(),
                            row_neigbour,
                            col_neigbour,
                        )
                    # Set new command list for map.
                    map_new.cmd_list = cmdstring
                    # Append map with updated command list to result list.
                    resultlist.append(map_new)

            t[0] = resultlist


if __name__ == "__main__":
    import doctest

    doctest.testmod()<|MERGE_RESOLUTION|>--- conflicted
+++ resolved
@@ -52,16 +52,8 @@
 
 """
 
-<<<<<<< HEAD
-=======
 from __future__ import annotations
 
-try:
-    from ply import yacc
-except ImportError:
-    pass
-
->>>>>>> 3b8e7258
 import grass.pygrass.modules as pymod
 
 from .ply import yacc
