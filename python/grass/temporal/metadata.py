"""
Metadata classes for map layer and space time datasets

Usage:

.. code-block:: python

    >>> import grass.temporal as tgis
    >>> tgis.init()
    >>> meta = tgis.RasterMetadata()
    >>> meta = tgis.Raster3DMetadata()
    >>> meta = tgis.VectorMetadata()
    >>> meta = tgis.STRDSMetadata()
    >>> meta = tgis.STR3DSMetadata()
    >>> meta = tgis.STVDSMetadata()

(C) 2012-2013 by the GRASS Development Team
This program is free software under the GNU General Public
License (>=v2). Read the file COPYING that comes with GRASS
for details.

:authors: Soeren Gebbert
"""
from __future__ import print_function
from .base import SQLDatabaseInterface
<<<<<<< HEAD
from .core import get_tgis_db_version_from_metadata
=======
from .core import SQLDatabaseInterfaceConnection
>>>>>>> 11327ede

###############################################################################


class RasterMetadataBase(SQLDatabaseInterface):
    """This is the metadata base class for time stamped raster and raster3d maps

    Usage:

    .. code-block:: python

        >>> init()
        >>> meta = RasterMetadataBase(table="metadata", ident="soil@PERMANENT",
        ... datatype="CELL", cols=100, rows=100, number_of_cells=10000, nsres=0.1,
        ... ewres=0.1, min=0, max=100)
        >>> meta.datatype
        'CELL'
        >>> meta.cols
        100
        >>> meta.rows
        100
        >>> meta.number_of_cells
        10000
        >>> meta.nsres
        0.1
        >>> meta.ewres
        0.1
        >>> meta.min
        0.0
        >>> meta.max
        100.0
        >>> meta.print_info()
         | Datatype:................... CELL
         | Number of columns:.......... 100
         | Number of rows:............. 100
         | Number of cells:............ 10000
         | North-South resolution:..... 0.1
         | East-west resolution:....... 0.1
         | Minimum value:.............. 0.0
         | Maximum value:.............. 100.0
        >>> meta.print_shell_info()
        datatype=CELL
        cols=100
        rows=100
        number_of_cells=10000
        nsres=0.1
        ewres=0.1
        min=0.0
        max=100.0

    """

    def __init__(
        self,
        table=None,
        ident=None,
        datatype=None,
        cols=None,
        rows=None,
        number_of_cells=None,
        nsres=None,
        ewres=None,
        min=None,
        max=None,
    ):

        SQLDatabaseInterface.__init__(self, table, ident)

        self.set_id(ident)
        self.set_datatype(datatype)
        self.set_cols(cols)
        self.set_rows(rows)
        self.set_number_of_cells(number_of_cells)
        self.set_nsres(nsres)
        self.set_ewres(ewres)
        self.set_min(min)
        self.set_max(max)

    def set_id(self, ident):
        """Convenient method to set the unique identifier (primary key)"""
        self.ident = ident
        self.D["id"] = ident

    def set_datatype(self, datatype):
        """Set the datatype"""
        self.D["datatype"] = datatype

    def set_cols(self, cols):
        """Set the number of cols"""
        if cols is not None:
            self.D["cols"] = int(cols)
        else:
            self.D["cols"] = None

    def set_rows(self, rows):
        """Set the number of rows"""
        if rows is not None:
            self.D["rows"] = int(rows)
        else:
            self.D["rows"] = None

    def set_number_of_cells(self, number_of_cells):
        """Set the number of cells"""
        if number_of_cells is not None:
            self.D["number_of_cells"] = int(number_of_cells)
        else:
            self.D["number_of_cells"] = None

    def set_nsres(self, nsres):
        """Set the north-south resolution"""
        if nsres is not None:
            self.D["nsres"] = float(nsres)
        else:
            self.D["nsres"] = None

    def set_ewres(self, ewres):
        """Set the east-west resolution"""
        if ewres is not None:
            self.D["ewres"] = float(ewres)
        else:
            self.D["ewres"] = None

    def set_min(self, min):
        """Set the minimum raster value"""
        if min is not None:
            self.D["min"] = float(min)
        else:
            self.D["min"] = None

    def set_max(self, max):
        """Set the maximum raster value"""
        if max is not None:
            self.D["max"] = float(max)
        else:
            self.D["max"] = None

    def get_id(self):
        """Convenient method to get the unique identifier (primary key)
        :return: None if not found
        """
        if "id" in self.D:
            return self.D["id"]
        else:
            return None

    def get_datatype(self):
        """Get the map type
        :return: None if not found"""
        if "datatype" in self.D:
            return self.D["datatype"]
        else:
            return None

    def get_cols(self):
        """Get number of cols
        :return: None if not found"""
        if "cols" in self.D:
            return self.D["cols"]
        else:
            return None

    def get_rows(self):
        """Get number of rows
        :return: None if not found"""
        if "rows" in self.D:
            return self.D["rows"]
        else:
            return None

    def get_number_of_cells(self):
        """Get number of cells
        :return: None if not found"""
        if "number_of_cells" in self.D:
            return self.D["number_of_cells"]
        else:
            return None

    def get_nsres(self):
        """Get the north-south resolution
        :return: None if not found"""
        if "nsres" in self.D:
            return self.D["nsres"]
        else:
            return None

    def get_ewres(self):
        """Get east-west resolution
        :return: None if not found"""
        if "ewres" in self.D:
            return self.D["ewres"]
        else:
            return None

    def get_min(self):
        """Get the minimum cell value
        :return: None if not found"""
        if "min" in self.D:
            return self.D["min"]
        else:
            return None

    def get_max(self):
        """Get the maximum cell value
        :return: None if not found"""
        if "max" in self.D:
            return self.D["max"]
        else:
            return None

    # Properties
    datatype = property(fget=get_datatype, fset=set_datatype)
    cols = property(fget=get_cols, fset=set_cols)
    rows = property(fget=get_rows, fset=set_rows)
    number_of_cells = property(fget=get_number_of_cells, fset=set_number_of_cells)
    nsres = property(fget=get_nsres, fset=set_nsres)
    ewres = property(fget=get_ewres, fset=set_ewres)
    min = property(fget=get_min, fset=set_min)
    max = property(fget=get_max, fset=set_max)

    def _print_info_body(self, shell=False):
        """Print information about this class (body part).

        :param bool shell: True for human readable style otherwise shell style
        """
        if shell:
            print("datatype=" + str(self.get_datatype()))
            print("cols=" + str(self.get_cols()))
            print("rows=" + str(self.get_rows()))
            print("number_of_cells=" + str(self.get_number_of_cells()))
            print("nsres=" + str(self.get_nsres()))
            print("ewres=" + str(self.get_ewres()))
            print("min=" + str(self.get_min()))
            print("max=" + str(self.get_max()))
        else:
            print(" | Datatype:................... " + str(self.get_datatype()))
            print(" | Number of columns:.......... " + str(self.get_cols()))
            print(" | Number of rows:............. " + str(self.get_rows()))
            print(" | Number of cells:............ " + str(self.get_number_of_cells()))
            print(" | North-South resolution:..... " + str(self.get_nsres()))
            print(" | East-west resolution:....... " + str(self.get_ewres()))
            print(" | Minimum value:.............. " + str(self.get_min()))
            print(" | Maximum value:.............. " + str(self.get_max()))


###############################################################################


class RasterMetadata(RasterMetadataBase):
    """This is the raster metadata class

    This class is the interface to the raster_metadata table in the
    temporal database that stores the metadata of all registered raster maps.

    The metadata includes the datatype, number of cols, rows and cells and
    the north-south and east west resolution of the map. Additionally the
    minimum and maximum valuesare stored.

    Usage:

    .. code-block:: python

        >>> init()
        >>> meta = RasterMetadata(ident="soil@PERMANENT",
        ... datatype="CELL", cols=100, rows=100, number_of_cells=10000, nsres=0.1,
        ... ewres=0.1, min=0, max=100)
        >>> meta.datatype
        'CELL'
        >>> meta.cols
        100
        >>> meta.rows
        100
        >>> meta.number_of_cells
        10000
        >>> meta.nsres
        0.1
        >>> meta.ewres
        0.1
        >>> meta.min
        0.0
        >>> meta.max
        100.0
        >>> meta.print_info()
         +-------------------- Metadata information ----------------------------------+
         | Datatype:................... CELL
         | Number of columns:.......... 100
         | Number of rows:............. 100
         | Number of cells:............ 10000
         | North-South resolution:..... 0.1
         | East-west resolution:....... 0.1
         | Minimum value:.............. 0.0
         | Maximum value:.............. 100.0
        >>> meta.print_shell_info()
        datatype=CELL
        cols=100
        rows=100
        number_of_cells=10000
        nsres=0.1
        ewres=0.1
        min=0.0
        max=100.0

    """

    def __init__(
        self,
        ident=None,
        datatype=None,
        cols=None,
        rows=None,
        number_of_cells=None,
        nsres=None,
        ewres=None,
        min=None,
        max=None,
        semantic_label=None,
    ):

        RasterMetadataBase.__init__(
            self,
            "raster_metadata",
            ident,
            datatype,
            cols,
            rows,
            number_of_cells,
            nsres,
            ewres,
            min,
            max,
        )

        self.set_semantic_label(semantic_label)

    def set_semantic_label(self, semantic_label):
        """Set the semantic label identifier"""
        self.D["semantic_label"] = semantic_label

    def get_semantic_label(self):
        """Get the semantic label identifier
        :return: None if not found"""
        if "semantic_label" in self.D:
            return self.D["semantic_label"]
        else:
            return None

    semantic_label = property(fget=get_semantic_label, fset=set_semantic_label)

    def _print_info_body(self, shell=False):
        """Print information about this class (body part).

        :param bool shell: True for human readable style otherwise shell style
        """
        super()._print_info_body(shell)
        # semantic label section (raster specific only)
        if shell:
            print("semantic_label=" + str(self.get_semantic_label()))
        else:
            print(" | Semantic label:............. " + str(self.get_semantic_label()))


###############################################################################


class Raster3DMetadata(RasterMetadataBase):
    """This is the raster3d metadata class

    This class is the interface to the raster3d_metadata table in the
    temporal database that stores the metadata of all registered
    3D raster maps.

    The metadata includes all raster metadata variables and additional
    the number of depths, the top-bottom resolution and the space time 3D
    raster dataset register table is stored.

    Usage:

    .. code-block:: python

        >>> init()
        >>> meta = Raster3DMetadata(ident="soil@PERMANENT",
        ... datatype="FCELL", cols=100, rows=100, depths=100,
        ... number_of_cells=1000000, nsres=0.1, ewres=0.1, tbres=0.1,
        ... min=0, max=100)
        >>> meta.datatype
        'FCELL'
        >>> meta.cols
        100
        >>> meta.rows
        100
        >>> meta.depths
        100
        >>> meta.number_of_cells
        1000000
        >>> meta.nsres
        0.1
        >>> meta.ewres
        0.1
        >>> meta.tbres
        0.1
        >>> meta.min
        0.0
        >>> meta.max
        100.0
        >>> meta.print_info()
         +-------------------- Metadata information ----------------------------------+
         | Datatype:................... FCELL
         | Number of columns:.......... 100
         | Number of rows:............. 100
         | Number of cells:............ 1000000
         | North-South resolution:..... 0.1
         | East-west resolution:....... 0.1
         | Minimum value:.............. 0.0
         | Maximum value:.............. 100.0
         | Number of depths:........... 100
         | Top-Bottom resolution:...... 0.1
        >>> meta.print_shell_info()
        datatype=FCELL
        cols=100
        rows=100
        number_of_cells=1000000
        nsres=0.1
        ewres=0.1
        min=0.0
        max=100.0
        depths=100
        tbres=0.1

    """

    def __init__(
        self,
        ident=None,
        datatype=None,
        cols=None,
        rows=None,
        depths=None,
        number_of_cells=None,
        nsres=None,
        ewres=None,
        tbres=None,
        min=None,
        max=None,
    ):

        RasterMetadataBase.__init__(
            self,
            "raster3d_metadata",
            ident,
            datatype,
            cols,
            rows,
            number_of_cells,
            nsres,
            ewres,
            min,
            max,
        )

        self.set_tbres(tbres)
        self.set_depths(depths)

    def set_depths(self, depths):
        """Set the number of depths"""
        if depths is not None:
            self.D["depths"] = int(depths)
        else:
            self.D["depths"] = None

    def set_tbres(self, tbres):
        """Set the top-bottom resolution"""
        if tbres is not None:
            self.D["tbres"] = float(tbres)
        else:
            self.D["tbres"] = None

    def get_depths(self):
        """Get number of depths
        :return: None if not found"""
        if "depths" in self.D:
            return self.D["depths"]
        else:
            return None

    def get_tbres(self):
        """Get top-bottom resolution
        :return: None if not found"""
        if "tbres" in self.D:
            return self.D["tbres"]
        else:
            return None

    depths = property(fget=get_depths, fset=set_depths)
    tbres = property(fget=get_tbres, fset=set_tbres)

    def _print_info_body(self, shell=False):
        """Print information about this class (body part).

        :param bool shell: True for human readable style otherwise shell style
        """
        super()._print_info_body(shell)
        if shell:
            print("depths=" + str(self.get_depths()))
            print("tbres=" + str(self.get_tbres()))
        else:
            print(" | Number of depths:........... " + str(self.get_depths()))
            print(" | Top-Bottom resolution:...... " + str(self.get_tbres()))


###############################################################################


class VectorMetadata(SQLDatabaseInterface):
    """This is the vector metadata class

    This class is the interface to the vector_metadata table in the
    temporal database that stores the metadata of all registered
    vector maps.

    Usage:

    .. code-block:: python

        >>> init()
        >>> meta = VectorMetadata(ident="lidar@PERMANENT", is_3d=True,
        ... number_of_points=1, number_of_lines=2, number_of_boundaries=3,
        ... number_of_centroids=4, number_of_faces=5, number_of_kernels=6,
        ... number_of_primitives=7, number_of_nodes=8, number_of_areas=9,
        ... number_of_islands=10, number_of_holes=11, number_of_volumes=12)
        >>> meta.id
        'lidar@PERMANENT'
        >>> meta.is_3d
        True
        >>> meta.number_of_points
        1
        >>> meta.number_of_lines
        2
        >>> meta.number_of_boundaries
        3
        >>> meta.number_of_centroids
        4
        >>> meta.number_of_faces
        5
        >>> meta.number_of_kernels
        6
        >>> meta.number_of_primitives
        7
        >>> meta.number_of_nodes
        8
        >>> meta.number_of_areas
        9
        >>> meta.number_of_islands
        10
        >>> meta.number_of_holes
        11
        >>> meta.number_of_volumes
        12
        >>> meta.print_info()
         +-------------------- Metadata information ----------------------------------+
         | Is map 3d .................. True
         | Number of points ........... 1
         | Number of lines ............ 2
         | Number of boundaries ....... 3
         | Number of centroids ........ 4
         | Number of faces ............ 5
         | Number of kernels .......... 6
         | Number of primitives ....... 7
         | Number of nodes ............ 8
         | Number of areas ............ 9
         | Number of islands .......... 10
         | Number of holes ............ 11
         | Number of volumes .......... 12
        >>> meta.print_shell_info()
        is_3d=True
        points=1
        lines=2
        boundaries=3
        centroids=4
        faces=5
        kernels=6
        primitives=7
        nodes=8
        areas=9
        islands=10
        holes=11
        volumes=12

    """

    def __init__(
        self,
        ident=None,
        is_3d=False,
        number_of_points=None,
        number_of_lines=None,
        number_of_boundaries=None,
        number_of_centroids=None,
        number_of_faces=None,
        number_of_kernels=None,
        number_of_primitives=None,
        number_of_nodes=None,
        number_of_areas=None,
        number_of_islands=None,
        number_of_holes=None,
        number_of_volumes=None,
    ):

        SQLDatabaseInterface.__init__(self, "vector_metadata", ident)

        self.set_id(ident)
        self.set_3d_info(is_3d)
        self.set_number_of_points(number_of_points)
        self.set_number_of_lines(number_of_lines)
        self.set_number_of_boundaries(number_of_boundaries)
        self.set_number_of_centroids(number_of_centroids)
        self.set_number_of_faces(number_of_faces)
        self.set_number_of_kernels(number_of_kernels)
        self.set_number_of_primitives(number_of_primitives)
        self.set_number_of_nodes(number_of_nodes)
        self.set_number_of_areas(number_of_areas)
        self.set_number_of_islands(number_of_islands)
        self.set_number_of_holes(number_of_holes)
        self.set_number_of_volumes(number_of_volumes)

    def set_id(self, ident):
        """Convenient method to set the unique identifier (primary key)"""
        self.ident = ident
        self.D["id"] = ident

    def set_3d_info(self, is_3d):
        """Set True if the vector map is three dimensional"""
        self.D["is_3d"] = is_3d

    def set_number_of_points(self, number_of_points):
        """Set the number of points of the vector map"""
        self.D["points"] = number_of_points

    def set_number_of_lines(self, number_of_lines):
        """Set the number of lines of the vector map"""
        self.D["lines"] = number_of_lines

    def set_number_of_boundaries(self, number_of_boundaries):
        """Set the number of boundaries of the vector map"""
        self.D["boundaries"] = number_of_boundaries

    def set_number_of_centroids(self, number_of_centroids):
        """Set the number of centroids of the vector map"""
        self.D["centroids"] = number_of_centroids

    def set_number_of_faces(self, number_of_faces):
        """Set the number of faces of the vector map"""
        self.D["faces"] = number_of_faces

    def set_number_of_kernels(self, number_of_kernels):
        """Set the number of kernels of the vector map"""
        self.D["kernels"] = number_of_kernels

    def set_number_of_primitives(self, number_of_primitives):
        """Set the number of primitives of the vector map"""
        self.D["primitives"] = number_of_primitives

    def set_number_of_nodes(self, number_of_nodes):
        """Set the number of nodes of the vector map"""
        self.D["nodes"] = number_of_nodes

    def set_number_of_areas(self, number_of_areas):
        """Set the number of areas of the vector map"""
        self.D["areas"] = number_of_areas

    def set_number_of_islands(self, number_of_islands):
        """Set the number of islands of the vector map"""
        self.D["islands"] = number_of_islands

    def set_number_of_holes(self, number_of_holes):
        """Set the number of holes of the vector map"""
        self.D["holes"] = number_of_holes

    def set_number_of_volumes(self, number_of_volumes):
        """Set the number of volumes of the vector map"""
        self.D["volumes"] = number_of_volumes

    def get_id(self):
        """Convenient method to get the unique identifier (primary key)
        :return: None if not found
        """
        if "id" in self.D:
            return self.D["id"]
        else:
            return None

    def get_3d_info(self):
        """Return True if the map is three dimensional,
        False if not and None if not info was found"""
        if "is_3d" in self.D:
            return self.D["is_3d"]
        else:
            return None

    def get_number_of_points(self):
        """Get the number of points of the vector map
        :return: None if not found"""
        if "points" in self.D:
            return self.D["points"]
        else:
            return None

    def get_number_of_lines(self):
        """Get the number of lines of the vector map
        :return: None if not found"""
        if "lines" in self.D:
            return self.D["lines"]
        else:
            return None

    def get_number_of_boundaries(self):
        """Get the number of boundaries of the vector map
        :return: None if not found"""
        if "boundaries" in self.D:
            return self.D["boundaries"]
        else:
            return None

    def get_number_of_centroids(self):
        """Get the number of centroids of the vector map
        :return: None if not found"""
        if "centroids" in self.D:
            return self.D["centroids"]
        else:
            return None

    def get_number_of_faces(self):
        """Get the number of faces of the vector map
        :return: None if not found"""
        if "faces" in self.D:
            return self.D["faces"]
        else:
            return None

    def get_number_of_kernels(self):
        """Get the number of kernels of the vector map
        :return: None if not found"""
        if "kernels" in self.D:
            return self.D["kernels"]
        else:
            return None

    def get_number_of_primitives(self):
        """Get the number of primitives of the vector map
        :return: None if not found"""
        if "primitives" in self.D:
            return self.D["primitives"]
        else:
            return None

    def get_number_of_nodes(self):
        """Get the number of nodes of the vector map
        :return: None if not found"""
        if "nodes" in self.D:
            return self.D["nodes"]
        else:
            return None

    def get_number_of_areas(self):
        """Get the number of areas of the vector map
        :return: None if not found"""
        if "areas" in self.D:
            return self.D["areas"]
        else:
            return None

    def get_number_of_islands(self):
        """Get the number of islands of the vector map
        :return: None if not found"""
        if "islands" in self.D:
            return self.D["islands"]
        else:
            return None

    def get_number_of_holes(self):
        """Get the number of holes of the vector map
        :return: None if not found"""
        if "holes" in self.D:
            return self.D["holes"]
        else:
            return None

    def get_number_of_volumes(self):
        """Get the number of volumes of the vector map
        :return: None if not found"""
        if "volumes" in self.D:
            return self.D["volumes"]
        else:
            return None

    # Set the properties
    id = property(fget=get_id, fset=set_id)
    is_3d = property(fget=get_3d_info, fset=set_3d_info)
    number_of_points = property(fget=get_number_of_points, fset=set_number_of_points)
    number_of_lines = property(fget=get_number_of_lines, fset=set_number_of_lines)
    number_of_boundaries = property(
        fget=get_number_of_boundaries, fset=set_number_of_boundaries
    )
    number_of_centroids = property(
        fget=get_number_of_centroids, fset=set_number_of_centroids
    )
    number_of_faces = property(fget=get_number_of_faces, fset=set_number_of_faces)
    number_of_kernels = property(fget=get_number_of_kernels, fset=set_number_of_kernels)
    number_of_primitives = property(
        fget=get_number_of_primitives, fset=set_number_of_primitives
    )
    number_of_nodes = property(fget=get_number_of_nodes, fset=set_number_of_nodes)
    number_of_areas = property(fget=get_number_of_areas, fset=set_number_of_areas)
    number_of_islands = property(fget=get_number_of_islands, fset=set_number_of_islands)
    number_of_holes = property(fget=get_number_of_holes, fset=set_number_of_holes)
    number_of_volumes = property(fget=get_number_of_volumes, fset=set_number_of_volumes)

    def _print_info_body(self, shell=False):
        """Print information about this class (body part).

        :param bool shell: True for human readable style otherwise shell style
        """
        if shell:
            print("is_3d=" + str(self.get_3d_info()))
            print("points=" + str(self.get_number_of_points()))
            print("lines=" + str(self.get_number_of_lines()))
            print("boundaries=" + str(self.get_number_of_boundaries()))
            print("centroids=" + str(self.get_number_of_centroids()))
            print("faces=" + str(self.get_number_of_faces()))
            print("kernels=" + str(self.get_number_of_kernels()))
            print("primitives=" + str(self.get_number_of_primitives()))
            print("nodes=" + str(self.get_number_of_nodes()))
            print("areas=" + str(self.get_number_of_areas()))
            print("islands=" + str(self.get_number_of_islands()))
            print("holes=" + str(self.get_number_of_holes()))
            print("volumes=" + str(self.get_number_of_volumes()))
        else:
            print(" | Is map 3d .................. " + str(self.get_3d_info()))
            print(" | Number of points ........... " + str(self.get_number_of_points()))
            print(" | Number of lines ............ " + str(self.get_number_of_lines()))
            print(
                " | Number of boundaries ....... "
                + str(self.get_number_of_boundaries())
            )
            print(
                " | Number of centroids ........ " + str(self.get_number_of_centroids())
            )
            print(" | Number of faces ............ " + str(self.get_number_of_faces()))
            print(
                " | Number of kernels .......... " + str(self.get_number_of_kernels())
            )
            print(
                " | Number of primitives ....... "
                + str(self.get_number_of_primitives())
            )
            print(" | Number of nodes ............ " + str(self.get_number_of_nodes()))
            print(" | Number of areas ............ " + str(self.get_number_of_areas()))
            print(
                " | Number of islands .......... " + str(self.get_number_of_islands())
            )
            print(" | Number of holes ............ " + str(self.get_number_of_holes()))
            print(
                " | Number of volumes .......... " + str(self.get_number_of_volumes())
            )


###############################################################################


class STDSMetadataBase(SQLDatabaseInterface):
    """This is the space time dataset metadata base class for
    strds, stvds and str3ds datasets
    setting/getting the id, the title and the description

     Usage:

     .. code-block:: python

         >>> init()
         >>> meta = STDSMetadataBase(ident="soils@PERMANENT",
         ... title="Soils", description="Soils 1950 - 2010")
         >>> meta.id
         'soils@PERMANENT'
         >>> meta.title
         'Soils'
         >>> meta.description
         'Soils 1950 - 2010'
         >>> meta.number_of_maps
         >>> meta.print_info()
          | Number of registered maps:.. None
          |
          | Title:
          | Soils
          | Description:
          | Soils 1950 - 2010
          | Command history:
         >>> meta.print_shell_info()
         number_of_maps=None

    """

    def __init__(
        self, table=None, ident=None, title=None, description=None, command=None
    ):

        SQLDatabaseInterface.__init__(self, table, ident)

        self.set_id(ident)
        self.set_title(title)
        self.set_description(description)
        self.set_command(command)
        # No setter for this
        self.D["number_of_maps"] = None

    def set_id(self, ident):
        """Convenient method to set the unique identifier (primary key)"""
        self.ident = ident
        self.D["id"] = ident

    def set_title(self, title):
        """Set the title"""
        self.D["title"] = title

    def set_description(self, description):
        """Set the number of cols"""
        self.D["description"] = description

    def set_command(self, command):
        """Set the number of cols"""
        self.D["command"] = command

    def get_id(self):
        """Convenient method to get the unique identifier (primary key)
        :return: None if not found
        """
        if "id" in self.D:
            return self.D["id"]
        else:
            return None

    def get_title(self):
        """Get the title
        :return: None if not found"""
        if "title" in self.D:
            return self.D["title"]
        else:
            return None

    def get_description(self):
        """Get description
        :return: None if not found"""
        if "description" in self.D:
            return self.D["description"]
        else:
            return None

    def get_command(self):
        """Get command
        :return: None if not found"""
        if "command" in self.D:
            return self.D["command"]
        else:
            return None

    def get_number_of_maps(self):
        """Get the number of registered maps,
        this value is set in the database
        automatically via SQL, so no setter exists
        :return: None if not found"""
        if "number_of_maps" in self.D:
            return self.D["number_of_maps"]
        else:
            return None

    id = property(fget=get_id, fset=set_id)
    title = property(fget=get_title, fset=set_title)
    description = property(fget=get_description, fset=set_description)
    number_of_maps = property(fget=get_number_of_maps)

    def print_info(self):
        """Print information about this class in human readable style"""
        self._print_info_head(shell=False)
        self._print_info_body(shell=False)
        self._print_info_tail(shell=False)

    def print_shell_info(self):
        """Print information about this class in shell style"""
        self._print_info_head(shell=True)
        self._print_info_body(shell=True)
        self._print_info_tail(shell=True)

    def _print_info_head(self, shell=False):
        """Print information about this class (head part).

        No header printed in shell style mode.

        :param bool shell: True for human readable style otherwise shell style
        """
        if not shell:
            print(
                " +-------------------- Metadata information ----------------------------------+"
            )

    def _print_info_tail(self, shell=False):
        """Print information about this class (tail part).

        :param bool shell: True for human readable style otherwise shell style
        """
        if shell:
            print("number_of_maps=" + str(self.get_number_of_maps()))
        else:
            print(" | Number of registered maps:.. " + str(self.get_number_of_maps()))
            print(" |")
            print(" | Title:")
            print(" | " + str(self.get_title()))
            print(" | Description:")
            print(" | " + str(self.get_description()))
            print(" | Command history:")
            command = self.get_command()
            if command:
                for token in command.split("\n"):
                    print(" | " + str(token))

    def print_history(self):
        """Print history information about this class in human readable
        shell style
        """
        #      0123456789012345678901234567890
        print("# Title:")
        print("# " + str(self.get_title()))
        print("# Description:")
        print("# " + str(self.get_description()))
        print("# Command history:")
        command = self.get_command()

        if command:
            tokens = command.split("\n")
            print_list = []
            for token in tokens:
                token = str(token).rstrip().lstrip()
                if len(token) > 1:
                    print_list.append(token)

            count = 0
            for token in print_list:
                count += 1
                if len(token) > 1:
                    if token[0] == "#":
                        print(token)
                    elif count < len(print_list):
                        print(token + " \\")
                    else:
                        print(token)


###############################################################################


class STDSRasterMetadataBase(STDSMetadataBase):
    """This is the space time dataset metadata base
    class for strds and str3ds datasets

    Most of the metadata values are set by SQL scripts in the database when
    new maps are added. Therefor only some set- an many
    get-functions are available.

    Usage:

    .. code-block:: python

        >>> init()
        >>> meta = STDSRasterMetadataBase(ident="soils@PERMANENT",
        ... title="Soils", description="Soils 1950 - 2010")
        >>> meta.id
        'soils@PERMANENT'
        >>> meta.title
        'Soils'
        >>> meta.description
        'Soils 1950 - 2010'
        >>> meta.number_of_maps
        >>> meta.min_max
        >>> meta.max_max
        >>> meta.min_min
        >>> meta.max_min
        >>> meta.nsres_min
        >>> meta.nsres_max
        >>> meta.ewres_min
        >>> meta.ewres_max
        >>> meta.print_info()
         | North-South resolution min:. None
         | North-South resolution max:. None
         | East-west resolution min:... None
         | East-west resolution max:... None
         | Minimum value min:.......... None
         | Minimum value max:.......... None
         | Maximum value min:.......... None
         | Maximum value max:.......... None
         | Aggregation type:........... None
         | Number of registered maps:.. None
         |
         | Title:
         | Soils
         | Description:
         | Soils 1950 - 2010
         | Command history:
        >>> meta.print_shell_info()
        nsres_min=None
        nsres_max=None
        ewres_min=None
        ewres_max=None
        min_min=None
        min_max=None
        max_min=None
        max_max=None
        aggregation_type=None
        number_of_maps=None

    """

    def __init__(
        self,
        table=None,
        ident=None,
        title=None,
        description=None,
        aggregation_type=None,
    ):

        STDSMetadataBase.__init__(self, table, ident, title, description)

        # Initialize the dict to select all values from the db
        self.D["min_max"] = None
        self.D["max_max"] = None
        self.D["min_min"] = None
        self.D["max_min"] = None
        self.D["nsres_min"] = None
        self.D["nsres_max"] = None
        self.D["ewres_min"] = None
        self.D["ewres_max"] = None
        self.D["aggregation_type"] = aggregation_type
<<<<<<< HEAD
        if get_tgis_db_version_from_metadata() > 2:
            self.D["number_of_bands"] = None
=======
>>>>>>> 11327ede

    def set_aggregation_type(self, aggregation_type):
        """Set the aggregation type of the dataset (mean, min, max, ...)"""
        self.D["aggregation_type"] = aggregation_type

    def get_aggregation_type(self):
        """Get the aggregation type of the dataset (mean, min, max, ...)
        :return: None if not found
        """
        if "aggregation_type" in self.D:
            return self.D["aggregation_type"]
        else:
            return None

    def get_max_min(self):
        """Get the minimal maximum of all registered maps,
        this value is set in the database
        automatically via SQL, so no setter exists
        :return: None if not found"""
        if "max_min" in self.D:
            return self.D["max_min"]
        else:
            return None

    def get_min_min(self):
        """Get the minimal minimum of all registered maps,
        this value is set in the database
        automatically via SQL, so no setter exists
        :return: None if not found"""
        if "min_min" in self.D:
            return self.D["min_min"]
        else:
            return None

    def get_max_max(self):
        """Get the maximal maximum of all registered maps,
        this value is set in the database
        automatically via SQL, so no setter exists
        :return: None if not found"""
        if "max_max" in self.D:
            return self.D["max_max"]
        else:
            return None

    def get_min_max(self):
        """Get the maximal minimum of all registered maps,
        this value is set in the database
        automatically via SQL, so no setter exists
        :return: None if not found"""
        if "min_max" in self.D:
            return self.D["min_max"]
        else:
            return None

    def get_nsres_min(self):
        """Get the minimal north-south resolution of all registered maps,
        this value is set in the database
        automatically via SQL, so no setter exists
        :return: None if not found"""
        if "nsres_min" in self.D:
            return self.D["nsres_min"]
        else:
            return None

    def get_nsres_max(self):
        """Get the maximal north-south resolution of all registered maps,
        this value is set in the database
        automatically via SQL, so no setter exists
        :return: None if not found"""
        if "nsres_max" in self.D:
            return self.D["nsres_max"]
        else:
            return None

    def get_ewres_min(self):
        """Get the minimal east-west resolution of all registered maps,
        this value is set in the database
        automatically via SQL, so no setter exists
        :return: None if not found"""
        if "ewres_min" in self.D:
            return self.D["ewres_min"]
        else:
            return None

    def get_ewres_max(self):
        """Get the maximal east-west resolution of all registered maps,
        this value is set in the database
        automatically via SQL, so no setter exists
        :return: None if not found"""
        if "ewres_max" in self.D:
            return self.D["ewres_max"]
        else:
            return None

    nsres_min = property(fget=get_nsres_min)
    nsres_max = property(fget=get_nsres_max)
    ewres_min = property(fget=get_ewres_min)
    ewres_max = property(fget=get_ewres_max)
    min_min = property(fget=get_min_min)
    min_max = property(fget=get_min_max)
    max_min = property(fget=get_max_min)
    max_max = property(fget=get_max_max)
    aggregation_type = property(fset=set_aggregation_type, fget=get_aggregation_type)

    def _print_info_body(self, shell=False):
        """Print information about this class (body part).

        :param bool shell: True for human readable style otherwise shell style
        """
        if shell:
            print("nsres_min=" + str(self.get_nsres_min()))
            print("nsres_max=" + str(self.get_nsres_max()))
            print("ewres_min=" + str(self.get_ewres_min()))
            print("ewres_max=" + str(self.get_ewres_max()))
            print("min_min=" + str(self.get_min_min()))
            print("min_max=" + str(self.get_min_max()))
            print("max_min=" + str(self.get_max_min()))
            print("max_max=" + str(self.get_max_max()))
            print("aggregation_type=" + str(self.get_aggregation_type()))
        else:
            print(" | North-South resolution min:. " + str(self.get_nsres_min()))
            print(" | North-South resolution max:. " + str(self.get_nsres_max()))
            print(" | East-west resolution min:... " + str(self.get_ewres_min()))
            print(" | East-west resolution max:... " + str(self.get_ewres_max()))
            print(" | Minimum value min:.......... " + str(self.get_min_min()))
            print(" | Minimum value max:.......... " + str(self.get_min_max()))
            print(" | Maximum value min:.......... " + str(self.get_max_min()))
            print(" | Maximum value max:.......... " + str(self.get_max_max()))
            print(" | Aggregation type:........... " + str(self.get_aggregation_type()))


###############################################################################


class STRDSMetadata(STDSRasterMetadataBase):
    """This is the raster metadata class

    This class is the interface to the strds_metadata table in the
    temporal database that stores the metadata of all registered
    space time raster datasets

    Most of the metadata values are set by SQL scripts in the database when
    new raster maps are added. Therefor only some set- an many
    get-functions are available.

    Usage:

    .. code-block:: python

        >>> init()
        >>> meta = STRDSMetadata(ident="soils@PERMANENT",
        ... title="Soils", description="Soils 1950 - 2010")
        >>> meta.id
        'soils@PERMANENT'
        >>> meta.title
        'Soils'
        >>> meta.description
        'Soils 1950 - 2010'
        >>> meta.number_of_maps
        >>> meta.min_max
        >>> meta.max_max
        >>> meta.min_min
        >>> meta.max_min
        >>> meta.nsres_min
        >>> meta.nsres_max
        >>> meta.ewres_min
        >>> meta.ewres_max
        >>> meta.raster_register
        >>> meta.print_info()
         +-------------------- Metadata information ----------------------------------+
         | Raster register table:...... None
         | North-South resolution min:. None
         | North-South resolution max:. None
         | East-west resolution min:... None
         | East-west resolution max:... None
         | Minimum value min:.......... None
         | Minimum value max:.......... None
         | Maximum value min:.......... None
         | Maximum value max:.......... None
         | Aggregation type:........... None
         | Number of registered bands:. None
         | Number of registered maps:.. None
         |
         | Title:
         | Soils
         | Description:
         | Soils 1950 - 2010
         | Command history:
        >>> meta.print_shell_info()
        raster_register=None
        nsres_min=None
        nsres_max=None
        ewres_min=None
        ewres_max=None
        min_min=None
        min_max=None
        max_min=None
        max_max=None
        aggregation_type=None
        number_of_bands=None
        number_of_maps=None

    """

    def __init__(self, ident=None, raster_register=None, title=None, description=None):

        STDSRasterMetadataBase.__init__(
            self, "strds_metadata", ident, title, description
        )

        self.D["number_of_bands"] = None

        self.set_raster_register(raster_register)

    def set_raster_register(self, raster_register):
        """Set the raster map register table name"""
        self.D["raster_register"] = raster_register

    def get_raster_register(self):
        """Get the raster map register table name
        :return: None if not found"""
        if "raster_register" in self.D:
            return self.D["raster_register"]
        else:
            return None

    def get_number_of_bands(self):
        """Get the number of registered bands
        :return: None if not found
        """
        if "number_of_bands" in self.D:
            return self.D["number_of_bands"]
        else:
            return None

    def get_band_names(self):
        """Get the distinct names of registered bands
           The distinct band names are not stored in the metadata table
           and fetched on-the-fly
        :return: None if not found
        """

        sql = "SELECT distinct semantic_label FROM %s WHERE %s.id " % (
            "raster_metadata",
            "raster_metadata",
        )

        sql += "IN (SELECT id FROM %s)" % (str(self.get_raster_register()))

        dbif = SQLDatabaseInterfaceConnection()
        dbif.connect()
        dbif.execute(sql, mapset=self.mapset)
        rows = dbif.fetchall(mapset=self.mapset)
        dbif.close()

        if rows:
            string = ""
            count = 0
            for row in rows:
                if row["semantic_label"]:
                    if count == 0:
                        string += row["semantic_label"]
                    else:
                        string += ",%s" % row["semantic_label"]
                    count += 1

            if count > 0:
                return string
            else:
                return None
        else:
            return None

    raster_register = property(fget=get_raster_register, fset=set_raster_register)
    number_of_bands = property(fget=get_number_of_bands)
    band_names = property(fget=get_band_names)

    def _print_info_body(self, shell=False):
        """Print information about this class (body part).

        :param bool shell: True for human readable style otherwise shell style
        """
        if shell:
            print("raster_register=" + str(self.get_raster_register()))
        else:
            print(" | Raster register table:...... " + str(self.get_raster_register()))
        super()._print_info_body(shell)
        if shell:
            print("number_of_bands=" + str(self.get_number_of_bands()))
            print("band_names=" + str(self.get_band_names()))
        else:
            print(" | Number of registered bands:. " + str(self.get_number_of_bands()))
            print(" | Band names:................. " + str(self.get_band_names()))


###############################################################################


class STR3DSMetadata(STDSRasterMetadataBase):
    """This is the space time 3D raster metadata class

    This class is the interface to the str3ds_metadata table in the
    temporal database that stores the metadata of all registered
    space time 3D raster datasets

    Most of the metadata values are set by SQL scripts in the database when
    new 3D raster maps are added. Therefor only some set- an many
    get-functions are available.

    Usage:

    .. code-block:: python

        >>> init()
        >>> meta = STR3DSMetadata(ident="soils@PERMANENT",
        ... title="Soils", description="Soils 1950 - 2010")
        >>> meta.id
        'soils@PERMANENT'
        >>> meta.title
        'Soils'
        >>> meta.description
        'Soils 1950 - 2010'
        >>> meta.number_of_maps
        >>> meta.min_max
        >>> meta.max_max
        >>> meta.min_min
        >>> meta.max_min
        >>> meta.nsres_min
        >>> meta.nsres_max
        >>> meta.ewres_min
        >>> meta.ewres_max
        >>> meta.tbres_min
        >>> meta.tbres_max
        >>> meta.raster3d_register
        >>> meta.print_info()
         +-------------------- Metadata information ----------------------------------+
         | 3D raster register table:... None
         | Top-bottom resolution min:.. None
         | Top-bottom resolution max:.. None
         | North-South resolution min:. None
         | North-South resolution max:. None
         | East-west resolution min:... None
         | East-west resolution max:... None
         | Minimum value min:.......... None
         | Minimum value max:.......... None
         | Maximum value min:.......... None
         | Maximum value max:.......... None
         | Aggregation type:........... None
         | Number of registered maps:.. None
         |
         | Title:
         | Soils
         | Description:
         | Soils 1950 - 2010
         | Command history:
        >>> meta.print_shell_info()
        raster3d_register=None
        nsres_min=None
        nsres_max=None
        ewres_min=None
        ewres_max=None
        min_min=None
        min_max=None
        max_min=None
        max_max=None
        tbres_min=None
        tbres_max=None
        aggregation_type=None
        number_of_maps=None

    """

    def __init__(
        self, ident=None, raster3d_register=None, title=None, description=None
    ):

        STDSRasterMetadataBase.__init__(
            self, "str3ds_metadata", ident, title, description
        )

        self.set_raster3d_register(raster3d_register)
        self.D["tbres_min"] = None
        self.D["tbres_max"] = None

    def set_raster3d_register(self, raster3d_register):
        """Set the raster map register table name"""
        self.D["raster3d_register"] = raster3d_register

    def get_raster3d_register(self):
        """Get the raster3d map register table name
        :return: None if not found"""
        if "raster3d_register" in self.D:
            return self.D["raster3d_register"]
        else:
            return None

    def get_tbres_min(self):
        """Get the minimal top-bottom resolution of all registered maps,
        this value is set in the database
        automatically via SQL, so no setter exists
        :return: None if not found"""
        if "tbres_min" in self.D:
            return self.D["tbres_min"]
        else:
            return None

    def get_tbres_max(self):
        """Get the maximal top-bottom resolution of all registered maps,
        this value is set in the database
        automatically via SQL, so no setter exists
        :return: None if not found"""
        if "tbres_max" in self.D:
            return self.D["tbres_max"]
        else:
            return None

    raster3d_register = property(fget=get_raster3d_register, fset=set_raster3d_register)
    tbres_min = property(fget=get_tbres_min)
    tbres_max = property(fget=get_tbres_max)

    def _print_info_body(self, shell=False):
        """Print information about this class (body part).

        :param bool shell: True for human readable style otherwise shell style
        """
        if shell:
            print("raster3d_register=" + str(self.get_raster3d_register()))
            print("tbres_min=" + str(self.get_tbres_min()))
            print("tbres_max=" + str(self.get_tbres_max()))
        else:
            print(
                " | 3D raster register table:... " + str(self.get_raster3d_register())
            )
            print(" | Top-bottom resolution min:.. " + str(self.get_ewres_min()))
            print(" | Top-bottom resolution max:.. " + str(self.get_ewres_max()))
        super()._print_info_body(shell)


###############################################################################


class STVDSMetadata(STDSMetadataBase):
    """This is the space time vector dataset metadata class

    This class is the interface to the stvds_metadata table in the
    temporal database that stores the metadata of all registered
    space time vector datasets

    Most of the metadata values are set by SQL scripts in the database when
    new vector maps are added. Therefor only some set- an many get-functions
    are available.

     Usage:

     .. code-block:: python

         >>> init()
         >>> meta = STVDSMetadata(ident="lidars@PERMANENT",
         ... title="LIDARS", description="LIDARS 2008 - 2010")
         >>> meta.id
         'lidars@PERMANENT'
         >>> meta.title
         'LIDARS'
         >>> meta.description
         'LIDARS 2008 - 2010'
         >>> meta.number_of_maps
         >>> meta.number_of_points
         >>> meta.number_of_lines
         >>> meta.number_of_boundaries
         >>> meta.number_of_centroids
         >>> meta.number_of_faces
         >>> meta.number_of_kernels
         >>> meta.number_of_primitives
         >>> meta.number_of_nodes
         >>> meta.number_of_areas
         >>> meta.number_of_islands
         >>> meta.number_of_holes
         >>> meta.number_of_volumes
         >>> meta.print_info()
          +-------------------- Metadata information ----------------------------------+
          | Vector register table:...... None
          | Number of points ........... None
          | Number of lines ............ None
          | Number of boundaries ....... None
          | Number of centroids ........ None
          | Number of faces ............ None
          | Number of kernels .......... None
          | Number of primitives ....... None
          | Number of nodes ............ None
          | Number of areas ............ None
          | Number of islands .......... None
          | Number of holes ............ None
          | Number of volumes .......... None
          | Number of registered maps:.. None
          |
          | Title:
          | LIDARS
          | Description:
          | LIDARS 2008 - 2010
          | Command history:
         >>> meta.print_shell_info()
         vector_register=None
         points=None
         lines=None
         boundaries=None
         centroids=None
         faces=None
         kernels=None
         primitives=None
         nodes=None
         areas=None
         islands=None
         holes=None
         volumes=None
         number_of_maps=None

    """

    def __init__(self, ident=None, vector_register=None, title=None, description=None):

        STDSMetadataBase.__init__(self, "stvds_metadata", ident, title, description)

        self.set_vector_register(vector_register)
        self.D["points"] = None
        self.D["lines"] = None
        self.D["boundaries"] = None
        self.D["centroids"] = None
        self.D["faces"] = None
        self.D["kernels"] = None
        self.D["primitives"] = None
        self.D["nodes"] = None
        self.D["areas"] = None
        self.D["islands"] = None
        self.D["holes"] = None
        self.D["volumes"] = None

    def set_vector_register(self, vector_register):
        """Set the vector map register table name"""
        self.D["vector_register"] = vector_register

    def get_vector_register(self):
        """Get the vector map register table name
        :return: None if not found"""
        if "vector_register" in self.D:
            return self.D["vector_register"]
        else:
            return None

    def get_number_of_points(self):
        """Get the number of points of all registered maps,
        this value is set in the database
        automatically via SQL, so no setter exists
        :return: None if not found"""
        if "points" in self.D:
            return self.D["points"]
        else:
            return None

    def get_number_of_lines(self):
        """Get the number of lines of all registered maps,
        this value is set in the database
        automatically via SQL, so no setter exists
        :return: None if not found"""
        if "lines" in self.D:
            return self.D["lines"]
        else:
            return None

    def get_number_of_boundaries(self):
        """Get the number of boundaries of all registered maps,
        this value is set in the database
        automatically via SQL, so no setter exists
        :return: None if not found"""
        if "boundaries" in self.D:
            return self.D["boundaries"]
        else:
            return None

    def get_number_of_centroids(self):
        """Get the number of centroids of all registered maps,
        this value is set in the database
        automatically via SQL, so no setter exists
        :return: None if not found"""
        if "centroids" in self.D:
            return self.D["centroids"]
        else:
            return None

    def get_number_of_faces(self):
        """Get the number of faces of all registered maps,
        this value is set in the database
        automatically via SQL, so no setter exists
        :return: None if not found"""
        if "faces" in self.D:
            return self.D["faces"]
        else:
            return None

    def get_number_of_kernels(self):
        """Get the number of kernels of all registered maps,
        this value is set in the database
        automatically via SQL, so no setter exists
        :return: None if not found"""
        if "kernels" in self.D:
            return self.D["kernels"]
        else:
            return None

    def get_number_of_primitives(self):
        """Get the number of primitives of all registered maps,
        this value is set in the database
        automatically via SQL, so no setter exists
        :return: None if not found"""
        if "primitives" in self.D:
            return self.D["primitives"]
        else:
            return None

    def get_number_of_nodes(self):
        """Get the number of nodes of all registered maps,
        this value is set in the database
        automatically via SQL, so no setter exists
        :return: None if not found"""
        if "nodes" in self.D:
            return self.D["nodes"]
        else:
            return None

    def get_number_of_areas(self):
        """Get the number of areas of all registered maps,
        this value is set in the database
        automatically via SQL, so no setter exists
        :return: None if not found"""
        if "areas" in self.D:
            return self.D["areas"]
        else:
            return None

    def get_number_of_islands(self):
        """Get the number of islands of all registered maps,
        this value is set in the database
        automatically via SQL, so no setter exists
        :return: None if not found"""
        if "islands" in self.D:
            return self.D["islands"]
        else:
            return None

    def get_number_of_holes(self):
        """Get the number of holes of all registered maps,
        this value is set in the database
        automatically via SQL, so no setter exists
        :return: None if not found"""
        if "holes" in self.D:
            return self.D["holes"]
        else:
            return None

    def get_number_of_volumes(self):
        """Get the number of volumes of all registered maps,
        this value is set in the database
        automatically via SQL, so no setter exists
        :return: None if not found"""
        if "volumes" in self.D:
            return self.D["volumes"]
        else:
            return None

    # Set the properties
    vector_register = property(fget=get_vector_register, fset=set_vector_register)
    number_of_points = property(fget=get_number_of_points)
    number_of_lines = property(fget=get_number_of_lines)
    number_of_boundaries = property(fget=get_number_of_boundaries)
    number_of_centroids = property(fget=get_number_of_centroids)
    number_of_faces = property(fget=get_number_of_faces)
    number_of_kernels = property(fget=get_number_of_kernels)
    number_of_primitives = property(fget=get_number_of_primitives)
    number_of_nodes = property(fget=get_number_of_nodes)
    number_of_areas = property(fget=get_number_of_areas)
    number_of_islands = property(fget=get_number_of_islands)
    number_of_holes = property(fget=get_number_of_holes)
    number_of_volumes = property(fget=get_number_of_volumes)

    def _print_info_body(self, shell=False):
        """Print information about this class (body part).

        :param bool shell: True for human readable style otherwise shell style
        """
        if shell:
            print("vector_register=" + str(self.get_vector_register()))
            print("points=" + str(self.get_number_of_points()))
            print("lines=" + str(self.get_number_of_lines()))
            print("boundaries=" + str(self.get_number_of_boundaries()))
            print("centroids=" + str(self.get_number_of_centroids()))
            print("faces=" + str(self.get_number_of_faces()))
            print("kernels=" + str(self.get_number_of_kernels()))
            print("primitives=" + str(self.get_number_of_primitives()))
            print("nodes=" + str(self.get_number_of_nodes()))
            print("areas=" + str(self.get_number_of_areas()))
            print("islands=" + str(self.get_number_of_islands()))
            print("holes=" + str(self.get_number_of_holes()))
            print("volumes=" + str(self.get_number_of_volumes()))
        else:
            print(" | Vector register table:...... " + str(self.get_vector_register()))
            print(" | Number of points ........... " + str(self.number_of_points))
            print(" | Number of lines ............ " + str(self.number_of_lines))
            print(" | Number of boundaries ....... " + str(self.number_of_boundaries))
            print(" | Number of centroids ........ " + str(self.number_of_centroids))
            print(" | Number of faces ............ " + str(self.number_of_faces))
            print(" | Number of kernels .......... " + str(self.number_of_kernels))
            print(" | Number of primitives ....... " + str(self.number_of_primitives))
            print(" | Number of nodes ............ " + str(self.number_of_nodes))
            print(" | Number of areas ............ " + str(self.number_of_areas))
            print(" | Number of islands .......... " + str(self.number_of_islands))
            print(" | Number of holes ............ " + str(self.number_of_holes))
            print(" | Number of volumes .......... " + str(self.number_of_volumes))


###############################################################################

if __name__ == "__main__":
    import doctest

    doctest.testmod()<|MERGE_RESOLUTION|>--- conflicted
+++ resolved
@@ -23,11 +23,7 @@
 """
 from __future__ import print_function
 from .base import SQLDatabaseInterface
-<<<<<<< HEAD
-from .core import get_tgis_db_version_from_metadata
-=======
-from .core import SQLDatabaseInterfaceConnection
->>>>>>> 11327ede
+from .core import SQLDatabaseInterfaceConnection, get_tgis_db_version_from_metadata
 
 ###############################################################################
 
@@ -1166,11 +1162,8 @@
         self.D["ewres_min"] = None
         self.D["ewres_max"] = None
         self.D["aggregation_type"] = aggregation_type
-<<<<<<< HEAD
         if get_tgis_db_version_from_metadata() > 2:
             self.D["number_of_bands"] = None
-=======
->>>>>>> 11327ede
 
     def set_aggregation_type(self, aggregation_type):
         """Set the aggregation type of the dataset (mean, min, max, ...)"""
