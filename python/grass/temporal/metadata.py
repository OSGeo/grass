"""
Metadata classes for map layer and space time datasets

Usage:

.. code-block:: python

    >>> import grass.temporal as tgis
    >>> tgis.init()
    >>> meta = tgis.RasterMetadata()
    >>> meta = tgis.Raster3DMetadata()
    >>> meta = tgis.VectorMetadata()
    >>> meta = tgis.STRDSMetadata()
    >>> meta = tgis.STR3DSMetadata()
    >>> meta = tgis.STVDSMetadata()

(C) 2012-2013 by the GRASS Development Team
This program is free software under the GNU General Public
License (>=v2). Read the file COPYING that comes with GRASS
for details.

:authors: Soeren Gebbert
"""
from __future__ import print_function
from .base import SQLDatabaseInterface
from .core import SQLDatabaseInterfaceConnection, get_tgis_db_version_from_metadata

###############################################################################


class RasterMetadataBase(SQLDatabaseInterface):
    """This is the metadata base class for time stamped raster and raster3d maps

    Usage:

    .. code-block:: python

        >>> init()
        >>> meta = RasterMetadataBase(table="metadata", ident="soil@PERMANENT",
        ... datatype="CELL", cols=100, rows=100, number_of_cells=10000, nsres=0.1,
        ... ewres=0.1, min=0, max=100)
        >>> meta.datatype
        'CELL'
        >>> meta.cols
        100
        >>> meta.rows
        100
        >>> meta.number_of_cells
        10000
        >>> meta.nsres
        0.1
        >>> meta.ewres
        0.1
        >>> meta.min
        0.0
        >>> meta.max
        100.0
        >>> meta.print_info()
         | Datatype:................... CELL
         | Number of columns:.......... 100
         | Number of rows:............. 100
         | Number of cells:............ 10000
         | North-South resolution:..... 0.1
         | East-west resolution:....... 0.1
         | Minimum value:.............. 0.0
         | Maximum value:.............. 100.0
        >>> meta.print_shell_info()
        datatype=CELL
        cols=100
        rows=100
        number_of_cells=10000
        nsres=0.1
        ewres=0.1
        min=0.0
        max=100.0

    """

    def __init__(
        self,
        table=None,
        ident=None,
        datatype=None,
        cols=None,
        rows=None,
        number_of_cells=None,
        nsres=None,
        ewres=None,
        min=None,
        max=None,
    ):

        SQLDatabaseInterface.__init__(self, table, ident)

        self.set_id(ident)
        self.set_datatype(datatype)
        self.set_cols(cols)
        self.set_rows(rows)
        self.set_number_of_cells(number_of_cells)
        self.set_nsres(nsres)
        self.set_ewres(ewres)
        self.set_min(min)
        self.set_max(max)

    def set_id(self, ident):
        """Convenient method to set the unique identifier (primary key)"""
        self.ident = ident
        self.D["id"] = ident

    def set_datatype(self, datatype):
        """Set the datatype"""
        self.D["datatype"] = datatype

    def set_cols(self, cols):
        """Set the number of cols"""
        if cols is not None:
            self.D["cols"] = int(cols)
        else:
            self.D["cols"] = None

    def set_rows(self, rows):
        """Set the number of rows"""
        if rows is not None:
            self.D["rows"] = int(rows)
        else:
            self.D["rows"] = None

    def set_number_of_cells(self, number_of_cells):
        """Set the number of cells"""
        if number_of_cells is not None:
            self.D["number_of_cells"] = int(number_of_cells)
        else:
            self.D["number_of_cells"] = None

    def set_nsres(self, nsres):
        """Set the north-south resolution"""
        if nsres is not None:
            self.D["nsres"] = float(nsres)
        else:
            self.D["nsres"] = None

    def set_ewres(self, ewres):
        """Set the east-west resolution"""
        if ewres is not None:
            self.D["ewres"] = float(ewres)
        else:
            self.D["ewres"] = None

    def set_min(self, min):
        """Set the minimum raster value"""
        if min is not None:
            self.D["min"] = float(min)
        else:
            self.D["min"] = None

    def set_max(self, max):
        """Set the maximum raster value"""
        if max is not None:
            self.D["max"] = float(max)
        else:
            self.D["max"] = None

    def get_id(self):
        """Convenient method to get the unique identifier (primary key)
        :return: None if not found
        """
        if "id" in self.D:
            return self.D["id"]
        else:
            return None

    def get_datatype(self):
        """Get the map type
        :return: None if not found"""
        if "datatype" in self.D:
            return self.D["datatype"]
        else:
            return None

    def get_cols(self):
        """Get number of cols
        :return: None if not found"""
        if "cols" in self.D:
            return self.D["cols"]
        else:
            return None

    def get_rows(self):
        """Get number of rows
        :return: None if not found"""
        if "rows" in self.D:
            return self.D["rows"]
        else:
            return None

    def get_number_of_cells(self):
        """Get number of cells
        :return: None if not found"""
        if "number_of_cells" in self.D:
            return self.D["number_of_cells"]
        else:
            return None

    def get_nsres(self):
        """Get the north-south resolution
        :return: None if not found"""
        if "nsres" in self.D:
            return self.D["nsres"]
        else:
            return None

    def get_ewres(self):
        """Get east-west resolution
        :return: None if not found"""
        if "ewres" in self.D:
            return self.D["ewres"]
        else:
            return None

    def get_min(self):
        """Get the minimum cell value
        :return: None if not found"""
        if "min" in self.D:
            return self.D["min"]
        else:
            return None

    def get_max(self):
        """Get the maximum cell value
        :return: None if not found"""
        if "max" in self.D:
            return self.D["max"]
        else:
            return None

    # Properties
    datatype = property(fget=get_datatype, fset=set_datatype)
    cols = property(fget=get_cols, fset=set_cols)
    rows = property(fget=get_rows, fset=set_rows)
    number_of_cells = property(fget=get_number_of_cells, fset=set_number_of_cells)
    nsres = property(fget=get_nsres, fset=set_nsres)
    ewres = property(fget=get_ewres, fset=set_ewres)
    min = property(fget=get_min, fset=set_min)
    max = property(fget=get_max, fset=set_max)

    def _print_info_body(self, shell=False):
        """Print information about this class (body part).

        :param bool shell: True for human readable style otherwise shell style
        """
        if shell:
            print("datatype=" + str(self.get_datatype()))
            print("cols=" + str(self.get_cols()))
            print("rows=" + str(self.get_rows()))
            print("number_of_cells=" + str(self.get_number_of_cells()))
            print("nsres=" + str(self.get_nsres()))
            print("ewres=" + str(self.get_ewres()))
            print("min=" + str(self.get_min()))
            print("max=" + str(self.get_max()))
        else:
            print(" | Datatype:................... " + str(self.get_datatype()))
            print(" | Number of columns:.......... " + str(self.get_cols()))
            print(" | Number of rows:............. " + str(self.get_rows()))
            print(" | Number of cells:............ " + str(self.get_number_of_cells()))
            print(" | North-South resolution:..... " + str(self.get_nsres()))
            print(" | East-west resolution:....... " + str(self.get_ewres()))
            print(" | Minimum value:.............. " + str(self.get_min()))
            print(" | Maximum value:.............. " + str(self.get_max()))


###############################################################################


class RasterMetadata(RasterMetadataBase):
    """This is the raster metadata class

    This class is the interface to the raster_metadata table in the
    temporal database that stores the metadata of all registered raster maps.

    The metadata includes the datatype, number of cols, rows and cells and
    the north-south and east west resolution of the map. Additionally the
    minimum and maximum valuesare stored.

    Usage:

    .. code-block:: python

        >>> init()
        >>> meta = RasterMetadata(ident="soil@PERMANENT",
        ... datatype="CELL", cols=100, rows=100, number_of_cells=10000, nsres=0.1,
        ... ewres=0.1, min=0, max=100)
        >>> meta.datatype
        'CELL'
        >>> meta.cols
        100
        >>> meta.rows
        100
        >>> meta.number_of_cells
        10000
        >>> meta.nsres
        0.1
        >>> meta.ewres
        0.1
        >>> meta.min
        0.0
        >>> meta.max
        100.0
        >>> meta.print_info()
         +-------------------- Metadata information ----------------------------------+
         | Datatype:................... CELL
         | Number of columns:.......... 100
         | Number of rows:............. 100
         | Number of cells:............ 10000
         | North-South resolution:..... 0.1
         | East-west resolution:....... 0.1
         | Minimum value:.............. 0.0
         | Maximum value:.............. 100.0
        >>> meta.print_shell_info()
        datatype=CELL
        cols=100
        rows=100
        number_of_cells=10000
        nsres=0.1
        ewres=0.1
        min=0.0
        max=100.0

    """

    def __init__(
        self,
        ident=None,
        datatype=None,
        cols=None,
        rows=None,
        number_of_cells=None,
        nsres=None,
        ewres=None,
        min=None,
        max=None,
        semantic_label=None,
    ):

        RasterMetadataBase.__init__(
            self,
            "raster_metadata",
            ident,
            datatype,
            cols,
            rows,
            number_of_cells,
            nsres,
            ewres,
            min,
            max,
        )

        if get_tgis_db_version_from_metadata() > 2:
            self.set_semantic_label(semantic_label)

    def set_semantic_label(self, semantic_label):
        """Set the semantic label identifier"""
        self.D["semantic_label"] = semantic_label

    def get_semantic_label(self):
        """Get the semantic label identifier
        :return: None if not found"""
        if "semantic_label" in self.D:
            return self.D["semantic_label"]
        else:
            return None

    semantic_label = property(fget=get_semantic_label, fset=set_semantic_label)

    def _print_info_body(self, shell=False):
        """Print information about this class (body part).

        :param bool shell: True for human readable style otherwise shell style
        """
        super()._print_info_body(shell)
        # semantic label section (raster specific only)
        if shell:
            print("semantic_label=" + str(self.get_semantic_label()))
        else:
            print(" | Semantic label:............. " + str(self.get_semantic_label()))


###############################################################################


class Raster3DMetadata(RasterMetadataBase):
    """This is the raster3d metadata class

    This class is the interface to the raster3d_metadata table in the
    temporal database that stores the metadata of all registered
    3D raster maps.

    The metadata includes all raster metadata variables and additional
    the number of depths, the top-bottom resolution and the space time 3D
    raster dataset register table is stored.

    Usage:

    .. code-block:: python

        >>> init()
        >>> meta = Raster3DMetadata(ident="soil@PERMANENT",
        ... datatype="FCELL", cols=100, rows=100, depths=100,
        ... number_of_cells=1000000, nsres=0.1, ewres=0.1, tbres=0.1,
        ... min=0, max=100)
        >>> meta.datatype
        'FCELL'
        >>> meta.cols
        100
        >>> meta.rows
        100
        >>> meta.depths
        100
        >>> meta.number_of_cells
        1000000
        >>> meta.nsres
        0.1
        >>> meta.ewres
        0.1
        >>> meta.tbres
        0.1
        >>> meta.min
        0.0
        >>> meta.max
        100.0
        >>> meta.print_info()
         +-------------------- Metadata information ----------------------------------+
         | Datatype:................... FCELL
         | Number of columns:.......... 100
         | Number of rows:............. 100
         | Number of cells:............ 1000000
         | North-South resolution:..... 0.1
         | East-west resolution:....... 0.1
         | Minimum value:.............. 0.0
         | Maximum value:.............. 100.0
         | Number of depths:........... 100
         | Top-Bottom resolution:...... 0.1
        >>> meta.print_shell_info()
        datatype=FCELL
        cols=100
        rows=100
        number_of_cells=1000000
        nsres=0.1
        ewres=0.1
        min=0.0
        max=100.0
        depths=100
        tbres=0.1

    """

    def __init__(
        self,
        ident=None,
        datatype=None,
        cols=None,
        rows=None,
        depths=None,
        number_of_cells=None,
        nsres=None,
        ewres=None,
        tbres=None,
        min=None,
        max=None,
    ):

        RasterMetadataBase.__init__(
            self,
            "raster3d_metadata",
            ident,
            datatype,
            cols,
            rows,
            number_of_cells,
            nsres,
            ewres,
            min,
            max,
        )

        self.set_tbres(tbres)
        self.set_depths(depths)

    def set_depths(self, depths):
        """Set the number of depths"""
        if depths is not None:
            self.D["depths"] = int(depths)
        else:
            self.D["depths"] = None

    def set_tbres(self, tbres):
        """Set the top-bottom resolution"""
        if tbres is not None:
            self.D["tbres"] = float(tbres)
        else:
            self.D["tbres"] = None

    def get_depths(self):
        """Get number of depths
        :return: None if not found"""
        if "depths" in self.D:
            return self.D["depths"]
        else:
            return None

    def get_tbres(self):
        """Get top-bottom resolution
        :return: None if not found"""
        if "tbres" in self.D:
            return self.D["tbres"]
        else:
            return None

    depths = property(fget=get_depths, fset=set_depths)
    tbres = property(fget=get_tbres, fset=set_tbres)

    def _print_info_body(self, shell=False):
        """Print information about this class (body part).

        :param bool shell: True for human readable style otherwise shell style
        """
        super()._print_info_body(shell)
        if shell:
            print("depths=" + str(self.get_depths()))
            print("tbres=" + str(self.get_tbres()))
        else:
            print(" | Number of depths:........... " + str(self.get_depths()))
            print(" | Top-Bottom resolution:...... " + str(self.get_tbres()))


###############################################################################


class VectorMetadata(SQLDatabaseInterface):
    """This is the vector metadata class

    This class is the interface to the vector_metadata table in the
    temporal database that stores the metadata of all registered
    vector maps.

    Usage:

    .. code-block:: python

        >>> init()
        >>> meta = VectorMetadata(ident="lidar@PERMANENT", is_3d=True,
        ... number_of_points=1, number_of_lines=2, number_of_boundaries=3,
        ... number_of_centroids=4, number_of_faces=5, number_of_kernels=6,
        ... number_of_primitives=7, number_of_nodes=8, number_of_areas=9,
        ... number_of_islands=10, number_of_holes=11, number_of_volumes=12)
        >>> meta.id
        'lidar@PERMANENT'
        >>> meta.is_3d
        True
        >>> meta.number_of_points
        1
        >>> meta.number_of_lines
        2
        >>> meta.number_of_boundaries
        3
        >>> meta.number_of_centroids
        4
        >>> meta.number_of_faces
        5
        >>> meta.number_of_kernels
        6
        >>> meta.number_of_primitives
        7
        >>> meta.number_of_nodes
        8
        >>> meta.number_of_areas
        9
        >>> meta.number_of_islands
        10
        >>> meta.number_of_holes
        11
        >>> meta.number_of_volumes
        12
        >>> meta.print_info()
         +-------------------- Metadata information ----------------------------------+
         | Is map 3d .................. True
         | Number of points ........... 1
         | Number of lines ............ 2
         | Number of boundaries ....... 3
         | Number of centroids ........ 4
         | Number of faces ............ 5
         | Number of kernels .......... 6
         | Number of primitives ....... 7
         | Number of nodes ............ 8
         | Number of areas ............ 9
         | Number of islands .......... 10
         | Number of holes ............ 11
         | Number of volumes .......... 12
        >>> meta.print_shell_info()
        is_3d=True
        points=1
        lines=2
        boundaries=3
        centroids=4
        faces=5
        kernels=6
        primitives=7
        nodes=8
        areas=9
        islands=10
        holes=11
        volumes=12

    """

    def __init__(
        self,
        ident=None,
        is_3d=False,
        number_of_points=None,
        number_of_lines=None,
        number_of_boundaries=None,
        number_of_centroids=None,
        number_of_faces=None,
        number_of_kernels=None,
        number_of_primitives=None,
        number_of_nodes=None,
        number_of_areas=None,
        number_of_islands=None,
        number_of_holes=None,
        number_of_volumes=None,
    ):

        SQLDatabaseInterface.__init__(self, "vector_metadata", ident)

        self.set_id(ident)
        self.set_3d_info(is_3d)
        self.set_number_of_points(number_of_points)
        self.set_number_of_lines(number_of_lines)
        self.set_number_of_boundaries(number_of_boundaries)
        self.set_number_of_centroids(number_of_centroids)
        self.set_number_of_faces(number_of_faces)
        self.set_number_of_kernels(number_of_kernels)
        self.set_number_of_primitives(number_of_primitives)
        self.set_number_of_nodes(number_of_nodes)
        self.set_number_of_areas(number_of_areas)
        self.set_number_of_islands(number_of_islands)
        self.set_number_of_holes(number_of_holes)
        self.set_number_of_volumes(number_of_volumes)

    def set_id(self, ident):
        """Convenient method to set the unique identifier (primary key)"""
        self.ident = ident
        self.D["id"] = ident

    def set_3d_info(self, is_3d):
        """Set True if the vector map is three dimensional"""
        self.D["is_3d"] = is_3d

    def set_number_of_points(self, number_of_points):
        """Set the number of points of the vector map"""
        self.D["points"] = number_of_points

    def set_number_of_lines(self, number_of_lines):
        """Set the number of lines of the vector map"""
        self.D["lines"] = number_of_lines

    def set_number_of_boundaries(self, number_of_boundaries):
        """Set the number of boundaries of the vector map"""
        self.D["boundaries"] = number_of_boundaries

    def set_number_of_centroids(self, number_of_centroids):
        """Set the number of centroids of the vector map"""
        self.D["centroids"] = number_of_centroids

    def set_number_of_faces(self, number_of_faces):
        """Set the number of faces of the vector map"""
        self.D["faces"] = number_of_faces

    def set_number_of_kernels(self, number_of_kernels):
        """Set the number of kernels of the vector map"""
        self.D["kernels"] = number_of_kernels

    def set_number_of_primitives(self, number_of_primitives):
        """Set the number of primitives of the vector map"""
        self.D["primitives"] = number_of_primitives

    def set_number_of_nodes(self, number_of_nodes):
        """Set the number of nodes of the vector map"""
        self.D["nodes"] = number_of_nodes

    def set_number_of_areas(self, number_of_areas):
        """Set the number of areas of the vector map"""
        self.D["areas"] = number_of_areas

    def set_number_of_islands(self, number_of_islands):
        """Set the number of islands of the vector map"""
        self.D["islands"] = number_of_islands

    def set_number_of_holes(self, number_of_holes):
        """Set the number of holes of the vector map"""
        self.D["holes"] = number_of_holes

    def set_number_of_volumes(self, number_of_volumes):
        """Set the number of volumes of the vector map"""
        self.D["volumes"] = number_of_volumes

    def get_id(self):
        """Convenient method to get the unique identifier (primary key)
        :return: None if not found
        """
        if "id" in self.D:
            return self.D["id"]
        else:
            return None

    def get_3d_info(self):
        """Return True if the map is three dimensional,
        False if not and None if not info was found"""
        if "is_3d" in self.D:
            return self.D["is_3d"]
        else:
            return None

    def get_number_of_points(self):
        """Get the number of points of the vector map
        :return: None if not found"""
        if "points" in self.D:
            return self.D["points"]
        else:
            return None

    def get_number_of_lines(self):
        """Get the number of lines of the vector map
        :return: None if not found"""
        if "lines" in self.D:
            return self.D["lines"]
        else:
            return None

    def get_number_of_boundaries(self):
        """Get the number of boundaries of the vector map
        :return: None if not found"""
        if "boundaries" in self.D:
            return self.D["boundaries"]
        else:
            return None

    def get_number_of_centroids(self):
        """Get the number of centroids of the vector map
        :return: None if not found"""
        if "centroids" in self.D:
            return self.D["centroids"]
        else:
            return None

    def get_number_of_faces(self):
        """Get the number of faces of the vector map
        :return: None if not found"""
        if "faces" in self.D:
            return self.D["faces"]
        else:
            return None

    def get_number_of_kernels(self):
        """Get the number of kernels of the vector map
        :return: None if not found"""
        if "kernels" in self.D:
            return self.D["kernels"]
        else:
            return None

    def get_number_of_primitives(self):
        """Get the number of primitives of the vector map
        :return: None if not found"""
        if "primitives" in self.D:
            return self.D["primitives"]
        else:
            return None

    def get_number_of_nodes(self):
        """Get the number of nodes of the vector map
        :return: None if not found"""
        if "nodes" in self.D:
            return self.D["nodes"]
        else:
            return None

    def get_number_of_areas(self):
        """Get the number of areas of the vector map
        :return: None if not found"""
        if "areas" in self.D:
            return self.D["areas"]
        else:
            return None

    def get_number_of_islands(self):
        """Get the number of islands of the vector map
        :return: None if not found"""
        if "islands" in self.D:
            return self.D["islands"]
        else:
            return None

    def get_number_of_holes(self):
        """Get the number of holes of the vector map
        :return: None if not found"""
        if "holes" in self.D:
            return self.D["holes"]
        else:
            return None

    def get_number_of_volumes(self):
        """Get the number of volumes of the vector map
        :return: None if not found"""
        if "volumes" in self.D:
            return self.D["volumes"]
        else:
            return None

    # Set the properties
    id = property(fget=get_id, fset=set_id)
    is_3d = property(fget=get_3d_info, fset=set_3d_info)
    number_of_points = property(fget=get_number_of_points, fset=set_number_of_points)
    number_of_lines = property(fget=get_number_of_lines, fset=set_number_of_lines)
    number_of_boundaries = property(
        fget=get_number_of_boundaries, fset=set_number_of_boundaries
    )
    number_of_centroids = property(
        fget=get_number_of_centroids, fset=set_number_of_centroids
    )
    number_of_faces = property(fget=get_number_of_faces, fset=set_number_of_faces)
    number_of_kernels = property(fget=get_number_of_kernels, fset=set_number_of_kernels)
    number_of_primitives = property(
        fget=get_number_of_primitives, fset=set_number_of_primitives
    )
    number_of_nodes = property(fget=get_number_of_nodes, fset=set_number_of_nodes)
    number_of_areas = property(fget=get_number_of_areas, fset=set_number_of_areas)
    number_of_islands = property(fget=get_number_of_islands, fset=set_number_of_islands)
    number_of_holes = property(fget=get_number_of_holes, fset=set_number_of_holes)
    number_of_volumes = property(fget=get_number_of_volumes, fset=set_number_of_volumes)

    def _print_info_body(self, shell=False):
        """Print information about this class (body part).

        :param bool shell: True for human readable style otherwise shell style
        """
        if shell:
            print("is_3d=" + str(self.get_3d_info()))
            print("points=" + str(self.get_number_of_points()))
            print("lines=" + str(self.get_number_of_lines()))
            print("boundaries=" + str(self.get_number_of_boundaries()))
            print("centroids=" + str(self.get_number_of_centroids()))
            print("faces=" + str(self.get_number_of_faces()))
            print("kernels=" + str(self.get_number_of_kernels()))
            print("primitives=" + str(self.get_number_of_primitives()))
            print("nodes=" + str(self.get_number_of_nodes()))
            print("areas=" + str(self.get_number_of_areas()))
            print("islands=" + str(self.get_number_of_islands()))
            print("holes=" + str(self.get_number_of_holes()))
            print("volumes=" + str(self.get_number_of_volumes()))
        else:
            print(" | Is map 3d .................. " + str(self.get_3d_info()))
            print(" | Number of points ........... " + str(self.get_number_of_points()))
            print(" | Number of lines ............ " + str(self.get_number_of_lines()))
            print(
                " | Number of boundaries ....... "
                + str(self.get_number_of_boundaries())
            )
            print(
                " | Number of centroids ........ " + str(self.get_number_of_centroids())
            )
            print(" | Number of faces ............ " + str(self.get_number_of_faces()))
            print(
                " | Number of kernels .......... " + str(self.get_number_of_kernels())
            )
            print(
                " | Number of primitives ....... "
                + str(self.get_number_of_primitives())
            )
            print(" | Number of nodes ............ " + str(self.get_number_of_nodes()))
            print(" | Number of areas ............ " + str(self.get_number_of_areas()))
            print(
                " | Number of islands .......... " + str(self.get_number_of_islands())
            )
            print(" | Number of holes ............ " + str(self.get_number_of_holes()))
            print(
                " | Number of volumes .......... " + str(self.get_number_of_volumes())
            )


###############################################################################


class STDSMetadataBase(SQLDatabaseInterface):
    """This is the space time dataset metadata base class for
    strds, stvds and str3ds datasets
    setting/getting the id, the title and the description

     Usage:

     .. code-block:: python

         >>> init()
         >>> meta = STDSMetadataBase(ident="soils@PERMANENT",
         ... title="Soils", description="Soils 1950 - 2010")
         >>> meta.id
         'soils@PERMANENT'
         >>> meta.title
         'Soils'
         >>> meta.description
         'Soils 1950 - 2010'
         >>> meta.number_of_maps
         >>> meta.print_info()
          | Number of registered maps:.. None
          |
          | Title:
          | Soils
          | Description:
          | Soils 1950 - 2010
          | Command history:
         >>> meta.print_shell_info()
         number_of_maps=None

    """

    def __init__(
        self, table=None, ident=None, title=None, description=None, command=None
    ):

        SQLDatabaseInterface.__init__(self, table, ident)

        self.set_id(ident)
        self.set_title(title)
        self.set_description(description)
        self.set_command(command)
        # No setter for this
        self.D["number_of_maps"] = None

    def set_id(self, ident):
        """Convenient method to set the unique identifier (primary key)"""
        self.ident = ident
        self.D["id"] = ident

    def set_title(self, title):
        """Set the title"""
        self.D["title"] = title

    def set_description(self, description):
        """Set the number of cols"""
        self.D["description"] = description

    def set_command(self, command):
        """Set the number of cols"""
        self.D["command"] = command

    def get_id(self):
        """Convenient method to get the unique identifier (primary key)
        :return: None if not found
        """
        if "id" in self.D:
            return self.D["id"]
        else:
            return None

    def get_title(self):
        """Get the title
        :return: None if not found"""
        if "title" in self.D:
            return self.D["title"]
        else:
            return None

    def get_description(self):
        """Get description
        :return: None if not found"""
        if "description" in self.D:
            return self.D["description"]
        else:
            return None

    def get_command(self):
        """Get command
        :return: None if not found"""
        if "command" in self.D:
            return self.D["command"]
        else:
            return None

    def get_number_of_maps(self):
        """Get the number of registered maps,
        this value is set in the database
        automatically via SQL, so no setter exists
        :return: None if not found"""
        if "number_of_maps" in self.D:
            return self.D["number_of_maps"]
        else:
            return None

    id = property(fget=get_id, fset=set_id)
    title = property(fget=get_title, fset=set_title)
    description = property(fget=get_description, fset=set_description)
    number_of_maps = property(fget=get_number_of_maps)

    def print_info(self):
        """Print information about this class in human readable style"""
        self._print_info_head(shell=False)
        self._print_info_body(shell=False)
        self._print_info_tail(shell=False)

    def print_shell_info(self):
        """Print information about this class in shell style"""
        self._print_info_head(shell=True)
        self._print_info_body(shell=True)
        self._print_info_tail(shell=True)

    def _print_info_head(self, shell=False):
        """Print information about this class (head part).

        No header printed in shell style mode.

        :param bool shell: True for human readable style otherwise shell style
        """
        if not shell:
            print(
                " +-------------------- Metadata information ----------------------------------+"
            )

    def _print_info_tail(self, shell=False):
        """Print information about this class (tail part).

        :param bool shell: True for human readable style otherwise shell style
        """
        if shell:
            print("number_of_maps=" + str(self.get_number_of_maps()))
        else:
            print(" | Number of registered maps:.. " + str(self.get_number_of_maps()))
            print(" |")
            print(" | Title:")
            print(" | " + str(self.get_title()))
            print(" | Description:")
            print(" | " + str(self.get_description()))
            print(" | Command history:")
            command = self.get_command()
            if command:
                for token in command.split("\n"):
                    print(" | " + str(token))

    def print_history(self):
        """Print history information about this class in human readable
        shell style
        """
        #      0123456789012345678901234567890
        print("# Title:")
        print("# " + str(self.get_title()))
        print("# Description:")
        print("# " + str(self.get_description()))
        print("# Command history:")
        command = self.get_command()

        if command:
            tokens = command.split("\n")
            print_list = []
            for token in tokens:
                token = str(token).rstrip().lstrip()
                if len(token) > 1:
                    print_list.append(token)

            count = 0
            for token in print_list:
                count += 1
                if len(token) > 1:
                    if token[0] == "#":
                        print(token)
                    elif count < len(print_list):
                        print(token + " \\")
                    else:
                        print(token)


###############################################################################


class STDSRasterMetadataBase(STDSMetadataBase):
    """This is the space time dataset metadata base
    class for strds and str3ds datasets

    Most of the metadata values are set by SQL scripts in the database when
    new maps are added. Therefor only some set- an many
    get-functions are available.

    Usage:

    .. code-block:: python

        >>> init()
        >>> meta = STDSRasterMetadataBase(ident="soils@PERMANENT",
        ... title="Soils", description="Soils 1950 - 2010")
        >>> meta.id
        'soils@PERMANENT'
        >>> meta.title
        'Soils'
        >>> meta.description
        'Soils 1950 - 2010'
        >>> meta.number_of_maps
        >>> meta.min_max
        >>> meta.max_max
        >>> meta.min_min
        >>> meta.max_min
        >>> meta.nsres_min
        >>> meta.nsres_max
        >>> meta.ewres_min
        >>> meta.ewres_max
        >>> meta.print_info()
         | North-South resolution min:. None
         | North-South resolution max:. None
         | East-west resolution min:... None
         | East-west resolution max:... None
         | Minimum value min:.......... None
         | Minimum value max:.......... None
         | Maximum value min:.......... None
         | Maximum value max:.......... None
         | Aggregation type:........... None
         | Number of registered maps:.. None
         |
         | Title:
         | Soils
         | Description:
         | Soils 1950 - 2010
         | Command history:
        >>> meta.print_shell_info()
        nsres_min=None
        nsres_max=None
        ewres_min=None
        ewres_max=None
        min_min=None
        min_max=None
        max_min=None
        max_max=None
        aggregation_type=None
        number_of_maps=None

    """

    def __init__(
        self,
        table=None,
        ident=None,
        title=None,
        description=None,
        aggregation_type=None,
    ):

        STDSMetadataBase.__init__(self, table, ident, title, description)

        # Initialize the dict to select all values from the db
        self.D["min_max"] = None
        self.D["max_max"] = None
        self.D["min_min"] = None
        self.D["max_min"] = None
        self.D["nsres_min"] = None
        self.D["nsres_max"] = None
        self.D["ewres_min"] = None
        self.D["ewres_max"] = None
        self.D["aggregation_type"] = aggregation_type

    def set_aggregation_type(self, aggregation_type):
        """Set the aggregation type of the dataset (mean, min, max, ...)"""
        self.D["aggregation_type"] = aggregation_type

    def get_aggregation_type(self):
        """Get the aggregation type of the dataset (mean, min, max, ...)
        :return: None if not found
        """
        if "aggregation_type" in self.D:
            return self.D["aggregation_type"]
        else:
            return None

    def get_max_min(self):
        """Get the minimal maximum of all registered maps,
        this value is set in the database
        automatically via SQL, so no setter exists
        :return: None if not found"""
        if "max_min" in self.D:
            return self.D["max_min"]
        else:
            return None

    def get_min_min(self):
        """Get the minimal minimum of all registered maps,
        this value is set in the database
        automatically via SQL, so no setter exists
        :return: None if not found"""
        if "min_min" in self.D:
            return self.D["min_min"]
        else:
            return None

    def get_max_max(self):
        """Get the maximal maximum of all registered maps,
        this value is set in the database
        automatically via SQL, so no setter exists
        :return: None if not found"""
        if "max_max" in self.D:
            return self.D["max_max"]
        else:
            return None

    def get_min_max(self):
        """Get the maximal minimum of all registered maps,
        this value is set in the database
        automatically via SQL, so no setter exists
        :return: None if not found"""
        if "min_max" in self.D:
            return self.D["min_max"]
        else:
            return None

    def get_nsres_min(self):
        """Get the minimal north-south resolution of all registered maps,
        this value is set in the database
        automatically via SQL, so no setter exists
        :return: None if not found"""
        if "nsres_min" in self.D:
            return self.D["nsres_min"]
        else:
            return None

    def get_nsres_max(self):
        """Get the maximal north-south resolution of all registered maps,
        this value is set in the database
        automatically via SQL, so no setter exists
        :return: None if not found"""
        if "nsres_max" in self.D:
            return self.D["nsres_max"]
        else:
            return None

    def get_ewres_min(self):
        """Get the minimal east-west resolution of all registered maps,
        this value is set in the database
        automatically via SQL, so no setter exists
        :return: None if not found"""
        if "ewres_min" in self.D:
            return self.D["ewres_min"]
        else:
            return None

    def get_ewres_max(self):
        """Get the maximal east-west resolution of all registered maps,
        this value is set in the database
        automatically via SQL, so no setter exists
        :return: None if not found"""
        if "ewres_max" in self.D:
            return self.D["ewres_max"]
        else:
            return None

    nsres_min = property(fget=get_nsres_min)
    nsres_max = property(fget=get_nsres_max)
    ewres_min = property(fget=get_ewres_min)
    ewres_max = property(fget=get_ewres_max)
    min_min = property(fget=get_min_min)
    min_max = property(fget=get_min_max)
    max_min = property(fget=get_max_min)
    max_max = property(fget=get_max_max)
    aggregation_type = property(fset=set_aggregation_type, fget=get_aggregation_type)

    def _print_info_body(self, shell=False):
        """Print information about this class (body part).

        :param bool shell: True for human readable style otherwise shell style
        """
        if shell:
            print("nsres_min=" + str(self.get_nsres_min()))
            print("nsres_max=" + str(self.get_nsres_max()))
            print("ewres_min=" + str(self.get_ewres_min()))
            print("ewres_max=" + str(self.get_ewres_max()))
            print("min_min=" + str(self.get_min_min()))
            print("min_max=" + str(self.get_min_max()))
            print("max_min=" + str(self.get_max_min()))
            print("max_max=" + str(self.get_max_max()))
            print("aggregation_type=" + str(self.get_aggregation_type()))
        else:
            print(" | North-South resolution min:. " + str(self.get_nsres_min()))
            print(" | North-South resolution max:. " + str(self.get_nsres_max()))
            print(" | East-west resolution min:... " + str(self.get_ewres_min()))
            print(" | East-west resolution max:... " + str(self.get_ewres_max()))
            print(" | Minimum value min:.......... " + str(self.get_min_min()))
            print(" | Minimum value max:.......... " + str(self.get_min_max()))
            print(" | Maximum value min:.......... " + str(self.get_max_min()))
            print(" | Maximum value max:.......... " + str(self.get_max_max()))
            print(" | Aggregation type:........... " + str(self.get_aggregation_type()))


###############################################################################


class STRDSMetadata(STDSRasterMetadataBase):
    """This is the raster metadata class

    This class is the interface to the strds_metadata table in the
    temporal database that stores the metadata of all registered
    space time raster datasets

    Most of the metadata values are set by SQL scripts in the database when
    new raster maps are added. Therefor only some set- an many
    get-functions are available.

    Usage:

    .. code-block:: python

        >>> init()
        >>> meta = STRDSMetadata(ident="soils@PERMANENT",
        ... title="Soils", description="Soils 1950 - 2010")
        >>> meta.id
        'soils@PERMANENT'
        >>> meta.title
        'Soils'
        >>> meta.description
        'Soils 1950 - 2010'
        >>> meta.number_of_maps
        >>> meta.min_max
        >>> meta.max_max
        >>> meta.min_min
        >>> meta.max_min
        >>> meta.nsres_min
        >>> meta.nsres_max
        >>> meta.ewres_min
        >>> meta.ewres_max
        >>> meta.raster_register
        >>> meta.print_info()
         +-------------------- Metadata information ----------------------------------+
         | Raster register table:...... None
         | North-South resolution min:. None
         | North-South resolution max:. None
         | East-west resolution min:... None
         | East-west resolution max:... None
         | Minimum value min:.......... None
         | Minimum value max:.......... None
         | Maximum value min:.......... None
         | Maximum value max:.......... None
         | Aggregation type:........... None
         | Number of semantic labels:.. None
         | Semantic labels:............ None
         | Number of registered maps:.. None
         |
         | Title:
         | Soils
         | Description:
         | Soils 1950 - 2010
         | Command history:
        >>> meta.print_shell_info()
        raster_register=None
        nsres_min=None
        nsres_max=None
        ewres_min=None
        ewres_max=None
        min_min=None
        min_max=None
        max_min=None
        max_max=None
        aggregation_type=None
        number_of_semantic_labels=None
        semantic_labels=None
        number_of_maps=None

    """

    def __init__(self, ident=None, raster_register=None, title=None, description=None):

        STDSRasterMetadataBase.__init__(
            self, "strds_metadata", ident, title, description
        )

<<<<<<< HEAD
        self.D["number_of_semantic_labels"] = None
=======
        if get_tgis_db_version_from_metadata() > 2:
            self.D["number_of_bands"] = None
>>>>>>> 4f4f6bd5

        self.set_raster_register(raster_register)

    def set_raster_register(self, raster_register):
        """Set the raster map register table name"""
        self.D["raster_register"] = raster_register

    def get_raster_register(self):
        """Get the raster map register table name
        :return: None if not found"""
        if "raster_register" in self.D:
            return self.D["raster_register"]
        else:
            return None

    def get_number_of_semantic_labels(self):
        """Get the number of registered semantic labels
        :return: None if not found
        """
        if "number_of_semantic_labels" in self.D:
            return self.D["number_of_semantic_labels"]
        else:
            return None

    def get_semantic_labels(self):
        """Get the distinct semantic lables of registered maps
           The distinct semantic labels are not stored in the metadata table
           and fetched on-the-fly
        :return: None if not found
        """
        if get_tgis_db_version_from_metadata() <= 2:
            # band names supported from TGIS DB version 3
            return None

        sql = "SELECT distinct semantic_label FROM %s WHERE %s.id " % (
            "raster_metadata",
            "raster_metadata",
        )

        sql += "IN (SELECT id FROM %s)" % (str(self.get_raster_register()))

        dbif = SQLDatabaseInterfaceConnection()
        dbif.connect()
        dbif.execute(sql, mapset=self.mapset)
        rows = dbif.fetchall(mapset=self.mapset)
        dbif.close()

        if rows:
            string = ""
            count = 0
            for row in rows:
                if row["semantic_label"]:
                    if count == 0:
                        string += row["semantic_label"]
                    else:
                        string += ",%s" % row["semantic_label"]
                    count += 1

            if count > 0:
                return string
            else:
                return None
        else:
            return None

    raster_register = property(fget=get_raster_register, fset=set_raster_register)
    number_of_semantic_labels = property(fget=get_number_of_semantic_labels)
    semantic_labels = property(fget=get_semantic_labels)

    def _print_info_body(self, shell=False):
        """Print information about this class (body part).

        :param bool shell: True for human readable style otherwise shell style
        """
        if shell:
            print("raster_register=" + str(self.get_raster_register()))
        else:
            print(" | Raster register table:...... " + str(self.get_raster_register()))
        super()._print_info_body(shell)
        if shell:
            print("number_of_semantic_labels=" + str(self.get_number_of_semantic_labels()))
            print("semantic_labels=" + str(self.get_semantic_labels()))
        else:
            print(" | Number of semantic labels:.. " + str(self.get_number_of_semantic_labels()))
            print(" | Semantic labels:............ " + str(self.get_semantic_labels()))


###############################################################################


class STR3DSMetadata(STDSRasterMetadataBase):
    """This is the space time 3D raster metadata class

    This class is the interface to the str3ds_metadata table in the
    temporal database that stores the metadata of all registered
    space time 3D raster datasets

    Most of the metadata values are set by SQL scripts in the database when
    new 3D raster maps are added. Therefor only some set- an many
    get-functions are available.

    Usage:

    .. code-block:: python

        >>> init()
        >>> meta = STR3DSMetadata(ident="soils@PERMANENT",
        ... title="Soils", description="Soils 1950 - 2010")
        >>> meta.id
        'soils@PERMANENT'
        >>> meta.title
        'Soils'
        >>> meta.description
        'Soils 1950 - 2010'
        >>> meta.number_of_maps
        >>> meta.min_max
        >>> meta.max_max
        >>> meta.min_min
        >>> meta.max_min
        >>> meta.nsres_min
        >>> meta.nsres_max
        >>> meta.ewres_min
        >>> meta.ewres_max
        >>> meta.tbres_min
        >>> meta.tbres_max
        >>> meta.raster3d_register
        >>> meta.print_info()
         +-------------------- Metadata information ----------------------------------+
         | 3D raster register table:... None
         | Top-bottom resolution min:.. None
         | Top-bottom resolution max:.. None
         | North-South resolution min:. None
         | North-South resolution max:. None
         | East-west resolution min:... None
         | East-west resolution max:... None
         | Minimum value min:.......... None
         | Minimum value max:.......... None
         | Maximum value min:.......... None
         | Maximum value max:.......... None
         | Aggregation type:........... None
         | Number of registered maps:.. None
         |
         | Title:
         | Soils
         | Description:
         | Soils 1950 - 2010
         | Command history:
        >>> meta.print_shell_info()
        raster3d_register=None
        nsres_min=None
        nsres_max=None
        ewres_min=None
        ewres_max=None
        min_min=None
        min_max=None
        max_min=None
        max_max=None
        tbres_min=None
        tbres_max=None
        aggregation_type=None
        number_of_maps=None

    """

    def __init__(
        self, ident=None, raster3d_register=None, title=None, description=None
    ):

        STDSRasterMetadataBase.__init__(
            self, "str3ds_metadata", ident, title, description
        )

        self.set_raster3d_register(raster3d_register)
        self.D["tbres_min"] = None
        self.D["tbres_max"] = None

    def set_raster3d_register(self, raster3d_register):
        """Set the raster map register table name"""
        self.D["raster3d_register"] = raster3d_register

    def get_raster3d_register(self):
        """Get the raster3d map register table name
        :return: None if not found"""
        if "raster3d_register" in self.D:
            return self.D["raster3d_register"]
        else:
            return None

    def get_tbres_min(self):
        """Get the minimal top-bottom resolution of all registered maps,
        this value is set in the database
        automatically via SQL, so no setter exists
        :return: None if not found"""
        if "tbres_min" in self.D:
            return self.D["tbres_min"]
        else:
            return None

    def get_tbres_max(self):
        """Get the maximal top-bottom resolution of all registered maps,
        this value is set in the database
        automatically via SQL, so no setter exists
        :return: None if not found"""
        if "tbres_max" in self.D:
            return self.D["tbres_max"]
        else:
            return None

    raster3d_register = property(fget=get_raster3d_register, fset=set_raster3d_register)
    tbres_min = property(fget=get_tbres_min)
    tbres_max = property(fget=get_tbres_max)

    def _print_info_body(self, shell=False):
        """Print information about this class (body part).

        :param bool shell: True for human readable style otherwise shell style
        """
        if shell:
            print("raster3d_register=" + str(self.get_raster3d_register()))
            print("tbres_min=" + str(self.get_tbres_min()))
            print("tbres_max=" + str(self.get_tbres_max()))
        else:
            print(
                " | 3D raster register table:... " + str(self.get_raster3d_register())
            )
            print(" | Top-bottom resolution min:.. " + str(self.get_ewres_min()))
            print(" | Top-bottom resolution max:.. " + str(self.get_ewres_max()))
        super()._print_info_body(shell)


###############################################################################


class STVDSMetadata(STDSMetadataBase):
    """This is the space time vector dataset metadata class

    This class is the interface to the stvds_metadata table in the
    temporal database that stores the metadata of all registered
    space time vector datasets

    Most of the metadata values are set by SQL scripts in the database when
    new vector maps are added. Therefor only some set- an many get-functions
    are available.

     Usage:

     .. code-block:: python

         >>> init()
         >>> meta = STVDSMetadata(ident="lidars@PERMANENT",
         ... title="LIDARS", description="LIDARS 2008 - 2010")
         >>> meta.id
         'lidars@PERMANENT'
         >>> meta.title
         'LIDARS'
         >>> meta.description
         'LIDARS 2008 - 2010'
         >>> meta.number_of_maps
         >>> meta.number_of_points
         >>> meta.number_of_lines
         >>> meta.number_of_boundaries
         >>> meta.number_of_centroids
         >>> meta.number_of_faces
         >>> meta.number_of_kernels
         >>> meta.number_of_primitives
         >>> meta.number_of_nodes
         >>> meta.number_of_areas
         >>> meta.number_of_islands
         >>> meta.number_of_holes
         >>> meta.number_of_volumes
         >>> meta.print_info()
          +-------------------- Metadata information ----------------------------------+
          | Vector register table:...... None
          | Number of points ........... None
          | Number of lines ............ None
          | Number of boundaries ....... None
          | Number of centroids ........ None
          | Number of faces ............ None
          | Number of kernels .......... None
          | Number of primitives ....... None
          | Number of nodes ............ None
          | Number of areas ............ None
          | Number of islands .......... None
          | Number of holes ............ None
          | Number of volumes .......... None
          | Number of registered maps:.. None
          |
          | Title:
          | LIDARS
          | Description:
          | LIDARS 2008 - 2010
          | Command history:
         >>> meta.print_shell_info()
         vector_register=None
         points=None
         lines=None
         boundaries=None
         centroids=None
         faces=None
         kernels=None
         primitives=None
         nodes=None
         areas=None
         islands=None
         holes=None
         volumes=None
         number_of_maps=None

    """

    def __init__(self, ident=None, vector_register=None, title=None, description=None):

        STDSMetadataBase.__init__(self, "stvds_metadata", ident, title, description)

        self.set_vector_register(vector_register)
        self.D["points"] = None
        self.D["lines"] = None
        self.D["boundaries"] = None
        self.D["centroids"] = None
        self.D["faces"] = None
        self.D["kernels"] = None
        self.D["primitives"] = None
        self.D["nodes"] = None
        self.D["areas"] = None
        self.D["islands"] = None
        self.D["holes"] = None
        self.D["volumes"] = None

    def set_vector_register(self, vector_register):
        """Set the vector map register table name"""
        self.D["vector_register"] = vector_register

    def get_vector_register(self):
        """Get the vector map register table name
        :return: None if not found"""
        if "vector_register" in self.D:
            return self.D["vector_register"]
        else:
            return None

    def get_number_of_points(self):
        """Get the number of points of all registered maps,
        this value is set in the database
        automatically via SQL, so no setter exists
        :return: None if not found"""
        if "points" in self.D:
            return self.D["points"]
        else:
            return None

    def get_number_of_lines(self):
        """Get the number of lines of all registered maps,
        this value is set in the database
        automatically via SQL, so no setter exists
        :return: None if not found"""
        if "lines" in self.D:
            return self.D["lines"]
        else:
            return None

    def get_number_of_boundaries(self):
        """Get the number of boundaries of all registered maps,
        this value is set in the database
        automatically via SQL, so no setter exists
        :return: None if not found"""
        if "boundaries" in self.D:
            return self.D["boundaries"]
        else:
            return None

    def get_number_of_centroids(self):
        """Get the number of centroids of all registered maps,
        this value is set in the database
        automatically via SQL, so no setter exists
        :return: None if not found"""
        if "centroids" in self.D:
            return self.D["centroids"]
        else:
            return None

    def get_number_of_faces(self):
        """Get the number of faces of all registered maps,
        this value is set in the database
        automatically via SQL, so no setter exists
        :return: None if not found"""
        if "faces" in self.D:
            return self.D["faces"]
        else:
            return None

    def get_number_of_kernels(self):
        """Get the number of kernels of all registered maps,
        this value is set in the database
        automatically via SQL, so no setter exists
        :return: None if not found"""
        if "kernels" in self.D:
            return self.D["kernels"]
        else:
            return None

    def get_number_of_primitives(self):
        """Get the number of primitives of all registered maps,
        this value is set in the database
        automatically via SQL, so no setter exists
        :return: None if not found"""
        if "primitives" in self.D:
            return self.D["primitives"]
        else:
            return None

    def get_number_of_nodes(self):
        """Get the number of nodes of all registered maps,
        this value is set in the database
        automatically via SQL, so no setter exists
        :return: None if not found"""
        if "nodes" in self.D:
            return self.D["nodes"]
        else:
            return None

    def get_number_of_areas(self):
        """Get the number of areas of all registered maps,
        this value is set in the database
        automatically via SQL, so no setter exists
        :return: None if not found"""
        if "areas" in self.D:
            return self.D["areas"]
        else:
            return None

    def get_number_of_islands(self):
        """Get the number of islands of all registered maps,
        this value is set in the database
        automatically via SQL, so no setter exists
        :return: None if not found"""
        if "islands" in self.D:
            return self.D["islands"]
        else:
            return None

    def get_number_of_holes(self):
        """Get the number of holes of all registered maps,
        this value is set in the database
        automatically via SQL, so no setter exists
        :return: None if not found"""
        if "holes" in self.D:
            return self.D["holes"]
        else:
            return None

    def get_number_of_volumes(self):
        """Get the number of volumes of all registered maps,
        this value is set in the database
        automatically via SQL, so no setter exists
        :return: None if not found"""
        if "volumes" in self.D:
            return self.D["volumes"]
        else:
            return None

    # Set the properties
    vector_register = property(fget=get_vector_register, fset=set_vector_register)
    number_of_points = property(fget=get_number_of_points)
    number_of_lines = property(fget=get_number_of_lines)
    number_of_boundaries = property(fget=get_number_of_boundaries)
    number_of_centroids = property(fget=get_number_of_centroids)
    number_of_faces = property(fget=get_number_of_faces)
    number_of_kernels = property(fget=get_number_of_kernels)
    number_of_primitives = property(fget=get_number_of_primitives)
    number_of_nodes = property(fget=get_number_of_nodes)
    number_of_areas = property(fget=get_number_of_areas)
    number_of_islands = property(fget=get_number_of_islands)
    number_of_holes = property(fget=get_number_of_holes)
    number_of_volumes = property(fget=get_number_of_volumes)

    def _print_info_body(self, shell=False):
        """Print information about this class (body part).

        :param bool shell: True for human readable style otherwise shell style
        """
        if shell:
            print("vector_register=" + str(self.get_vector_register()))
            print("points=" + str(self.get_number_of_points()))
            print("lines=" + str(self.get_number_of_lines()))
            print("boundaries=" + str(self.get_number_of_boundaries()))
            print("centroids=" + str(self.get_number_of_centroids()))
            print("faces=" + str(self.get_number_of_faces()))
            print("kernels=" + str(self.get_number_of_kernels()))
            print("primitives=" + str(self.get_number_of_primitives()))
            print("nodes=" + str(self.get_number_of_nodes()))
            print("areas=" + str(self.get_number_of_areas()))
            print("islands=" + str(self.get_number_of_islands()))
            print("holes=" + str(self.get_number_of_holes()))
            print("volumes=" + str(self.get_number_of_volumes()))
        else:
            print(" | Vector register table:...... " + str(self.get_vector_register()))
            print(" | Number of points ........... " + str(self.number_of_points))
            print(" | Number of lines ............ " + str(self.number_of_lines))
            print(" | Number of boundaries ....... " + str(self.number_of_boundaries))
            print(" | Number of centroids ........ " + str(self.number_of_centroids))
            print(" | Number of faces ............ " + str(self.number_of_faces))
            print(" | Number of kernels .......... " + str(self.number_of_kernels))
            print(" | Number of primitives ....... " + str(self.number_of_primitives))
            print(" | Number of nodes ............ " + str(self.number_of_nodes))
            print(" | Number of areas ............ " + str(self.number_of_areas))
            print(" | Number of islands .......... " + str(self.number_of_islands))
            print(" | Number of holes ............ " + str(self.number_of_holes))
            print(" | Number of volumes .......... " + str(self.number_of_volumes))


###############################################################################

if __name__ == "__main__":
    import doctest

    doctest.testmod()<|MERGE_RESOLUTION|>--- conflicted
+++ resolved
@@ -1375,12 +1375,8 @@
             self, "strds_metadata", ident, title, description
         )
 
-<<<<<<< HEAD
-        self.D["number_of_semantic_labels"] = None
-=======
         if get_tgis_db_version_from_metadata() > 2:
-            self.D["number_of_bands"] = None
->>>>>>> 4f4f6bd5
+            self.D["number_of_semantic_labels"] = None
 
         self.set_raster_register(raster_register)
 
