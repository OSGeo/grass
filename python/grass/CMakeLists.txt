set(PYDIRS
    benchmark
    exceptions
    grassdb
    gunittest
    imaging
    jupyter
    pydispatch
    pygrass
    pygrass/gis
    pygrass/messages
    pygrass/modules
    pygrass/modules/grid
    pygrass/modules/interface
    pygrass/raster
    pygrass/rpc
    pygrass/shell
    pygrass/tests
    pygrass/vector
    script
    semantic_label
    temporal
<<<<<<< HEAD
    tools
=======
    temporal/ply
>>>>>>> 4131a762
    utils)

set(PYDIR_GRASS ${GRASS_INSTALL_PYDIR}/grass)

foreach(pydir ${PYDIRS})
  copy_python_files_in_subdir(${pydir} ${PYDIR_GRASS})
endforeach()
copy_python_files_in_subdir(app ${PYDIR_GRASS} EXCLUDE resource_paths.py)

configure_file(__init__.py ${OUTDIR}/${PYDIR_GRASS}/ COPYONLY)
configure_file(script/setup.py ${OUTDIR}/${PYDIR_GRASS}/script/setup.py
               COPYONLY)


file(TO_NATIVE_PATH ${CMAKE_BINARY_DIR}/bin BINARY_DIR)
set(CONFIG_PROJSHARE)
get_filename_component(PROJ_INSTALL_PREFIX ${PROJ_INCLUDE_DIRS} PATH)
if(DEFINED ENV{PROJSHARE})
  message(WARNING "External PROJ directory not specified; default will be used")
  set(CONFIG_PROJSHARE "$ENV{PROJSHARE}")
else()
  set(CONFIG_PROJSHARE "${PROJ_INSTALL_PREFIX}/share/proj")
  if(EXISTS ${CONFIG_PROJSHARE}/epsg)
    message(STATUS "PROJ directory ${CONFIG_PROJSHARE}")
  endif()
endif()
file(TO_NATIVE_PATH "${PROJ_INSTALL_PREFIX}/share/proj" PROJ_LIB)
file(TO_NATIVE_PATH ${CONFIG_PROJSHARE} GRASS_PROJSHARE)

# configure and install resource_paths.py
set(GRASS_PREFIX ${OUTDIR})
set(GISBASE_INSTALL_PATH ${GISBASE_DIR})
set(START_UP ${PROJECT_NAME_LOWER})
configure_file(app/resource_paths.py ${OUTDIR}/${PYDIR_GRASS}/app/resource_paths.py @ONLY)

set(GRASS_PREFIX ${CMAKE_INSTALL_PREFIX})
configure_file(app/resource_paths.py ${CMAKE_CURRENT_BINARY_DIR}/resource_paths.py @ONLY)
unset(GISBASE_INSTALL_PATH)
unset(GRASS_PREFIX)
unset(START_UP)

set(pydir_targets ${PYDIRS} app)
list(TRANSFORM pydir_targets REPLACE "/" "_")
list(TRANSFORM pydir_targets PREPEND "python_")

add_custom_target(
  LIB_PYTHON
  VERBATIM
  DEPENDS ${pydir_targets})

set_target_properties(LIB_PYTHON PROPERTIES FOLDER lib)

install(DIRECTORY ${OUTDIR}/${PYDIR_GRASS} DESTINATION ${GRASS_INSTALL_PYDIR}
        PATTERN "*/resource_paths.py" EXCLUDE)
install(FILES ${CMAKE_CURRENT_BINARY_DIR}/resource_paths.py
        DESTINATION ${GRASS_INSTALL_PYDIR}/grass/app)<|MERGE_RESOLUTION|>--- conflicted
+++ resolved
@@ -20,11 +20,8 @@
     script
     semantic_label
     temporal
-<<<<<<< HEAD
+    temporal/ply
     tools
-=======
-    temporal/ply
->>>>>>> 4131a762
     utils)
 
 set(PYDIR_GRASS ${GRASS_INSTALL_PYDIR}/grass)
