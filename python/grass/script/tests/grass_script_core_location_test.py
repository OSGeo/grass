--- conflicted
+++ resolved
@@ -81,16 +81,8 @@
     assert (tmp_path / name).exists()
     wkt_file = tmp_path / name / "PERMANENT" / "PROJ_WKT"
     assert wkt_file.exists()
-<<<<<<< HEAD
     with gs.setup.init(tmp_path / name, env=os.environ.copy()) as session:
-        gs.run_command("g.gisenv", set=f"GISDBASE={tmp_path}", env=session.env)
-        gs.run_command("g.gisenv", set=f"LOCATION_NAME={name}", env=session.env)
-        gs.run_command("g.gisenv", set="MAPSET=PERMANENT", env=session.env)
         epsg = gs.parse_command("g.proj", flags="g", env=session.env)["srid"]
-=======
-    with gs.setup.init(tmp_path / name):
-        epsg = gs.parse_command("g.proj", flags="g")["srid"]
->>>>>>> 9dc6fc6a
         assert epsg == "EPSG:3358"
 
 
