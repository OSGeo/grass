--- conflicted
+++ resolved
@@ -24,37 +24,6 @@
     # query GRASS itself for its GISBASE
     # (with fixes for specific platforms)
     # needs to be edited by the user
-<<<<<<< HEAD
-    grass8bin = 'grass'
-    if sys.platform.startswith('win'):
-        # MS Windows
-        grass8bin = r'C:\OSGeo4W\bin\grass.bat'
-        # uncomment when using standalone WinGRASS installer
-        # grass8bin = r'C:\Program Files (x86)\GRASS GIS 8.0.0\grass.bat'
-        # this can be avoided if GRASS executable is added to PATH
-    elif sys.platform == 'darwin':
-        # Mac OS X
-        # TODO: this have to be checked, maybe unix way is good enough
-        grass8bin = '/Applications/GRASS/GRASS-8.0.app/'
-
-    # query GRASS GIS itself for its GISBASE
-    startcmd = [grass8bin, '--config', 'path']
-    try:
-        p = subprocess.Popen(startcmd, shell=False,
-                             stdout=subprocess.PIPE, stderr=subprocess.PIPE)
-        out, err = p.communicate()
-    except OSError as error:
-        sys.exit("ERROR: Cannot find GRASS GIS start script"
-                 " {cmd}: {error}".format(cmd=startcmd[0], error=error))
-    if p.returncode != 0:
-        sys.exit("ERROR: Issues running GRASS GIS start script"
-                 " {cmd}: {error}"
-                 .format(cmd=' '.join(startcmd), error=err))
-    gisbase = out.strip(os.linesep)
-
-    # set GISBASE environment variable
-    os.environ['GISBASE'] = gisbase
-=======
     executable = "grass"
     if sys.platform.startswith("win"):
         # MS Windows
@@ -70,7 +39,6 @@
     # query GRASS GIS itself for its Python package path
     grass_cmd = [executable, "--config", "python_path"]
     process = subprocess.run(grass_cmd, check=True, text=True, stdout=subprocess.PIPE)
->>>>>>> 8422103f
 
     # define GRASS-Python environment
     sys.path.append(process.stdout.strip())
@@ -82,11 +50,7 @@
     session = gs.setup.init(gisdb, location, mapset)
 
     # example calls
-<<<<<<< HEAD
-    gs.message('Current GRASS GIS 8 environment:')
-=======
     gs.message("Current GRASS GIS 8 environment:")
->>>>>>> 8422103f
     print(gs.gisenv())
 
     gs.message("Available raster maps:")
@@ -101,11 +65,7 @@
     session.finish()
 
 
-<<<<<<< HEAD
-(C) 2010-2021 by the GRASS Development Team
-=======
 (C) 2010-2022 by the GRASS Development Team
->>>>>>> 8422103f
 This program is free software under the GNU General Public
 License (>=v2). Read the file COPYING that comes with GRASS
 for details.
@@ -168,20 +128,9 @@
     If *path* is provided and it is an existing executable, the executable is queried
     for the path. Otherwise, provided *path* is returned as is.
 
-<<<<<<< HEAD
-        # ... setup GISBASE and PYTHON path before import
-        import grass.script as gs
-        gisrc = gs.setup.init("/usr/bin/grass8",
-                              "/home/john/grassdata",
-                              "nc_spm_08", "user1")
-        # ... use GRASS modules here
-        # end the session
-        gs.setup.finish()
-=======
     If *path* is not provided, the GISBASE environmental variable is used as the path
     if it exists. If GRASSBIN environmental variable exists and it is an existing
     executable, the executable is queried for the path.
->>>>>>> 8422103f
 
     If *path* is not provided and no relevant environmental variables are set, the
     default relative path search is performed.
@@ -261,19 +210,6 @@
 
     # add addons to the PATH, use GRASS_ADDON_BASE if set
     # copied and simplified from lib/init/grass.py
-<<<<<<< HEAD
-    if mswin:
-        config_dirname = "GRASS8"
-        config_dir = os.path.join(os.getenv("APPDATA"), config_dirname)
-    else:
-        config_dirname = ".grass8"
-        config_dir = os.path.join(os.getenv("HOME"), config_dirname)
-    addon_base = os.path.join(config_dir, "addons")
-    os.environ["GRASS_ADDON_BASE"] = addon_base
-    if not mswin:
-        os.environ["PATH"] += os.pathsep + os.path.join(addon_base, "scripts")
-    os.environ["PATH"] += os.pathsep + os.path.join(addon_base, "bin")
-=======
     addon_base = os.getenv("GRASS_ADDON_BASE")
     if not addon_base:
         if WINDOWS:
@@ -294,7 +230,6 @@
     path_addition += os.pathsep + os.path.join(addon_base, "bin")
 
     os.environ["PATH"] = path_addition + os.pathsep + os.getenv("PATH")
->>>>>>> 8422103f
 
     # define LD_LIBRARY_PATH
     if "@LD_LIBRARY_PATH_VAR@" not in os.environ:
