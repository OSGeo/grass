"""
Core functions to be used in Python scripts.

:Usage:
  .. code-block:: python

    from grass.script import core as grass

    grass.parser()

(C) 2008-2025 by the GRASS Development Team
This program is free software under the GNU General Public
License (>=v2). Read the file COPYING that comes with GRASS
for details.

.. sectionauthor:: Glynn Clements
.. sectionauthor:: Martin Landa <landa.martin gmail.com>
.. sectionauthor:: Michael Barton <michael.barton asu.edu>
"""

from __future__ import annotations

import os
import sys
import atexit
import subprocess
import shutil
import codecs
import string
import random
import shlex
import json
import csv
import io
from collections.abc import Mapping
from tempfile import NamedTemporaryFile
from pathlib import Path
from typing import TYPE_CHECKING, TypeVar

from .utils import KeyValue, parse_key_val, basename, encode, decode, try_remove
from grass.exceptions import ScriptError, CalledModuleError
from grass.grassdb.manage import resolve_mapset_path


if TYPE_CHECKING:
    from _typeshed import StrPath


T = TypeVar("T")
_Env = Mapping[str, str]


# subprocess wrapper that uses shell on Windows
class Popen(subprocess.Popen):
    _builtin_exts = {".com", ".exe", ".bat", ".cmd"}

    @staticmethod
    def _escape_for_shell(arg):
        # TODO: what are cmd.exe's parsing rules?
        return arg

    def __init__(self, args, **kwargs):
        # If env is provided and is not None, use it.
        path = kwargs["env"].get("PATH") if kwargs.get("env") else None
        cmd = shutil.which(args[0], path=path)
        if cmd is None:
            raise OSError(_("Cannot find the executable {0}").format(args[0]))
        args = [cmd] + args[1:]
        if (
            sys.platform == "win32"
            and isinstance(args, list)
            and not kwargs.get("shell")
            and kwargs.get("executable") is None
        ):
            name, ext = os.path.splitext(cmd)
            if ext.lower() not in self._builtin_exts:
                kwargs["shell"] = True
                args = [self._escape_for_shell(arg) for arg in args]

            # hides the window on MS Windows - another window will be activated
            si = subprocess.STARTUPINFO()
            si.dwFlags |= subprocess.STARTF_USESHOWWINDOW
            si.wShowWindow = subprocess.SW_HIDE
            kwargs["startupinfo"] = si

        subprocess.Popen.__init__(self, args, **kwargs)


PIPE = subprocess.PIPE
STDOUT = subprocess.STDOUT


raise_on_error = False  # raise exception instead of calling fatal()
_capture_stderr = False  # capture stderr of subprocesses if possible


def call(*args, **kwargs):
    return Popen(*args, **kwargs).wait()


# GRASS-oriented interface to subprocess module

_popen_args = [
    "bufsize",
    "executable",
    "stdin",
    "stdout",
    "stderr",
    "preexec_fn",
    "close_fds",
    "cwd",
    "env",
    "universal_newlines",
    "startupinfo",
    "creationflags",
    "encoding",
]


def _make_val(val):
    """Convert value to a unicode string"""
    if isinstance(val, (bytes, str)):
        return decode(val)
    if isinstance(val, (int, float)):
        return str(val)
    try:
        return ",".join(map(_make_val, iter(val)))
    except TypeError:
        pass
    return str(val)


def _make_unicode(val, enc):
    """Convert value to unicode with given encoding

    :param val: value to be converted
    :param enc: encoding to be used
    """
    if val is None or enc is None:
        return val

    if enc == "default":
        return decode(val)
    return decode(val, encoding=enc)


def get_commands(*, env=None):
    """Create list of available GRASS commands to use when parsing
    string from the command line

    :return: list of commands (set) and directory of scripts (collected
             by extension - MS Windows only)

    .. code-block:: pycon

        >>> cmds = list(get_commands()[0])
        >>> cmds.sort()
        >>> cmds[:5]
        ['d.barscale', 'd.colorlist', 'd.colortable', 'd.correlate', 'd.erase']
    """
    if not env:
        env = os.environ
    gisbase = env.get("GISBASE")

    # Lazy-importing to avoid circular dependencies.
    # pylint: disable=import-outside-toplevel
    if not gisbase:
        from grass.script.setup import get_install_path

        gisbase = get_install_path()

    cmd = []
    scripts = {".py": []} if sys.platform == "win32" else {}

    def scan(gisbase, directory):
        dir_path = os.path.join(gisbase, directory)
        if os.path.exists(dir_path):
            for fname in os.listdir(os.path.join(gisbase, directory)):
                if scripts:  # win32
                    name, ext = os.path.splitext(fname)
                    if ext != ".manifest":
                        cmd.append(name)
                    if ext in scripts.keys():
                        scripts[ext].append(name)
                else:
                    cmd.append(fname)

    for directory in ("bin", "scripts"):
        scan(gisbase, directory)

    # scan gui/scripts/
    gui_path = os.path.join(gisbase, "etc", "gui", "scripts")
    if os.path.exists(gui_path):
        os.environ["PATH"] = os.getenv("PATH") + os.pathsep + gui_path
        cmd += os.listdir(gui_path)

    return set(cmd), scripts


# Added because of scripts calling scripts on MS Windows.
# Module name (here cmd) differs from the file name (does not have extension).
# Additionally, we don't run scripts using system executable mechanism,
# so we need the full path name.
# However, scripts are on the PATH and '.PY' in in PATHEXT, so we can use
# shutil.which to get the full file path. Addons are on PATH too.
# An alternative to which function call would be to check the script path and
# addons path. This is proposed improvement for the future.
# Another alternative is to check some global list of scripts but this list
# needs to be created first. The question is what is less expensive.
# Note that getting the full path is only part of the solution,
# the other part is to use the right Python as an executable and pass the full
# script path as a parameter.
# Nevertheless, it is unclear on which places which extensions are added.
# This function also could skip the check for platform but depends
# how will be used, this is most general but not most effective.
def get_real_command(cmd):
    """Returns the real file command for a module (cmd)

    For Python scripts on MS Windows it returns full path to the script
    and adds a '.py' extension.
    For other cases it just returns a module (name).
    So, you can just use this function for all without further check.

    .. code-block:: pycon

        >>> get_real_command("g.region")
        'g.region'

    :param cmd: the command
    """
    if sys.platform == "win32":
        # we in fact expect pure module name (without extension)
        # so, lets remove extension
        if os.path.splitext(cmd)[1] == ".py":
            cmd = cmd[:-3]
        # PATHEXT is necessary to check on Windows (force lowercase)
        pathext = [x.lower() for x in os.environ["PATHEXT"].split(os.pathsep)]
        if ".py" not in pathext:
            # we assume that PATHEXT contains always '.py'
            os.environ["PATHEXT"] = ".py;" + os.environ["PATHEXT"]
        full_path = shutil.which(cmd + ".py")
        if full_path:
            return full_path

    return cmd


def make_command(
    prog,
    flags="",
    overwrite=False,
    quiet=False,
    verbose=False,
    superquiet=False,
    errors=None,
    **options,
) -> list[str]:
    """Return a list of strings suitable for use as the args parameter to
    :class:`~grass.script.core.Popen()` or :func:`~grass.script.core.call`.

    :Example:
      .. code-block:: pycon

        >>> make_command("g.message", flags="w", message="this is a warning")
        ['g.message', '-w', 'message=this is a warning']


    :param str prog: GRASS module
    :param str flags: flags to be used (given as a string)
    :param bool overwrite: True to enable overwriting the output (``--o``)
    :param bool quiet: True to run quietly (``--q``)
    :param bool superquiet: True to run extra quietly (``--qq``)
    :param bool verbose: True to run verbosely (``--v``)
    :param options: module's parameters

    :return: list of arguments

    :raises ~grass.exceptions.ScriptError: If the invalid flag '``-``' is given.
    """
    args = [_make_val(prog)]
    if overwrite:
        args.append("--o")
    if quiet:
        args.append("--q")
    if verbose:
        args.append("--v")
    if superquiet:
        args.append("--qq")
    if flags:
        flags = _make_val(flags)
        if "-" in flags:
            msg = "'-' is not a valid flag"
            raise ScriptError(msg)
        args.append("-" + flags)
    for opt, val in options.items():
        if opt in _popen_args:
            continue
        # convert string to bytes
        if val is not None:
            if opt.startswith("_"):
                opt = opt[1:]
                warning(
                    _(
                        "To run the module <%s> add underscore at the end"
                        " of the option <%s> to avoid conflict with Python"
                        " keywords. Underscore at the beginning is"
                        " deprecated in GRASS GIS 7.0 and has been removed"
                        " in version 7.1."
                    )
                    % (prog, opt)
                )
            elif opt.endswith("_"):
                opt = opt[:-1]
            args.append(opt + "=" + _make_val(val))
    return args


def handle_errors(
    returncode, result, args, kwargs, handler=None, stderr=None, env=None
):
    """Error handler for :func:`run_command()` and similar functions

    The functions which are using this function to handle errors,
    can be typically called with an *errors* parameter.
    This function can handle one of the following values: raise,
    fatal, status, exit, and ignore. The value raise is a default.
    Alternatively, when this function is called explicitly, the parameter
    *handler* can be specified with the same values as *errors*.

    If returncode is 0, *result* is returned, unless
    ``errors="status"`` is set.

    If *kwargs* dictionary contains key ``errors``, the value is used
    to determine the return value and the behavior on error.
    The value ``errors="raise"`` is a default in which case a
    :py:exc:`~grass.exceptions.CalledModuleError` exception is raised.

    For ``errors="fatal"``, the function calls :func:`~grass.script.core.fatal()`
    which has its own rules on what happens next. In this case,
    *env* parameter should also be provided unless the caller code relies on
    a global session. Besides the *env* parameter, env can be also provided in kwargs.

    For ``errors="status"``, the *returncode* will be returned.
    This is useful, e.g., for cases when the exception-based error
    handling mechanism is not desirable or the return code has some
    meaning not necessarily interpreted as an error by the caller.

    For ``errors="exit"``, :external:py:func:`sys.exit()` is called with the
    *returncode*, so it behaves similarly to a Bash script with
    ``set -e``. No additional error message or exception is produced.
    This might be useful for a simple script where error message
    produced by the called module provides sufficient information about
    what happened to the end user.

    Finally, for ``errors="ignore"``, the value of *result* will be
    passed in any case regardless of the *returncode*.

<<<<<<< HEAD
    If *stderr* is provided, it is passed to ``CalledModuleError`` to build
    an error message with ``errors="raise"``. With ``errors="exit"``,
    it is printed to ``sys.stderr``.

    This function is intended to be used as an error handler or handler of potential
    errors in code which wraps calling of tools as subprocesses.
    Typically, this function is not called directly in user code or in a tool code
    unless the tools are handed directly, e.g., with :class:`Popen` as opposed
    to :func:`run_command()`.
=======
    :raises ~grass.exceptions.CalledModuleError:
      - If there is an error, and the ``errors`` parameter is not given
      - If the ``errors`` parameter is given and it is not
        ``status``, ``ignore``, ``fatal``, nor ``exit``.
>>>>>>> ff170b73
    """

    def get_module_and_code(args, kwargs):
        """Get module name and formatted command"""
        # TODO: construction of the whole command is far from perfect
        args = make_command(*args, **kwargs)
        # Since we are in error handler, let's be extra cautious
        # about an empty command.
        module = args[0] if args else None
        code = " ".join(args)
        return module, code

    # If env is not provided, use the one from kwargs (if any).
    if not env:
        env = kwargs.get("env")

    if handler is None:
        handler = kwargs.get("errors", "raise")
    if handler.lower() == "status":
        return returncode
    if returncode == 0:
        return result
    if handler.lower() == "ignore":
        return result
    if handler.lower() == "fatal":
        module, code = get_module_and_code(args, kwargs)
        fatal(
            _(
                "Module {module} ({code}) failed with non-zero return code {returncode}"
            ).format(module=module, code=code, returncode=returncode),
            env=env,
        )
    elif handler.lower() == "exit":
        if stderr:
            print(stderr, file=sys.stderr)
        sys.exit(returncode)
    else:
        module, code = get_module_and_code(args, kwargs)
        raise CalledModuleError(
            module=module, code=code, returncode=returncode, errors=stderr
        )


def popen_args_command(
    prog,
    flags="",
    overwrite=False,
    quiet=False,
    verbose=False,
    superquiet=False,
    **kwargs,
):
    """Split tool name and parameters from Popen parameters

    Does the splitting based on known Popen parameter names, and then does the
    transformation from Python parameters to a list of command line arguments
    for :py:class:`~grass.script.core.Popen`.
    """
    options = {}
    popen_kwargs = {}
    for opt, val in kwargs.items():
        if opt in _popen_args:
            popen_kwargs[opt] = val
        else:
            options[opt] = val
    args = make_command(
        prog,
        flags=flags,
        overwrite=overwrite,
        quiet=quiet,
        superquiet=superquiet,
        verbose=verbose,
        **options,
    )
    return args, popen_kwargs


def start_command(
    prog,
    flags="",
    overwrite=False,
    quiet=False,
    verbose=False,
    superquiet=False,
    **kwargs,
):
    """Returns a :class:`~grass.script.core.Popen` object with the command created by
    :py:func:`~grass.script.core.make_command`.
    Accepts any of the arguments which :py:class:`Popen()` accepts apart from "args"
    and "shell".

    .. code-block:: pycon

        >>> p = start_command("g.gisenv", stdout=subprocess.PIPE)
        >>> print(p)  # doctest: +ELLIPSIS
        <...Popen object at 0x...>
        >>> print(p.communicate()[0])  # doctest: +SKIP
        GISDBASE='/opt/grass-data';
        LOCATION_NAME='spearfish60';
        MAPSET='glynn';
        GUI='text';
        MONITOR='x0';

    If the module parameter is the same as Python keyword, add
    underscore at the end of the parameter. For example, use
    ``lambda_=1.6`` instead of ``lambda=1.6``.

    :param str prog: GRASS module
    :param str flags: flags to be used (given as a string)
    :param bool overwrite: True to enable overwriting the output (``--o``)
    :param bool quiet: True to run quietly (``--q``)
    :param bool superquiet: True to run extra quietly (``--qq``)
    :param bool verbose: True to run verbosely (``--v``)
    :param kwargs: module's parameters

    :return: Popen object
    :rtype: ~grass.script.core.Popen
    """
    args, popts = popen_args_command(
        prog,
        flags=flags,
        overwrite=overwrite,
        quiet=quiet,
        superquiet=superquiet,
        verbose=verbose,
        **kwargs,
    )

    if debug_level(env=kwargs.get("env")) > 0:
        sys.stderr.write(
            "D1/{}: {}.start_command(): {}\n".format(
                debug_level(env=kwargs.get("env")), __name__, " ".join(args)
            )
        )
        sys.stderr.flush()
    return Popen(args, **popts)


def run_command(*args, **kwargs):
    """Execute a module synchronously

    This function passes all arguments to :func:`~grass.script.core.start_command`,
    then waits for the process to complete. It is similar to
    :external:py:func:`subprocess.check_call()`, but with the :func:`make_command()`
    interface. By default, an exception is raised in case of a non-zero
    return code by default.

    .. code-block:: pycon

        >>> run_command("g.region", raster="elevation")

    See :func:`start_command()` for details about parameters and usage.

    The behavior on error can be changed using *errors* parameter
    which is passed to the :func:`handle_errors()` function.

    :param args: unnamed arguments passed to :func:`start_command()`
    :param kwargs: named arguments passed to :func:`start_command()`
    :param str errors: passed to :func:`handle_errors()`

    .. versionchanged:: 8.0
        Before 8.0, the function was returning 0 when no error occurred
        for backward compatibility with code which was checking that
        value. Now the function returns None, unless ``errors="status"``
        is specified.
    .. versionchanged:: 7.2
        In 7.0.0, this function was returning the error code. However,
        it was rarely checked especially outside of the core code.
        Additionally, :func:`read_command()` needed a mechanism to
        report errors as it was used more and more in context which
        required error handling, Thus, exceptions were introduced as a
        more expected default behavior for Python programmers. The
        change was backported to 7.0 series.

    :raises ~grass.exceptions.CalledModuleError: When module returns non-zero return code.
    """
    encoding = "default"
    if "encoding" in kwargs:
        encoding = kwargs["encoding"]

    if _capture_stderr and "stderr" not in kwargs.keys():
        kwargs["stderr"] = PIPE
    ps = start_command(*args, **kwargs)
    if _capture_stderr:
        stdout, stderr = ps.communicate()
        if encoding is not None:
            stdout = _make_unicode(stdout, encoding)
            stderr = _make_unicode(stderr, encoding)
        returncode = ps.poll()
        if returncode and stderr:
            sys.stderr.write(stderr)
    else:
        returncode = ps.wait()
    return handle_errors(returncode, result=None, args=args, kwargs=kwargs)


def pipe_command(*args, **kwargs):
    """Passes all arguments to :func:`start_command()`, but also adds
    "stdout = PIPE". Returns the :class:`~grass.script.core.Popen` object.

    .. code-block:: pycon

        >>> p = pipe_command("g.gisenv")
        >>> print(p)  # doctest: +ELLIPSIS
        <....Popen object at 0x...>
        >>> print(p.communicate()[0])  # doctest: +SKIP
        GISDBASE='/opt/grass-data';
        LOCATION_NAME='spearfish60';
        MAPSET='glynn';
        GUI='text';
        MONITOR='x0';

    :param list args: list of unnamed arguments (see :func:`start_command` for details)
    :param list kwargs: list of named arguments (see :func:`start_command` for details)

    :return: Popen object
    :rtype: grass.script.core.Popen
    """
    kwargs["stdout"] = PIPE
    return start_command(*args, **kwargs)


def feed_command(*args, **kwargs):
    """Passes all arguments to :func:`start_command()`, but also adds
    "stdin = PIPE". Returns the :class:`~grass.script.core.Popen` object.

    :param list args: list of unnamed arguments (see :func:`start_command` for details)
    :param list kwargs: list of named arguments (see :func:`start_command` for details)

    :return: Popen object
    :rtype: grass.script.core.Popen
    """
    kwargs["stdin"] = PIPE
    return start_command(*args, **kwargs)


def read_command(*args, **kwargs):
    """Passes all arguments to :func:`~grass.script.core.pipe_command`, then waits for
    the process to complete, returning its stdout (i.e. similar to shell ``backticks``).

    The behavior on error can be changed using *errors* parameter
    which is passed to the :func:`handle_errors()` function.

    :param list args: list of unnamed arguments (see :func:`start_command` for details)
    :param list kwargs: list of named arguments (see :func:`start_command` for details)

    :return: stdout
    """
    encoding = "default"
    if "encoding" in kwargs:
        encoding = kwargs["encoding"]

    if _capture_stderr and "stderr" not in kwargs.keys():
        kwargs["stderr"] = PIPE
    process = pipe_command(*args, **kwargs)
    stdout, stderr = process.communicate()
    if encoding is not None:
        stdout = _make_unicode(stdout, encoding)
        stderr = _make_unicode(stderr, encoding)
    returncode = process.poll()
    if returncode and _capture_stderr and stderr:
        # Print only when we are capturing it and there was some output.
        # (User can request ignoring the subprocess stderr and then we get only None.)
        sys.stderr.write(stderr)
    return handle_errors(returncode, stdout, args, kwargs)


def parse_command(*args, **kwargs):
    """Passes all arguments to read_command, then parses the output
    by default with :func:`~grass.script.utils.parse_key_val`.

    If the command has parameter ``format`` and is called with
    ``format="json"``, the output will be parsed into a dictionary.
    Similarly, with ``format="csv"`` the output will be parsed into
    a list of lists (CSV rows).

    .. code-block:: python

        parse_command("v.db.select", ..., format="json")

    Custom parsing function can be optionally given by ``parse`` parameter
    including its arguments, e.g.

    .. code-block:: python

        parse_command(..., parse=(gs.parse_key_val, {"sep": ":"}))

    Parameter ``delimiter`` is deprecated.

    :param args: list of unnamed arguments (see :func:`start_command()` for details)
    :param kwargs: list of named arguments
        (see :func:`start_command()` for details)

        .. deprecated:: 8.4.0
            Parameter ``delimiter`` is deprecated. Use the command's ``format="json"``
            or ``format="csv"`` parameter instead

    :return: parsed module output
    """

    def parse_csv(result):
        return list(csv.DictReader(io.StringIO(result)))

    parse = None
    parse_args = {}
    if "parse" in kwargs:
        if isinstance(kwargs["parse"], tuple):
            parse = kwargs["parse"][0]
            parse_args = kwargs["parse"][1]
        del kwargs["parse"]
    elif kwargs.get("format") == "json":
        parse = json.loads
    elif kwargs.get("format") == "csv":
        parse = parse_csv

    if not parse:
        parse = parse_key_val  # use default fn
        if "delimiter" in kwargs:
            parse_args = {"sep": kwargs["delimiter"]}
            del kwargs["delimiter"]

    res = read_command(*args, **kwargs)

    return parse(res, **parse_args)


def write_command(*args, **kwargs):
    """Execute a module with standard input given by *stdin* parameter.

    Passes all arguments to :py:func:`feed_command()`, with the string specified
    by the *stdin* argument fed to the process' standard input.

    .. code-block:: pycon

        >>> write_command(
        ...     "v.in.ascii",
        ...     input="-",
        ...     stdin="%s|%s" % (635818.8, 221342.4),
        ...     output="view_point",
        ... )
        0

    See :func:`start_command()` for details about parameters and usage.

    The behavior on error can be changed using *errors* parameter
    which is passed to the :func:`handle_errors()` function.

    :param args: unnamed arguments passed to :func:`start_command()`
    :param kwargs: named arguments passed to :func:`start_command()`

    :returns: 0 with default parameters for backward compatibility only

    :raises ~grass.exceptions.CalledModuleError: When module returns non-zero return code
    """
    encoding = "default"
    if "encoding" in kwargs:
        encoding = kwargs["encoding"]
    # TODO: should we delete it from kwargs?
    stdin = kwargs["stdin"]
    if encoding is None or encoding == "default":
        stdin = encode(stdin)
    else:
        stdin = encode(stdin, encoding=encoding)
    if _capture_stderr and "stderr" not in kwargs.keys():
        kwargs["stderr"] = PIPE
    process = feed_command(*args, **kwargs)
    unused, stderr = process.communicate(stdin)
    if encoding is not None:
        unused = _make_unicode(unused, encoding)
        stderr = _make_unicode(stderr, encoding)
    returncode = process.poll()
    if returncode and _capture_stderr and stderr:
        sys.stderr.write(stderr)
    return handle_errors(returncode, None, args, kwargs)


def exec_command(
    prog,
    flags="",
    overwrite=False,
    quiet=False,
    verbose=False,
    superquiet=False,
    env=None,
    **kwargs,
):
    """Interface to os.execvpe(), but with the make_command() interface.

    :param str prog: GRASS module
    :param str flags: flags to be used (given as a string)
    :param bool overwrite: True to enable overwriting the output (``--o``)
    :param bool quiet: True to run quietly (``--q``)
    :param bool superquiet: True to run quietly (``--qq``)
    :param bool verbose: True to run verbosely (``--v``)
    :param env: dictionary with system environment variables
                (:external:py:data:`os.environ` by default)
    :param list kwargs: module's parameters

    """
    args = make_command(prog, flags, overwrite, quiet, superquiet, verbose, **kwargs)

    if env is None:
        env = os.environ
    os.execvpe(prog, args, env)


# interface to g.message


def message(msg, flag=None, env=None):
    """Display a message using `g.message`

    :param str msg: message to be displayed
    :param str flag: flags (given as string)
    :param env: dictionary with system environment variables
                (:external:py:data:`os.environ` by default)
    """
    try:
        run_command("g.message", flags=flag, message=msg, errors="ignore", env=env)
    except OSError as error:
        # Trying harder to show something, even when not adding the right message
        # prefix. This allows for showing the original message to the user even when
        # the tool cannot be found or errored for some reason.
        print(
            _(
                "{message} (Additionally, there was an error: {additional_error})"
            ).format(message=msg, additional_error=error),
            file=sys.stderr,
        )


def debug(msg, debug=1, env=None):
    """Display a debugging message using ``g.message -d``.

    The visibility of a debug message at runtime is controlled by
    setting the corresponding DEBUG level with ``g.gisenv set="DEBUG=X"``
    (with ``X`` set to the debug level specified in the function call).

    :param str msg: debugging message to be displayed
    :param str debug: debug level (0-5) with the following recommended
        levels:
        - Use 1 for messages generated once of few times,
        - 3 for messages generated for each raster row or vector line,
        - 5 for messages generated for each raster cell or vector point.
    :param env: dictionary with system environment variables
                (:external:py:data:`os.environ` by default)
    """
    if debug_level(env=env) >= debug:
        # TODO: quite a random hack here, do we need it somewhere else too?
        if sys.platform == "win32":
            msg = msg.replace("&", "^&")

        run_command("g.message", flags="d", message=msg, debug=debug, env=env)


def verbose(msg, env=None):
    """Display a verbose message using ``g.message -v``

    :param str msg: verbose message to be displayed
    :param env: dictionary with system environment variables
                (:external:py:data:`os.environ` by default)
    """
    message(msg, flag="v", env=env)


def info(msg, env=None):
    """Display an informational message using ``g.message -i``

    :param str msg: informational message to be displayed
    :param env: dictionary with system environment variables
                (:external:py:data:`os.environ` by default)
    """
    message(msg, flag="i", env=env)


def percent(i, n, s, env=None):
    """Display a progress info message using ``g.message -p``

    .. code-block:: python

        message(_("Percent complete..."))
        n = 100
        for i in range(n):
            percent(i, n, 1)
        percent(1, 1, 1)

    :param int i: current item
    :param int n: total number of items
    :param int s: increment size
    :param env: dictionary with system environment variables
                (:external:py:data:`os.environ` by default)
    """
    message("%d %d %d" % (i, n, s), flag="p", env=env)


def warning(msg, env=None):
    """Display a warning message using ``g.message -w``

    :param str msg: warning message to be displayed
    :param env: dictionary with system environment variables
                (:external:py:data:`os.environ` by default)
    """
    message(msg, flag="w", env=env)


def error(msg, env=None):
    """Display an error message using ``g.message -e``

    This function does not end the execution of the program.
    The right action after the error is up to the caller.
    For error handling using the standard mechanism use :func:`fatal()`.

    :param str msg: error message to be displayed
    :param env: dictionary with system environment variables
                (:external:py:data:`os.environ` by default)
    """
    message(msg, flag="e", env=env)


def fatal(msg, env=None):
    """Display an error message using ``g.message -e``, then abort or raise

    Raises exception when module global :py:data:`raise_on_error` is 'True', abort
    (calls :external:py:func:`sys.exit`) otherwise.
    Use :func:`set_raise_on_error()` to set the behavior.

    :param str msg: error message to be displayed
    :param env: dictionary with system environment variables
                (:external:py:data:`os.environ` by default)

    :raises ~grass.exceptions.ScriptError:
        Raises exception when module global :py:data:`raise_on_error` is 'True'
    """
    global raise_on_error
    if raise_on_error:
        raise ScriptError(msg)

    error(msg, env=env)
    sys.exit(1)


def set_raise_on_error(raise_exp=True):
    """Define behavior on fatal error (:py:func:`~grass.script.core.fatal` called)

    :param bool raise_exp: True to raise :py:exc:`~grass.exceptions.ScriptError`
        instead of calling :external:py:func:`sys.exit(1) <sys.exit>`
        in :py:func:`~grass.script.core.fatal`

    :return: current status
    """
    global raise_on_error
    tmp_raise = raise_on_error
    raise_on_error = raise_exp
    return tmp_raise


def get_raise_on_error():
    """Return True if a :py:exc:`~grass.exceptions.ScriptError` exception is raised
    instead of calling :external:py:func:`sys.exit(1) <sys.exit>` in case a fatal error
    was invoked with :py:func:`~grass.script.core.fatal`.
    """
    global raise_on_error
    return raise_on_error


# TODO: solve also warnings (not printed now)
def set_capture_stderr(capture=True):
    """Enable capturing standard error output of modules and print it.

    By default, standard error output (stderr) of child processes shows
    in the same place as output of the parent process. This may not
    always be the same place as :external:py:data:`sys.stderr` is written.
    After calling this function, functions in the :py:mod:`grass.script`
    package will capture the stderr of child processes and pass it
    to :external:py:data:`sys.stderr` if there is an error.

    .. note::

        This is advantageous for interactive shells such as the one in GUI
        and interactive notebooks such as Jupyter Notebook.

    The capturing can be applied only in certain cases, for example
    in case of :func:`run_command` it is applied because :func:`run_command` nor
    its callers do not handle the streams, however :func:`feed_command`
    cannot do capturing because its callers handle the streams.

    The previous state is returned. Passing ``False`` disables the
    capturing.

    .. versionadded:: 7.4
    .. seealso:: :func:`get_capture_stderr`
    """
    global _capture_stderr
    tmp = _capture_stderr
    _capture_stderr = capture
    return tmp


def get_capture_stderr():
    """Return True if stderr is captured, False otherwise.

    .. seealso:: :func:`set_capture_stderr`.
    """
    global _capture_stderr
    return _capture_stderr


# interface to g.parser


def _parse_opts(lines: list) -> tuple[dict[str, str], dict[str, bool]]:
    options: dict[str, str] = {}
    flags: dict[str, bool] = {}
    for line in lines:
        if not line:
            break
        try:
            var, val = line.split(b"=", 1)
        except ValueError:
            msg = "invalid output from g.parser: {}".format(line)
            raise SyntaxError(msg)
        try:
            var = decode(var)
            val = decode(val)
        except UnicodeError as error:
            msg = "invalid output from g.parser ({error}): {line}".format(
                error=error, line=line
            )
            raise SyntaxError(msg)
        if var.startswith("flag_"):
            flags[var[5:]] = bool(int(val))
        elif var.startswith("opt_"):
            options[var[4:]] = val
        elif var in {"GRASS_OVERWRITE", "GRASS_VERBOSE"}:
            os.environ[var] = val
        else:
            msg = "unexpected output variable from g.parser: {}".format(line)
            raise SyntaxError(msg)
    return (options, flags)


def parser() -> tuple[dict[str, str], dict[str, bool]]:
    """Interface to g.parser, intended to be run from the top-level, e.g.:

    .. code-block:: python

        if __name__ == "__main__":
            options, flags = grass.parser()
            main()

    Thereafter, the global variables "options" and "flags" will be
    dictionaries containing option/flag values, keyed by lower-case
    option/flag names. The values in "options" are strings, those in
    "flags" are Python booleans.

    Overview table of parser standard options:
    https://grass.osgeo.org/grass-devel/manuals/parser_standard_options.html
    """
    if not os.getenv("GISBASE"):
        print("You must be in GRASS GIS to run this program.", file=sys.stderr)
        sys.exit(1)

    cmdline = [basename(sys.argv[0])]
    cmdline += [shlex.quote(a) for a in sys.argv[1:]]
    os.environ["CMDLINE"] = " ".join(cmdline)

    argv = sys.argv[:]
    name = argv[0]
    if not os.path.isabs(name):
        if os.sep in name or (os.altsep and os.altsep in name):
            argv[0] = os.path.abspath(name)
        else:
            argv[0] = os.path.join(sys.path[0], name)

    prog = "g.parser.exe" if sys.platform == "win32" else "g.parser"
    with subprocess.Popen([prog, "-n"] + argv, stdout=subprocess.PIPE) as p:
        s = p.communicate()[0]
        lines = s.split(b"\0")
        if not lines or lines[0] != b"@ARGS_PARSED@":
            stdout = os.fdopen(sys.stdout.fileno(), "wb")
            stdout.write(s)
            sys.exit(p.returncode)
        return _parse_opts(lines[1:])


# interface to g.tempfile


def tempfile(create=True, env=None):
    """Returns the name of a temporary file, created with g.tempfile.

    :param bool create: True to create a file
    :param env: environment

    :return: path to a tmp file

    .. seealso:: The ``g.tempfile`` tool, and the :py:func:`~grass.script.core.tempdir`
        and :py:func:`~grass.script.core.tempname` functions
    """
    flags = ""
    if not create:
        flags += "d"

    return read_command("g.tempfile", flags=flags, pid=os.getpid(), env=env).strip()


def tempdir(env=None):
    """Returns the name of a temporary dir, created with g.tempfile.

    .. seealso:: The ``g.tempfile`` tool, and the :py:func:`~grass.script.core.tempfile`
        and :py:func:`~grass.script.core.tempname` functions
    """
    tmp = tempfile(create=False, env=env)
    os.mkdir(tmp)

    return tmp


def tempname(length: int, lowercase: bool = False) -> str:
    """Generate a GRASS and SQL compliant random name starting with ``tmp_``
    followed by a random part of length "length"

    :param length: length of the random part of the name to generate
    :param lowercase: use only lowercase characters to generate name
    :return: String with a random name of length "length" starting with a letter

    :Example:
      .. code-block:: pycon

        >>> tempname(12)
        'tmp_MxMa1kAS13s9'

    .. seealso:: functions :func:`~grass.script.utils.append_uuid()`,
        :func:`~grass.script.utils.append_random()`,
        the ``g.tempfile`` tool, and the :py:func:`~grass.script.core.tempfile`
        and :py:func:`~grass.script.core.tempdir` functions
    """

    chars = string.ascii_lowercase + string.digits
    if not lowercase:
        chars += string.ascii_uppercase
    random_part = "".join(random.choice(chars) for _ in range(length))
    return "tmp_" + random_part


def _compare_projection(dic):
    """Check if projection has some possibility of duplicate names like
    Universal Transverse Mercator and Universe Transverse Mercator and
    unify them

    :param dic: The dictionary containing information about projection

    :return: The dictionary with the new values if needed

    """
    # the lookup variable is a list of list, each list contains all the
    # possible name for a projection system
    lookup = [["Universal Transverse Mercator", "Universe Transverse Mercator"]]
    for lo in lookup:
        for n in range(len(dic["name"])):
            if dic["name"][n] in lo:
                dic["name"][n] = lo[0]
    return dic


def _compare_units(dic):
    """Check if units has some possibility of duplicate names like
    meter and metre and unify them

    :param dic: The dictionary containing information about units

    :return: The dictionary with the new values if needed

    """
    # the lookup variable is a list of list, each list contains all the
    # possible name for a units
    lookup = [
        ["meter", "metre"],
        ["meters", "metres"],
        ["kilometer", "kilometre"],
        ["kilometers", "kilometres"],
    ]
    for item in lookup:
        for n in range(len(dic["unit"])):
            if dic["unit"][n].lower() in item:
                dic["unit"][n] = item[0]
        for n in range(len(dic["units"])):
            if dic["units"][n].lower() in item:
                dic["units"][n] = item[0]
    return dic


def _text_to_key_value_dict(
    filename: StrPath,
    sep: str = ":",
    val_sep: str = ",",
    checkproj: bool = False,
    checkunits: bool = False,
) -> KeyValue[list[int | float | str]]:
    """Convert a key-value text file, where entries are separated by newlines
    and the key and value are separated by ``sep``, into a key-value dictionary
    and discover/use the correct data types (float, int or string) for values.

    :param filename: The name or name and path of the text file to convert
    :param sep: The character that separates the keys and values, default is ":"
    :param val_sep: The character that separates the values of a single
                        key, default is ","
    :param checkproj: True if it has to check some information about projection system
    :param checkunits: True if it has to check some information about units

    :return: The dictionary

    A text file with this content:

    .. code-block:: none

        a: Hello
        b: 1.0
        c: 1,2,3,4,5
        d : hello,8,0.1

    Will be represented as this dictionary:

    .. code-block:: python

        {"a": ["Hello"], "c": [1, 2, 3, 4, 5], "b": [1.0], "d": ["hello", 8, 0.1]}

    """
    with Path(filename).open() as f:
        text = f.readlines()
    kvdict: KeyValue[list[int | float | str]] = KeyValue()

    for line in text:
        if line.find(sep) < 0:
            # Jump over empty values
            continue
        key, value = line.split(sep)
        key = key.strip()
        value = value.strip()
        values = value.split(val_sep)
        value_list: list[int | float | str] = []

        for value in values:
            not_float = False
            not_int = False

            # Convert values into correct types
            # We first try integer then float
            try:
                value_converted = int(value)
            except ValueError:
                not_int = True
            if not_int:
                try:
                    value_converted = float(value)
                except ValueError:
                    not_float = True

            if not_int and not_float:
                value_converted = value.strip()

            value_list.append(value_converted)

        kvdict[key] = value_list
    if checkproj:
        kvdict = _compare_projection(kvdict)
    if checkunits:
        kvdict = _compare_units(kvdict)
    return kvdict


def compare_key_value_text_files(
    filename_a,
    filename_b,
    sep=":",
    val_sep=",",
    precision=0.000001,
    proj=False,
    units=False,
):
    """Compare two key-value text files

    This method will print a warning in case keys that are present in the first
    file are not present in the second one.
    The comparison method tries to convert the values into their native format
    (float, int or string) to allow correct comparison.

    An example key-value text file may have this content:

    .. code-block:: none

        a: Hello
        b: 1.0
        c: 1,2,3,4,5
        d : hello,8,0.1

    :param str filename_a: name of the first key-value text file
    :param str filename_b: name of the second key-value text file
    :param str sep: character that separates the keys and values, default is ":"
    :param str val_sep: character that separates the values of a single key,
                        default is ","
    :param double precision: precision with which the floating point values are compared
    :param bool proj: True if it has to check some information about projection system
    :param bool units: True if it has to check some information about units

    :return: True if full or almost identical, False if different
    """
    dict_a = _text_to_key_value_dict(filename_a, sep, checkproj=proj, checkunits=units)
    dict_b = _text_to_key_value_dict(filename_b, sep, checkproj=proj, checkunits=units)

    if sorted(dict_a.keys()) != sorted(dict_b.keys()):
        return False

    # We compare matching keys
    for key in dict_a.keys():
        # Floating point values must be handled separately
        if isinstance(dict_a[key], float) and isinstance(dict_b[key], float):
            if abs(dict_a[key] - dict_b[key]) > precision:
                return False
        elif isinstance(dict_a[key], float) or isinstance(dict_b[key], float):
            warning(
                _("Mixing value types. Will try to compare after integer conversion")
            )
            return int(dict_a[key]) == int(dict_b[key])
        elif key == "+towgs84":
            # We compare the sum of the entries
            if abs(sum(dict_a[key]) - sum(dict_b[key])) > precision:
                return False
        elif dict_a[key] != dict_b[key]:
            return False
    return True


# interface to g.gisenv


def gisenv(env: _Env | None = None) -> KeyValue[str | None]:
    """Returns the output from running g.gisenv (with no arguments), as a
    dictionary.

    :Example:
      .. code-block:: pycon

        >>> env = gisenv()
        >>> print(env["GISDBASE"])  # doctest: +SKIP
        /opt/grass-data

    :param env: dictionary with system environment variables
                (:external:py:data:`os.environ` by default)
    :return: list of GRASS variables
    """
    s = read_command("g.gisenv", flags="n", env=env)
    return parse_key_val(s)


# interface to g.region


def locn_is_latlong(env: _Env | None = None) -> bool:
    """Tests if location is lat/long. Value is obtained
    by checking the "g.region -pu" projection code.

    :return: True for a lat/long region, False otherwise

    .. seealso:: The ``g.region`` tool
    """
    s = read_command("g.region", flags="pu", env=env)
    kv: KeyValue[str | None] = parse_key_val(s, ":")
    return kv["projection"].split(" ")[0] == "3"


def region(region3d=False, complete=False, env=None):
    """Returns the output from running "g.region -gu", as a
    dictionary.

    :Example:
      .. code-block:: pycon

        >>> curent_region = region()
        >>> # obtain n, s, e and w values
        >>> [curent_region[key] for key in "nsew"]  # doctest: +ELLIPSIS
        [..., ..., ..., ...]
        >>> # obtain ns and ew resolutions
        >>> (curent_region["nsres"], curent_region["ewres"])  # doctest: +ELLIPSIS
        (..., ...)

    :param bool region3d: True to get 3D region
    :param bool complete:
    :param env: dictionary with system environment variables
                (:external:py:data:`os.environ` by default)
    :return: dictionary of region values

    .. seealso:: The ``g.region`` tool
    """
    flgs = "gu"
    if region3d:
        flgs += "3"
    if complete:
        flgs += "cep"

    s = read_command("g.region", flags=flgs, env=env)
    reg = parse_key_val(s, val_type=float)
    for k in [
        "projection",
        "zone",
        "rows",
        "cols",
        "cells",
        "rows3",
        "cols3",
        "cells3",
        "depths",
    ]:
        if k not in reg:
            continue
        reg[k] = int(reg[k])

    return reg


def region_env(
    region3d: bool = False, flags: str | None = None, env: _Env | None = None, **kwargs
) -> str:
    """Returns region settings as a string which can used as
    GRASS_REGION environmental variable.

    If no 'kwargs' are given then the current region is used. Note
    that this function doesn't modify the current region!

    .. seealso::
        See also :func:`use_temp_region()` for alternative method how to define
        temporary region used for raster-based computation.

    :Example:
      .. code-block:: python

        os.environ["GRASS_REGION"] = grass.region_env(region="detail")
        grass.mapcalc("map=1", overwrite=True)
        os.environ.pop("GRASS_REGION")

    :param region3d: True to get 3D region
    :param flags: for example 'a'
    :param env: dictionary with system environment variables
                (:external:py:data:`os.environ` by default)
    :param kwargs: g.region's parameters like 'raster', 'vector' or 'region'
    :return: string with region values, or empty string on error
    """
    # read proj/zone from WIND file
    gis_env: KeyValue[str | None] = gisenv(env)
    windfile = os.path.join(
        gis_env["GISDBASE"], gis_env["LOCATION_NAME"], gis_env["MAPSET"], "WIND"
    )
    with open(windfile) as fd:
        grass_region = ""
        for line in fd:
            key, value = (x.strip() for x in line.split(":", 1))
            if kwargs and key not in {"proj", "zone"}:
                continue
            if (
                not kwargs
                and not region3d
                and key
                in {
                    "top",
                    "bottom",
                    "cols3",
                    "rows3",
                    "depths",
                    "e-w resol3",
                    "n-s resol3",
                    "t-b resol",
                }
            ):
                continue

            grass_region += "%s: %s;" % (key, value)

    if not kwargs:  # return current region
        return grass_region

    # read other values from `g.region -gu`
    flgs = "ug"
    if region3d:
        flgs += "3"
    if flags:
        flgs += flags

    s = read_command("g.region", flags=flgs, env=env, **kwargs)
    if not s:
        return ""
    reg = parse_key_val(s)

    kwdata = [
        ("north", "n"),
        ("south", "s"),
        ("east", "e"),
        ("west", "w"),
        ("cols", "cols"),
        ("rows", "rows"),
        ("e-w resol", "ewres"),
        ("n-s resol", "nsres"),
    ]
    if region3d:
        kwdata += [
            ("top", "t"),
            ("bottom", "b"),
            ("cols3", "cols3"),
            ("rows3", "rows3"),
            ("depths", "depths"),
            ("e-w resol3", "ewres3"),
            ("n-s resol3", "nsres3"),
            ("t-b resol", "tbres"),
        ]

    for wkey, rkey in kwdata:
        grass_region += "%s: %s;" % (wkey, reg[rkey])

    return grass_region


def use_temp_region():
    """Copies the current region to a temporary region with "g.region save=",
    then sets WIND_OVERRIDE to refer to that region. Installs an atexit
    handler to delete the temporary region upon termination.

    .. seealso:: The ``g.region`` tool
    """
    name = "tmp.%s.%d" % (os.path.basename(sys.argv[0]), os.getpid())
    run_command("g.region", flags="u", save=name, overwrite=True)
    os.environ["WIND_OVERRIDE"] = name
    atexit.register(del_temp_region)


def del_temp_region():
    """Unsets WIND_OVERRIDE and removes any region named by it.

    .. seealso:: The ``g.remove`` tool
    """
    try:
        name = os.environ.pop("WIND_OVERRIDE")
        run_command("g.remove", flags="f", quiet=True, type="region", name=name)
    except (KeyError, CalledModuleError):
        # The function succeeds even when called more than once.
        pass


# interface to g.findfile


def find_file(name, element="cell", mapset=None, env=None):
    """Returns the output from running g.findfile as a
    dictionary.

    Elements in g.findfile refer to mapset directories. However, in
    parts of the code, different element terms like rast, raster, or rast3d
    are used. For convenience the function translates such element types
    to respective mapset elements. Current translations are:
    "rast": "cell",
    "raster": "cell",
    "rast3d": "grid3",
    "raster3d": "grid3",
    "raster_3d": "grid3",

    :Example:
      .. code-block:: pycon

        >>> result = find_file("elevation", element="cell")
        >>> print(result["fullname"])
        elevation@PERMANENT
        >>> print(result["file"])  # doctest: +ELLIPSIS
        /.../PERMANENT/cell/elevation
        >>> result = find_file("elevation", element="raster")
        >>> print(result["fullname"])
        elevation@PERMANENT
        >>> print(result["file"])  # doctest: +ELLIPSIS
        /.../PERMANENT/cell/elevation


    :param str name: file name
    :param str element: element type (default 'cell')
    :param str mapset: mapset name (default all mapsets in search path)
    :param env: environment

    :return: parsed output of g.findfile

    .. seealso:: The ``g.findfile`` tool
    """
    element_translation = {
        "rast": "cell",
        "raster": "cell",
        "rast3d": "grid3",
        "raster3d": "grid3",
        "raster_3d": "grid3",
    }

    if element in element_translation:
        element = element_translation[element]

    # g.findfile returns non-zero when file was not found
    # so we ignore return code and just focus on stdout
    process = start_command(
        "g.findfile",
        flags="n",
        element=element,
        file=name,
        mapset=mapset,
        stdout=PIPE,
        env=env,
    )
    stdout = process.communicate()[0]
    return parse_key_val(stdout)


# interface to g.list


def list_strings(type, pattern=None, mapset=None, exclude=None, flag="", env=None):
    """List of elements as strings.

    Returns the output from running g.list, as a list of qualified
    names.

    :param str type: element type (raster, vector, raster_3d, region, ...)
    :param str pattern: pattern string
    :param str mapset: mapset name (if not given use search path)
    :param str exclude: pattern string to exclude maps from the research
    :param str flag: pattern type: 'r' (basic regexp), 'e' (extended regexp),
                     or '' (glob pattern)
    :param env: environment

    :return: list of elements

    .. seealso:: The ``g.list`` tool
    """
    if type == "cell":
        verbose(_('Element type should be "raster" and not "%s"') % type, env=env)

    return [
        line.strip()
        for line in read_command(
            "g.list",
            quiet=True,
            flags="m" + flag,
            type=type,
            pattern=pattern,
            exclude=exclude,
            mapset=mapset,
            env=env,
        ).splitlines()
    ]


def list_pairs(type, pattern=None, mapset=None, exclude=None, flag="", env=None):
    """List of elements as pairs

    Returns the output from running g.list, as a list of
    (name, mapset) pairs

    :param str type: element type (raster, vector, raster_3d, region, ...)
    :param str pattern: pattern string
    :param str mapset: mapset name (if not given use search path)
    :param str exclude: pattern string to exclude maps from the research
    :param str flag: pattern type: 'r' (basic regexp), 'e' (extended regexp),
                     or '' (glob pattern)
    :param env: environment

    :return: list of elements

    .. seealso:: The ``g.list`` tool
    """
    return [
        tuple(map.split("@", 1))
        for map in list_strings(type, pattern, mapset, exclude, flag, env)
    ]


def list_grouped(
    type, pattern=None, check_search_path=True, exclude=None, flag="", env=None
):
    """List of elements grouped by mapsets.

    Returns the output from running g.list, as a dictionary where the
    keys are mapset names and the values are lists of maps in that
    mapset.

    :Example:
      .. code-block:: pycon

        >>> list_grouped("vect", pattern="*roads*")["PERMANENT"]
        ['railroads', 'roadsmajor']

    :param str type: element type (raster, vector, raster_3d, region, ...)
                     or list of elements
    :param str pattern: pattern string
    :param str check_search_path: True to add mapsets for the search path
                                  with no found elements
    :param str exclude: pattern string to exclude maps from the research
    :param str flag: pattern type: 'r' (basic regexp), 'e' (extended regexp),
                                    or '' (glob pattern)
    :param env: environment

    :return: directory of mapsets/elements

    .. seealso:: The ``g.list`` tool
    """
    if isinstance(type, str) or len(type) == 1:
        types = [type]
        store_types = False
    else:
        types = type
        store_types = True
        flag += "t"
    for i in range(len(types)):
        if types[i] == "cell":
            verbose(
                _('Element type should be "raster" and not "%s"') % types[i], env=env
            )
            types[i] = "raster"
    result = {}
    if check_search_path:
        for mapset in mapsets(search_path=True, env=env):
            if store_types:
                result[mapset] = {}
            else:
                result[mapset] = []

    mapset = None
    for line in read_command(
        "g.list",
        quiet=True,
        flags="m" + flag,
        type=types,
        pattern=pattern,
        exclude=exclude,
        env=env,
    ).splitlines():
        try:
            name, mapset = line.split("@")
        except ValueError:
            warning(_("Invalid element '%s'") % line, env=env)
            continue

        if store_types:
            type_, name = name.split("/")
            if mapset in result:
                if type_ in result[mapset]:
                    result[mapset][type_].append(name)
                else:
                    result[mapset][type_] = [
                        name,
                    ]
            else:
                result[mapset] = {
                    type_: [
                        name,
                    ]
                }
        elif mapset in result:
            result[mapset].append(name)
        else:
            result[mapset] = [
                name,
            ]

    return result


# color parsing

named_colors: dict[str, tuple[float, float, float]] = {
    "white": (1.00, 1.00, 1.00),
    "black": (0.00, 0.00, 0.00),
    "red": (1.00, 0.00, 0.00),
    "green": (0.00, 1.00, 0.00),
    "blue": (0.00, 0.00, 1.00),
    "yellow": (1.00, 1.00, 0.00),
    "magenta": (1.00, 0.00, 1.00),
    "cyan": (0.00, 1.00, 1.00),
    "aqua": (0.00, 0.75, 0.75),
    "grey": (0.75, 0.75, 0.75),
    "gray": (0.75, 0.75, 0.75),
    "orange": (1.00, 0.50, 0.00),
    "brown": (0.75, 0.50, 0.25),
    "purple": (0.50, 0.00, 1.00),
    "violet": (0.50, 0.00, 1.00),
    "indigo": (0.00, 0.50, 1.00),
}


def parse_color(
    val: str, dflt: tuple[float, float, float] | None = None
) -> tuple[float, float, float] | None:
    """Parses the string "val" as a GRASS colour, which can be either one of
    the named colours or an ``R:G:B`` tuple e.g. ``255:255:255``. Returns an
    (r,g,b) triple whose components are floating point values between 0
    and 1.

    :Example:
      .. code-block:: pycon

        >>> parse_color("red")
        (1.0, 0.0, 0.0)
        >>> parse_color("255:0:0")
        (1.0, 0.0, 0.0)

    :param val: color value
    :param dflt: default color value

    :return: tuple RGB
    """
    if val in named_colors:
        return named_colors[val]

    vals: list[str] = val.split(":")
    if len(vals) == 3:
        return (float(vals[0]) / 255, float(vals[1]) / 255, float(vals[2]) / 255)

    return dflt


# check GRASS_OVERWRITE


def overwrite():
    """Return True if existing files may be overwritten"""
    owstr = "GRASS_OVERWRITE"
    return owstr in os.environ and os.environ[owstr] != "0"


# check GRASS_VERBOSE


def verbosity():
    """Return the verbosity level selected by GRASS_VERBOSE

    Currently, there are 5 levels of verbosity:
    -1 nothing will be printed (also fatal errors and warnings will be discarded)

    0 only errors and warnings are printed, triggered by "--q" or "--quiet" flag.

    1 progress information (percent) and important messages will be printed

    2 all messages will be printed

    3 also verbose messages will be printed. Triggered by "``--v``" or "``--verbose``" flag.
    """
    vbstr = os.getenv("GRASS_VERBOSE")
    if vbstr:
        return int(vbstr)
    return 2


# Various utilities, not specific to GRASS


def find_program(pgm, *args, env: _Env = None):
    """Attempt to run a program, with optional arguments.

    You must call the program in a way that will return a successful
    exit code. For GRASS modules this means you need to pass it some
    valid CLI option, like "``--help``". For other programs a common
    valid do-little option is usually "``--version``".

    :Example:
      .. code-block:: pycon

        >>> find_program("r.sun", "--help")
        True
        >>> find_program("ls", "--version")
        True

    :param str pgm: program name
    :param args: list of arguments
    :param env: environment

    :return: False if the attempt failed due to a missing executable
            or non-zero return code
    :return: True otherwise
    """
    with open(os.devnull, "w+") as nuldev:
        try:
            # TODO: the doc or impl is not correct, any return code is accepted
            call(
                [pgm] + list(args), stdin=nuldev, stdout=nuldev, stderr=nuldev, env=env
            )
            found = True
        except Exception:
            found = False

    return found


# interface to g.mapsets


def mapsets(search_path=False, env=None):
    """List available mapsets

    :param bool search_path: True to list mapsets only in search path

    :return: list of mapsets

    .. seealso:: The ``g.mapsets`` tool
    """
    flags = "p" if search_path else "l"
    mapsets = read_command("g.mapsets", flags=flags, sep="newline", quiet=True, env=env)
    if not mapsets:
        fatal(_("Unable to list mapsets"), env=env)

    return mapsets.splitlines()


# interface to `g.proj -c`


def create_location(*args, **kwargs):
    if "dbase" in kwargs:
        kwargs["path"] = kwargs["dbase"]
        del kwargs["dbase"]
    if "location" in kwargs:
        kwargs["name"] = kwargs["location"]
        del kwargs["location"]
    return create_project(*args, **kwargs)


def create_project(
    path,
    name=None,
    epsg=None,
    proj4=None,
    filename=None,
    wkt=None,
    datum=None,
    datum_trans=None,
    desc=None,
    overwrite=False,
):
    """Create new project

    :param str path: path to GRASS database or project; if path to database, project
                     name must be specified with name parameter
    :param str name: project name to create
    :param epsg: if given create new project based on EPSG code
    :param proj4: if given create new project based on Proj4 definition
    :param str filename: if given create new project based on georeferenced file
    :param str wkt: if given create new project based on WKT definition
                    (can be path to PRJ file or WKT string)
    :param datum: GRASS format datum code
    :param datum_trans: datum transformation parameters (used for epsg and proj4)
    :param desc: description of the project (creates MYNAME file)
    :param bool overwrite: True to overwrite project if exists (WARNING:
                           ALL DATA from existing project ARE DELETED!)

    :raises ~grass.exceptions.ScriptError:
        Raise :py:exc:`~grass.exceptions.ScriptError` on error
    """
    # Add default mapset to project path if needed
    if not name:
        path = os.path.join(path, "PERMANENT")

    # resolve dbase, location and mapset
    mapset_path = resolve_mapset_path(path=path, location=name)

    # create dbase if not exists
    if not os.path.exists(mapset_path.directory):
        os.mkdir(mapset_path.directory)

    env = None
    tmp_gisrc = None

    def local_env():
        """Create runtime environment and session"""
        # Rather than simply caching, we use local variables to have an indicator of
        # whether the session file has been created or not.
        nonlocal env, tmp_gisrc
        if not env:
            # Lazy-importing to avoid circular dependencies.
            # pylint: disable=import-outside-toplevel
            from grass.script.setup import ensure_runtime_env

            env = os.environ.copy()
            ensure_runtime_env(env=env)
            # Even g.proj and g.message need GISRC to be present.
            # The specific names used don't really matter here.
            tmp_gisrc, env = create_environment(
                mapset_path.directory, mapset_path.location, mapset_path.mapset, env=env
            )
        return env

    # check if location already exists
    if Path(mapset_path.directory, mapset_path.location).exists():
        if not overwrite:
            fatal(
                _("Location <%s> already exists. Operation canceled.")
                % mapset_path.location,
                env=local_env(),
            )
        warning(
            _("Location <%s> already exists and will be overwritten")
            % mapset_path.location,
            env=local_env(),
        )
        shutil.rmtree(os.path.join(mapset_path.directory, mapset_path.location))

    stdin = None
    kwargs = {}
    if datum:
        kwargs["datum"] = datum
    if datum_trans:
        kwargs["datum_trans"] = datum_trans

    ps = None
    if epsg:
        ps = pipe_command(
            "g.proj",
            quiet=True,
            flags="t",
            epsg=epsg,
            project=mapset_path.location,
            stderr=PIPE,
            env=local_env(),
            **kwargs,
        )
    elif proj4:
        ps = pipe_command(
            "g.proj",
            quiet=True,
            flags="t",
            proj4=proj4,
            project=mapset_path.location,
            stderr=PIPE,
            env=local_env(),
            **kwargs,
        )
    elif filename:
        ps = pipe_command(
            "g.proj",
            quiet=True,
            georef=filename,
            project=mapset_path.location,
            stderr=PIPE,
            env=local_env(),
        )
    elif wkt:
        if os.path.isfile(wkt):
            ps = pipe_command(
                "g.proj",
                quiet=True,
                wkt=wkt,
                project=mapset_path.location,
                stderr=PIPE,
                env=local_env(),
            )
        else:
            ps = pipe_command(
                "g.proj",
                quiet=True,
                wkt="-",
                project=mapset_path.location,
                stderr=PIPE,
                stdin=PIPE,
                env=local_env(),
            )
            stdin = encode(wkt)
    else:
        _create_location_xy(mapset_path.directory, mapset_path.location)

    if ps is not None and (epsg or proj4 or filename or wkt):
        error = ps.communicate(stdin)[1]
        try_remove(tmp_gisrc)
        tmp_gisrc = None

        if ps.returncode != 0 and error:
            raise ScriptError(repr(error))

    # If a session was created for messages, but not used for subprocesses,
    # we still need to clean it up.
    if tmp_gisrc:
        try_remove(tmp_gisrc)
    _set_location_description(mapset_path.directory, mapset_path.location, desc)


def _set_location_description(path, location, text):
    """Set description (aka title aka MYNAME) for a location

    :raises ~grass.exceptions.ScriptError:
        Raise :py:exc:`~grass.exceptions.ScriptError` on error.
    """
    try:
        with codecs.open(
            os.path.join(path, location, "PERMANENT", "MYNAME"),
            encoding="utf-8",
            mode="w",
        ) as fd:
            if text:
                fd.write(text + os.linesep)
            else:
                fd.write(os.linesep)
    except OSError as e:
        raise ScriptError(repr(e))


def _create_location_xy(database, location):
    """Create unprojected location


    :param database: GRASS database where to create new location
    :param location: location name
    :raises ~grass.exceptions.ScriptError:
        Raise :py:exc:`~grass.exceptions.ScriptError` on error.
    """
    try:
        base_path = Path(database)
        project_dir = base_path / location
        permanent_dir = project_dir / "PERMANENT"
        default_wind_path = permanent_dir / "DEFAULT_WIND"
        wind_path = permanent_dir / "WIND"
        project_dir.mkdir()
        permanent_dir.mkdir()
        # create DEFAULT_WIND and WIND files
        regioninfo = [
            "proj:       0",
            "zone:       0",
            "north:      1",
            "south:      0",
            "east:       1",
            "west:       0",
            "cols:       1",
            "rows:       1",
            "e-w resol:  1",
            "n-s resol:  1",
            "top:        1",
            "bottom:     0",
            "cols3:      1",
            "rows3:      1",
            "depths:     1",
            "e-w resol3: 1",
            "n-s resol3: 1",
            "t-b resol:  1",
        ]
        default_wind_path.write_text("\n".join(regioninfo))
        shutil.copy(default_wind_path, wind_path)
    except OSError as e:
        raise ScriptError(repr(e))


# interface to g.version


def version():
    """Get GRASS version as dictionary

    .. code-block:: pycon

        >>> print(version())
        {'proj4': '4.8.0', 'geos': '3.3.5', 'libgis_revision': '52468',
         'libgis_date': '2012-07-27 22:53:30 +0200 (Fri, 27 Jul 2012)',
         'version': '7.0.svn', 'date': '2012', 'gdal': '2.0dev',
         'revision': '53670'}

    """
    data = parse_command("g.version", flags="rge", errors="ignore")
    for k, v in data.items():
        data[k.strip()] = v.replace('"', "").strip()

    return data


# get debug_level
_debug_level = None


def debug_level(force: bool = False, *, env: _Env = None):
    global _debug_level
    if not force and _debug_level is not None:
        return _debug_level
    _debug_level = 0
    # We attempt to access the environment only when there is a chance
    # it will work.
    if find_program("g.gisenv", "--help", env=env):
        try:
            try:
                _debug_level = int(gisenv(env=env).get("DEBUG", 0))
            except (CalledModuleError, OSError):
                # We continue in case of an error. Default value is already set.
                pass
            if _debug_level < 0 or _debug_level > 5:
                raise ValueError(_("Debug level {0}").format(_debug_level))
        except ValueError as e:
            # The exception may come from the conversion or from the range,
            # so we handle both in the same way.
            _debug_level = 0
            sys.stderr.write(
                _(
                    "WARNING: Ignoring unsupported debug level (must be >=0 and <=5):"
                    " {}\n"
                ).format(e)
            )

    return _debug_level


# TODO: Move legal_name() to utils or a new dedicated "name" module.
# TODO: Remove the pygrass backwards compatibility version of it?


def legal_name(s):
    """Checks if the string contains only allowed characters.

    This is the Python implementation of :func:`G_legal_filename()` function.

    .. note::

        It is not clear when exactly use this function, but it might be
        useful anyway for checking map names and column names.
    """
    if not s or s[0] == ".":
        warning(_("Illegal filename <%s>. Cannot be 'NULL' or start with '.'.") % s)
        return False

    illegal = [c for c in s if c in "/\"'@,=*~" or c <= " " or c >= "\177"]
    if illegal:
        illegal = "".join(sorted(set(illegal)))
        warning(
            _("Illegal filename <%(s)s>. <%(il)s> not allowed.\n")
            % {"s": s, "il": illegal}
        )
        return False

    return True


def sanitize_mapset_environment(env):
    """Remove environmental variables relevant only
    for a specific mapset. This should be called
    when a copy of environment is used with a different mapset."""
    if "WIND_OVERRIDE" in env:
        del env["WIND_OVERRIDE"]
    if "GRASS_REGION" in env:
        del env["GRASS_REGION"]
    return env


def create_environment(gisdbase, location, mapset, env=None):
    """Creates environment to be passed in run_command for example.
    Returns tuple with temporary file path and the environment. The user
    of this function is responsible for deleting the file."""
    with NamedTemporaryFile(mode="w", delete=False) as f:
        f.write("MAPSET: {mapset}\n".format(mapset=mapset))
        f.write("GISDBASE: {g}\n".format(g=gisdbase))
        f.write("LOCATION_NAME: {l}\n".format(l=location))
        f.write("GUI: text\n")
    env = env.copy() if env else os.environ.copy()
    env["GISRC"] = f.name
    # remove mapset-specific env vars
    env = sanitize_mapset_environment(env)
    return f.name, env


if __name__ == "__main__":
    import doctest

    doctest.testmod()<|MERGE_RESOLUTION|>--- conflicted
+++ resolved
@@ -355,7 +355,6 @@
     Finally, for ``errors="ignore"``, the value of *result* will be
     passed in any case regardless of the *returncode*.
 
-<<<<<<< HEAD
     If *stderr* is provided, it is passed to ``CalledModuleError`` to build
     an error message with ``errors="raise"``. With ``errors="exit"``,
     it is printed to ``sys.stderr``.
@@ -365,12 +364,11 @@
     Typically, this function is not called directly in user code or in a tool code
     unless the tools are handed directly, e.g., with :class:`Popen` as opposed
     to :func:`run_command()`.
-=======
+
     :raises ~grass.exceptions.CalledModuleError:
       - If there is an error, and the ``errors`` parameter is not given
       - If the ``errors`` parameter is given and it is not
         ``status``, ``ignore``, ``fatal``, nor ``exit``.
->>>>>>> ff170b73
     """
 
     def get_module_and_code(args, kwargs):
