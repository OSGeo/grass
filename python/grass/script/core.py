"""
Core functions to be used in Python scripts.

:Usage:
  .. code-block:: python

    from grass.script import core as grass

    grass.parser()

(C) 2008-2025 by the GRASS Development Team
This program is free software under the GNU General Public
License (>=v2). Read the file COPYING that comes with GRASS
for details.

.. sectionauthor:: Glynn Clements
.. sectionauthor:: Martin Landa <landa.martin gmail.com>
.. sectionauthor:: Michael Barton <michael.barton asu.edu>
"""

from __future__ import annotations

import os
import sys
import atexit
import subprocess
import shutil
import codecs
import string
import random
import shlex
import json
import csv
import io
from collections.abc import Mapping
from tempfile import NamedTemporaryFile
from pathlib import Path
from typing import TYPE_CHECKING, TypeVar

from .utils import KeyValue, parse_key_val, basename, decode, try_remove
from grass.exceptions import ScriptError, CalledModuleError
from grass.grassdb.manage import resolve_mapset_path


if TYPE_CHECKING:
    from _typeshed import StrPath


T = TypeVar("T")
_Env = Mapping[str, str]


# subprocess wrapper that uses shell on Windows
class Popen(subprocess.Popen):
    _builtin_exts = {".com", ".exe", ".bat", ".cmd"}

    class StdinWrapper:
        """
        Decodes bytes into str if writing failed and text mode was automatically set.

        Remove for version 9
        """

        def __init__(self, stdin, implied_text):
            self._stdin = stdin
            self._implied_text = implied_text

        def write(self, data):
            try:
                self._stdin.write(data)
            except TypeError:
                if self._implied_text:
                    self._stdin.write(decode(data))
                else:
                    raise

        def flush(self):
            if self._stdin:
                self._stdin.flush()

        def close(self):
            if self._stdin:
                self._stdin.close()

        def __getattr__(self, name):
            # Forward everything else to the original stdin
            if self._stdin:
                return getattr(self._stdin, name)
            return None

    @staticmethod
    def _escape_for_shell(arg):
        # TODO: what are cmd.exe's parsing rules?
        return arg

    def __init__(self, args, **kwargs):
        # If env is provided and is not None, use it.
        path = kwargs["env"].get("PATH") if kwargs.get("env") else None
        cmd = shutil.which(args[0], path=path)
        if cmd is None:
            raise OSError(_("Cannot find the executable {0}").format(args[0]))
        args = [cmd] + args[1:]

        # Use text mode by default
        self._implied_text = False
        if "text" not in kwargs and "universal_newlines" not in kwargs:
            kwargs["text"] = True
            self._implied_text = True

        if (
            sys.platform == "win32"
            and isinstance(args, list)
            and not kwargs.get("shell")
            and kwargs.get("executable") is None
        ):
            name, ext = os.path.splitext(cmd)
            if ext.lower() not in self._builtin_exts:
                kwargs["shell"] = True
                args = [self._escape_for_shell(arg) for arg in args]

            # hides the window on MS Windows - another window will be activated
            si = subprocess.STARTUPINFO()
            si.dwFlags |= subprocess.STARTF_USESHOWWINDOW
            si.wShowWindow = subprocess.SW_HIDE
            kwargs["startupinfo"] = si

        subprocess.Popen.__init__(self, args, **kwargs)

    @property
    def stdin(self):
        return self._wrapped_stdin

    @stdin.setter
    def stdin(self, value):
        self._wrapped_stdin = Popen.StdinWrapper(value, self._implied_text)


PIPE = subprocess.PIPE
STDOUT = subprocess.STDOUT


raise_on_error = False  # raise exception instead of calling fatal()
_capture_stderr = False  # capture stderr of subprocesses if possible


def call(*args, **kwargs):
    return Popen(*args, **kwargs).wait()


# GRASS-oriented interface to subprocess module

_popen_args = [
    "bufsize",
    "executable",
    "stdin",
    "stdout",
    "stderr",
    "preexec_fn",
    "close_fds",
    "cwd",
    "env",
    "universal_newlines",
    "startupinfo",
    "creationflags",
    "encoding",
]


def _make_val(val):
    """Convert value to a unicode string"""
    if isinstance(val, (bytes, str)):
        return decode(val)
    if isinstance(val, (int, float)):
        return str(val)
    try:
        return ",".join(map(_make_val, iter(val)))
    except TypeError:
        pass
    return str(val)


def _make_unicode(val, enc):
    """Convert value to unicode with given encoding

    :param val: value to be converted
    :param enc: encoding to be used
    """
    if val is None or enc is None:
        return val

    if enc == "default":
        return decode(val)
    return decode(val, encoding=enc)


def get_commands(*, env=None):
    """Create list of available GRASS commands to use when parsing
    string from the command line

    :return: list of commands (set) and directory of scripts (collected
             by extension - MS Windows only)

    .. code-block:: pycon

        >>> cmds = list(get_commands()[0])
        >>> cmds.sort()
        >>> cmds[:5]
        ['d.barscale', 'd.colorlist', 'd.colortable', 'd.correlate', 'd.erase']
    """
    if not env:
        env = os.environ
    gisbase = env.get("GISBASE")

    # Lazy-importing to avoid circular dependencies.
    # pylint: disable=import-outside-toplevel
    if not gisbase:
        from grass.script.setup import get_install_path

        gisbase = get_install_path()

    cmd = []
    scripts = {".py": []} if sys.platform == "win32" else {}

    def scan(gisbase, directory):
        dir_path = os.path.join(gisbase, directory)
        if os.path.exists(dir_path):
            for fname in os.listdir(os.path.join(gisbase, directory)):
                if scripts:  # win32
                    name, ext = os.path.splitext(fname)
                    if ext != ".manifest":
                        cmd.append(name)
                    if ext in scripts.keys():
                        scripts[ext].append(name)
                else:
                    cmd.append(fname)

    for directory in ("bin", "scripts"):
        scan(gisbase, directory)

    return set(cmd), scripts


# Added because of scripts calling scripts on MS Windows.
# Module name (here cmd) differs from the file name (does not have extension).
# Additionally, we don't run scripts using system executable mechanism,
# so we need the full path name.
# However, scripts are on the PATH and '.PY' in in PATHEXT, so we can use
# shutil.which to get the full file path. Addons are on PATH too.
# An alternative to which function call would be to check the script path and
# addons path. This is proposed improvement for the future.
# Another alternative is to check some global list of scripts but this list
# needs to be created first. The question is what is less expensive.
# Note that getting the full path is only part of the solution,
# the other part is to use the right Python as an executable and pass the full
# script path as a parameter.
# Nevertheless, it is unclear on which places which extensions are added.
# This function also could skip the check for platform but depends
# how will be used, this is most general but not most effective.
def get_real_command(cmd):
    """Returns the real file command for a module (cmd)

    For Python scripts on MS Windows it returns full path to the script
    and adds a '.py' extension.
    For other cases it just returns a module (name).
    So, you can just use this function for all without further check.

    .. code-block:: pycon

        >>> get_real_command("g.region")
        'g.region'

    :param cmd: the command
    """
    if sys.platform == "win32":
        # we in fact expect pure module name (without extension)
        # so, lets remove extension
        if os.path.splitext(cmd)[1] == ".py":
            cmd = cmd[:-3]
        # PATHEXT is necessary to check on Windows (force lowercase)
        pathext = [x.lower() for x in os.environ["PATHEXT"].split(os.pathsep)]
        if ".py" not in pathext:
            # we assume that PATHEXT contains always '.py'
            os.environ["PATHEXT"] = ".py;" + os.environ["PATHEXT"]
        full_path = shutil.which(cmd + ".py")
        if full_path:
            return full_path

    return cmd


def make_command(
    prog,
    flags="",
    overwrite=False,
    quiet=False,
    verbose=False,
    superquiet=False,
    errors=None,
    **options,
) -> list[str]:
    """Return a list of strings suitable for use as the args parameter to
    :class:`~grass.script.core.Popen()` or :func:`~grass.script.core.call`.

    :Example:
      .. code-block:: pycon

        >>> make_command("g.message", flags="w", message="this is a warning")
        ['g.message', '-w', 'message=this is a warning']

    The single-character flags are supplied as a string, *flags*, containing
    individual flag characters. While an integer for a single flag and a leading dash
    are also accepted, the best practice is to provide the characters as
    a string without a leading dash.

    :param str prog: GRASS module
    :param str flags: flags to be used (given as a string of flag characters)
    :param bool overwrite: True to enable overwriting the output (``--o``)
    :param bool quiet: True to run quietly (``--q``)
    :param bool superquiet: True to run extra quietly (``--qq``)
    :param bool verbose: True to run verbosely (``--v``)
    :param options: module's parameters

    :return: list of arguments
    """
    args = [_make_val(prog)]
    if overwrite:
        args.append("--o")
    if quiet:
        args.append("--q")
    if verbose:
        args.append("--v")
    if superquiet:
        args.append("--qq")
    if flags:
        flags = _make_val(flags)
        # We allow a leading dash in the flags or add one if it is not provided.
        # In any case, the rest is passed as is, so any additional dashes will
        # be processed and rejected by the underlying tool.
        # While conceptually a dash is not extraneous in a function call,
        # we allow the dash to align with the command line uses it where a leading dash
        # is required, and with some of the documentation or messages which use a dash.
        if not flags.startswith("-"):
            # In any case, if dash is missing, we need to add it.
            flags = "-" + flags
        args.append(flags)
    for opt, val in options.items():
        if opt in _popen_args:
            continue
        # convert string to bytes
        if val is not None:
            if opt.startswith("_"):
                opt = opt[1:]
                warning(
                    _(
                        "To run the module <%s> add underscore at the end"
                        " of the option <%s> to avoid conflict with Python"
                        " keywords. Underscore at the beginning is"
                        " deprecated in GRASS GIS 7.0 and has been removed"
                        " in version 7.1."
                    )
                    % (prog, opt)
                )
            elif opt.endswith("_"):
                opt = opt[:-1]
            args.append(opt + "=" + _make_val(val))
    return args


<<<<<<< HEAD
def handle_errors(returncode, result, args, kwargs, handler=None, stderr=None):
=======
def handle_errors(
    returncode, result, args, kwargs, handler=None, stderr=None, env=None
):
>>>>>>> 78ead368
    """Error handler for :func:`run_command()` and similar functions

    The functions which are using this function to handle errors,
    can be typically called with an *errors* parameter.
    This function can handle one of the following values: raise,
    fatal, status, exit, and ignore. The value raise is a default.
    Alternatively, when this function is called explicitly, the parameter
    *handler* can be specified with the same values as *errors*.

    If returncode is 0, *result* is returned, unless
    ``errors="status"`` is set.

    If *kwargs* dictionary contains key ``errors``, the value is used
    to determine the return value and the behavior on error.
    The value ``errors="raise"`` is a default in which case a
    :py:exc:`~grass.exceptions.CalledModuleError` exception is raised.

    For ``errors="fatal"``, the function calls :func:`~grass.script.core.fatal()`
    which has its own rules on what happens next. In this case,
    *env* parameter should also be provided unless the caller code relies on
    a global session. Besides the *env* parameter, env can be also provided in kwargs.

    For ``errors="status"``, the *returncode* will be returned.
    This is useful, e.g., for cases when the exception-based error
    handling mechanism is not desirable or the return code has some
    meaning not necessarily interpreted as an error by the caller.

    For ``errors="exit"``, :external:py:func:`sys.exit()` is called with the
    *returncode*, so it behaves similarly to a Bash script with
    ``set -e``. No additional error message or exception is produced.
    This might be useful for a simple script where error message
    produced by the called module provides sufficient information about
    what happened to the end user.

    Finally, for ``errors="ignore"``, the value of *result* will be
    passed in any case regardless of the *returncode*.

    If *stderr* is provided, it is passed to ``CalledModuleError`` to build
    an error message with ``errors="raise"``. With ``errors="exit"``,
    it is printed to ``sys.stderr``.

    This function is intended to be used as an error handler or handler of potential
    errors in code which wraps calling of tools as subprocesses.
    Typically, this function is not called directly in user code or in a tool code
    unless the tools are handed directly, e.g., with :class:`Popen` as opposed
    to :func:`run_command()`.

    :raises ~grass.exceptions.CalledModuleError:
      - If there is an error, and the ``errors`` parameter is not given
      - If the ``errors`` parameter is given and it is not
        ``status``, ``ignore``, ``fatal``, nor ``exit``.
    """

    def get_module_and_code(args, kwargs):
        """Get module name and formatted command"""
        # TODO: construction of the whole command is far from perfect
        args = make_command(*args, **kwargs)
        # Since we are in error handler, let's be extra cautious
        # about an empty command.
        module = args[0] if args else None
        code = " ".join(args)
        return module, code

<<<<<<< HEAD
=======
    # If env is not provided, use the one from kwargs (if any).
    if not env:
        env = kwargs.get("env")

>>>>>>> 78ead368
    if handler is None:
        handler = kwargs.get("errors", "raise")
    if handler.lower() == "status":
        return returncode
    if returncode == 0:
        return result
    if handler.lower() == "ignore":
        return result
    if handler.lower() == "fatal":
        module, code = get_module_and_code(args, kwargs)
        fatal(
            _(
                "Module {module} ({code}) failed with non-zero return code {returncode}"
            ).format(module=module, code=code, returncode=returncode),
            env=env,
        )
    elif handler.lower() == "exit":
        if stderr:
            print(stderr, file=sys.stderr)
        sys.exit(returncode)
    else:
        module, code = get_module_and_code(args, kwargs)
        raise CalledModuleError(
            module=module, code=code, returncode=returncode, errors=stderr
        )


def popen_args_command(
    prog,
    flags="",
    overwrite=False,
    quiet=False,
    verbose=False,
    superquiet=False,
    **kwargs,
):
    """Split tool name and parameters from Popen parameters

    Does the splitting based on known Popen parameter names, and then does the
    transformation from Python parameters to a list of command line arguments
    for :py:class:`~grass.script.core.Popen`.
    """
    options = {}
    popen_kwargs = {}
    for opt, val in kwargs.items():
        if opt in _popen_args:
            popen_kwargs[opt] = val
        else:
            options[opt] = val
    args = make_command(
        prog,
        flags=flags,
        overwrite=overwrite,
        quiet=quiet,
        superquiet=superquiet,
        verbose=verbose,
        **options,
    )
    return args, popen_kwargs


def start_command(
    prog,
    flags="",
    overwrite=False,
    quiet=False,
    verbose=False,
    superquiet=False,
    **kwargs,
):
    """Returns a :class:`~grass.script.core.Popen` object with the command created by
    :py:func:`~grass.script.core.make_command`.
    Accepts any of the arguments which :py:class:`Popen()` accepts apart from "args"
    and "shell".

    .. code-block:: pycon

        >>> p = start_command("g.gisenv", stdout=subprocess.PIPE)
        >>> print(p)  # doctest: +ELLIPSIS
        <...Popen object at 0x...>
        >>> print(p.communicate()[0])  # doctest: +SKIP
        GISDBASE='/opt/grass-data';
        LOCATION_NAME='spearfish60';
        MAPSET='glynn';
        GUI='text';
        MONITOR='x0';

    If the module parameter is the same as Python keyword, add
    underscore at the end of the parameter. For example, use
    ``lambda_=1.6`` instead of ``lambda=1.6``.

    :param str prog: GRASS module
    :param str flags: flags to be used (given as a string)
    :param bool overwrite: True to enable overwriting the output (``--o``)
    :param bool quiet: True to run quietly (``--q``)
    :param bool superquiet: True to run extra quietly (``--qq``)
    :param bool verbose: True to run verbosely (``--v``)
    :param kwargs: module's parameters

    :return: Popen object
    :rtype: ~grass.script.core.Popen
    """
    args, popts = popen_args_command(
        prog,
        flags=flags,
        overwrite=overwrite,
        quiet=quiet,
        superquiet=superquiet,
        verbose=verbose,
        **kwargs,
    )

    if debug_level(env=kwargs.get("env")) > 0:
        sys.stderr.write(
            "D1/{}: {}.start_command(): {}\n".format(
                debug_level(env=kwargs.get("env")), __name__, " ".join(args)
            )
        )
        sys.stderr.flush()
    return Popen(args, **popts)


def run_command(*args, **kwargs):
    """Execute a module synchronously

    This function passes all arguments to :func:`~grass.script.core.start_command`,
    then waits for the process to complete. It is similar to
    :external:py:func:`subprocess.check_call()`, but with the :func:`make_command()`
    interface. By default, an exception is raised in case of a non-zero
    return code by default.

    .. code-block:: pycon

        >>> run_command("g.region", raster="elevation")

    See :func:`start_command()` for details about parameters and usage.

    The behavior on error can be changed using *errors* parameter
    which is passed to the :func:`handle_errors()` function.

    :param args: unnamed arguments passed to :func:`start_command()`
    :param kwargs: named arguments passed to :func:`start_command()`
    :param str errors: passed to :func:`handle_errors()`

    .. versionchanged:: 8.0
        Before 8.0, the function was returning 0 when no error occurred
        for backward compatibility with code which was checking that
        value. Now the function returns None, unless ``errors="status"``
        is specified.
    .. versionchanged:: 7.2
        In 7.0.0, this function was returning the error code. However,
        it was rarely checked especially outside of the core code.
        Additionally, :func:`read_command()` needed a mechanism to
        report errors as it was used more and more in context which
        required error handling, Thus, exceptions were introduced as a
        more expected default behavior for Python programmers. The
        change was backported to 7.0 series.

    :raises ~grass.exceptions.CalledModuleError: When module returns non-zero return code.
    """
    encoding = "default"
    if "encoding" in kwargs:
        encoding = kwargs["encoding"]

    if _capture_stderr and "stderr" not in kwargs.keys():
        kwargs["stderr"] = PIPE
    ps = start_command(*args, **kwargs)
    if _capture_stderr:
        stdout, stderr = ps.communicate()
        if encoding is not None:
            stdout = _make_unicode(stdout, encoding)
            stderr = _make_unicode(stderr, encoding)
        returncode = ps.poll()
        if returncode and stderr:
            sys.stderr.write(stderr)
    else:
        returncode = ps.wait()
    return handle_errors(returncode, result=None, args=args, kwargs=kwargs)


def pipe_command(*args, **kwargs):
    """Passes all arguments to :func:`start_command()`, but also adds
    "stdout = PIPE". Returns the :class:`~grass.script.core.Popen` object.

    .. code-block:: pycon

        >>> p = pipe_command("g.gisenv")
        >>> print(p)  # doctest: +ELLIPSIS
        <....Popen object at 0x...>
        >>> print(p.communicate()[0])  # doctest: +SKIP
        GISDBASE='/opt/grass-data';
        LOCATION_NAME='spearfish60';
        MAPSET='glynn';
        GUI='text';
        MONITOR='x0';

    :param list args: list of unnamed arguments (see :func:`start_command` for details)
    :param list kwargs: list of named arguments (see :func:`start_command` for details)

    :return: Popen object
    :rtype: grass.script.core.Popen
    """
    kwargs["stdout"] = PIPE
    return start_command(*args, **kwargs)


def feed_command(*args, **kwargs):
    """Passes all arguments to :func:`start_command()`, but also adds
    "stdin = PIPE". Returns the :class:`~grass.script.core.Popen` object.

    :param list args: list of unnamed arguments (see :func:`start_command` for details)
    :param list kwargs: list of named arguments (see :func:`start_command` for details)

    :return: Popen object
    :rtype: grass.script.core.Popen
    """
    kwargs["stdin"] = PIPE
    return start_command(*args, **kwargs)


def read_command(*args, **kwargs):
    """Passes all arguments to :func:`~grass.script.core.pipe_command`, then waits for
    the process to complete, returning its stdout (i.e. similar to shell ``backticks``).

    The behavior on error can be changed using *errors* parameter
    which is passed to the :func:`handle_errors()` function.

    :param list args: list of unnamed arguments (see :func:`start_command` for details)
    :param list kwargs: list of named arguments (see :func:`start_command` for details)

    :return: stdout
    """
    encoding = "default"
    if "encoding" in kwargs:
        encoding = kwargs["encoding"]

    if _capture_stderr and "stderr" not in kwargs.keys():
        kwargs["stderr"] = PIPE
    process = pipe_command(*args, **kwargs)
    stdout, stderr = process.communicate()
    if encoding is not None:
        stdout = _make_unicode(stdout, encoding)
        stderr = _make_unicode(stderr, encoding)
    returncode = process.poll()
    if returncode and _capture_stderr and stderr:
        # Print only when we are capturing it and there was some output.
        # (User can request ignoring the subprocess stderr and then we get only None.)
        sys.stderr.write(stderr)
    return handle_errors(returncode, stdout, args, kwargs)


def parse_command(*args, **kwargs):
    """Passes all arguments to read_command, then parses the output
    by default with :func:`~grass.script.utils.parse_key_val`.

    If the command has parameter ``format`` and is called with
    ``format="json"``, the output will be parsed into a dictionary.
    Similarly, with ``format="csv"`` the output will be parsed into
    a list of lists (CSV rows).

    .. code-block:: python

        parse_command("v.db.select", ..., format="json")

    Custom parsing function can be optionally given by ``parse`` parameter
    including its arguments, e.g.

    .. code-block:: python

        parse_command(..., parse=(gs.parse_key_val, {"sep": ":"}))

    Parameter ``delimiter`` is deprecated.

    :param args: list of unnamed arguments (see :func:`start_command()` for details)
    :param kwargs: list of named arguments
        (see :func:`start_command()` for details)

        .. deprecated:: 8.4.0
            Parameter ``delimiter`` is deprecated. Use the command's ``format="json"``
            or ``format="csv"`` parameter instead

    :return: parsed module output
    """

    def parse_csv(result):
        return list(csv.DictReader(io.StringIO(result)))

    parse = None
    parse_args = {}
    if "parse" in kwargs:
        if isinstance(kwargs["parse"], tuple):
            parse = kwargs["parse"][0]
            parse_args = kwargs["parse"][1]
        del kwargs["parse"]
    elif kwargs.get("format") == "json":
        parse = json.loads
    elif kwargs.get("format") == "csv":
        parse = parse_csv

    if not parse:
        parse = parse_key_val  # use default fn
        if "delimiter" in kwargs:
            parse_args = {"sep": kwargs["delimiter"]}
            del kwargs["delimiter"]

    res = read_command(*args, **kwargs)

    return parse(res, **parse_args)


def write_command(*args, **kwargs):
    """Execute a module with standard input given by *stdin* parameter.

    Passes all arguments to :py:func:`feed_command()`, with the string specified
    by the *stdin* argument fed to the process' standard input.

    .. code-block:: pycon

        >>> write_command(
        ...     "v.in.ascii",
        ...     input="-",
        ...     stdin="%s|%s" % (635818.8, 221342.4),
        ...     output="view_point",
        ... )
        0

    See :func:`start_command()` for details about parameters and usage.

    The behavior on error can be changed using *errors* parameter
    which is passed to the :func:`handle_errors()` function.

    :param args: unnamed arguments passed to :func:`start_command()`
    :param kwargs: named arguments passed to :func:`start_command()`

    :returns: 0 with default parameters for backward compatibility only

    :raises ~grass.exceptions.CalledModuleError: When module returns non-zero return code
    """
    encoding = "default"
    if "encoding" in kwargs:
        encoding = kwargs["encoding"]
    # TODO: should we delete it from kwargs?
    stdin = kwargs["stdin"]
    if _capture_stderr and "stderr" not in kwargs.keys():
        kwargs["stderr"] = PIPE
    process = feed_command(*args, **kwargs)
    unused, stderr = process.communicate(stdin)
    if encoding is not None:
        unused = _make_unicode(unused, encoding)
        stderr = _make_unicode(stderr, encoding)
    returncode = process.poll()
    if returncode and _capture_stderr and stderr:
        sys.stderr.write(stderr)
    return handle_errors(returncode, None, args, kwargs)


def exec_command(
    prog,
    flags="",
    overwrite=False,
    quiet=False,
    verbose=False,
    superquiet=False,
    env=None,
    **kwargs,
):
    """Interface to os.execvpe(), but with the make_command() interface.

    :param str prog: GRASS module
    :param str flags: flags to be used (given as a string)
    :param bool overwrite: True to enable overwriting the output (``--o``)
    :param bool quiet: True to run quietly (``--q``)
    :param bool superquiet: True to run quietly (``--qq``)
    :param bool verbose: True to run verbosely (``--v``)
    :param env: dictionary with system environment variables
                (:external:py:data:`os.environ` by default)
    :param list kwargs: module's parameters

    """
    args = make_command(prog, flags, overwrite, quiet, superquiet, verbose, **kwargs)

    if env is None:
        env = os.environ
    os.execvpe(prog, args, env)


# interface to g.message


def message(msg, flag=None, env=None):
    """Display a message using `g.message`

    :param str msg: message to be displayed
    :param str flag: flags (given as string)
    :param env: dictionary with system environment variables
                (:external:py:data:`os.environ` by default)
    """
    try:
        run_command("g.message", flags=flag, message=msg, errors="ignore", env=env)
    except OSError as error:
        # Trying harder to show something, even when not adding the right message
        # prefix. This allows for showing the original message to the user even when
        # the tool cannot be found or errored for some reason.
        print(
            _(
                "{message} (Additionally, there was an error: {additional_error})"
            ).format(message=msg, additional_error=error),
            file=sys.stderr,
        )


def debug(msg, debug=1, env=None):
    """Display a debugging message using ``g.message -d``.

    The visibility of a debug message at runtime is controlled by
    setting the corresponding DEBUG level with ``g.gisenv set="DEBUG=X"``
    (with ``X`` set to the debug level specified in the function call).

    :param str msg: debugging message to be displayed
    :param str debug: debug level (0-5) with the following recommended
        levels:
        - Use 1 for messages generated once of few times,
        - 3 for messages generated for each raster row or vector line,
        - 5 for messages generated for each raster cell or vector point.
    :param env: dictionary with system environment variables
                (:external:py:data:`os.environ` by default)
    """
    if debug_level(env=env) >= debug:
        # TODO: quite a random hack here, do we need it somewhere else too?
        if sys.platform == "win32":
            msg = msg.replace("&", "^&")

        run_command("g.message", flags="d", message=msg, debug=debug, env=env)


def verbose(msg, env=None):
    """Display a verbose message using ``g.message -v``

    :param str msg: verbose message to be displayed
    :param env: dictionary with system environment variables
                (:external:py:data:`os.environ` by default)
    """
    message(msg, flag="v", env=env)


def info(msg, env=None):
    """Display an informational message using ``g.message -i``

    :param str msg: informational message to be displayed
    :param env: dictionary with system environment variables
                (:external:py:data:`os.environ` by default)
    """
    message(msg, flag="i", env=env)


def percent(i, n, s, env=None):
    """Display a progress info message using ``g.message -p``

    .. code-block:: python

        message(_("Percent complete..."))
        n = 100
        for i in range(n):
            percent(i, n, 1)
        percent(1, 1, 1)

    :param int i: current item
    :param int n: total number of items
    :param int s: increment size
    :param env: dictionary with system environment variables
                (:external:py:data:`os.environ` by default)
    """
    message("%d %d %d" % (i, n, s), flag="p", env=env)


def warning(msg, env=None):
    """Display a warning message using ``g.message -w``

    :param str msg: warning message to be displayed
    :param env: dictionary with system environment variables
                (:external:py:data:`os.environ` by default)
    """
    message(msg, flag="w", env=env)


def error(msg, env=None):
    """Display an error message using ``g.message -e``

    This function does not end the execution of the program.
    The right action after the error is up to the caller.
    For error handling using the standard mechanism use :func:`fatal()`.

    :param str msg: error message to be displayed
    :param env: dictionary with system environment variables
                (:external:py:data:`os.environ` by default)
    """
    message(msg, flag="e", env=env)


def fatal(msg, env=None):
    """Display an error message using ``g.message -e``, then abort or raise

    Raises exception when module global :py:data:`raise_on_error` is 'True', abort
    (calls :external:py:func:`sys.exit`) otherwise.
    Use :func:`set_raise_on_error()` to set the behavior.

    :param str msg: error message to be displayed
    :param env: dictionary with system environment variables
                (:external:py:data:`os.environ` by default)

    :raises ~grass.exceptions.ScriptError:
        Raises exception when module global :py:data:`raise_on_error` is 'True'
    """
    global raise_on_error
    if raise_on_error:
        raise ScriptError(msg)

    error(msg, env=env)
    sys.exit(1)


def set_raise_on_error(raise_exp=True):
    """Define behavior on fatal error (:py:func:`~grass.script.core.fatal` called)

    :param bool raise_exp: True to raise :py:exc:`~grass.exceptions.ScriptError`
        instead of calling :external:py:func:`sys.exit(1) <sys.exit>`
        in :py:func:`~grass.script.core.fatal`

    :return: current status
    """
    global raise_on_error
    tmp_raise = raise_on_error
    raise_on_error = raise_exp
    return tmp_raise


def get_raise_on_error():
    """Return True if a :py:exc:`~grass.exceptions.ScriptError` exception is raised
    instead of calling :external:py:func:`sys.exit(1) <sys.exit>` in case a fatal error
    was invoked with :py:func:`~grass.script.core.fatal`.
    """
    global raise_on_error
    return raise_on_error


# TODO: solve also warnings (not printed now)
def set_capture_stderr(capture=True):
    """Enable capturing standard error output of modules and print it.

    By default, standard error output (stderr) of child processes shows
    in the same place as output of the parent process. This may not
    always be the same place as :external:py:data:`sys.stderr` is written.
    After calling this function, functions in the :py:mod:`grass.script`
    package will capture the stderr of child processes and pass it
    to :external:py:data:`sys.stderr` if there is an error.

    .. note::

        This is advantageous for interactive shells such as the one in GUI
        and interactive notebooks such as Jupyter Notebook.

    The capturing can be applied only in certain cases, for example
    in case of :func:`run_command` it is applied because :func:`run_command` nor
    its callers do not handle the streams, however :func:`feed_command`
    cannot do capturing because its callers handle the streams.

    The previous state is returned. Passing ``False`` disables the
    capturing.

    .. versionadded:: 7.4
    .. seealso:: :func:`get_capture_stderr`
    """
    global _capture_stderr
    tmp = _capture_stderr
    _capture_stderr = capture
    return tmp


def get_capture_stderr():
    """Return True if stderr is captured, False otherwise.

    .. seealso:: :func:`set_capture_stderr`.
    """
    global _capture_stderr
    return _capture_stderr


# interface to g.parser


def _parse_opts(lines: list) -> tuple[dict[str, str], dict[str, bool]]:
    options: dict[str, str] = {}
    flags: dict[str, bool] = {}
    for line in lines:
        if not line:
            break
        try:
            var, val = line.split(b"=", 1)
        except ValueError:
            msg = "invalid output from g.parser: {}".format(line)
            raise SyntaxError(msg)
        try:
            var = decode(var)
            val = decode(val)
        except UnicodeError as error:
            msg = "invalid output from g.parser ({error}): {line}".format(
                error=error, line=line
            )
            raise SyntaxError(msg)
        if var.startswith("flag_"):
            flags[var[5:]] = bool(int(val))
        elif var.startswith("opt_"):
            options[var[4:]] = val
        elif var in {"GRASS_OVERWRITE", "GRASS_VERBOSE"}:
            os.environ[var] = val
        else:
            msg = "unexpected output variable from g.parser: {}".format(line)
            raise SyntaxError(msg)
    return (options, flags)


def parser() -> tuple[dict[str, str], dict[str, bool]]:
    """Interface to g.parser, intended to be run from the top-level, e.g.:

    .. code-block:: python

        if __name__ == "__main__":
            options, flags = grass.parser()
            main()

    Thereafter, the global variables "options" and "flags" will be
    dictionaries containing option/flag values, keyed by lower-case
    option/flag names. The values in "options" are strings, those in
    "flags" are Python booleans.

    Overview table of parser standard options:
    https://grass.osgeo.org/grass-devel/manuals/parser_standard_options.html
    """
    if not os.getenv("GISBASE"):
        print("You must be in GRASS GIS to run this program.", file=sys.stderr)
        sys.exit(1)

    cmdline = [basename(sys.argv[0])]
    cmdline += [shlex.quote(a) for a in sys.argv[1:]]
    os.environ["CMDLINE"] = " ".join(cmdline)

    argv = sys.argv[:]
    name = argv[0]
    if not os.path.isabs(name):
        if os.sep in name or (os.altsep and os.altsep in name):
            argv[0] = os.path.abspath(name)
        else:
            argv[0] = os.path.join(sys.path[0], name)

    prog = "g.parser.exe" if sys.platform == "win32" else "g.parser"
    with subprocess.Popen([prog, "-n"] + argv, stdout=subprocess.PIPE) as p:
        s = p.communicate()[0]
        lines = s.split(b"\0")
        if not lines or lines[0] != b"@ARGS_PARSED@":
            stdout = os.fdopen(sys.stdout.fileno(), "wb")
            stdout.write(s)
            sys.exit(p.returncode)
        return _parse_opts(lines[1:])


# interface to g.tempfile


def tempfile(create=True, env=None):
    """Returns the name of a temporary file, created with g.tempfile.

    :param bool create: True to create a file
    :param env: environment

    :return: path to a tmp file

    .. seealso:: The ``g.tempfile`` tool, and the :py:func:`~grass.script.core.tempdir`
        and :py:func:`~grass.script.core.tempname` functions
    """
    flags = ""
    if not create:
        flags += "d"

    return read_command("g.tempfile", flags=flags, pid=os.getpid(), env=env).strip()


def tempdir(env=None):
    """Returns the name of a temporary dir, created with g.tempfile.

    .. seealso:: The ``g.tempfile`` tool, and the :py:func:`~grass.script.core.tempfile`
        and :py:func:`~grass.script.core.tempname` functions
    """
    tmp = tempfile(create=False, env=env)
    os.mkdir(tmp)

    return tmp


def tempname(length: int, lowercase: bool = False) -> str:
    """Generate a GRASS and SQL compliant random name starting with ``tmp_``
    followed by a random part of length "length"

    :param length: length of the random part of the name to generate
    :param lowercase: use only lowercase characters to generate name
    :return: String with a random name of length "length" starting with a letter

    :Example:
      .. code-block:: pycon

        >>> tempname(12)
        'tmp_MxMa1kAS13s9'

    .. seealso:: functions :func:`~grass.script.utils.append_uuid()`,
        :func:`~grass.script.utils.append_random()`,
        the ``g.tempfile`` tool, and the :py:func:`~grass.script.core.tempfile`
        and :py:func:`~grass.script.core.tempdir` functions
    """

    chars = string.ascii_lowercase + string.digits
    if not lowercase:
        chars += string.ascii_uppercase
    random_part = "".join(random.choice(chars) for _ in range(length))
    return "tmp_" + random_part


def _compare_projection(dic):
    """Check if projection has some possibility of duplicate names like
    Universal Transverse Mercator and Universe Transverse Mercator and
    unify them

    :param dic: The dictionary containing information about projection

    :return: The dictionary with the new values if needed

    """
    # the lookup variable is a list of list, each list contains all the
    # possible name for a projection system
    lookup = [["Universal Transverse Mercator", "Universe Transverse Mercator"]]
    for lo in lookup:
        for n in range(len(dic["name"])):
            if dic["name"][n] in lo:
                dic["name"][n] = lo[0]
    return dic


def _compare_units(dic):
    """Check if units has some possibility of duplicate names like
    meter and metre and unify them

    :param dic: The dictionary containing information about units

    :return: The dictionary with the new values if needed

    """
    # the lookup variable is a list of list, each list contains all the
    # possible name for a units
    lookup = [
        ["meter", "metre"],
        ["meters", "metres"],
        ["kilometer", "kilometre"],
        ["kilometers", "kilometres"],
    ]
    for item in lookup:
        for n in range(len(dic["unit"])):
            if dic["unit"][n].lower() in item:
                dic["unit"][n] = item[0]
        for n in range(len(dic["units"])):
            if dic["units"][n].lower() in item:
                dic["units"][n] = item[0]
    return dic


def _text_to_key_value_dict(
    filename: StrPath,
    sep: str = ":",
    val_sep: str = ",",
    checkproj: bool = False,
    checkunits: bool = False,
) -> KeyValue[list[int | float | str]]:
    """Convert a key-value text file, where entries are separated by newlines
    and the key and value are separated by ``sep``, into a key-value dictionary
    and discover/use the correct data types (float, int or string) for values.

    :param filename: The name or name and path of the text file to convert
    :param sep: The character that separates the keys and values, default is ":"
    :param val_sep: The character that separates the values of a single
                        key, default is ","
    :param checkproj: True if it has to check some information about projection system
    :param checkunits: True if it has to check some information about units

    :return: The dictionary

    A text file with this content:

    .. code-block:: none

        a: Hello
        b: 1.0
        c: 1,2,3,4,5
        d : hello,8,0.1

    Will be represented as this dictionary:

    .. code-block:: python

        {"a": ["Hello"], "c": [1, 2, 3, 4, 5], "b": [1.0], "d": ["hello", 8, 0.1]}

    """
    with Path(filename).open() as f:
        text = f.readlines()
    kvdict: KeyValue[list[int | float | str]] = KeyValue()

    for line in text:
        if line.find(sep) < 0:
            # Jump over empty values
            continue
        key, value = line.split(sep)
        key = key.strip()
        value = value.strip()
        values = value.split(val_sep)
        value_list: list[int | float | str] = []

        for value in values:
            not_float = False
            not_int = False

            # Convert values into correct types
            # We first try integer then float
            try:
                value_converted = int(value)
            except ValueError:
                not_int = True
            if not_int:
                try:
                    value_converted = float(value)
                except ValueError:
                    not_float = True

            if not_int and not_float:
                value_converted = value.strip()

            value_list.append(value_converted)

        kvdict[key] = value_list
    if checkproj:
        kvdict = _compare_projection(kvdict)
    if checkunits:
        kvdict = _compare_units(kvdict)
    return kvdict


def compare_key_value_text_files(
    filename_a,
    filename_b,
    sep=":",
    val_sep=",",
    precision=0.000001,
    proj=False,
    units=False,
):
    """Compare two key-value text files

    This method will print a warning in case keys that are present in the first
    file are not present in the second one.
    The comparison method tries to convert the values into their native format
    (float, int or string) to allow correct comparison.

    An example key-value text file may have this content:

    .. code-block:: none

        a: Hello
        b: 1.0
        c: 1,2,3,4,5
        d : hello,8,0.1

    :param str filename_a: name of the first key-value text file
    :param str filename_b: name of the second key-value text file
    :param str sep: character that separates the keys and values, default is ":"
    :param str val_sep: character that separates the values of a single key,
                        default is ","
    :param double precision: precision with which the floating point values are compared
    :param bool proj: True if it has to check some information about projection system
    :param bool units: True if it has to check some information about units

    :return: True if full or almost identical, False if different
    """
    dict_a = _text_to_key_value_dict(filename_a, sep, checkproj=proj, checkunits=units)
    dict_b = _text_to_key_value_dict(filename_b, sep, checkproj=proj, checkunits=units)

    if sorted(dict_a.keys()) != sorted(dict_b.keys()):
        return False

    # We compare matching keys
    for key in dict_a.keys():
        # Floating point values must be handled separately
        if isinstance(dict_a[key], float) and isinstance(dict_b[key], float):
            if abs(dict_a[key] - dict_b[key]) > precision:
                return False
        elif isinstance(dict_a[key], float) or isinstance(dict_b[key], float):
            warning(
                _("Mixing value types. Will try to compare after integer conversion")
            )
            return int(dict_a[key]) == int(dict_b[key])
        elif key == "+towgs84":
            # We compare the sum of the entries
            if abs(sum(dict_a[key]) - sum(dict_b[key])) > precision:
                return False
        elif dict_a[key] != dict_b[key]:
            return False
    return True


# interface to g.gisenv


def gisenv(env: _Env | None = None) -> KeyValue[str | None]:
    """Returns the output from running g.gisenv (with no arguments), as a
    dictionary.

    :Example:
      .. code-block:: pycon

        >>> env = gisenv()
        >>> print(env["GISDBASE"])  # doctest: +SKIP
        /opt/grass-data

    :param env: dictionary with system environment variables
                (:external:py:data:`os.environ` by default)
    :return: list of GRASS variables
    """
    s = read_command("g.gisenv", flags="n", env=env)
    return parse_key_val(s)


# interface to g.region


def locn_is_latlong(env: _Env | None = None) -> bool:
    """Tests if location is lat/long. Value is obtained
    by checking the "g.region -pu" projection code.

    :return: True for a lat/long region, False otherwise

    .. seealso:: The ``g.region`` tool
    """
    s = read_command("g.region", flags="pu", env=env)
    kv: KeyValue[str | None] = parse_key_val(s, ":")
    return kv["projection"].split(" ")[0] == "3"


def region(region3d=False, complete=False, env=None):
    """Returns the output from running "g.region -gu", as a
    dictionary.

    :Example:
      .. code-block:: pycon

        >>> curent_region = region()
        >>> # obtain n, s, e and w values
        >>> [curent_region[key] for key in "nsew"]  # doctest: +ELLIPSIS
        [..., ..., ..., ...]
        >>> # obtain ns and ew resolutions
        >>> (curent_region["nsres"], curent_region["ewres"])  # doctest: +ELLIPSIS
        (..., ...)

    :param bool region3d: True to get 3D region
    :param bool complete:
    :param env: dictionary with system environment variables
                (:external:py:data:`os.environ` by default)
    :return: dictionary of region values

    .. seealso:: The ``g.region`` tool
    """
    flgs = "gu"
    if region3d:
        flgs += "3"
    if complete:
        flgs += "cep"

    s = read_command("g.region", flags=flgs, env=env)
    reg = parse_key_val(s, val_type=float)
    for k in [
        "projection",
        "zone",
        "rows",
        "cols",
        "cells",
        "rows3",
        "cols3",
        "cells3",
        "depths",
    ]:
        if k not in reg:
            continue
        reg[k] = int(reg[k])

    return reg


def region_env(
    region3d: bool = False, flags: str | None = None, env: _Env | None = None, **kwargs
) -> str:
    """Returns region settings as a string which can used as
    GRASS_REGION environmental variable.

    If no 'kwargs' are given then the current region is used. Note
    that this function doesn't modify the current region!

    .. seealso::
        See also :func:`use_temp_region()` for alternative method how to define
        temporary region used for raster-based computation.

    :Example:
      .. code-block:: python

        os.environ["GRASS_REGION"] = grass.region_env(region="detail")
        grass.mapcalc("map=1", overwrite=True)
        os.environ.pop("GRASS_REGION")

    :param region3d: True to get 3D region
    :param flags: for example 'a'
    :param env: dictionary with system environment variables
                (:external:py:data:`os.environ` by default)
    :param kwargs: g.region's parameters like 'raster', 'vector' or 'region'
    :return: string with region values, or empty string on error
    """
    # read proj/zone from WIND file
    gis_env: KeyValue[str | None] = gisenv(env)
    windfile = os.path.join(
        gis_env["GISDBASE"], gis_env["LOCATION_NAME"], gis_env["MAPSET"], "WIND"
    )
    with open(windfile) as fd:
        grass_region = ""
        for line in fd:
            key, value = (x.strip() for x in line.split(":", 1))
            if kwargs and key not in {"proj", "zone"}:
                continue
            if (
                not kwargs
                and not region3d
                and key
                in {
                    "top",
                    "bottom",
                    "cols3",
                    "rows3",
                    "depths",
                    "e-w resol3",
                    "n-s resol3",
                    "t-b resol",
                }
            ):
                continue

            grass_region += "%s: %s;" % (key, value)

    if not kwargs:  # return current region
        return grass_region

    # read other values from `g.region -gu`
    flgs = "ug"
    if region3d:
        flgs += "3"
    if flags:
        flgs += flags

    s = read_command("g.region", flags=flgs, env=env, **kwargs)
    if not s:
        return ""
    reg = parse_key_val(s)

    kwdata = [
        ("north", "n"),
        ("south", "s"),
        ("east", "e"),
        ("west", "w"),
        ("cols", "cols"),
        ("rows", "rows"),
        ("e-w resol", "ewres"),
        ("n-s resol", "nsres"),
    ]
    if region3d:
        kwdata += [
            ("top", "t"),
            ("bottom", "b"),
            ("cols3", "cols3"),
            ("rows3", "rows3"),
            ("depths", "depths"),
            ("e-w resol3", "ewres3"),
            ("n-s resol3", "nsres3"),
            ("t-b resol", "tbres"),
        ]

    for wkey, rkey in kwdata:
        grass_region += "%s: %s;" % (wkey, reg[rkey])

    return grass_region


def use_temp_region():
    """Copies the current region to a temporary region with "g.region save=",
    then sets WIND_OVERRIDE to refer to that region. Installs an atexit
    handler to delete the temporary region upon termination.

    .. seealso:: The ``g.region`` tool
    """
    name = "tmp.%s.%d" % (os.path.basename(sys.argv[0]), os.getpid())
    run_command("g.region", flags="u", save=name, overwrite=True)
    os.environ["WIND_OVERRIDE"] = name
    atexit.register(del_temp_region)


def del_temp_region():
    """Unsets WIND_OVERRIDE and removes any region named by it.

    .. seealso:: The ``g.remove`` tool
    """
    try:
        name = os.environ.pop("WIND_OVERRIDE")
        run_command("g.remove", flags="f", quiet=True, type="region", name=name)
    except (KeyError, CalledModuleError):
        # The function succeeds even when called more than once.
        pass


# interface to g.findfile


def find_file(name, element="cell", mapset=None, env=None):
    """Returns the output from running g.findfile as a
    dictionary.

    Elements in g.findfile refer to mapset directories. However, in
    parts of the code, different element terms like rast, raster, or rast3d
    are used. For convenience the function translates such element types
    to respective mapset elements. Current translations are:
    "rast": "cell",
    "raster": "cell",
    "rast3d": "grid3",
    "raster3d": "grid3",
    "raster_3d": "grid3",

    :Example:
      .. code-block:: pycon

        >>> result = find_file("elevation", element="cell")
        >>> print(result["fullname"])
        elevation@PERMANENT
        >>> print(result["file"])  # doctest: +ELLIPSIS
        /.../PERMANENT/cell/elevation
        >>> result = find_file("elevation", element="raster")
        >>> print(result["fullname"])
        elevation@PERMANENT
        >>> print(result["file"])  # doctest: +ELLIPSIS
        /.../PERMANENT/cell/elevation


    :param str name: file name
    :param str element: element type (default 'cell')
    :param str mapset: mapset name (default all mapsets in search path)
    :param env: environment

    :return: parsed output of g.findfile

    .. seealso:: The ``g.findfile`` tool
    """
    element_translation = {
        "rast": "cell",
        "rast3d": "grid3",
        "raster3d": "grid3",
    }

    if element in element_translation:
        element = element_translation[element]

    result = parse_command(
        "g.findfile",
        element=element,
        file=name,
        mapset=mapset,
        format="json",
        env=env,
    )

    # For Backward compatibility
    return {k: "" if v is None else v for k, v in result.items()}


# interface to g.list


def list_strings(type, pattern=None, mapset=None, exclude=None, flag="", env=None):
    """List of elements as strings.

    Returns the output from running g.list, as a list of qualified
    names.

    :param str type: element type (raster, vector, raster_3d, region, ...)
    :param str pattern: pattern string
    :param str mapset: mapset name (if not given use search path)
    :param str exclude: pattern string to exclude maps from the research
    :param str flag: pattern type: 'r' (basic regexp), 'e' (extended regexp),
                     or '' (glob pattern)
    :param env: environment

    :return: list of elements

    .. seealso:: The ``g.list`` tool
    """
    if type == "cell":
        verbose(_('Element type should be "raster" and not "%s"') % type, env=env)

    return [
        line.strip()
        for line in read_command(
            "g.list",
            quiet=True,
            flags="m" + flag,
            type=type,
            pattern=pattern,
            exclude=exclude,
            mapset=mapset,
            env=env,
        ).splitlines()
    ]


def list_pairs(type, pattern=None, mapset=None, exclude=None, flag="", env=None):
    """List of elements as pairs

    Returns the output from running g.list, as a list of
    (name, mapset) pairs

    :param str type: element type (raster, vector, raster_3d, region, ...)
    :param str pattern: pattern string
    :param str mapset: mapset name (if not given use search path)
    :param str exclude: pattern string to exclude maps from the research
    :param str flag: pattern type: 'r' (basic regexp), 'e' (extended regexp),
                     or '' (glob pattern)
    :param env: environment

    :return: list of elements

    .. seealso:: The ``g.list`` tool
    """
    return [
        tuple(map.split("@", 1))
        for map in list_strings(type, pattern, mapset, exclude, flag, env)
    ]


def list_grouped(
    type, pattern=None, check_search_path=True, exclude=None, flag="", env=None
):
    """List of elements grouped by mapsets.

    Returns the output from running g.list, as a dictionary where the
    keys are mapset names and the values are lists of maps in that
    mapset.

    :Example:
      .. code-block:: pycon

        >>> list_grouped("vect", pattern="*roads*")["PERMANENT"]
        ['railroads', 'roadsmajor']

    :param str type: element type (raster, vector, raster_3d, region, ...)
                     or list of elements
    :param str pattern: pattern string
    :param str check_search_path: True to add mapsets for the search path
                                  with no found elements
    :param str exclude: pattern string to exclude maps from the research
    :param str flag: pattern type: 'r' (basic regexp), 'e' (extended regexp),
                                    or '' (glob pattern)
    :param env: environment

    :return: directory of mapsets/elements

    .. seealso:: The ``g.list`` tool
    """
    if isinstance(type, str) or len(type) == 1:
        types = [type]
        store_types = False
    else:
        types = type
        store_types = True
        flag += "t"
    for i in range(len(types)):
        if types[i] == "cell":
            verbose(
                _('Element type should be "raster" and not "%s"') % types[i], env=env
            )
            types[i] = "raster"
    result = {}
    if check_search_path:
        for mapset in mapsets(search_path=True, env=env):
            if store_types:
                result[mapset] = {}
            else:
                result[mapset] = []

    mapset = None
    for line in read_command(
        "g.list",
        quiet=True,
        flags="m" + flag,
        type=types,
        pattern=pattern,
        exclude=exclude,
        env=env,
    ).splitlines():
        try:
            name, mapset = line.split("@")
        except ValueError:
            warning(_("Invalid element '%s'") % line, env=env)
            continue

        if store_types:
            type_, name = name.split("/")
            if mapset in result:
                if type_ in result[mapset]:
                    result[mapset][type_].append(name)
                else:
                    result[mapset][type_] = [
                        name,
                    ]
            else:
                result[mapset] = {
                    type_: [
                        name,
                    ]
                }
        elif mapset in result:
            result[mapset].append(name)
        else:
            result[mapset] = [
                name,
            ]

    return result


# color parsing

named_colors: dict[str, tuple[float, float, float]] = {
    "white": (1.00, 1.00, 1.00),
    "black": (0.00, 0.00, 0.00),
    "red": (1.00, 0.00, 0.00),
    "green": (0.00, 1.00, 0.00),
    "blue": (0.00, 0.00, 1.00),
    "yellow": (1.00, 1.00, 0.00),
    "magenta": (1.00, 0.00, 1.00),
    "cyan": (0.00, 1.00, 1.00),
    "aqua": (0.00, 0.75, 0.75),
    "grey": (0.75, 0.75, 0.75),
    "gray": (0.75, 0.75, 0.75),
    "orange": (1.00, 0.50, 0.00),
    "brown": (0.75, 0.50, 0.25),
    "purple": (0.50, 0.00, 1.00),
    "violet": (0.50, 0.00, 1.00),
    "indigo": (0.00, 0.50, 1.00),
}


def parse_color(
    val: str, dflt: tuple[float, float, float] | None = None
) -> tuple[float, float, float] | None:
    """Parses the string "val" as a GRASS colour, which can be either one of
    the named colours or an ``R:G:B`` tuple e.g. ``255:255:255``. Returns an
    (r,g,b) triple whose components are floating point values between 0
    and 1.

    :Example:
      .. code-block:: pycon

        >>> parse_color("red")
        (1.0, 0.0, 0.0)
        >>> parse_color("255:0:0")
        (1.0, 0.0, 0.0)

    :param val: color value
    :param dflt: default color value

    :return: tuple RGB
    """
    if val in named_colors:
        return named_colors[val]

    vals: list[str] = val.split(":")
    if len(vals) == 3:
        return (float(vals[0]) / 255, float(vals[1]) / 255, float(vals[2]) / 255)

    return dflt


# check GRASS_OVERWRITE


def overwrite():
    """Return True if existing files may be overwritten"""
    owstr = "GRASS_OVERWRITE"
    return owstr in os.environ and os.environ[owstr] != "0"


# check GRASS_VERBOSE


def verbosity():
    """Return the verbosity level selected by GRASS_VERBOSE

    Currently, there are 5 levels of verbosity:
    -1 nothing will be printed (also fatal errors and warnings will be discarded)

    0 only errors and warnings are printed, triggered by "--q" or "--quiet" flag.

    1 progress information (percent) and important messages will be printed

    2 all messages will be printed

    3 also verbose messages will be printed. Triggered by "``--v``" or "``--verbose``" flag.
    """
    vbstr = os.getenv("GRASS_VERBOSE")
    if vbstr:
        return int(vbstr)
    return 2


# Various utilities, not specific to GRASS


def find_program(pgm, *args, env: _Env = None):
    """Attempt to run a program, with optional arguments.

    You must call the program in a way that will return a successful
    exit code. For GRASS modules this means you need to pass it some
    valid CLI option, like "``--help``". For other programs a common
    valid do-little option is usually "``--version``".

    :Example:
      .. code-block:: pycon

        >>> find_program("r.sun", "--help")
        True
        >>> find_program("ls", "--version")
        True

    :param str pgm: program name
    :param args: list of arguments
    :param env: environment

    :return: False if the attempt failed due to a missing executable
            or non-zero return code
    :return: True otherwise
    """
    with open(os.devnull, "w+") as nuldev:
        try:
            # TODO: the doc or impl is not correct, any return code is accepted
            call(
                [pgm] + list(args), stdin=nuldev, stdout=nuldev, stderr=nuldev, env=env
            )
            found = True
        except Exception:
            found = False

    return found


# interface to g.mapsets


def mapsets(search_path=False, env=None):
    """List available mapsets

    :param bool search_path: True to list mapsets only in search path

    :return: list of mapsets

    .. seealso:: The ``g.mapsets`` tool
    """
    flags = "p" if search_path else "l"
    mapsets = read_command("g.mapsets", flags=flags, sep="newline", quiet=True, env=env)
    if not mapsets:
        fatal(_("Unable to list mapsets"), env=env)

    return mapsets.splitlines()


# interface to `g.proj -c`


def create_location(*args, **kwargs):
    if "dbase" in kwargs:
        kwargs["path"] = kwargs["dbase"]
        del kwargs["dbase"]
    if "location" in kwargs:
        kwargs["name"] = kwargs["location"]
        del kwargs["location"]
    return create_project(*args, **kwargs)


def create_project(
    path,
    name=None,
    epsg=None,
    proj4=None,
    filename=None,
    wkt=None,
    datum=None,
    datum_trans=None,
    desc=None,
    overwrite=False,
):
    """Create new project

    :param str path: path to GRASS database or project; if path to database, project
                     name must be specified with name parameter
    :param str name: project name to create
    :param epsg: if given create new project based on EPSG code
    :param proj4: if given create new project based on Proj4 definition
    :param str filename: if given create new project based on georeferenced file
    :param str wkt: if given create new project based on WKT definition
                    (can be path to PRJ file or WKT string)
    :param datum: GRASS format datum code
    :param datum_trans: datum transformation parameters (used for epsg and proj4)
    :param desc: description of the project (creates MYNAME file)
    :param bool overwrite: True to overwrite project if exists (WARNING:
                           ALL DATA from existing project ARE DELETED!)

    :raises ~grass.exceptions.ScriptError:
        Raise :py:exc:`~grass.exceptions.ScriptError` on error
    """
    # Add default mapset to project path if needed
    if not name:
        path = os.path.join(path, "PERMANENT")

    # resolve dbase, location and mapset
    mapset_path = resolve_mapset_path(path=path, location=name)

    # create dbase if not exists
    if not os.path.exists(mapset_path.directory):
        os.mkdir(mapset_path.directory)

    env = None
    tmp_gisrc = None

    def local_env():
        """Create runtime environment and session"""
        # Rather than simply caching, we use local variables to have an indicator of
        # whether the session file has been created or not.
        nonlocal env, tmp_gisrc
        if not env:
            # Lazy-importing to avoid circular dependencies.
            # pylint: disable=import-outside-toplevel
            from grass.script.setup import ensure_runtime_env

            env = os.environ.copy()
            ensure_runtime_env(env=env)
            # Even g.proj and g.message need GISRC to be present.
            # The specific names used don't really matter here.
            tmp_gisrc, env = create_environment(
                mapset_path.directory, mapset_path.location, mapset_path.mapset, env=env
            )
        return env

    # check if location already exists
    if Path(mapset_path.directory, mapset_path.location).exists():
        if not overwrite:
            fatal(
                _("Location <%s> already exists. Operation canceled.")
                % mapset_path.location,
                env=local_env(),
            )
        warning(
            _("Location <%s> already exists and will be overwritten")
            % mapset_path.location,
            env=local_env(),
        )
        shutil.rmtree(os.path.join(mapset_path.directory, mapset_path.location))

    stdin = None
    kwargs = {}
    if datum:
        kwargs["datum"] = datum
    if datum_trans:
        kwargs["datum_trans"] = datum_trans

    ps = None
    if epsg:
        ps = pipe_command(
            "g.proj",
            quiet=True,
            flags="t",
            epsg=epsg,
            project=mapset_path.location,
            stderr=PIPE,
            env=local_env(),
            **kwargs,
        )
    elif proj4:
        ps = pipe_command(
            "g.proj",
            quiet=True,
            flags="t",
            proj4=proj4,
            project=mapset_path.location,
            stderr=PIPE,
            env=local_env(),
            **kwargs,
        )
    elif filename:
        ps = pipe_command(
            "g.proj",
            quiet=True,
            georef=filename,
            project=mapset_path.location,
            stderr=PIPE,
            env=local_env(),
        )
    elif wkt:
        if os.path.isfile(wkt):
            ps = pipe_command(
                "g.proj",
                quiet=True,
                wkt=wkt,
                project=mapset_path.location,
                stderr=PIPE,
                env=local_env(),
            )
        else:
            ps = pipe_command(
                "g.proj",
                quiet=True,
                wkt="-",
                project=mapset_path.location,
                stderr=PIPE,
                stdin=PIPE,
                env=local_env(),
            )
            stdin = wkt
    else:
        _create_location_xy(mapset_path.directory, mapset_path.location)

    if ps is not None and (epsg or proj4 or filename or wkt):
        error = ps.communicate(stdin)[1]
        try_remove(tmp_gisrc)
        tmp_gisrc = None

        if ps.returncode != 0 and error:
            raise ScriptError(repr(error))

    # If a session was created for messages, but not used for subprocesses,
    # we still need to clean it up.
    if tmp_gisrc:
        try_remove(tmp_gisrc)
    _set_location_description(mapset_path.directory, mapset_path.location, desc)


def _set_location_description(path, location, text):
    """Set description (aka title aka MYNAME) for a location

    :raises ~grass.exceptions.ScriptError:
        Raise :py:exc:`~grass.exceptions.ScriptError` on error.
    """
    try:
        with codecs.open(
            os.path.join(path, location, "PERMANENT", "MYNAME"),
            encoding="utf-8",
            mode="w",
        ) as fd:
            if text:
                fd.write(text + os.linesep)
            else:
                fd.write(os.linesep)
    except OSError as e:
        raise ScriptError(repr(e))


def _create_location_xy(database, location):
    """Create unprojected location


    :param database: GRASS database where to create new location
    :param location: location name
    :raises ~grass.exceptions.ScriptError:
        Raise :py:exc:`~grass.exceptions.ScriptError` on error.
    """
    try:
        base_path = Path(database)
        project_dir = base_path / location
        permanent_dir = project_dir / "PERMANENT"
        default_wind_path = permanent_dir / "DEFAULT_WIND"
        wind_path = permanent_dir / "WIND"
        project_dir.mkdir()
        permanent_dir.mkdir()
        # create DEFAULT_WIND and WIND files
        regioninfo = [
            "proj:       0",
            "zone:       0",
            "north:      1",
            "south:      0",
            "east:       1",
            "west:       0",
            "cols:       1",
            "rows:       1",
            "e-w resol:  1",
            "n-s resol:  1",
            "top:        1",
            "bottom:     0",
            "cols3:      1",
            "rows3:      1",
            "depths:     1",
            "e-w resol3: 1",
            "n-s resol3: 1",
            "t-b resol:  1",
        ]
        default_wind_path.write_text("\n".join(regioninfo))
        shutil.copy(default_wind_path, wind_path)
    except OSError as e:
        raise ScriptError(repr(e))


# interface to g.version


def version():
    """Get GRASS version as dictionary

    .. code-block:: pycon

        >>> print(version())
        {'proj4': '4.8.0', 'geos': '3.3.5', 'libgis_revision': '52468',
         'libgis_date': '2012-07-27 22:53:30 +0200 (Fri, 27 Jul 2012)',
         'version': '7.0.svn', 'date': '2012', 'gdal': '2.0dev',
         'revision': '53670'}

    """
    data = parse_command("g.version", flags="rge", errors="ignore")
    for k, v in data.items():
        data[k.strip()] = v.replace('"', "").strip()

    return data


# get debug_level
_debug_level = None


def debug_level(force: bool = False, *, env: _Env = None):
    global _debug_level
    if not force and _debug_level is not None:
        return _debug_level
    _debug_level = 0
    # We attempt to access the environment only when there is a chance
    # it will work.
    if find_program("g.gisenv", "--help", env=env):
        try:
            try:
                _debug_level = int(gisenv(env=env).get("DEBUG", 0))
            except (CalledModuleError, OSError):
                # We continue in case of an error. Default value is already set.
                pass
            if _debug_level < 0 or _debug_level > 5:
                raise ValueError(_("Debug level {0}").format(_debug_level))
        except ValueError as e:
            # The exception may come from the conversion or from the range,
            # so we handle both in the same way.
            _debug_level = 0
            sys.stderr.write(
                _(
                    "WARNING: Ignoring unsupported debug level (must be >=0 and <=5):"
                    " {}\n"
                ).format(e)
            )

    return _debug_level


# TODO: Move legal_name() to utils or a new dedicated "name" module.
# TODO: Remove the pygrass backwards compatibility version of it?


def legal_name(s):
    """Checks if the string contains only allowed characters.

    This is the Python implementation of :func:`G_legal_filename()` function.

    .. note::

        It is not clear when exactly use this function, but it might be
        useful anyway for checking map names and column names.
    """
    if not s or s[0] == ".":
        warning(_("Illegal filename <%s>. Cannot be 'NULL' or start with '.'.") % s)
        return False

    illegal = [c for c in s if c in "/\"'@,=*~" or c <= " " or c >= "\177"]
    if illegal:
        illegal = "".join(sorted(set(illegal)))
        warning(
            _("Illegal filename <%(s)s>. <%(il)s> not allowed.\n")
            % {"s": s, "il": illegal}
        )
        return False

    return True


def sanitize_mapset_environment(env):
    """Remove environmental variables relevant only
    for a specific mapset. This should be called
    when a copy of environment is used with a different mapset."""
    if "WIND_OVERRIDE" in env:
        del env["WIND_OVERRIDE"]
    if "GRASS_REGION" in env:
        del env["GRASS_REGION"]
    return env


def create_environment(gisdbase, location, mapset, env=None):
    """Creates environment to be passed in run_command for example.
    Returns tuple with temporary file path and the environment. The user
    of this function is responsible for deleting the file."""
    with NamedTemporaryFile(mode="w", delete=False) as f:
        f.write("MAPSET: {mapset}\n".format(mapset=mapset))
        f.write("GISDBASE: {g}\n".format(g=gisdbase))
        f.write("LOCATION_NAME: {l}\n".format(l=location))
        f.write("GUI: text\n")
    env = env.copy() if env else os.environ.copy()
    env["GISRC"] = f.name
    # remove mapset-specific env vars
    env = sanitize_mapset_environment(env)
    return f.name, env


if __name__ == "__main__":
    import doctest

    doctest.testmod()<|MERGE_RESOLUTION|>--- conflicted
+++ resolved
@@ -366,13 +366,9 @@
     return args
 
 
-<<<<<<< HEAD
-def handle_errors(returncode, result, args, kwargs, handler=None, stderr=None):
-=======
 def handle_errors(
     returncode, result, args, kwargs, handler=None, stderr=None, env=None
 ):
->>>>>>> 78ead368
     """Error handler for :func:`run_command()` and similar functions
 
     The functions which are using this function to handle errors,
@@ -436,13 +432,10 @@
         code = " ".join(args)
         return module, code
 
-<<<<<<< HEAD
-=======
     # If env is not provided, use the one from kwargs (if any).
     if not env:
         env = kwargs.get("env")
 
->>>>>>> 78ead368
     if handler is None:
         handler = kwargs.get("errors", "raise")
     if handler.lower() == "status":
