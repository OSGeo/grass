--- conflicted
+++ resolved
@@ -8,11 +8,7 @@
     from grass.script import core as grass
     grass.parser()
 
-<<<<<<< HEAD
-(C) 2008-2021 by the GRASS Development Team
-=======
 (C) 2008-2022 by the GRASS Development Team
->>>>>>> 8422103f
 This program is free software under the GNU General Public
 License (>=v2). Read the file COPYING that comes with GRASS
 for details.
@@ -860,11 +856,7 @@
     "flags" are Python booleans.
 
     Overview table of parser standard options:
-<<<<<<< HEAD
-    https://grass.osgeo.org/grass80/manuals/parser_standard_options.html
-=======
     https://grass.osgeo.org/grass-devel/manuals/parser_standard_options.html
->>>>>>> 8422103f
     """
     if not os.getenv("GISBASE"):
         print("You must be in GRASS GIS to run this program.", file=sys.stderr)
