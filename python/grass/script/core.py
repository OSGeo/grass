"""
Core functions to be used in Python scripts.

:Usage:
  .. code-block:: python

    from grass.script import core as grass

    grass.parser()

(C) 2008-2025 by the GRASS Development Team
This program is free software under the GNU General Public
License (>=v2). Read the file COPYING that comes with GRASS
for details.

.. sectionauthor:: Glynn Clements
.. sectionauthor:: Martin Landa <landa.martin gmail.com>
.. sectionauthor:: Michael Barton <michael.barton asu.edu>
"""

from __future__ import annotations

import os
import sys
import atexit
import subprocess
import shutil
import codecs
import string
import random
import shlex
import json
import csv
import io
from collections.abc import Mapping
from tempfile import NamedTemporaryFile
from pathlib import Path
from typing import TYPE_CHECKING, TypeVar

from .utils import KeyValue, parse_key_val, basename, encode, decode, try_remove
from grass.exceptions import ScriptError, CalledModuleError
from grass.grassdb.manage import resolve_mapset_path


if TYPE_CHECKING:
    from _typeshed import StrPath


T = TypeVar("T")
_Env = Mapping[str, str]


# subprocess wrapper that uses shell on Windows
class Popen(subprocess.Popen):
    _builtin_exts = {".com", ".exe", ".bat", ".cmd"}

    @staticmethod
    def _escape_for_shell(arg):
        # TODO: what are cmd.exe's parsing rules?
        return arg

    def __init__(self, args, **kwargs):
        # If env is provided and is not None, use it.
        path = kwargs["env"].get("PATH") if kwargs.get("env") else None
        cmd = shutil.which(args[0], path=path)
        if cmd is None:
            raise OSError(_("Cannot find the executable {0}").format(args[0]))
        args = [cmd] + args[1:]
        if (
            sys.platform == "win32"
            and isinstance(args, list)
            and not kwargs.get("shell")
            and kwargs.get("executable") is None
        ):
            name, ext = os.path.splitext(cmd)
            if ext.lower() not in self._builtin_exts:
                kwargs["shell"] = True
                args = [self._escape_for_shell(arg) for arg in args]

            # hides the window on MS Windows - another window will be activated
            si = subprocess.STARTUPINFO()
            si.dwFlags |= subprocess.STARTF_USESHOWWINDOW
            si.wShowWindow = subprocess.SW_HIDE
            kwargs["startupinfo"] = si

        subprocess.Popen.__init__(self, args, **kwargs)


PIPE = subprocess.PIPE
STDOUT = subprocess.STDOUT


raise_on_error = False  # raise exception instead of calling fatal()
_capture_stderr = False  # capture stderr of subprocesses if possible


def call(*args, **kwargs):
    return Popen(*args, **kwargs).wait()


# GRASS-oriented interface to subprocess module

_popen_args = [
    "bufsize",
    "executable",
    "stdin",
    "stdout",
    "stderr",
    "preexec_fn",
    "close_fds",
    "cwd",
    "env",
    "universal_newlines",
    "startupinfo",
    "creationflags",
    "encoding",
]


def _make_val(val):
    """Convert value to a unicode string"""
    if isinstance(val, (bytes, str)):
        return decode(val)
    if isinstance(val, (int, float)):
        return str(val)
    try:
        return ",".join(map(_make_val, iter(val)))
    except TypeError:
        pass
    return str(val)


def _make_unicode(val, enc):
    """Convert value to unicode with given encoding

    :param val: value to be converted
    :param enc: encoding to be used
    """
    if val is None or enc is None:
        return val

    if enc == "default":
        return decode(val)
    return decode(val, encoding=enc)


def get_commands(*, env=None):
    """Create list of available GRASS commands to use when parsing
    string from the command line

    :return: list of commands (set) and directory of scripts (collected
             by extension - MS Windows only)

    .. code-block:: pycon

        >>> cmds = list(get_commands()[0])
        >>> cmds.sort()
        >>> cmds[:5]
        ['d.barscale', 'd.colorlist', 'd.colortable', 'd.correlate', 'd.erase']
    """
    if not env:
        env = os.environ
    gisbase = env.get("GISBASE")

    # Lazy-importing to avoid circular dependencies.
    # pylint: disable=import-outside-toplevel
    if not gisbase:
        from grass.script.setup import get_install_path

        gisbase = get_install_path()

    cmd = []
    scripts = {".py": []} if sys.platform == "win32" else {}

    def scan(gisbase, directory):
        dir_path = os.path.join(gisbase, directory)
        if os.path.exists(dir_path):
            for fname in os.listdir(os.path.join(gisbase, directory)):
                if scripts:  # win32
                    name, ext = os.path.splitext(fname)
                    if ext != ".manifest":
                        cmd.append(name)
                    if ext in scripts.keys():
                        scripts[ext].append(name)
                else:
                    cmd.append(fname)

    for directory in ("bin", "scripts"):
        scan(gisbase, directory)

    # scan gui/scripts/
    gui_path = os.path.join(gisbase, "etc", "gui", "scripts")
    if os.path.exists(gui_path):
        os.environ["PATH"] = os.getenv("PATH") + os.pathsep + gui_path
        cmd += os.listdir(gui_path)

    return set(cmd), scripts


# Added because of scripts calling scripts on MS Windows.
# Module name (here cmd) differs from the file name (does not have extension).
# Additionally, we don't run scripts using system executable mechanism,
# so we need the full path name.
# However, scripts are on the PATH and '.PY' in in PATHEXT, so we can use
# shutil.which to get the full file path. Addons are on PATH too.
# An alternative to which function call would be to check the script path and
# addons path. This is proposed improvement for the future.
# Another alternative is to check some global list of scripts but this list
# needs to be created first. The question is what is less expensive.
# Note that getting the full path is only part of the solution,
# the other part is to use the right Python as an executable and pass the full
# script path as a parameter.
# Nevertheless, it is unclear on which places which extensions are added.
# This function also could skip the check for platform but depends
# how will be used, this is most general but not most effective.
def get_real_command(cmd):
    """Returns the real file command for a module (cmd)

    For Python scripts on MS Windows it returns full path to the script
    and adds a '.py' extension.
    For other cases it just returns a module (name).
    So, you can just use this function for all without further check.

    .. code-block:: pycon

        >>> get_real_command("g.region")
        'g.region'

    :param cmd: the command
    """
    if sys.platform == "win32":
        # we in fact expect pure module name (without extension)
        # so, lets remove extension
        if os.path.splitext(cmd)[1] == ".py":
            cmd = cmd[:-3]
        # PATHEXT is necessary to check on Windows (force lowercase)
        pathext = [x.lower() for x in os.environ["PATHEXT"].split(os.pathsep)]
        if ".py" not in pathext:
            # we assume that PATHEXT contains always '.py'
            os.environ["PATHEXT"] = ".py;" + os.environ["PATHEXT"]
        full_path = shutil.which(cmd + ".py")
        if full_path:
            return full_path

    return cmd


def make_command(
    prog,
    flags="",
    overwrite=False,
    quiet=False,
    verbose=False,
    superquiet=False,
    errors=None,
    **options,
) -> list[str]:
    """Return a list of strings suitable for use as the args parameter to
    :class:`~grass.script.core.Popen()` or :func:`~grass.script.core.call`.

    :Example:
      .. code-block:: pycon

        >>> make_command("g.message", flags="w", message="this is a warning")
        ['g.message', '-w', 'message=this is a warning']

    The single-character flags are supplied as a string, *flags*, containing
    individual flag characters. While an integer for a single flag and a leading dash
    are also accepted, the best practice is to provide the characters as
    a string without a leading dash.

    :param str prog: GRASS module
    :param str flags: flags to be used (given as a string of flag characters)
    :param bool overwrite: True to enable overwriting the output (``--o``)
    :param bool quiet: True to run quietly (``--q``)
    :param bool superquiet: True to run extra quietly (``--qq``)
    :param bool verbose: True to run verbosely (``--v``)
    :param options: module's parameters

    :return: list of arguments
    """
    args = [_make_val(prog)]
    if overwrite:
        args.append("--o")
    if quiet:
        args.append("--q")
    if verbose:
        args.append("--v")
    if superquiet:
        args.append("--qq")
    if flags:
        flags = _make_val(flags)
        # We allow a leading dash in the flags or add one if it is not provided.
        # In any case, the rest is passed as is, so any additional dashes will
        # be processed and rejected by the underlying tool.
        # While conceptually a dash is not extraneous in a function call,
        # we allow the dash to align with the command line uses it where a leading dash
        # is required, and with some of the documentation or messages which use a dash.
        if not flags.startswith("-"):
            # In any case, if dash is missing, we need to add it.
            flags = "-" + flags
        args.append(flags)
    for opt, val in options.items():
        if opt in _popen_args:
            continue
        # convert string to bytes
        if val is not None:
            if opt.startswith("_"):
                opt = opt[1:]
                warning(
                    _(
                        "To run the module <%s> add underscore at the end"
                        " of the option <%s> to avoid conflict with Python"
                        " keywords. Underscore at the beginning is"
                        " deprecated in GRASS GIS 7.0 and has been removed"
                        " in version 7.1."
                    )
                    % (prog, opt)
                )
            elif opt.endswith("_"):
                opt = opt[:-1]
            args.append(opt + "=" + _make_val(val))
    return args


<<<<<<< HEAD
def handle_errors(returncode, result, args, kwargs, handler=None, stderr=None):
=======
def handle_errors(
    returncode, result, args, kwargs, handler=None, stderr=None, env=None
):
>>>>>>> a11c3d29
    """Error handler for :func:`run_command()` and similar functions

    The functions which are using this function to handle errors,
    can be typically called with an *errors* parameter.
    This function can handle one of the following values: raise,
    fatal, status, exit, and ignore. The value raise is a default.
    Alternatively, when this function is called explicitly, the parameter
    *handler* can be specified with the same values as *errors*.

    If returncode is 0, *result* is returned, unless
    ``errors="status"`` is set.

    If *kwargs* dictionary contains key ``errors``, the value is used
    to determine the return value and the behavior on error.
    The value ``errors="raise"`` is a default in which case a
    :py:exc:`~grass.exceptions.CalledModuleError` exception is raised.

    For ``errors="fatal"``, the function calls :func:`~grass.script.core.fatal()`
    which has its own rules on what happens next. In this case,
    *env* parameter should also be provided unless the caller code relies on
    a global session. Besides the *env* parameter, env can be also provided in kwargs.

    For ``errors="status"``, the *returncode* will be returned.
    This is useful, e.g., for cases when the exception-based error
    handling mechanism is not desirable or the return code has some
    meaning not necessarily interpreted as an error by the caller.

    For ``errors="exit"``, :external:py:func:`sys.exit()` is called with the
    *returncode*, so it behaves similarly to a Bash script with
    ``set -e``. No additional error message or exception is produced.
    This might be useful for a simple script where error message
    produced by the called module provides sufficient information about
    what happened to the end user.

    Finally, for ``errors="ignore"``, the value of *result* will be
    passed in any case regardless of the *returncode*.

    If *stderr* is provided, it is passed to ``CalledModuleError`` to build
    an error message with ``errors="raise"``. With ``errors="exit"``,
    it is printed to ``sys.stderr``.

    This function is intended to be used as an error handler or handler of potential
    errors in code which wraps calling of tools as subprocesses.
    Typically, this function is not called directly in user code or in a tool code
    unless the tools are handed directly, e.g., with :class:`Popen` as opposed
    to :func:`run_command()`.

    :raises ~grass.exceptions.CalledModuleError:
      - If there is an error, and the ``errors`` parameter is not given
      - If the ``errors`` parameter is given and it is not
        ``status``, ``ignore``, ``fatal``, nor ``exit``.
    """

    def get_module_and_code(args, kwargs):
        """Get module name and formatted command"""
        # TODO: construction of the whole command is far from perfect
        args = make_command(*args, **kwargs)
        # Since we are in error handler, let's be extra cautious
        # about an empty command.
        module = args[0] if args else None
        code = " ".join(args)
        return module, code

<<<<<<< HEAD
=======
    # If env is not provided, use the one from kwargs (if any).
    if not env:
        env = kwargs.get("env")

>>>>>>> a11c3d29
    if handler is None:
        handler = kwargs.get("errors", "raise")
    if handler.lower() == "status":
        return returncode
    if returncode == 0:
        return result
    if handler.lower() == "ignore":
        return result
    if handler.lower() == "fatal":
        module, code = get_module_and_code(args, kwargs)
        fatal(
            _(
                "Module {module} ({code}) failed with non-zero return code {returncode}"
            ).format(module=module, code=code, returncode=returncode),
            env=env,
        )
    elif handler.lower() == "exit":
        if stderr:
            print(stderr, file=sys.stderr)
        sys.exit(returncode)
    else:
        module, code = get_module_and_code(args, kwargs)
        raise CalledModuleError(
            module=module, code=code, returncode=returncode, errors=stderr
        )


def popen_args_command(
    prog,
    flags="",
    overwrite=False,
    quiet=False,
    verbose=False,
    superquiet=False,
    **kwargs,
):
    """Split tool name and parameters from Popen parameters

    Does the splitting based on known Popen parameter names, and then does the
    transformation from Python parameters to a list of command line arguments
    for :py:class:`~grass.script.core.Popen`.
    """
    options = {}
    popen_kwargs = {}
    for opt, val in kwargs.items():
        if opt in _popen_args:
            popen_kwargs[opt] = val
        else:
            options[opt] = val
    args = make_command(
        prog,
        flags=flags,
        overwrite=overwrite,
        quiet=quiet,
        superquiet=superquiet,
        verbose=verbose,
        **options,
    )
    return args, popen_kwargs


def start_command(
    prog,
    flags="",
    overwrite=False,
    quiet=False,
    verbose=False,
    superquiet=False,
    **kwargs,
):
    """Returns a :class:`~grass.script.core.Popen` object with the command created by
    :py:func:`~grass.script.core.make_command`.
    Accepts any of the arguments which :py:class:`Popen()` accepts apart from "args"
    and "shell".

    .. code-block:: pycon

        >>> p = start_command("g.gisenv", stdout=subprocess.PIPE)
        >>> print(p)  # doctest: +ELLIPSIS
        <...Popen object at 0x...>
        >>> print(p.communicate()[0])  # doctest: +SKIP
        GISDBASE='/opt/grass-data';
        LOCATION_NAME='spearfish60';
        MAPSET='glynn';
        GUI='text';
        MONITOR='x0';

    If the module parameter is the same as Python keyword, add
    underscore at the end of the parameter. For example, use
    ``lambda_=1.6`` instead of ``lambda=1.6``.

    :param str prog: GRASS module
    :param str flags: flags to be used (given as a string)
    :param bool overwrite: True to enable overwriting the output (``--o``)
    :param bool quiet: True to run quietly (``--q``)
    :param bool superquiet: True to run extra quietly (``--qq``)
    :param bool verbose: True to run verbosely (``--v``)
    :param kwargs: module's parameters

    :return: Popen object
    :rtype: ~grass.script.core.Popen
    """
    args, popts = popen_args_command(
        prog,
        flags=flags,
        overwrite=overwrite,
        quiet=quiet,
        superquiet=superquiet,
        verbose=verbose,
        **kwargs,
    )

    if debug_level(env=kwargs.get("env")) > 0:
        sys.stderr.write(
            "D1/{}: {}.start_command(): {}\n".format(
                debug_level(env=kwargs.get("env")), __name__, " ".join(args)
            )
        )
        sys.stderr.flush()
    return Popen(args, **popts)


def run_command(*args, **kwargs):
    """Execute a module synchronously

    This function passes all arguments to :func:`~grass.script.core.start_command`,
    then waits for the process to complete. It is similar to
    :external:py:func:`subprocess.check_call()`, but with the :func:`make_command()`
    interface. By default, an exception is raised in case of a non-zero
    return code by default.

    .. code-block:: pycon

        >>> run_command("g.region", raster="elevation")

    See :func:`start_command()` for details about parameters and usage.

    The behavior on error can be changed using *errors* parameter
    which is passed to the :func:`handle_errors()` function.

    :param args: unnamed arguments passed to :func:`start_command()`
    :param kwargs: named arguments passed to :func:`start_command()`
    :param str errors: passed to :func:`handle_errors()`

    .. versionchanged:: 8.0
        Before 8.0, the function was returning 0 when no error occurred
        for backward compatibility with code which was checking that
        value. Now the function returns None, unless ``errors="status"``
        is specified.
    .. versionchanged:: 7.2
        In 7.0.0, this function was returning the error code. However,
        it was rarely checked especially outside of the core code.
        Additionally, :func:`read_command()` needed a mechanism to
        report errors as it was used more and more in context which
        required error handling, Thus, exceptions were introduced as a
        more expected default behavior for Python programmers. The
        change was backported to 7.0 series.

    :raises ~grass.exceptions.CalledModuleError: When module returns non-zero return code.
    """
    encoding = "default"
    if "encoding" in kwargs:
        encoding = kwargs["encoding"]

    if _capture_stderr and "stderr" not in kwargs.keys():
        kwargs["stderr"] = PIPE
    ps = start_command(*args, **kwargs)
    if _capture_stderr:
        stdout, stderr = ps.communicate()
        if encoding is not None:
            stdout = _make_unicode(stdout, encoding)
            stderr = _make_unicode(stderr, encoding)
        returncode = ps.poll()
        if returncode and stderr:
            sys.stderr.write(stderr)
    else:
        returncode = ps.wait()
    return handle_errors(returncode, result=None, args=args, kwargs=kwargs)


def pipe_command(*args, **kwargs):
    """Passes all arguments to :func:`start_command()`, but also adds
    "stdout = PIPE". Returns the :class:`~grass.script.core.Popen` object.

    .. code-block:: pycon

        >>> p = pipe_command("g.gisenv")
        >>> print(p)  # doctest: +ELLIPSIS
        <....Popen object at 0x...>
        >>> print(p.communicate()[0])  # doctest: +SKIP
        GISDBASE='/opt/grass-data';
        LOCATION_NAME='spearfish60';
        MAPSET='glynn';
        GUI='text';
        MONITOR='x0';

    :param list args: list of unnamed arguments (see :func:`start_command` for details)
    :param list kwargs: list of named arguments (see :func:`start_command` for details)

    :return: Popen object
    :rtype: grass.script.core.Popen
    """
    kwargs["stdout"] = PIPE
    return start_command(*args, **kwargs)


def feed_command(*args, **kwargs):
    """Passes all arguments to :func:`start_command()`, but also adds
    "stdin = PIPE". Returns the :class:`~grass.script.core.Popen` object.

    :param list args: list of unnamed arguments (see :func:`start_command` for details)
    :param list kwargs: list of named arguments (see :func:`start_command` for details)

    :return: Popen object
    :rtype: grass.script.core.Popen
    """
    kwargs["stdin"] = PIPE
    return start_command(*args, **kwargs)


def read_command(*args, **kwargs):
    """Passes all arguments to :func:`~grass.script.core.pipe_command`, then waits for
    the process to complete, returning its stdout (i.e. similar to shell ``backticks``).

    The behavior on error can be changed using *errors* parameter
    which is passed to the :func:`handle_errors()` function.

    :param list args: list of unnamed arguments (see :func:`start_command` for details)
    :param list kwargs: list of named arguments (see :func:`start_command` for details)

    :return: stdout
    """
    encoding = "default"
    if "encoding" in kwargs:
        encoding = kwargs["encoding"]

    if _capture_stderr and "stderr" not in kwargs.keys():
        kwargs["stderr"] = PIPE
    process = pipe_command(*args, **kwargs)
    stdout, stderr = process.communicate()
    if encoding is not None:
        stdout = _make_unicode(stdout, encoding)
        stderr = _make_unicode(stderr, encoding)
    returncode = process.poll()
    if returncode and _capture_stderr and stderr:
        # Print only when we are capturing it and there was some output.
        # (User can request ignoring the subprocess stderr and then we get only None.)
        sys.stderr.write(stderr)
    return handle_errors(returncode, stdout, args, kwargs)


def parse_command(*args, **kwargs):
    """Passes all arguments to read_command, then parses the output
    by default with :func:`~grass.script.utils.parse_key_val`.

    If the command has parameter ``format`` and is called with
    ``format="json"``, the output will be parsed into a dictionary.
    Similarly, with ``format="csv"`` the output will be parsed into
    a list of lists (CSV rows).

    .. code-block:: python

        parse_command("v.db.select", ..., format="json")

    Custom parsing function can be optionally given by ``parse`` parameter
    including its arguments, e.g.

    .. code-block:: python

        parse_command(..., parse=(gs.parse_key_val, {"sep": ":"}))

    Parameter ``delimiter`` is deprecated.

    :param args: list of unnamed arguments (see :func:`start_command()` for details)
    :param kwargs: list of named arguments
        (see :func:`start_command()` for details)

        .. deprecated:: 8.4.0
            Parameter ``delimiter`` is deprecated. Use the command's ``format="json"``
            or ``format="csv"`` parameter instead

    :return: parsed module output
    """

    def parse_csv(result):
        return list(csv.DictReader(io.StringIO(result)))

    parse = None
    parse_args = {}
    if "parse" in kwargs:
        if isinstance(kwargs["parse"], tuple):
            parse = kwargs["parse"][0]
            parse_args = kwargs["parse"][1]
        del kwargs["parse"]
    elif kwargs.get("format") == "json":
        parse = json.loads
    elif kwargs.get("format") == "csv":
        parse = parse_csv

    if not parse:
        parse = parse_key_val  # use default fn
        if "delimiter" in kwargs:
            parse_args = {"sep": kwargs["delimiter"]}
            del kwargs["delimiter"]

    res = read_command(*args, **kwargs)

    return parse(res, **parse_args)


def write_command(*args, **kwargs):
    """Execute a module with standard input given by *stdin* parameter.

    Passes all arguments to :py:func:`feed_command()`, with the string specified
    by the *stdin* argument fed to the process' standard input.

    .. code-block:: pycon

        >>> write_command(
        ...     "v.in.ascii",
        ...     input="-",
        ...     stdin="%s|%s" % (635818.8, 221342.4),
        ...     output="view_point",
        ... )
        0

    See :func:`start_command()` for details about parameters and usage.

    The behavior on error can be changed using *errors* parameter
    which is passed to the :func:`handle_errors()` function.

    :param args: unnamed arguments passed to :func:`start_command()`
    :param kwargs: named arguments passed to :func:`start_command()`

    :returns: 0 with default parameters for backward compatibility only

    :raises ~grass.exceptions.CalledModuleError: When module returns non-zero return code
    """
    encoding = "default"
    if "encoding" in kwargs:
        encoding = kwargs["encoding"]
    # TODO: should we delete it from kwargs?
    stdin = kwargs["stdin"]
    if encoding is None or encoding == "default":
        stdin = encode(stdin)
    else:
        stdin = encode(stdin, encoding=encoding)
    if _capture_stderr and "stderr" not in kwargs.keys():
        kwargs["stderr"] = PIPE
    process = feed_command(*args, **kwargs)
    unused, stderr = process.communicate(stdin)
    if encoding is not None:
        unused = _make_unicode(unused, encoding)
        stderr = _make_unicode(stderr, encoding)
    returncode = process.poll()
    if returncode and _capture_stderr and stderr:
        sys.stderr.write(stderr)
    return handle_errors(returncode, None, args, kwargs)


def exec_command(
    prog,
    flags="",
    overwrite=False,
    quiet=False,
    verbose=False,
    superquiet=False,
    env=None,
    **kwargs,
):
    """Interface to os.execvpe(), but with the make_command() interface.

    :param str prog: GRASS module
    :param str flags: flags to be used (given as a string)
    :param bool overwrite: True to enable overwriting the output (``--o``)
    :param bool quiet: True to run quietly (``--q``)
    :param bool superquiet: True to run quietly (``--qq``)
    :param bool verbose: True to run verbosely (``--v``)
    :param env: dictionary with system environment variables
                (:external:py:data:`os.environ` by default)
    :param list kwargs: module's parameters

    """
    args = make_command(prog, flags, overwrite, quiet, superquiet, verbose, **kwargs)

    if env is None:
        env = os.environ
    os.execvpe(prog, args, env)


# interface to g.message


def message(msg, flag=None, env=None):
    """Display a message using `g.message`

    :param str msg: message to be displayed
    :param str flag: flags (given as string)
    :param env: dictionary with system environment variables
                (:external:py:data:`os.environ` by default)
    """
    try:
        run_command("g.message", flags=flag, message=msg, errors="ignore", env=env)
    except OSError as error:
        # Trying harder to show something, even when not adding the right message
        # prefix. This allows for showing the original message to the user even when
        # the tool cannot be found or errored for some reason.
        print(
            _(
                "{message} (Additionally, there was an error: {additional_error})"
            ).format(message=msg, additional_error=error),
            file=sys.stderr,
        )


def debug(msg, debug=1, env=None):
    """Display a debugging message using ``g.message -d``.

    The visibility of a debug message at runtime is controlled by
    setting the corresponding DEBUG level with ``g.gisenv set="DEBUG=X"``
    (with ``X`` set to the debug level specified in the function call).

    :param str msg: debugging message to be displayed
    :param str debug: debug level (0-5) with the following recommended
        levels:
        - Use 1 for messages generated once of few times,
        - 3 for messages generated for each raster row or vector line,
        - 5 for messages generated for each raster cell or vector point.
    :param env: dictionary with system environment variables
                (:external:py:data:`os.environ` by default)
    """
    if debug_level(env=env) >= debug:
        # TODO: quite a random hack here, do we need it somewhere else too?
        if sys.platform == "win32":
            msg = msg.replace("&", "^&")

        run_command("g.message", flags="d", message=msg, debug=debug, env=env)


def verbose(msg, env=None):
    """Display a verbose message using ``g.message -v``

    :param str msg: verbose message to be displayed
    :param env: dictionary with system environment variables
                (:external:py:data:`os.environ` by default)
    """
    message(msg, flag="v", env=env)


def info(msg, env=None):
    """Display an informational message using ``g.message -i``

    :param str msg: informational message to be displayed
    :param env: dictionary with system environment variables
                (:external:py:data:`os.environ` by default)
    """
    message(msg, flag="i", env=env)


def percent(i, n, s, env=None):
    """Display a progress info message using ``g.message -p``

    .. code-block:: python

        message(_("Percent complete..."))
        n = 100
        for i in range(n):
            percent(i, n, 1)
        percent(1, 1, 1)

    :param int i: current item
    :param int n: total number of items
    :param int s: increment size
    :param env: dictionary with system environment variables
                (:external:py:data:`os.environ` by default)
    """
    message("%d %d %d" % (i, n, s), flag="p", env=env)


def warning(msg, env=None):
    """Display a warning message using ``g.message -w``

    :param str msg: warning message to be displayed
    :param env: dictionary with system environment variables
                (:external:py:data:`os.environ` by default)
    """
    message(msg, flag="w", env=env)


def error(msg, env=None):
    """Display an error message using ``g.message -e``

    This function does not end the execution of the program.
    The right action after the error is up to the caller.
    For error handling using the standard mechanism use :func:`fatal()`.

    :param str msg: error message to be displayed
    :param env: dictionary with system environment variables
                (:external:py:data:`os.environ` by default)
    """
    message(msg, flag="e", env=env)


def fatal(msg, env=None):
    """Display an error message using ``g.message -e``, then abort or raise

    Raises exception when module global :py:data:`raise_on_error` is 'True', abort
    (calls :external:py:func:`sys.exit`) otherwise.
    Use :func:`set_raise_on_error()` to set the behavior.

    :param str msg: error message to be displayed
    :param env: dictionary with system environment variables
                (:external:py:data:`os.environ` by default)

    :raises ~grass.exceptions.ScriptError:
        Raises exception when module global :py:data:`raise_on_error` is 'True'
    """
    global raise_on_error
    if raise_on_error:
        raise ScriptError(msg)

    error(msg, env=env)
    sys.exit(1)


def set_raise_on_error(raise_exp=True):
    """Define behavior on fatal error (:py:func:`~grass.script.core.fatal` called)

    :param bool raise_exp: True to raise :py:exc:`~grass.exceptions.ScriptError`
        instead of calling :external:py:func:`sys.exit(1) <sys.exit>`
        in :py:func:`~grass.script.core.fatal`

    :return: current status
    """
    global raise_on_error
    tmp_raise = raise_on_error
    raise_on_error = raise_exp
    return tmp_raise


def get_raise_on_error():
    """Return True if a :py:exc:`~grass.exceptions.ScriptError` exception is raised
    instead of calling :external:py:func:`sys.exit(1) <sys.exit>` in case a fatal error
    was invoked with :py:func:`~grass.script.core.fatal`.
    """
    global raise_on_error
    return raise_on_error


# TODO: solve also warnings (not printed now)
def set_capture_stderr(capture=True):
    """Enable capturing standard error output of modules and print it.

    By default, standard error output (stderr) of child processes shows
    in the same place as output of the parent process. This may not
    always be the same place as :external:py:data:`sys.stderr` is written.
    After calling this function, functions in the :py:mod:`grass.script`
    package will capture the stderr of child processes and pass it
    to :external:py:data:`sys.stderr` if there is an error.

    .. note::

        This is advantageous for interactive shells such as the one in GUI
        and interactive notebooks such as Jupyter Notebook.

    The capturing can be applied only in certain cases, for example
    in case of :func:`run_command` it is applied because :func:`run_command` nor
    its callers do not handle the streams, however :func:`feed_command`
    cannot do capturing because its callers handle the streams.

    The previous state is returned. Passing ``False`` disables the
    capturing.

    .. versionadded:: 7.4
    .. seealso:: :func:`get_capture_stderr`
    """
    global _capture_stderr
    tmp = _capture_stderr
    _capture_stderr = capture
    return tmp


def get_capture_stderr():
    """Return True if stderr is captured, False otherwise.

    .. seealso:: :func:`set_capture_stderr`.
    """
    global _capture_stderr
    return _capture_stderr


# interface to g.parser


def _parse_opts(lines: list) -> tuple[dict[str, str], dict[str, bool]]:
    options: dict[str, str] = {}
    flags: dict[str, bool] = {}
    for line in lines:
        if not line:
            break
        try:
            var, val = line.split(b"=", 1)
        except ValueError:
            msg = "invalid output from g.parser: {}".format(line)
            raise SyntaxError(msg)
        try:
            var = decode(var)
            val = decode(val)
        except UnicodeError as error:
            msg = "invalid output from g.parser ({error}): {line}".format(
                error=error, line=line
            )
            raise SyntaxError(msg)
        if var.startswith("flag_"):
            flags[var[5:]] = bool(int(val))
        elif var.startswith("opt_"):
            options[var[4:]] = val
        elif var in {"GRASS_OVERWRITE", "GRASS_VERBOSE"}:
            os.environ[var] = val
        else:
            msg = "unexpected output variable from g.parser: {}".format(line)
            raise SyntaxError(msg)
    return (options, flags)


def parser() -> tuple[dict[str, str], dict[str, bool]]:
    """Interface to g.parser, intended to be run from the top-level, e.g.:

    .. code-block:: python

        if __name__ == "__main__":
            options, flags = grass.parser()
            main()

    Thereafter, the global variables "options" and "flags" will be
    dictionaries containing option/flag values, keyed by lower-case
    option/flag names. The values in "options" are strings, those in
    "flags" are Python booleans.

    Overview table of parser standard options:
    https://grass.osgeo.org/grass-devel/manuals/parser_standard_options.html
    """
    if not os.getenv("GISBASE"):
        print("You must be in GRASS GIS to run this program.", file=sys.stderr)
        sys.exit(1)

    cmdline = [basename(sys.argv[0])]
    cmdline += [shlex.quote(a) for a in sys.argv[1:]]
    os.environ["CMDLINE"] = " ".join(cmdline)

    argv = sys.argv[:]
    name = argv[0]
    if not os.path.isabs(name):
        if os.sep in name or (os.altsep and os.altsep in name):
            argv[0] = os.path.abspath(name)
        else:
            argv[0] = os.path.join(sys.path[0], name)

    prog = "g.parser.exe" if sys.platform == "win32" else "g.parser"
    with subprocess.Popen([prog, "-n"] + argv, stdout=subprocess.PIPE) as p:
        s = p.communicate()[0]
        lines = s.split(b"\0")
        if not lines or lines[0] != b"@ARGS_PARSED@":
            stdout = os.fdopen(sys.stdout.fileno(), "wb")
            stdout.write(s)
            sys.exit(p.returncode)
        return _parse_opts(lines[1:])


# interface to g.tempfile


def tempfile(create=True, env=None):
    """Returns the name of a temporary file, created with g.tempfile.

    :param bool create: True to create a file
    :param env: environment

    :return: path to a tmp file

    .. seealso:: The ``g.tempfile`` tool, and the :py:func:`~grass.script.core.tempdir`
        and :py:func:`~grass.script.core.tempname` functions
    """
    flags = ""
    if not create:
        flags += "d"

    return read_command("g.tempfile", flags=flags, pid=os.getpid(), env=env).strip()


def tempdir(env=None):
    """Returns the name of a temporary dir, created with g.tempfile.

    .. seealso:: The ``g.tempfile`` tool, and the :py:func:`~grass.script.core.tempfile`
        and :py:func:`~grass.script.core.tempname` functions
    """
    tmp = tempfile(create=False, env=env)
    os.mkdir(tmp)

    return tmp


def tempname(length: int, lowercase: bool = False) -> str:
    """Generate a GRASS and SQL compliant random name starting with ``tmp_``
    followed by a random part of length "length"

    :param length: length of the random part of the name to generate
    :param lowercase: use only lowercase characters to generate name
    :return: String with a random name of length "length" starting with a letter

    :Example:
      .. code-block:: pycon

        >>> tempname(12)
        'tmp_MxMa1kAS13s9'

    .. seealso:: functions :func:`~grass.script.utils.append_uuid()`,
        :func:`~grass.script.utils.append_random()`,
        the ``g.tempfile`` tool, and the :py:func:`~grass.script.core.tempfile`
        and :py:func:`~grass.script.core.tempdir` functions
    """

    chars = string.ascii_lowercase + string.digits
    if not lowercase:
        chars += string.ascii_uppercase
    random_part = "".join(random.choice(chars) for _ in range(length))
    return "tmp_" + random_part


def _compare_projection(dic):
    """Check if projection has some possibility of duplicate names like
    Universal Transverse Mercator and Universe Transverse Mercator and
    unify them

    :param dic: The dictionary containing information about projection

    :return: The dictionary with the new values if needed

    """
    # the lookup variable is a list of list, each list contains all the
    # possible name for a projection system
    lookup = [["Universal Transverse Mercator", "Universe Transverse Mercator"]]
    for lo in lookup:
        for n in range(len(dic["name"])):
            if dic["name"][n] in lo:
                dic["name"][n] = lo[0]
    return dic


def _compare_units(dic):
    """Check if units has some possibility of duplicate names like
    meter and metre and unify them

    :param dic: The dictionary containing information about units

    :return: The dictionary with the new values if needed

    """
    # the lookup variable is a list of list, each list contains all the
    # possible name for a units
    lookup = [
        ["meter", "metre"],
        ["meters", "metres"],
        ["kilometer", "kilometre"],
        ["kilometers", "kilometres"],
    ]
    for item in lookup:
        for n in range(len(dic["unit"])):
            if dic["unit"][n].lower() in item:
                dic["unit"][n] = item[0]
        for n in range(len(dic["units"])):
            if dic["units"][n].lower() in item:
                dic["units"][n] = item[0]
    return dic


def _text_to_key_value_dict(
    filename: StrPath,
    sep: str = ":",
    val_sep: str = ",",
    checkproj: bool = False,
    checkunits: bool = False,
) -> KeyValue[list[int | float | str]]:
    """Convert a key-value text file, where entries are separated by newlines
    and the key and value are separated by ``sep``, into a key-value dictionary
    and discover/use the correct data types (float, int or string) for values.

    :param filename: The name or name and path of the text file to convert
    :param sep: The character that separates the keys and values, default is ":"
    :param val_sep: The character that separates the values of a single
                        key, default is ","
    :param checkproj: True if it has to check some information about projection system
    :param checkunits: True if it has to check some information about units

    :return: The dictionary

    A text file with this content:

    .. code-block:: none

        a: Hello
        b: 1.0
        c: 1,2,3,4,5
        d : hello,8,0.1

    Will be represented as this dictionary:

    .. code-block:: python

        {"a": ["Hello"], "c": [1, 2, 3, 4, 5], "b": [1.0], "d": ["hello", 8, 0.1]}

    """
    with Path(filename).open() as f:
        text = f.readlines()
    kvdict: KeyValue[list[int | float | str]] = KeyValue()

    for line in text:
        if line.find(sep) < 0:
            # Jump over empty values
            continue
        key, value = line.split(sep)
        key = key.strip()
        value = value.strip()
        values = value.split(val_sep)
        value_list: list[int | float | str] = []

        for value in values:
            not_float = False
            not_int = False

            # Convert values into correct types
            # We first try integer then float
            try:
                value_converted = int(value)
            except ValueError:
                not_int = True
            if not_int:
                try:
                    value_converted = float(value)
                except ValueError:
                    not_float = True

            if not_int and not_float:
                value_converted = value.strip()

            value_list.append(value_converted)

        kvdict[key] = value_list
    if checkproj:
        kvdict = _compare_projection(kvdict)
    if checkunits:
        kvdict = _compare_units(kvdict)
    return kvdict


def compare_key_value_text_files(
    filename_a,
    filename_b,
    sep=":",
    val_sep=",",
    precision=0.000001,
    proj=False,
    units=False,
):
    """Compare two key-value text files

    This method will print a warning in case keys that are present in the first
    file are not present in the second one.
    The comparison method tries to convert the values into their native format
    (float, int or string) to allow correct comparison.

    An example key-value text file may have this content:

    .. code-block:: none

        a: Hello
        b: 1.0
        c: 1,2,3,4,5
        d : hello,8,0.1

    :param str filename_a: name of the first key-value text file
    :param str filename_b: name of the second key-value text file
    :param str sep: character that separates the keys and values, default is ":"
    :param str val_sep: character that separates the values of a single key,
                        default is ","
    :param double precision: precision with which the floating point values are compared
    :param bool proj: True if it has to check some information about projection system
    :param bool units: True if it has to check some information about units

    :return: True if full or almost identical, False if different
    """
    dict_a = _text_to_key_value_dict(filename_a, sep, checkproj=proj, checkunits=units)
    dict_b = _text_to_key_value_dict(filename_b, sep, checkproj=proj, checkunits=units)

    if sorted(dict_a.keys()) != sorted(dict_b.keys()):
        return False

    # We compare matching keys
    for key in dict_a.keys():
        # Floating point values must be handled separately
        if isinstance(dict_a[key], float) and isinstance(dict_b[key], float):
            if abs(dict_a[key] - dict_b[key]) > precision:
                return False
        elif isinstance(dict_a[key], float) or isinstance(dict_b[key], float):
            warning(
                _("Mixing value types. Will try to compare after integer conversion")
            )
            return int(dict_a[key]) == int(dict_b[key])
        elif key == "+towgs84":
            # We compare the sum of the entries
            if abs(sum(dict_a[key]) - sum(dict_b[key])) > precision:
                return False
        elif dict_a[key] != dict_b[key]:
            return False
    return True


# interface to g.gisenv


def gisenv(env: _Env | None = None) -> KeyValue[str | None]:
    """Returns the output from running g.gisenv (with no arguments), as a
    dictionary.

    :Example:
      .. code-block:: pycon

        >>> env = gisenv()
        >>> print(env["GISDBASE"])  # doctest: +SKIP
        /opt/grass-data

    :param env: dictionary with system environment variables
                (:external:py:data:`os.environ` by default)
    :return: list of GRASS variables
    """
    s = read_command("g.gisenv", flags="n", env=env)
    return parse_key_val(s)


# interface to g.region


def locn_is_latlong(env: _Env | None = None) -> bool:
    """Tests if location is lat/long. Value is obtained
    by checking the "g.region -pu" projection code.

    :return: True for a lat/long region, False otherwise

    .. seealso:: The ``g.region`` tool
    """
    s = read_command("g.region", flags="pu", env=env)
    kv: KeyValue[str | None] = parse_key_val(s, ":")
    return kv["projection"].split(" ")[0] == "3"


def region(region3d=False, complete=False, env=None):
    """Returns the output from running "g.region -gu", as a
    dictionary.

    :Example:
      .. code-block:: pycon

        >>> curent_region = region()
        >>> # obtain n, s, e and w values
        >>> [curent_region[key] for key in "nsew"]  # doctest: +ELLIPSIS
        [..., ..., ..., ...]
        >>> # obtain ns and ew resolutions
        >>> (curent_region["nsres"], curent_region["ewres"])  # doctest: +ELLIPSIS
        (..., ...)

    :param bool region3d: True to get 3D region
    :param bool complete:
    :param env: dictionary with system environment variables
                (:external:py:data:`os.environ` by default)
    :return: dictionary of region values

    .. seealso:: The ``g.region`` tool
    """
    flgs = "gu"
    if region3d:
        flgs += "3"
    if complete:
        flgs += "cep"

    s = read_command("g.region", flags=flgs, env=env)
    reg = parse_key_val(s, val_type=float)
    for k in [
        "projection",
        "zone",
        "rows",
        "cols",
        "cells",
        "rows3",
        "cols3",
        "cells3",
        "depths",
    ]:
        if k not in reg:
            continue
        reg[k] = int(reg[k])

    return reg


def region_env(
    region3d: bool = False, flags: str | None = None, env: _Env | None = None, **kwargs
) -> str:
    """Returns region settings as a string which can used as
    GRASS_REGION environmental variable.

    If no 'kwargs' are given then the current region is used. Note
    that this function doesn't modify the current region!

    .. seealso::
        See also :func:`use_temp_region()` for alternative method how to define
        temporary region used for raster-based computation.

    :Example:
      .. code-block:: python

        os.environ["GRASS_REGION"] = grass.region_env(region="detail")
        grass.mapcalc("map=1", overwrite=True)
        os.environ.pop("GRASS_REGION")

    :param region3d: True to get 3D region
    :param flags: for example 'a'
    :param env: dictionary with system environment variables
                (:external:py:data:`os.environ` by default)
    :param kwargs: g.region's parameters like 'raster', 'vector' or 'region'
    :return: string with region values, or empty string on error
    """
    # read proj/zone from WIND file
    gis_env: KeyValue[str | None] = gisenv(env)
    windfile = os.path.join(
        gis_env["GISDBASE"], gis_env["LOCATION_NAME"], gis_env["MAPSET"], "WIND"
    )
    with open(windfile) as fd:
        grass_region = ""
        for line in fd:
            key, value = (x.strip() for x in line.split(":", 1))
            if kwargs and key not in {"proj", "zone"}:
                continue
            if (
                not kwargs
                and not region3d
                and key
                in {
                    "top",
                    "bottom",
                    "cols3",
                    "rows3",
                    "depths",
                    "e-w resol3",
                    "n-s resol3",
                    "t-b resol",
                }
            ):
                continue

            grass_region += "%s: %s;" % (key, value)

    if not kwargs:  # return current region
        return grass_region

    # read other values from `g.region -gu`
    flgs = "ug"
    if region3d:
        flgs += "3"
    if flags:
        flgs += flags

    s = read_command("g.region", flags=flgs, env=env, **kwargs)
    if not s:
        return ""
    reg = parse_key_val(s)

    kwdata = [
        ("north", "n"),
        ("south", "s"),
        ("east", "e"),
        ("west", "w"),
        ("cols", "cols"),
        ("rows", "rows"),
        ("e-w resol", "ewres"),
        ("n-s resol", "nsres"),
    ]
    if region3d:
        kwdata += [
            ("top", "t"),
            ("bottom", "b"),
            ("cols3", "cols3"),
            ("rows3", "rows3"),
            ("depths", "depths"),
            ("e-w resol3", "ewres3"),
            ("n-s resol3", "nsres3"),
            ("t-b resol", "tbres"),
        ]

    for wkey, rkey in kwdata:
        grass_region += "%s: %s;" % (wkey, reg[rkey])

    return grass_region


def use_temp_region():
    """Copies the current region to a temporary region with "g.region save=",
    then sets WIND_OVERRIDE to refer to that region. Installs an atexit
    handler to delete the temporary region upon termination.

    .. seealso:: The ``g.region`` tool
    """
    name = "tmp.%s.%d" % (os.path.basename(sys.argv[0]), os.getpid())
    run_command("g.region", flags="u", save=name, overwrite=True)
    os.environ["WIND_OVERRIDE"] = name
    atexit.register(del_temp_region)


def del_temp_region():
    """Unsets WIND_OVERRIDE and removes any region named by it.

    .. seealso:: The ``g.remove`` tool
    """
    try:
        name = os.environ.pop("WIND_OVERRIDE")
        run_command("g.remove", flags="f", quiet=True, type="region", name=name)
    except (KeyError, CalledModuleError):
        # The function succeeds even when called more than once.
        pass


# interface to g.findfile


def find_file(name, element="cell", mapset=None, env=None):
    """Returns the output from running g.findfile as a
    dictionary.

    Elements in g.findfile refer to mapset directories. However, in
    parts of the code, different element terms like rast, raster, or rast3d
    are used. For convenience the function translates such element types
    to respective mapset elements. Current translations are:
    "rast": "cell",
    "raster": "cell",
    "rast3d": "grid3",
    "raster3d": "grid3",
    "raster_3d": "grid3",

    :Example:
      .. code-block:: pycon

        >>> result = find_file("elevation", element="cell")
        >>> print(result["fullname"])
        elevation@PERMANENT
        >>> print(result["file"])  # doctest: +ELLIPSIS
        /.../PERMANENT/cell/elevation
        >>> result = find_file("elevation", element="raster")
        >>> print(result["fullname"])
        elevation@PERMANENT
        >>> print(result["file"])  # doctest: +ELLIPSIS
        /.../PERMANENT/cell/elevation


    :param str name: file name
    :param str element: element type (default 'cell')
    :param str mapset: mapset name (default all mapsets in search path)
    :param env: environment

    :return: parsed output of g.findfile

    .. seealso:: The ``g.findfile`` tool
    """
    element_translation = {
        "rast": "cell",
        "raster": "cell",
        "rast3d": "grid3",
        "raster3d": "grid3",
        "raster_3d": "grid3",
    }

    if element in element_translation:
        element = element_translation[element]

    # g.findfile returns non-zero when file was not found
    # so we ignore return code and just focus on stdout
    process = start_command(
        "g.findfile",
        flags="n",
        element=element,
        file=name,
        mapset=mapset,
        stdout=PIPE,
        env=env,
    )
    stdout = process.communicate()[0]
    return parse_key_val(stdout)


# interface to g.list


def list_strings(type, pattern=None, mapset=None, exclude=None, flag="", env=None):
    """List of elements as strings.

    Returns the output from running g.list, as a list of qualified
    names.

    :param str type: element type (raster, vector, raster_3d, region, ...)
    :param str pattern: pattern string
    :param str mapset: mapset name (if not given use search path)
    :param str exclude: pattern string to exclude maps from the research
    :param str flag: pattern type: 'r' (basic regexp), 'e' (extended regexp),
                     or '' (glob pattern)
    :param env: environment

    :return: list of elements

    .. seealso:: The ``g.list`` tool
    """
    if type == "cell":
        verbose(_('Element type should be "raster" and not "%s"') % type, env=env)

    return [
        line.strip()
        for line in read_command(
            "g.list",
            quiet=True,
            flags="m" + flag,
            type=type,
            pattern=pattern,
            exclude=exclude,
            mapset=mapset,
            env=env,
        ).splitlines()
    ]


def list_pairs(type, pattern=None, mapset=None, exclude=None, flag="", env=None):
    """List of elements as pairs

    Returns the output from running g.list, as a list of
    (name, mapset) pairs

    :param str type: element type (raster, vector, raster_3d, region, ...)
    :param str pattern: pattern string
    :param str mapset: mapset name (if not given use search path)
    :param str exclude: pattern string to exclude maps from the research
    :param str flag: pattern type: 'r' (basic regexp), 'e' (extended regexp),
                     or '' (glob pattern)
    :param env: environment

    :return: list of elements

    .. seealso:: The ``g.list`` tool
    """
    return [
        tuple(map.split("@", 1))
        for map in list_strings(type, pattern, mapset, exclude, flag, env)
    ]


def list_grouped(
    type, pattern=None, check_search_path=True, exclude=None, flag="", env=None
):
    """List of elements grouped by mapsets.

    Returns the output from running g.list, as a dictionary where the
    keys are mapset names and the values are lists of maps in that
    mapset.

    :Example:
      .. code-block:: pycon

        >>> list_grouped("vect", pattern="*roads*")["PERMANENT"]
        ['railroads', 'roadsmajor']

    :param str type: element type (raster, vector, raster_3d, region, ...)
                     or list of elements
    :param str pattern: pattern string
    :param str check_search_path: True to add mapsets for the search path
                                  with no found elements
    :param str exclude: pattern string to exclude maps from the research
    :param str flag: pattern type: 'r' (basic regexp), 'e' (extended regexp),
                                    or '' (glob pattern)
    :param env: environment

    :return: directory of mapsets/elements

    .. seealso:: The ``g.list`` tool
    """
    if isinstance(type, str) or len(type) == 1:
        types = [type]
        store_types = False
    else:
        types = type
        store_types = True
        flag += "t"
    for i in range(len(types)):
        if types[i] == "cell":
            verbose(
                _('Element type should be "raster" and not "%s"') % types[i], env=env
            )
            types[i] = "raster"
    result = {}
    if check_search_path:
        for mapset in mapsets(search_path=True, env=env):
            if store_types:
                result[mapset] = {}
            else:
                result[mapset] = []

    mapset = None
    for line in read_command(
        "g.list",
        quiet=True,
        flags="m" + flag,
        type=types,
        pattern=pattern,
        exclude=exclude,
        env=env,
    ).splitlines():
        try:
            name, mapset = line.split("@")
        except ValueError:
            warning(_("Invalid element '%s'") % line, env=env)
            continue

        if store_types:
            type_, name = name.split("/")
            if mapset in result:
                if type_ in result[mapset]:
                    result[mapset][type_].append(name)
                else:
                    result[mapset][type_] = [
                        name,
                    ]
            else:
                result[mapset] = {
                    type_: [
                        name,
                    ]
                }
        elif mapset in result:
            result[mapset].append(name)
        else:
            result[mapset] = [
                name,
            ]

    return result


# color parsing

named_colors: dict[str, tuple[float, float, float]] = {
    "white": (1.00, 1.00, 1.00),
    "black": (0.00, 0.00, 0.00),
    "red": (1.00, 0.00, 0.00),
    "green": (0.00, 1.00, 0.00),
    "blue": (0.00, 0.00, 1.00),
    "yellow": (1.00, 1.00, 0.00),
    "magenta": (1.00, 0.00, 1.00),
    "cyan": (0.00, 1.00, 1.00),
    "aqua": (0.00, 0.75, 0.75),
    "grey": (0.75, 0.75, 0.75),
    "gray": (0.75, 0.75, 0.75),
    "orange": (1.00, 0.50, 0.00),
    "brown": (0.75, 0.50, 0.25),
    "purple": (0.50, 0.00, 1.00),
    "violet": (0.50, 0.00, 1.00),
    "indigo": (0.00, 0.50, 1.00),
}


def parse_color(
    val: str, dflt: tuple[float, float, float] | None = None
) -> tuple[float, float, float] | None:
    """Parses the string "val" as a GRASS colour, which can be either one of
    the named colours or an ``R:G:B`` tuple e.g. ``255:255:255``. Returns an
    (r,g,b) triple whose components are floating point values between 0
    and 1.

    :Example:
      .. code-block:: pycon

        >>> parse_color("red")
        (1.0, 0.0, 0.0)
        >>> parse_color("255:0:0")
        (1.0, 0.0, 0.0)

    :param val: color value
    :param dflt: default color value

    :return: tuple RGB
    """
    if val in named_colors:
        return named_colors[val]

    vals: list[str] = val.split(":")
    if len(vals) == 3:
        return (float(vals[0]) / 255, float(vals[1]) / 255, float(vals[2]) / 255)

    return dflt


# check GRASS_OVERWRITE


def overwrite():
    """Return True if existing files may be overwritten"""
    owstr = "GRASS_OVERWRITE"
    return owstr in os.environ and os.environ[owstr] != "0"


# check GRASS_VERBOSE


def verbosity():
    """Return the verbosity level selected by GRASS_VERBOSE

    Currently, there are 5 levels of verbosity:
    -1 nothing will be printed (also fatal errors and warnings will be discarded)

    0 only errors and warnings are printed, triggered by "--q" or "--quiet" flag.

    1 progress information (percent) and important messages will be printed

    2 all messages will be printed

    3 also verbose messages will be printed. Triggered by "``--v``" or "``--verbose``" flag.
    """
    vbstr = os.getenv("GRASS_VERBOSE")
    if vbstr:
        return int(vbstr)
    return 2


# Various utilities, not specific to GRASS


def find_program(pgm, *args, env: _Env = None):
    """Attempt to run a program, with optional arguments.

    You must call the program in a way that will return a successful
    exit code. For GRASS modules this means you need to pass it some
    valid CLI option, like "``--help``". For other programs a common
    valid do-little option is usually "``--version``".

    :Example:
      .. code-block:: pycon

        >>> find_program("r.sun", "--help")
        True
        >>> find_program("ls", "--version")
        True

    :param str pgm: program name
    :param args: list of arguments
    :param env: environment

    :return: False if the attempt failed due to a missing executable
            or non-zero return code
    :return: True otherwise
    """
    with open(os.devnull, "w+") as nuldev:
        try:
            # TODO: the doc or impl is not correct, any return code is accepted
            call(
                [pgm] + list(args), stdin=nuldev, stdout=nuldev, stderr=nuldev, env=env
            )
            found = True
        except Exception:
            found = False

    return found


# interface to g.mapsets


def mapsets(search_path=False, env=None):
    """List available mapsets

    :param bool search_path: True to list mapsets only in search path

    :return: list of mapsets

    .. seealso:: The ``g.mapsets`` tool
    """
    flags = "p" if search_path else "l"
    mapsets = read_command("g.mapsets", flags=flags, sep="newline", quiet=True, env=env)
    if not mapsets:
        fatal(_("Unable to list mapsets"), env=env)

    return mapsets.splitlines()


# interface to `g.proj -c`


def create_location(*args, **kwargs):
    if "dbase" in kwargs:
        kwargs["path"] = kwargs["dbase"]
        del kwargs["dbase"]
    if "location" in kwargs:
        kwargs["name"] = kwargs["location"]
        del kwargs["location"]
    return create_project(*args, **kwargs)


def create_project(
    path,
    name=None,
    epsg=None,
    proj4=None,
    filename=None,
    wkt=None,
    datum=None,
    datum_trans=None,
    desc=None,
    overwrite=False,
):
    """Create new project

    :param str path: path to GRASS database or project; if path to database, project
                     name must be specified with name parameter
    :param str name: project name to create
    :param epsg: if given create new project based on EPSG code
    :param proj4: if given create new project based on Proj4 definition
    :param str filename: if given create new project based on georeferenced file
    :param str wkt: if given create new project based on WKT definition
                    (can be path to PRJ file or WKT string)
    :param datum: GRASS format datum code
    :param datum_trans: datum transformation parameters (used for epsg and proj4)
    :param desc: description of the project (creates MYNAME file)
    :param bool overwrite: True to overwrite project if exists (WARNING:
                           ALL DATA from existing project ARE DELETED!)

    :raises ~grass.exceptions.ScriptError:
        Raise :py:exc:`~grass.exceptions.ScriptError` on error
    """
    # Add default mapset to project path if needed
    if not name:
        path = os.path.join(path, "PERMANENT")

    # resolve dbase, location and mapset
    mapset_path = resolve_mapset_path(path=path, location=name)

    # create dbase if not exists
    if not os.path.exists(mapset_path.directory):
        os.mkdir(mapset_path.directory)

    env = None
    tmp_gisrc = None

    def local_env():
        """Create runtime environment and session"""
        # Rather than simply caching, we use local variables to have an indicator of
        # whether the session file has been created or not.
        nonlocal env, tmp_gisrc
        if not env:
            # Lazy-importing to avoid circular dependencies.
            # pylint: disable=import-outside-toplevel
            from grass.script.setup import ensure_runtime_env

            env = os.environ.copy()
            ensure_runtime_env(env=env)
            # Even g.proj and g.message need GISRC to be present.
            # The specific names used don't really matter here.
            tmp_gisrc, env = create_environment(
                mapset_path.directory, mapset_path.location, mapset_path.mapset, env=env
            )
        return env

    # check if location already exists
    if Path(mapset_path.directory, mapset_path.location).exists():
        if not overwrite:
            fatal(
                _("Location <%s> already exists. Operation canceled.")
                % mapset_path.location,
                env=local_env(),
            )
        warning(
            _("Location <%s> already exists and will be overwritten")
            % mapset_path.location,
            env=local_env(),
        )
        shutil.rmtree(os.path.join(mapset_path.directory, mapset_path.location))

    stdin = None
    kwargs = {}
    if datum:
        kwargs["datum"] = datum
    if datum_trans:
        kwargs["datum_trans"] = datum_trans

    ps = None
    if epsg:
        ps = pipe_command(
            "g.proj",
            quiet=True,
            flags="t",
            epsg=epsg,
            project=mapset_path.location,
            stderr=PIPE,
            env=local_env(),
            **kwargs,
        )
    elif proj4:
        ps = pipe_command(
            "g.proj",
            quiet=True,
            flags="t",
            proj4=proj4,
            project=mapset_path.location,
            stderr=PIPE,
            env=local_env(),
            **kwargs,
        )
    elif filename:
        ps = pipe_command(
            "g.proj",
            quiet=True,
            georef=filename,
            project=mapset_path.location,
            stderr=PIPE,
            env=local_env(),
        )
    elif wkt:
        if os.path.isfile(wkt):
            ps = pipe_command(
                "g.proj",
                quiet=True,
                wkt=wkt,
                project=mapset_path.location,
                stderr=PIPE,
                env=local_env(),
            )
        else:
            ps = pipe_command(
                "g.proj",
                quiet=True,
                wkt="-",
                project=mapset_path.location,
                stderr=PIPE,
                stdin=PIPE,
                env=local_env(),
            )
            stdin = encode(wkt)
    else:
        _create_location_xy(mapset_path.directory, mapset_path.location)

    if ps is not None and (epsg or proj4 or filename or wkt):
        error = ps.communicate(stdin)[1]
        try_remove(tmp_gisrc)
        tmp_gisrc = None

        if ps.returncode != 0 and error:
            raise ScriptError(repr(error))

    # If a session was created for messages, but not used for subprocesses,
    # we still need to clean it up.
    if tmp_gisrc:
        try_remove(tmp_gisrc)
    _set_location_description(mapset_path.directory, mapset_path.location, desc)


def _set_location_description(path, location, text):
    """Set description (aka title aka MYNAME) for a location

    :raises ~grass.exceptions.ScriptError:
        Raise :py:exc:`~grass.exceptions.ScriptError` on error.
    """
    try:
        with codecs.open(
            os.path.join(path, location, "PERMANENT", "MYNAME"),
            encoding="utf-8",
            mode="w",
        ) as fd:
            if text:
                fd.write(text + os.linesep)
            else:
                fd.write(os.linesep)
    except OSError as e:
        raise ScriptError(repr(e))


def _create_location_xy(database, location):
    """Create unprojected location


    :param database: GRASS database where to create new location
    :param location: location name
    :raises ~grass.exceptions.ScriptError:
        Raise :py:exc:`~grass.exceptions.ScriptError` on error.
    """
    try:
        base_path = Path(database)
        project_dir = base_path / location
        permanent_dir = project_dir / "PERMANENT"
        default_wind_path = permanent_dir / "DEFAULT_WIND"
        wind_path = permanent_dir / "WIND"
        project_dir.mkdir()
        permanent_dir.mkdir()
        # create DEFAULT_WIND and WIND files
        regioninfo = [
            "proj:       0",
            "zone:       0",
            "north:      1",
            "south:      0",
            "east:       1",
            "west:       0",
            "cols:       1",
            "rows:       1",
            "e-w resol:  1",
            "n-s resol:  1",
            "top:        1",
            "bottom:     0",
            "cols3:      1",
            "rows3:      1",
            "depths:     1",
            "e-w resol3: 1",
            "n-s resol3: 1",
            "t-b resol:  1",
        ]
        default_wind_path.write_text("\n".join(regioninfo))
        shutil.copy(default_wind_path, wind_path)
    except OSError as e:
        raise ScriptError(repr(e))


# interface to g.version


def version():
    """Get GRASS version as dictionary

    .. code-block:: pycon

        >>> print(version())
        {'proj4': '4.8.0', 'geos': '3.3.5', 'libgis_revision': '52468',
         'libgis_date': '2012-07-27 22:53:30 +0200 (Fri, 27 Jul 2012)',
         'version': '7.0.svn', 'date': '2012', 'gdal': '2.0dev',
         'revision': '53670'}

    """
    data = parse_command("g.version", flags="rge", errors="ignore")
    for k, v in data.items():
        data[k.strip()] = v.replace('"', "").strip()

    return data


# get debug_level
_debug_level = None


def debug_level(force: bool = False, *, env: _Env = None):
    global _debug_level
    if not force and _debug_level is not None:
        return _debug_level
    _debug_level = 0
    # We attempt to access the environment only when there is a chance
    # it will work.
    if find_program("g.gisenv", "--help", env=env):
        try:
            try:
                _debug_level = int(gisenv(env=env).get("DEBUG", 0))
            except (CalledModuleError, OSError):
                # We continue in case of an error. Default value is already set.
                pass
            if _debug_level < 0 or _debug_level > 5:
                raise ValueError(_("Debug level {0}").format(_debug_level))
        except ValueError as e:
            # The exception may come from the conversion or from the range,
            # so we handle both in the same way.
            _debug_level = 0
            sys.stderr.write(
                _(
                    "WARNING: Ignoring unsupported debug level (must be >=0 and <=5):"
                    " {}\n"
                ).format(e)
            )

    return _debug_level


# TODO: Move legal_name() to utils or a new dedicated "name" module.
# TODO: Remove the pygrass backwards compatibility version of it?


def legal_name(s):
    """Checks if the string contains only allowed characters.

    This is the Python implementation of :func:`G_legal_filename()` function.

    .. note::

        It is not clear when exactly use this function, but it might be
        useful anyway for checking map names and column names.
    """
    if not s or s[0] == ".":
        warning(_("Illegal filename <%s>. Cannot be 'NULL' or start with '.'.") % s)
        return False

    illegal = [c for c in s if c in "/\"'@,=*~" or c <= " " or c >= "\177"]
    if illegal:
        illegal = "".join(sorted(set(illegal)))
        warning(
            _("Illegal filename <%(s)s>. <%(il)s> not allowed.\n")
            % {"s": s, "il": illegal}
        )
        return False

    return True


def sanitize_mapset_environment(env):
    """Remove environmental variables relevant only
    for a specific mapset. This should be called
    when a copy of environment is used with a different mapset."""
    if "WIND_OVERRIDE" in env:
        del env["WIND_OVERRIDE"]
    if "GRASS_REGION" in env:
        del env["GRASS_REGION"]
    return env


def create_environment(gisdbase, location, mapset, env=None):
    """Creates environment to be passed in run_command for example.
    Returns tuple with temporary file path and the environment. The user
    of this function is responsible for deleting the file."""
    with NamedTemporaryFile(mode="w", delete=False) as f:
        f.write("MAPSET: {mapset}\n".format(mapset=mapset))
        f.write("GISDBASE: {g}\n".format(g=gisdbase))
        f.write("LOCATION_NAME: {l}\n".format(l=location))
        f.write("GUI: text\n")
    env = env.copy() if env else os.environ.copy()
    env["GISRC"] = f.name
    # remove mapset-specific env vars
    env = sanitize_mapset_environment(env)
    return f.name, env


if __name__ == "__main__":
    import doctest

    doctest.testmod()<|MERGE_RESOLUTION|>--- conflicted
+++ resolved
@@ -323,13 +323,9 @@
     return args
 
 
-<<<<<<< HEAD
-def handle_errors(returncode, result, args, kwargs, handler=None, stderr=None):
-=======
 def handle_errors(
     returncode, result, args, kwargs, handler=None, stderr=None, env=None
 ):
->>>>>>> a11c3d29
     """Error handler for :func:`run_command()` and similar functions
 
     The functions which are using this function to handle errors,
@@ -393,13 +389,10 @@
         code = " ".join(args)
         return module, code
 
-<<<<<<< HEAD
-=======
     # If env is not provided, use the one from kwargs (if any).
     if not env:
         env = kwargs.get("env")
 
->>>>>>> a11c3d29
     if handler is None:
         handler = kwargs.get("errors", "raise")
     if handler.lower() == "status":
