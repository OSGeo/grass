"""
Core functions to be used in Python scripts.

:Usage:
  .. code-block:: python

    from grass.script import core as grass

    grass.parser()

(C) 2008-2025 by the GRASS Development Team
This program is free software under the GNU General Public
License (>=v2). Read the file COPYING that comes with GRASS
for details.

.. sectionauthor:: Glynn Clements
.. sectionauthor:: Martin Landa <landa.martin gmail.com>
.. sectionauthor:: Michael Barton <michael.barton asu.edu>
"""

from __future__ import annotations

import os
import sys
import atexit
import subprocess
import shutil
import codecs
import string
import random
import shlex
import json
import csv
import io
from collections.abc import Mapping
from tempfile import NamedTemporaryFile
from pathlib import Path
from typing import TYPE_CHECKING, TypeVar

from .utils import KeyValue, parse_key_val, basename, encode, decode, try_remove
from grass.exceptions import ScriptError, CalledModuleError
from grass.grassdb.manage import resolve_mapset_path


if TYPE_CHECKING:
    from _typeshed import StrPath


T = TypeVar("T")
_Env = Mapping[str, str]


# subprocess wrapper that uses shell on Windows
class Popen(subprocess.Popen):
    _builtin_exts = {".com", ".exe", ".bat", ".cmd"}

    @staticmethod
    def _escape_for_shell(arg):
        # TODO: what are cmd.exe's parsing rules?
        return arg

    def __init__(self, args, **kwargs):
        # If env is provided and is not None, use it.
        path = kwargs["env"].get("PATH") if kwargs.get("env") else None
        cmd = shutil.which(args[0], path=path)
        if cmd is None:
            raise OSError(_("Cannot find the executable {0}").format(args[0]))
        args = [cmd] + args[1:]
        if (
            sys.platform == "win32"
            and isinstance(args, list)
            and not kwargs.get("shell")
            and kwargs.get("executable") is None
        ):
            name, ext = os.path.splitext(cmd)
            if ext.lower() not in self._builtin_exts:
                kwargs["shell"] = True
                args = [self._escape_for_shell(arg) for arg in args]

            # hides the window on MS Windows - another window will be activated
            si = subprocess.STARTUPINFO()
            si.dwFlags |= subprocess.STARTF_USESHOWWINDOW
            si.wShowWindow = subprocess.SW_HIDE
            kwargs["startupinfo"] = si

        subprocess.Popen.__init__(self, args, **kwargs)


PIPE = subprocess.PIPE
STDOUT = subprocess.STDOUT


raise_on_error = False  # raise exception instead of calling fatal()
_capture_stderr = False  # capture stderr of subprocesses if possible


def call(*args, **kwargs):
    return Popen(*args, **kwargs).wait()


# GRASS-oriented interface to subprocess module

_popen_args = [
    "bufsize",
    "executable",
    "stdin",
    "stdout",
    "stderr",
    "preexec_fn",
    "close_fds",
    "cwd",
    "env",
    "universal_newlines",
    "startupinfo",
    "creationflags",
    "encoding",
]


def _make_val(val):
    """Convert value to a unicode string"""
    if isinstance(val, (bytes, str)):
        return decode(val)
    if isinstance(val, (int, float)):
        return str(val)
    try:
        return ",".join(map(_make_val, iter(val)))
    except TypeError:
        pass
    return str(val)


def _make_unicode(val, enc):
    """Convert value to unicode with given encoding

    :param val: value to be converted
    :param enc: encoding to be used
    """
    if val is None or enc is None:
        return val

    if enc == "default":
        return decode(val)
    return decode(val, encoding=enc)


def get_commands(*, env=None):
    """Create list of available GRASS commands to use when parsing
    string from the command line

    :return: list of commands (set) and directory of scripts (collected
             by extension - MS Windows only)

    .. code-block:: pycon

        >>> cmds = list(get_commands()[0])
        >>> cmds.sort()
        >>> cmds[:5]
        ['d.barscale', 'd.colorlist', 'd.colortable', 'd.correlate', 'd.erase']
    """
    if not env:
        env = os.environ
    gisbase = env.get("GISBASE")

    # Lazy-importing to avoid circular dependencies.
    # pylint: disable=import-outside-toplevel
    if not gisbase:
        from grass.script.setup import get_install_path

        gisbase = get_install_path()

    cmd = []
    scripts = {".py": []} if sys.platform == "win32" else {}

    def scan(gisbase, directory):
        dir_path = os.path.join(gisbase, directory)
        if os.path.exists(dir_path):
            for fname in os.listdir(os.path.join(gisbase, directory)):
                if scripts:  # win32
                    name, ext = os.path.splitext(fname)
                    if ext != ".manifest":
                        cmd.append(name)
                    if ext in scripts.keys():
                        scripts[ext].append(name)
                else:
                    cmd.append(fname)

    for directory in ("bin", "scripts"):
        scan(gisbase, directory)

    # scan gui/scripts/
    gui_path = os.path.join(gisbase, "etc", "gui", "scripts")
    if os.path.exists(gui_path):
        os.environ["PATH"] = os.getenv("PATH") + os.pathsep + gui_path
        cmd += os.listdir(gui_path)

    return set(cmd), scripts


# Added because of scripts calling scripts on MS Windows.
# Module name (here cmd) differs from the file name (does not have extension).
# Additionally, we don't run scripts using system executable mechanism,
# so we need the full path name.
# However, scripts are on the PATH and '.PY' in in PATHEXT, so we can use
# shutil.which to get the full file path. Addons are on PATH too.
# An alternative to which function call would be to check the script path and
# addons path. This is proposed improvement for the future.
# Another alternative is to check some global list of scripts but this list
# needs to be created first. The question is what is less expensive.
# Note that getting the full path is only part of the solution,
# the other part is to use the right Python as an executable and pass the full
# script path as a parameter.
# Nevertheless, it is unclear on which places which extensions are added.
# This function also could skip the check for platform but depends
# how will be used, this is most general but not most effective.
def get_real_command(cmd):
    """Returns the real file command for a module (cmd)

    For Python scripts on MS Windows it returns full path to the script
    and adds a '.py' extension.
    For other cases it just returns a module (name).
    So, you can just use this function for all without further check.

    .. code-block:: pycon

        >>> get_real_command("g.region")
        'g.region'

    :param cmd: the command
    """
    if sys.platform == "win32":
        # we in fact expect pure module name (without extension)
        # so, lets remove extension
        if os.path.splitext(cmd)[1] == ".py":
            cmd = cmd[:-3]
        # PATHEXT is necessary to check on Windows (force lowercase)
        pathext = [x.lower() for x in os.environ["PATHEXT"].split(os.pathsep)]
        if ".py" not in pathext:
            # we assume that PATHEXT contains always '.py'
            os.environ["PATHEXT"] = ".py;" + os.environ["PATHEXT"]
        full_path = shutil.which(cmd + ".py")
        if full_path:
            return full_path

    return cmd


def make_command(
    prog,
    flags="",
    overwrite=False,
    quiet=False,
    verbose=False,
    superquiet=False,
    errors=None,
    **options,
) -> list[str]:
    """Return a list of strings suitable for use as the args parameter to
    :class:`~grass.script.core.Popen()` or :func:`~grass.script.core.call`.

    :Example:
      .. code-block:: pycon

        >>> make_command("g.message", flags="w", message="this is a warning")
        ['g.message', '-w', 'message=this is a warning']


    :param str prog: GRASS module
    :param str flags: flags to be used (given as a string)
    :param bool overwrite: True to enable overwriting the output (``--o``)
    :param bool quiet: True to run quietly (``--q``)
    :param bool superquiet: True to run extra quietly (``--qq``)
    :param bool verbose: True to run verbosely (``--v``)
    :param options: module's parameters

    :return: list of arguments

    :raises ~grass.exceptions.ScriptError: If the invalid flag '``-``' is given.
    """
    args = [_make_val(prog)]
    if overwrite:
        args.append("--o")
    if quiet:
        args.append("--q")
    if verbose:
        args.append("--v")
    if superquiet:
        args.append("--qq")
    if flags:
        flags = _make_val(flags)
        if "-" in flags:
            msg = "'-' is not a valid flag"
            raise ScriptError(msg)
        args.append("-" + flags)
    for opt, val in options.items():
        if opt in _popen_args:
            continue
        # convert string to bytes
        if val is not None:
            if opt.startswith("_"):
                opt = opt[1:]
                warning(
                    _(
                        "To run the module <%s> add underscore at the end"
                        " of the option <%s> to avoid conflict with Python"
                        " keywords. Underscore at the beginning is"
                        " deprecated in GRASS GIS 7.0 and has been removed"
                        " in version 7.1."
                    )
                    % (prog, opt)
                )
            elif opt.endswith("_"):
                opt = opt[:-1]
            args.append(opt + "=" + _make_val(val))
    return args


def handle_errors(returncode, result, args, kwargs):
    """Error handler for :func:`run_command()` and similar functions

    The functions which are using this function to handle errors,
    can be typically called with an *errors* parameter.
    This function can handle one of the following values: raise,
    fatal, status, exit, and ignore. The value raise is a default.

    If returncode is 0, *result* is returned, unless
    ``errors="status"`` is set.

    If *kwargs* dictionary contains key ``errors``, the value is used
    to determine the return value and the behavior on error.
    The value ``errors="raise"`` is a default in which case a
    :py:exc:`~grass.exceptions.CalledModuleError` exception is raised.

    For ``errors="fatal"``, the function calls :func:`~grass.script.core.fatal()`
    which has its own rules on what happens next.

    For ``errors="status"``, the *returncode* will be returned.
    This is useful, e.g., for cases when the exception-based error
    handling mechanism is not desirable or the return code has some
    meaning not necessarily interpreted as an error by the caller.

    For ``errors="exit"``, :external:py:func:`sys.exit()` is called with the
    *returncode*, so it behaves similarly to a Bash script with
    ``set -e``. No additional error message or exception is produced.
    This might be useful for a simple script where error message
    produced by the called module provides sufficient information about
    what happened to the end user.

    Finally, for ``errors="ignore"``, the value of *result* will be
    passed in any case regardless of the *returncode*.

    :raises ~grass.exceptions.CalledModuleError:
      - If there is an error, and the ``errors`` parameter is not given
      - If the ``errors`` parameter is given and it is not
        ``status``, ``ignore``, ``fatal``, nor ``exit``.
    """

    def get_module_and_code(args, kwargs):
        """Get module name and formatted command"""
        # TODO: construction of the whole command is far from perfect
        args = make_command(*args, **kwargs)
        # Since we are in error handler, let's be extra cautious
        # about an empty command.
        module = args[0] if args else None
        code = " ".join(args)
        return module, code

    handler = kwargs.get("errors", "raise")
    if handler.lower() == "status":
        return returncode
    if returncode == 0:
        return result
    if handler.lower() == "ignore":
        return result
    if handler.lower() == "fatal":
        module, code = get_module_and_code(args, kwargs)
        fatal(
            _(
                "Module {module} ({code}) failed with non-zero return code {returncode}"
            ).format(module=module, code=code, returncode=returncode)
        )
    elif handler.lower() == "exit":
        sys.exit(returncode)
    else:
        module, code = get_module_and_code(args, kwargs)
        raise CalledModuleError(module=module, code=code, returncode=returncode)


def popen_args_command(
    prog,
    flags="",
    overwrite=False,
    quiet=False,
    verbose=False,
    superquiet=False,
    **kwargs,
):
    """Split tool name and parameters from Popen parameters

    Does the splitting based on known Popen parameter names, and then does the
    transformation from Python parameters to a list of command line arguments
    for :py:class:`~grass.script.core.Popen`.
    """
    options = {}
    popen_kwargs = {}
    for opt, val in kwargs.items():
        if opt in _popen_args:
            popen_kwargs[opt] = val
        else:
            options[opt] = val
    args = make_command(
        prog,
        flags=flags,
        overwrite=overwrite,
        quiet=quiet,
        superquiet=superquiet,
        verbose=verbose,
        **options,
    )
    return args, popen_kwargs


def start_command(
    prog,
    flags="",
    overwrite=False,
    quiet=False,
    verbose=False,
    superquiet=False,
    **kwargs,
):
    """Returns a :class:`~grass.script.core.Popen` object with the command created by
    :py:func:`~grass.script.core.make_command`.
    Accepts any of the arguments which :py:class:`Popen()` accepts apart from "args"
    and "shell".

    .. code-block:: pycon

        >>> p = start_command("g.gisenv", stdout=subprocess.PIPE)
        >>> print(p)  # doctest: +ELLIPSIS
        <...Popen object at 0x...>
        >>> print(p.communicate()[0])  # doctest: +SKIP
        GISDBASE='/opt/grass-data';
        LOCATION_NAME='spearfish60';
        MAPSET='glynn';
        GUI='text';
        MONITOR='x0';

    If the module parameter is the same as Python keyword, add
    underscore at the end of the parameter. For example, use
    ``lambda_=1.6`` instead of ``lambda=1.6``.

    :param str prog: GRASS module
    :param str flags: flags to be used (given as a string)
    :param bool overwrite: True to enable overwriting the output (``--o``)
    :param bool quiet: True to run quietly (``--q``)
    :param bool superquiet: True to run extra quietly (``--qq``)
    :param bool verbose: True to run verbosely (``--v``)
    :param kwargs: module's parameters

    :return: Popen object
    :rtype: ~grass.script.core.Popen
    """
    args, popts = popen_args_command(
        prog,
        flags=flags,
        overwrite=overwrite,
        quiet=quiet,
        superquiet=superquiet,
        verbose=verbose,
        **kwargs,
    )

    if debug_level(env=kwargs.get("env")) > 0:
        sys.stderr.write(
            "D1/{}: {}.start_command(): {}\n".format(
                debug_level(env=kwargs.get("env")), __name__, " ".join(args)
            )
        )
        sys.stderr.flush()
    return Popen(args, **popts)


def run_command(*args, **kwargs):
    """Execute a module synchronously

    This function passes all arguments to :func:`~grass.script.core.start_command`,
    then waits for the process to complete. It is similar to
    :external:py:func:`subprocess.check_call()`, but with the :func:`make_command()`
    interface. By default, an exception is raised in case of a non-zero
    return code by default.

    .. code-block:: pycon

        >>> run_command("g.region", raster="elevation")

    See :func:`start_command()` for details about parameters and usage.

    The behavior on error can be changed using *errors* parameter
    which is passed to the :func:`handle_errors()` function.

    :param args: unnamed arguments passed to :func:`start_command()`
    :param kwargs: named arguments passed to :func:`start_command()`
    :param str errors: passed to :func:`handle_errors()`

    .. versionchanged:: 8.0
        Before 8.0, the function was returning 0 when no error occurred
        for backward compatibility with code which was checking that
        value. Now the function returns None, unless ``errors="status"``
        is specified.
    .. versionchanged:: 7.2
        In 7.0.0, this function was returning the error code. However,
        it was rarely checked especially outside of the core code.
        Additionally, :func:`read_command()` needed a mechanism to
        report errors as it was used more and more in context which
        required error handling, Thus, exceptions were introduced as a
        more expected default behavior for Python programmers. The
        change was backported to 7.0 series.

    :raises ~grass.exceptions.CalledModuleError: When module returns non-zero return code.
    """
    encoding = "default"
    if "encoding" in kwargs:
        encoding = kwargs["encoding"]

    if _capture_stderr and "stderr" not in kwargs.keys():
        kwargs["stderr"] = PIPE
    ps = start_command(*args, **kwargs)
    if _capture_stderr:
        stdout, stderr = ps.communicate()
        if encoding is not None:
            stdout = _make_unicode(stdout, encoding)
            stderr = _make_unicode(stderr, encoding)
        returncode = ps.poll()
        if returncode and stderr:
            sys.stderr.write(stderr)
    else:
        returncode = ps.wait()
    return handle_errors(returncode, result=None, args=args, kwargs=kwargs)


def pipe_command(*args, **kwargs):
    """Passes all arguments to :func:`start_command()`, but also adds
    "stdout = PIPE". Returns the :class:`~grass.script.core.Popen` object.

    .. code-block:: pycon

        >>> p = pipe_command("g.gisenv")
        >>> print(p)  # doctest: +ELLIPSIS
        <....Popen object at 0x...>
        >>> print(p.communicate()[0])  # doctest: +SKIP
        GISDBASE='/opt/grass-data';
        LOCATION_NAME='spearfish60';
        MAPSET='glynn';
        GUI='text';
        MONITOR='x0';

    :param list args: list of unnamed arguments (see :func:`start_command` for details)
    :param list kwargs: list of named arguments (see :func:`start_command` for details)

    :return: Popen object
    :rtype: grass.script.core.Popen
    """
    kwargs["stdout"] = PIPE
    return start_command(*args, **kwargs)


def feed_command(*args, **kwargs):
    """Passes all arguments to :func:`start_command()`, but also adds
    "stdin = PIPE". Returns the :class:`~grass.script.core.Popen` object.

    :param list args: list of unnamed arguments (see :func:`start_command` for details)
    :param list kwargs: list of named arguments (see :func:`start_command` for details)

    :return: Popen object
    :rtype: grass.script.core.Popen
    """
    kwargs["stdin"] = PIPE
    return start_command(*args, **kwargs)


def read_command(*args, **kwargs):
    """Passes all arguments to :func:`~grass.script.core.pipe_command`, then waits for
    the process to complete, returning its stdout (i.e. similar to shell ``backticks``).

    The behavior on error can be changed using *errors* parameter
    which is passed to the :func:`handle_errors()` function.

    :param list args: list of unnamed arguments (see :func:`start_command` for details)
    :param list kwargs: list of named arguments (see :func:`start_command` for details)

    :return: stdout
    """
    encoding = "default"
    if "encoding" in kwargs:
        encoding = kwargs["encoding"]

    if _capture_stderr and "stderr" not in kwargs.keys():
        kwargs["stderr"] = PIPE
    process = pipe_command(*args, **kwargs)
    stdout, stderr = process.communicate()
    if encoding is not None:
        stdout = _make_unicode(stdout, encoding)
        stderr = _make_unicode(stderr, encoding)
    returncode = process.poll()
    if returncode and _capture_stderr and stderr:
        # Print only when we are capturing it and there was some output.
        # (User can request ignoring the subprocess stderr and then we get only None.)
        sys.stderr.write(stderr)
    return handle_errors(returncode, stdout, args, kwargs)


def parse_command(*args, **kwargs):
    """Passes all arguments to read_command, then parses the output
    by default with :func:`~grass.script.utils.parse_key_val`.

    If the command has parameter ``format`` and is called with
    ``format="json"``, the output will be parsed into a dictionary.
    Similarly, with ``format="csv"`` the output will be parsed into
    a list of lists (CSV rows).

    .. code-block:: python

        parse_command("v.db.select", ..., format="json")

    Custom parsing function can be optionally given by ``parse`` parameter
    including its arguments, e.g.

    .. code-block:: python

        parse_command(..., parse=(gs.parse_key_val, {"sep": ":"}))

    Parameter ``delimiter`` is deprecated.

    :param args: list of unnamed arguments (see :func:`start_command()` for details)
    :param kwargs: list of named arguments
        (see :func:`start_command()` for details)

        .. deprecated:: 8.4.0
            Parameter ``delimiter`` is deprecated. Use the command's ``format="json"``
            or ``format="csv"`` parameter instead

    :return: parsed module output
    """

    def parse_csv(result):
        return list(csv.DictReader(io.StringIO(result)))

    parse = None
    parse_args = {}
    if "parse" in kwargs:
        if isinstance(kwargs["parse"], tuple):
            parse = kwargs["parse"][0]
            parse_args = kwargs["parse"][1]
        del kwargs["parse"]
    elif kwargs.get("format") == "json":
        parse = json.loads
    elif kwargs.get("format") == "csv":
        parse = parse_csv

    if not parse:
        parse = parse_key_val  # use default fn
        if "delimiter" in kwargs:
            parse_args = {"sep": kwargs["delimiter"]}
            del kwargs["delimiter"]

    res = read_command(*args, **kwargs)

    return parse(res, **parse_args)


def write_command(*args, **kwargs):
    """Execute a module with standard input given by *stdin* parameter.

    Passes all arguments to :py:func:`feed_command()`, with the string specified
    by the *stdin* argument fed to the process' standard input.

    .. code-block:: pycon

        >>> write_command(
        ...     "v.in.ascii",
        ...     input="-",
        ...     stdin="%s|%s" % (635818.8, 221342.4),
        ...     output="view_point",
        ... )
        0

    See :func:`start_command()` for details about parameters and usage.

    The behavior on error can be changed using *errors* parameter
    which is passed to the :func:`handle_errors()` function.

    :param args: unnamed arguments passed to :func:`start_command()`
    :param kwargs: named arguments passed to :func:`start_command()`

    :returns: 0 with default parameters for backward compatibility only

    :raises ~grass.exceptions.CalledModuleError: When module returns non-zero return code
    """
    encoding = "default"
    if "encoding" in kwargs:
        encoding = kwargs["encoding"]
    # TODO: should we delete it from kwargs?
    stdin = kwargs["stdin"]
    if encoding is None or encoding == "default":
        stdin = encode(stdin)
    else:
        stdin = encode(stdin, encoding=encoding)
    if _capture_stderr and "stderr" not in kwargs.keys():
        kwargs["stderr"] = PIPE
    process = feed_command(*args, **kwargs)
    unused, stderr = process.communicate(stdin)
    if encoding is not None:
        unused = _make_unicode(unused, encoding)
        stderr = _make_unicode(stderr, encoding)
    returncode = process.poll()
    if returncode and _capture_stderr and stderr:
        sys.stderr.write(stderr)
    return handle_errors(returncode, None, args, kwargs)


def exec_command(
    prog,
    flags="",
    overwrite=False,
    quiet=False,
    verbose=False,
    superquiet=False,
    env=None,
    **kwargs,
):
    """Interface to os.execvpe(), but with the make_command() interface.

    :param str prog: GRASS module
    :param str flags: flags to be used (given as a string)
    :param bool overwrite: True to enable overwriting the output (``--o``)
    :param bool quiet: True to run quietly (``--q``)
    :param bool superquiet: True to run quietly (``--qq``)
    :param bool verbose: True to run verbosely (``--v``)
    :param env: dictionary with system environment variables
                (:external:py:data:`os.environ` by default)
    :param list kwargs: module's parameters

    """
    args = make_command(prog, flags, overwrite, quiet, superquiet, verbose, **kwargs)

    if env is None:
        env = os.environ
    os.execvpe(prog, args, env)


# interface to g.message


def message(msg, flag=None, env=None):
    """Display a message using `g.message`

    :param str msg: message to be displayed
    :param str flag: flags (given as string)
    :param env: dictionary with system environment variables
                (:external:py:data:`os.environ` by default)
    """
    try:
        run_command("g.message", flags=flag, message=msg, errors="ignore", env=env)
    except OSError as error:
        # Trying harder to show something, even when not adding the right message
        # prefix. This allows for showing the original message to the user even when
        # the tool cannot be found or errored for some reason.
        print(
            _(
                "{message} (Additionally, there was an error: {additional_error})"
            ).format(message=msg, additional_error=error),
            file=sys.stderr,
        )


def debug(msg, debug=1, env=None):
    """Display a debugging message using ``g.message -d``.

    The visibility of a debug message at runtime is controlled by
    setting the corresponding DEBUG level with ``g.gisenv set="DEBUG=X"``
    (with ``X`` set to the debug level specified in the function call).

    :param str msg: debugging message to be displayed
    :param str debug: debug level (0-5) with the following recommended
        levels:
        - Use 1 for messages generated once of few times,
        - 3 for messages generated for each raster row or vector line,
        - 5 for messages generated for each raster cell or vector point.
    :param env: dictionary with system environment variables
                (:external:py:data:`os.environ` by default)
    """
    if debug_level(env=env) >= debug:
        # TODO: quite a random hack here, do we need it somewhere else too?
        if sys.platform == "win32":
            msg = msg.replace("&", "^&")

        run_command("g.message", flags="d", message=msg, debug=debug, env=env)


def verbose(msg, env=None):
    """Display a verbose message using ``g.message -v``

    :param str msg: verbose message to be displayed
    :param env: dictionary with system environment variables
                (:external:py:data:`os.environ` by default)
    """
    message(msg, flag="v", env=env)


def info(msg, env=None):
    """Display an informational message using ``g.message -i``

    :param str msg: informational message to be displayed
    :param env: dictionary with system environment variables
                (:external:py:data:`os.environ` by default)
    """
    message(msg, flag="i", env=env)


def percent(i, n, s, env=None):
    """Display a progress info message using ``g.message -p``

    .. code-block:: python

        message(_("Percent complete..."))
        n = 100
        for i in range(n):
            percent(i, n, 1)
        percent(1, 1, 1)

    :param int i: current item
    :param int n: total number of items
    :param int s: increment size
    :param env: dictionary with system environment variables
                (:external:py:data:`os.environ` by default)
    """
    message("%d %d %d" % (i, n, s), flag="p", env=env)


def warning(msg, env=None):
    """Display a warning message using ``g.message -w``

    :param str msg: warning message to be displayed
    :param env: dictionary with system environment variables
                (:external:py:data:`os.environ` by default)
    """
    message(msg, flag="w", env=env)


def error(msg, env=None):
    """Display an error message using ``g.message -e``

    This function does not end the execution of the program.
    The right action after the error is up to the caller.
    For error handling using the standard mechanism use :func:`fatal()`.

    :param str msg: error message to be displayed
    :param env: dictionary with system environment variables
                (:external:py:data:`os.environ` by default)
    """
    message(msg, flag="e", env=env)


def fatal(msg, env=None):
    """Display an error message using ``g.message -e``, then abort or raise

    Raises exception when module global :py:data:`raise_on_error` is 'True', abort
    (calls :external:py:func:`sys.exit`) otherwise.
    Use :func:`set_raise_on_error()` to set the behavior.

    :param str msg: error message to be displayed
    :param env: dictionary with system environment variables
                (:external:py:data:`os.environ` by default)

    :raises ~grass.exceptions.ScriptError:
        Raises exception when module global :py:data:`raise_on_error` is 'True'
    """
    global raise_on_error
    if raise_on_error:
        raise ScriptError(msg)

    error(msg, env=env)
    sys.exit(1)


def set_raise_on_error(raise_exp=True):
    """Define behavior on fatal error (:py:func:`~grass.script.core.fatal` called)

    :param bool raise_exp: True to raise :py:exc:`~grass.exceptions.ScriptError`
        instead of calling :external:py:func:`sys.exit(1) <sys.exit>`
        in :py:func:`~grass.script.core.fatal`

    :return: current status
    """
    global raise_on_error
    tmp_raise = raise_on_error
    raise_on_error = raise_exp
    return tmp_raise


def get_raise_on_error():
    """Return True if a :py:exc:`~grass.exceptions.ScriptError` exception is raised
    instead of calling :external:py:func:`sys.exit(1) <sys.exit>` in case a fatal error
    was invoked with :py:func:`~grass.script.core.fatal`.
    """
    global raise_on_error
    return raise_on_error


# TODO: solve also warnings (not printed now)
def set_capture_stderr(capture=True):
    """Enable capturing standard error output of modules and print it.

    By default, standard error output (stderr) of child processes shows
    in the same place as output of the parent process. This may not
    always be the same place as :external:py:data:`sys.stderr` is written.
    After calling this function, functions in the :py:mod:`grass.script`
    package will capture the stderr of child processes and pass it
    to :external:py:data:`sys.stderr` if there is an error.

    .. note::

        This is advantageous for interactive shells such as the one in GUI
        and interactive notebooks such as Jupyter Notebook.

    The capturing can be applied only in certain cases, for example
    in case of :func:`run_command` it is applied because :func:`run_command` nor
    its callers do not handle the streams, however :func:`feed_command`
    cannot do capturing because its callers handle the streams.

    The previous state is returned. Passing ``False`` disables the
    capturing.

    .. versionadded:: 7.4
    .. seealso:: :func:`get_capture_stderr`
    """
    global _capture_stderr
    tmp = _capture_stderr
    _capture_stderr = capture
    return tmp


def get_capture_stderr():
    """Return True if stderr is captured, False otherwise.

    .. seealso:: :func:`set_capture_stderr`.
    """
    global _capture_stderr
    return _capture_stderr


# interface to g.parser


def _parse_opts(lines: list) -> tuple[dict[str, str], dict[str, bool]]:
    options: dict[str, str] = {}
    flags: dict[str, bool] = {}
    for line in lines:
        if not line:
            break
        try:
            var, val = line.split(b"=", 1)
        except ValueError:
            msg = "invalid output from g.parser: {}".format(line)
            raise SyntaxError(msg)
        try:
            var = decode(var)
            val = decode(val)
        except UnicodeError as error:
            msg = "invalid output from g.parser ({error}): {line}".format(
                error=error, line=line
            )
            raise SyntaxError(msg)
        if var.startswith("flag_"):
            flags[var[5:]] = bool(int(val))
        elif var.startswith("opt_"):
            options[var[4:]] = val
        elif var in {"GRASS_OVERWRITE", "GRASS_VERBOSE"}:
            os.environ[var] = val
        else:
            msg = "unexpected output variable from g.parser: {}".format(line)
            raise SyntaxError(msg)
    return (options, flags)


def parser() -> tuple[dict[str, str], dict[str, bool]]:
    """Interface to g.parser, intended to be run from the top-level, e.g.:

    .. code-block:: python

        if __name__ == "__main__":
            options, flags = grass.parser()
            main()

    Thereafter, the global variables "options" and "flags" will be
    dictionaries containing option/flag values, keyed by lower-case
    option/flag names. The values in "options" are strings, those in
    "flags" are Python booleans.

    Overview table of parser standard options:
    https://grass.osgeo.org/grass-devel/manuals/parser_standard_options.html
    """
    if not os.getenv("GISBASE"):
        print("You must be in GRASS GIS to run this program.", file=sys.stderr)
        sys.exit(1)

    cmdline = [basename(sys.argv[0])]
    cmdline += [shlex.quote(a) for a in sys.argv[1:]]
    os.environ["CMDLINE"] = " ".join(cmdline)

    argv = sys.argv[:]
    name = argv[0]
    if not os.path.isabs(name):
        if os.sep in name or (os.altsep and os.altsep in name):
            argv[0] = os.path.abspath(name)
        else:
            argv[0] = os.path.join(sys.path[0], name)

    prog = "g.parser.exe" if sys.platform == "win32" else "g.parser"
    with subprocess.Popen([prog, "-n"] + argv, stdout=subprocess.PIPE) as p:
        s = p.communicate()[0]
        lines = s.split(b"\0")
        if not lines or lines[0] != b"@ARGS_PARSED@":
            stdout = os.fdopen(sys.stdout.fileno(), "wb")
            stdout.write(s)
            sys.exit(p.returncode)
        return _parse_opts(lines[1:])


# interface to g.tempfile


def tempfile(create=True, env=None):
    """Returns the name of a temporary file, created with g.tempfile.

    :param bool create: True to create a file
    :param env: environment

    :return: path to a tmp file

    .. seealso:: The ``g.tempfile`` tool, and the :py:func:`~grass.script.core.tempdir`
        and :py:func:`~grass.script.core.tempname` functions
    """
    flags = ""
    if not create:
        flags += "d"

    return read_command("g.tempfile", flags=flags, pid=os.getpid(), env=env).strip()


def tempdir(env=None):
    """Returns the name of a temporary dir, created with g.tempfile.

    .. seealso:: The ``g.tempfile`` tool, and the :py:func:`~grass.script.core.tempfile`
        and :py:func:`~grass.script.core.tempname` functions
    """
    tmp = tempfile(create=False, env=env)
    os.mkdir(tmp)

    return tmp


def tempname(length: int, lowercase: bool = False) -> str:
    """Generate a GRASS and SQL compliant random name starting with ``tmp_``
    followed by a random part of length "length"

    :param length: length of the random part of the name to generate
    :param lowercase: use only lowercase characters to generate name
    :return: String with a random name of length "length" starting with a letter

    :Example:
      .. code-block:: pycon

        >>> tempname(12)
        'tmp_MxMa1kAS13s9'

    .. seealso:: functions :func:`~grass.script.utils.append_uuid()`,
        :func:`~grass.script.utils.append_random()`,
        the ``g.tempfile`` tool, and the :py:func:`~grass.script.core.tempfile`
        and :py:func:`~grass.script.core.tempdir` functions
    """

    chars = string.ascii_lowercase + string.digits
    if not lowercase:
        chars += string.ascii_uppercase
    random_part = "".join(random.choice(chars) for _ in range(length))
    return "tmp_" + random_part


def _compare_projection(dic):
    """Check if projection has some possibility of duplicate names like
    Universal Transverse Mercator and Universe Transverse Mercator and
    unify them

    :param dic: The dictionary containing information about projection

    :return: The dictionary with the new values if needed

    """
    # the lookup variable is a list of list, each list contains all the
    # possible name for a projection system
    lookup = [["Universal Transverse Mercator", "Universe Transverse Mercator"]]
    for lo in lookup:
        for n in range(len(dic["name"])):
            if dic["name"][n] in lo:
                dic["name"][n] = lo[0]
    return dic


def _compare_units(dic):
    """Check if units has some possibility of duplicate names like
    meter and metre and unify them

    :param dic: The dictionary containing information about units

    :return: The dictionary with the new values if needed

    """
    # the lookup variable is a list of list, each list contains all the
    # possible name for a units
    lookup = [
        ["meter", "metre"],
        ["meters", "metres"],
        ["kilometer", "kilometre"],
        ["kilometers", "kilometres"],
    ]
    for item in lookup:
        for n in range(len(dic["unit"])):
            if dic["unit"][n].lower() in item:
                dic["unit"][n] = item[0]
        for n in range(len(dic["units"])):
            if dic["units"][n].lower() in item:
                dic["units"][n] = item[0]
    return dic


def _text_to_key_value_dict(
    filename: StrPath,
    sep: str = ":",
    val_sep: str = ",",
    checkproj: bool = False,
    checkunits: bool = False,
) -> KeyValue[list[int | float | str]]:
    """Convert a key-value text file, where entries are separated by newlines
    and the key and value are separated by ``sep``, into a key-value dictionary
    and discover/use the correct data types (float, int or string) for values.

    :param filename: The name or name and path of the text file to convert
    :param sep: The character that separates the keys and values, default is ":"
    :param val_sep: The character that separates the values of a single
                        key, default is ","
    :param checkproj: True if it has to check some information about projection system
    :param checkunits: True if it has to check some information about units

    :return: The dictionary

    A text file with this content:

    .. code-block:: none

        a: Hello
        b: 1.0
        c: 1,2,3,4,5
        d : hello,8,0.1

    Will be represented as this dictionary:

    .. code-block:: python

        {"a": ["Hello"], "c": [1, 2, 3, 4, 5], "b": [1.0], "d": ["hello", 8, 0.1]}

    """
    with Path(filename).open() as f:
        text = f.readlines()
    kvdict: KeyValue[list[int | float | str]] = KeyValue()

    for line in text:
        if line.find(sep) < 0:
            # Jump over empty values
            continue
        key, value = line.split(sep)
        key = key.strip()
        value = value.strip()
        values = value.split(val_sep)
        value_list: list[int | float | str] = []

        for value in values:
            not_float = False
            not_int = False

            # Convert values into correct types
            # We first try integer then float
            try:
                value_converted = int(value)
            except ValueError:
                not_int = True
            if not_int:
                try:
                    value_converted = float(value)
                except ValueError:
                    not_float = True

            if not_int and not_float:
                value_converted = value.strip()

            value_list.append(value_converted)

        kvdict[key] = value_list
    if checkproj:
        kvdict = _compare_projection(kvdict)
    if checkunits:
        kvdict = _compare_units(kvdict)
    return kvdict


def compare_key_value_text_files(
    filename_a,
    filename_b,
    sep=":",
    val_sep=",",
    precision=0.000001,
    proj=False,
    units=False,
):
    """Compare two key-value text files

    This method will print a warning in case keys that are present in the first
    file are not present in the second one.
    The comparison method tries to convert the values into their native format
    (float, int or string) to allow correct comparison.

    An example key-value text file may have this content:

    .. code-block:: none

        a: Hello
        b: 1.0
        c: 1,2,3,4,5
        d : hello,8,0.1

    :param str filename_a: name of the first key-value text file
    :param str filename_b: name of the second key-value text file
    :param str sep: character that separates the keys and values, default is ":"
    :param str val_sep: character that separates the values of a single key,
                        default is ","
    :param double precision: precision with which the floating point values are compared
    :param bool proj: True if it has to check some information about projection system
    :param bool units: True if it has to check some information about units

    :return: True if full or almost identical, False if different
    """
    dict_a = _text_to_key_value_dict(filename_a, sep, checkproj=proj, checkunits=units)
    dict_b = _text_to_key_value_dict(filename_b, sep, checkproj=proj, checkunits=units)

    if sorted(dict_a.keys()) != sorted(dict_b.keys()):
        return False

    # We compare matching keys
    for key in dict_a.keys():
        # Floating point values must be handled separately
        if isinstance(dict_a[key], float) and isinstance(dict_b[key], float):
            if abs(dict_a[key] - dict_b[key]) > precision:
                return False
        elif isinstance(dict_a[key], float) or isinstance(dict_b[key], float):
            warning(
                _("Mixing value types. Will try to compare after integer conversion")
            )
            return int(dict_a[key]) == int(dict_b[key])
        elif key == "+towgs84":
            # We compare the sum of the entries
            if abs(sum(dict_a[key]) - sum(dict_b[key])) > precision:
                return False
        elif dict_a[key] != dict_b[key]:
            return False
    return True


# interface to g.gisenv


def gisenv(env: _Env | None = None) -> KeyValue[str | None]:
    """Returns the output from running g.gisenv (with no arguments), as a
    dictionary.

    :Example:
      .. code-block:: pycon

        >>> env = gisenv()
        >>> print(env["GISDBASE"])  # doctest: +SKIP
        /opt/grass-data

    :param env: dictionary with system environment variables
                (:external:py:data:`os.environ` by default)
    :return: list of GRASS variables
    """
    s = read_command("g.gisenv", flags="n", env=env)
    return parse_key_val(s)


# interface to g.region


def locn_is_latlong(env: _Env | None = None) -> bool:
    """Tests if location is lat/long. Value is obtained
    by checking the "g.region -pu" projection code.

    :return: True for a lat/long region, False otherwise

    .. seealso:: The ``g.region`` tool
    """
    s = read_command("g.region", flags="pu", env=env)
    kv: KeyValue[str | None] = parse_key_val(s, ":")
    return kv["projection"].split(" ")[0] == "3"


def region(region3d=False, complete=False, env=None):
    """Returns the output from running "g.region -gu", as a
    dictionary.

    :Example:
      .. code-block:: pycon

        >>> curent_region = region()
        >>> # obtain n, s, e and w values
        >>> [curent_region[key] for key in "nsew"]  # doctest: +ELLIPSIS
        [..., ..., ..., ...]
        >>> # obtain ns and ew resolutions
        >>> (curent_region["nsres"], curent_region["ewres"])  # doctest: +ELLIPSIS
        (..., ...)

    :param bool region3d: True to get 3D region
    :param bool complete:
    :param env: dictionary with system environment variables
                (:external:py:data:`os.environ` by default)
    :return: dictionary of region values

    .. seealso:: The ``g.region`` tool
    """
    flgs = "gu"
    if region3d:
        flgs += "3"
    if complete:
        flgs += "cep"

    s = read_command("g.region", flags=flgs, env=env)
    reg = parse_key_val(s, val_type=float)
    for k in [
        "projection",
        "zone",
        "rows",
        "cols",
        "cells",
        "rows3",
        "cols3",
        "cells3",
        "depths",
    ]:
        if k not in reg:
            continue
        reg[k] = int(reg[k])

    return reg


def region_env(
    region3d: bool = False, flags: str | None = None, env: _Env | None = None, **kwargs
) -> str:
    """Returns region settings as a string which can used as
    GRASS_REGION environmental variable.

    If no 'kwargs' are given then the current region is used. Note
    that this function doesn't modify the current region!

    .. seealso::
        See also :func:`use_temp_region()` for alternative method how to define
        temporary region used for raster-based computation.

    :Example:
      .. code-block:: python

        os.environ["GRASS_REGION"] = grass.region_env(region="detail")
        grass.mapcalc("map=1", overwrite=True)
        os.environ.pop("GRASS_REGION")

    :param region3d: True to get 3D region
    :param flags: for example 'a'
    :param env: dictionary with system environment variables
                (:external:py:data:`os.environ` by default)
    :param kwargs: g.region's parameters like 'raster', 'vector' or 'region'
    :return: string with region values, or empty string on error
    """
    # read proj/zone from WIND file
    gis_env: KeyValue[str | None] = gisenv(env)
    windfile = os.path.join(
        gis_env["GISDBASE"], gis_env["LOCATION_NAME"], gis_env["MAPSET"], "WIND"
    )
    with open(windfile) as fd:
        grass_region = ""
        for line in fd:
            key, value = (x.strip() for x in line.split(":", 1))
            if kwargs and key not in {"proj", "zone"}:
                continue
            if (
                not kwargs
                and not region3d
                and key
                in {
                    "top",
                    "bottom",
                    "cols3",
                    "rows3",
                    "depths",
                    "e-w resol3",
                    "n-s resol3",
                    "t-b resol",
                }
            ):
                continue

            grass_region += "%s: %s;" % (key, value)

    if not kwargs:  # return current region
        return grass_region

    # read other values from `g.region -gu`
    flgs = "ug"
    if region3d:
        flgs += "3"
    if flags:
        flgs += flags

    s = read_command("g.region", flags=flgs, env=env, **kwargs)
    if not s:
        return ""
    reg = parse_key_val(s)

    kwdata = [
        ("north", "n"),
        ("south", "s"),
        ("east", "e"),
        ("west", "w"),
        ("cols", "cols"),
        ("rows", "rows"),
        ("e-w resol", "ewres"),
        ("n-s resol", "nsres"),
    ]
    if region3d:
        kwdata += [
            ("top", "t"),
            ("bottom", "b"),
            ("cols3", "cols3"),
            ("rows3", "rows3"),
            ("depths", "depths"),
            ("e-w resol3", "ewres3"),
            ("n-s resol3", "nsres3"),
            ("t-b resol", "tbres"),
        ]

    for wkey, rkey in kwdata:
        grass_region += "%s: %s;" % (wkey, reg[rkey])

    return grass_region


def use_temp_region():
    """Copies the current region to a temporary region with "g.region save=",
    then sets WIND_OVERRIDE to refer to that region. Installs an atexit
    handler to delete the temporary region upon termination.

    .. seealso:: The ``g.region`` tool
    """
    name = "tmp.%s.%d" % (os.path.basename(sys.argv[0]), os.getpid())
    run_command("g.region", flags="u", save=name, overwrite=True)
    os.environ["WIND_OVERRIDE"] = name
    atexit.register(del_temp_region)


def del_temp_region():
    """Unsets WIND_OVERRIDE and removes any region named by it.

    .. seealso:: The ``g.remove`` tool
    """
    try:
        name = os.environ.pop("WIND_OVERRIDE")
        run_command("g.remove", flags="f", quiet=True, type="region", name=name)
    except (KeyError, CalledModuleError):
        # The function succeeds even when called more than once.
        pass


# interface to g.findfile


def find_file(name, element="cell", mapset=None, env=None):
    """Returns the output from running g.findfile as a
    dictionary.

    Elements in g.findfile refer to mapset directories. However, in
    parts of the code, different element terms like rast, raster, or rast3d
    are used. For convenience the function translates such element types
    to respective mapset elements. Current translations are:
    "rast": "cell",
    "raster": "cell",
    "rast3d": "grid3",
    "raster3d": "grid3",
    "raster_3d": "grid3",

    :Example:
      .. code-block:: pycon

        >>> result = find_file("elevation", element="cell")
        >>> print(result["fullname"])
        elevation@PERMANENT
        >>> print(result["file"])  # doctest: +ELLIPSIS
        /.../PERMANENT/cell/elevation
        >>> result = find_file("elevation", element="raster")
        >>> print(result["fullname"])
        elevation@PERMANENT
        >>> print(result["file"])  # doctest: +ELLIPSIS
        /.../PERMANENT/cell/elevation


    :param str name: file name
    :param str element: element type (default 'cell')
    :param str mapset: mapset name (default all mapsets in search path)
    :param env: environment

    :return: parsed output of g.findfile

    .. seealso:: The ``g.findfile`` tool
    """
    element_translation = {
        "rast": "cell",
        "raster": "cell",
        "rast3d": "grid3",
        "raster3d": "grid3",
        "raster_3d": "grid3",
    }

    if element in element_translation:
        element = element_translation[element]

    # g.findfile returns non-zero when file was not found
    # so we ignore return code and just focus on stdout
    process = start_command(
        "g.findfile",
        flags="n",
        element=element,
        file=name,
        mapset=mapset,
        stdout=PIPE,
        env=env,
    )
    stdout = process.communicate()[0]
    return parse_key_val(stdout)


# interface to g.list


def list_strings(type, pattern=None, mapset=None, exclude=None, flag="", env=None):
    """List of elements as strings.

    Returns the output from running g.list, as a list of qualified
    names.

    :param str type: element type (raster, vector, raster_3d, region, ...)
    :param str pattern: pattern string
    :param str mapset: mapset name (if not given use search path)
    :param str exclude: pattern string to exclude maps from the research
    :param str flag: pattern type: 'r' (basic regexp), 'e' (extended regexp),
                     or '' (glob pattern)
    :param env: environment

    :return: list of elements

    .. seealso:: The ``g.list`` tool
    """
    if type == "cell":
        verbose(_('Element type should be "raster" and not "%s"') % type, env=env)

    return [
        line.strip()
        for line in read_command(
            "g.list",
            quiet=True,
            flags="m" + flag,
            type=type,
            pattern=pattern,
            exclude=exclude,
            mapset=mapset,
            env=env,
        ).splitlines()
    ]


def list_pairs(type, pattern=None, mapset=None, exclude=None, flag="", env=None):
    """List of elements as pairs

    Returns the output from running g.list, as a list of
    (name, mapset) pairs

    :param str type: element type (raster, vector, raster_3d, region, ...)
    :param str pattern: pattern string
    :param str mapset: mapset name (if not given use search path)
    :param str exclude: pattern string to exclude maps from the research
    :param str flag: pattern type: 'r' (basic regexp), 'e' (extended regexp),
                     or '' (glob pattern)
    :param env: environment

    :return: list of elements

    .. seealso:: The ``g.list`` tool
    """
    return [
        tuple(map.split("@", 1))
        for map in list_strings(type, pattern, mapset, exclude, flag, env)
    ]


def list_grouped(
    type, pattern=None, check_search_path=True, exclude=None, flag="", env=None
):
    """List of elements grouped by mapsets.

    Returns the output from running g.list, as a dictionary where the
    keys are mapset names and the values are lists of maps in that
    mapset.

    :Example:
      .. code-block:: pycon

        >>> list_grouped("vect", pattern="*roads*")["PERMANENT"]
        ['railroads', 'roadsmajor']

    :param str type: element type (raster, vector, raster_3d, region, ...)
                     or list of elements
    :param str pattern: pattern string
    :param str check_search_path: True to add mapsets for the search path
                                  with no found elements
    :param str exclude: pattern string to exclude maps from the research
    :param str flag: pattern type: 'r' (basic regexp), 'e' (extended regexp),
                                    or '' (glob pattern)
    :param env: environment

    :return: directory of mapsets/elements

    .. seealso:: The ``g.list`` tool
    """
    if isinstance(type, str) or len(type) == 1:
        types = [type]
        store_types = False
    else:
        types = type
        store_types = True
        flag += "t"
    for i in range(len(types)):
        if types[i] == "cell":
            verbose(
                _('Element type should be "raster" and not "%s"') % types[i], env=env
            )
            types[i] = "raster"
    result = {}
    if check_search_path:
        for mapset in mapsets(search_path=True, env=env):
            if store_types:
                result[mapset] = {}
            else:
                result[mapset] = []

    mapset = None
    for line in read_command(
        "g.list",
        quiet=True,
        flags="m" + flag,
        type=types,
        pattern=pattern,
        exclude=exclude,
        env=env,
    ).splitlines():
        try:
            name, mapset = line.split("@")
        except ValueError:
            warning(_("Invalid element '%s'") % line, env=env)
            continue

        if store_types:
            type_, name = name.split("/")
            if mapset in result:
                if type_ in result[mapset]:
                    result[mapset][type_].append(name)
                else:
                    result[mapset][type_] = [
                        name,
                    ]
            else:
                result[mapset] = {
                    type_: [
                        name,
                    ]
                }
        elif mapset in result:
            result[mapset].append(name)
        else:
            result[mapset] = [
                name,
            ]

    return result


# color parsing

named_colors: dict[str, tuple[float, float, float]] = {
    "white": (1.00, 1.00, 1.00),
    "black": (0.00, 0.00, 0.00),
    "red": (1.00, 0.00, 0.00),
    "green": (0.00, 1.00, 0.00),
    "blue": (0.00, 0.00, 1.00),
    "yellow": (1.00, 1.00, 0.00),
    "magenta": (1.00, 0.00, 1.00),
    "cyan": (0.00, 1.00, 1.00),
    "aqua": (0.00, 0.75, 0.75),
    "grey": (0.75, 0.75, 0.75),
    "gray": (0.75, 0.75, 0.75),
    "orange": (1.00, 0.50, 0.00),
    "brown": (0.75, 0.50, 0.25),
    "purple": (0.50, 0.00, 1.00),
    "violet": (0.50, 0.00, 1.00),
    "indigo": (0.00, 0.50, 1.00),
}


def parse_color(
    val: str, dflt: tuple[float, float, float] | None = None
) -> tuple[float, float, float] | None:
    """Parses the string "val" as a GRASS colour, which can be either one of
    the named colours or an ``R:G:B`` tuple e.g. ``255:255:255``. Returns an
    (r,g,b) triple whose components are floating point values between 0
    and 1.

    :Example:
      .. code-block:: pycon

        >>> parse_color("red")
        (1.0, 0.0, 0.0)
        >>> parse_color("255:0:0")
        (1.0, 0.0, 0.0)

    :param val: color value
    :param dflt: default color value

    :return: tuple RGB
    """
    if val in named_colors:
        return named_colors[val]

    vals: list[str] = val.split(":")
    if len(vals) == 3:
        return (float(vals[0]) / 255, float(vals[1]) / 255, float(vals[2]) / 255)

    return dflt


# check GRASS_OVERWRITE


def overwrite():
    """Return True if existing files may be overwritten"""
    owstr = "GRASS_OVERWRITE"
    return owstr in os.environ and os.environ[owstr] != "0"


# check GRASS_VERBOSE


def verbosity():
    """Return the verbosity level selected by GRASS_VERBOSE

    Currently, there are 5 levels of verbosity:
    -1 nothing will be printed (also fatal errors and warnings will be discarded)

    0 only errors and warnings are printed, triggered by "--q" or "--quiet" flag.

    1 progress information (percent) and important messages will be printed

    2 all messages will be printed

    3 also verbose messages will be printed. Triggered by "``--v``" or "``--verbose``" flag.
    """
    vbstr = os.getenv("GRASS_VERBOSE")
    if vbstr:
        return int(vbstr)
    return 2


# Various utilities, not specific to GRASS


def find_program(pgm, *args, env: _Env = None):
    """Attempt to run a program, with optional arguments.

    You must call the program in a way that will return a successful
    exit code. For GRASS modules this means you need to pass it some
    valid CLI option, like "``--help``". For other programs a common
    valid do-little option is usually "``--version``".

    :Example:
      .. code-block:: pycon

        >>> find_program("r.sun", "--help")
        True
        >>> find_program("ls", "--version")
        True

    :param str pgm: program name
    :param args: list of arguments
    :param env: environment

    :return: False if the attempt failed due to a missing executable
            or non-zero return code
    :return: True otherwise
    """
    with open(os.devnull, "w+") as nuldev:
        try:
            # TODO: the doc or impl is not correct, any return code is accepted
            call(
                [pgm] + list(args), stdin=nuldev, stdout=nuldev, stderr=nuldev, env=env
            )
            found = True
        except Exception:
            found = False

    return found


# interface to g.mapsets


def mapsets(search_path=False, env=None):
    """List available mapsets

    :param bool search_path: True to list mapsets only in search path

    :return: list of mapsets

    .. seealso:: The ``g.mapsets`` tool
    """
    flags = "p" if search_path else "l"
    mapsets = read_command("g.mapsets", flags=flags, sep="newline", quiet=True, env=env)
    if not mapsets:
        fatal(_("Unable to list mapsets"), env=env)

    return mapsets.splitlines()


# interface to `g.proj -c`


def create_location(*args, **kwargs):
    if "dbase" in kwargs:
        kwargs["path"] = kwargs["dbase"]
        del kwargs["dbase"]
    if "location" in kwargs:
        kwargs["name"] = kwargs["location"]
        del kwargs["location"]
    return create_project(*args, **kwargs)


def create_project(
    path,
    name=None,
    epsg=None,
    proj4=None,
    filename=None,
    wkt=None,
    datum=None,
    datum_trans=None,
    desc=None,
    overwrite=False,
):
    """Create new project

    :param str path: path to GRASS database or project; if path to database, project
                     name must be specified with name parameter
    :param str name: project name to create
    :param epsg: if given create new project based on EPSG code
    :param proj4: if given create new project based on Proj4 definition
    :param str filename: if given create new project based on georeferenced file
    :param str wkt: if given create new project based on WKT definition
                    (can be path to PRJ file or WKT string)
    :param datum: GRASS format datum code
    :param datum_trans: datum transformation parameters (used for epsg and proj4)
    :param desc: description of the project (creates MYNAME file)
    :param bool overwrite: True to overwrite project if exists (WARNING:
                           ALL DATA from existing project ARE DELETED!)

    :raises ~grass.exceptions.ScriptError:
        Raise :py:exc:`~grass.exceptions.ScriptError` on error
    """
    # Add default mapset to project path if needed
    if not name:
        path = os.path.join(path, "PERMANENT")

    # resolve dbase, location and mapset
    mapset_path = resolve_mapset_path(path=path, location=name)

    # create dbase if not exists
    if not os.path.exists(mapset_path.directory):
        os.mkdir(mapset_path.directory)

    env = None
    tmp_gisrc = None

    def local_env():
        """Create runtime environment and session"""
        # Rather than simply caching, we use local variables to have an indicator of
        # whether the session file has been created or not.
        nonlocal env, tmp_gisrc
        if not env:
            # Lazy-importing to avoid circular dependencies.
            # pylint: disable=import-outside-toplevel
            from grass.script.setup import ensure_runtime_env

            env = os.environ.copy()
            ensure_runtime_env(env=env)
            # Even g.proj and g.message need GISRC to be present.
            # The specific names used don't really matter here.
            tmp_gisrc, env = create_environment(
                mapset_path.directory, mapset_path.location, mapset_path.mapset, env=env
            )
        return env

    # check if location already exists
    if Path(mapset_path.directory, mapset_path.location).exists():
        if not overwrite:
            fatal(
                _("Location <%s> already exists. Operation canceled.")
                % mapset_path.location,
                env=local_env(),
            )
        warning(
            _("Location <%s> already exists and will be overwritten")
            % mapset_path.location,
            env=local_env(),
        )
        shutil.rmtree(os.path.join(mapset_path.directory, mapset_path.location))

    stdin = None
    kwargs = {}
    if datum:
        kwargs["datum"] = datum
    if datum_trans:
        kwargs["datum_trans"] = datum_trans

    ps = None
    if epsg:
        ps = pipe_command(
            "g.proj",
            quiet=True,
            flags="t",
            epsg=epsg,
            project=mapset_path.location,
            stderr=PIPE,
            env=local_env(),
            **kwargs,
        )
    elif proj4:
        ps = pipe_command(
            "g.proj",
            quiet=True,
            flags="t",
            proj4=proj4,
            project=mapset_path.location,
            stderr=PIPE,
            env=local_env(),
            **kwargs,
        )
    elif filename:
        ps = pipe_command(
            "g.proj",
            quiet=True,
            georef=filename,
            project=mapset_path.location,
            stderr=PIPE,
            env=local_env(),
        )
    elif wkt:
        if os.path.isfile(wkt):
            ps = pipe_command(
                "g.proj",
                quiet=True,
                wkt=wkt,
                project=mapset_path.location,
                stderr=PIPE,
                env=local_env(),
            )
        else:
            ps = pipe_command(
                "g.proj",
                quiet=True,
                wkt="-",
                project=mapset_path.location,
                stderr=PIPE,
                stdin=PIPE,
                env=local_env(),
            )
            stdin = encode(wkt)
    else:
        _create_location_xy(mapset_path.directory, mapset_path.location)

    if ps is not None and (epsg or proj4 or filename or wkt):
        error = ps.communicate(stdin)[1]
        try_remove(tmp_gisrc)
        tmp_gisrc = None

        if ps.returncode != 0 and error:
            raise ScriptError(repr(error))

    # If a session was created for messages, but not used for subprocesses,
    # we still need to clean it up.
    if tmp_gisrc:
        try_remove(tmp_gisrc)
    _set_location_description(mapset_path.directory, mapset_path.location, desc)


def _set_location_description(path, location, text):
    """Set description (aka title aka MYNAME) for a location

    :raises ~grass.exceptions.ScriptError:
        Raise :py:exc:`~grass.exceptions.ScriptError` on error.
    """
    try:
        with codecs.open(
            os.path.join(path, location, "PERMANENT", "MYNAME"),
            encoding="utf-8",
            mode="w",
        ) as fd:
            if text:
                fd.write(text + os.linesep)
            else:
                fd.write(os.linesep)
    except OSError as e:
        raise ScriptError(repr(e))


def _create_location_xy(database, location):
    """Create unprojected location


    :param database: GRASS database where to create new location
    :param location: location name
    :raises ~grass.exceptions.ScriptError:
        Raise :py:exc:`~grass.exceptions.ScriptError` on error.
    """
    try:
        base_path = Path(database)
        project_dir = base_path / location
        permanent_dir = project_dir / "PERMANENT"
        default_wind_path = permanent_dir / "DEFAULT_WIND"
        wind_path = permanent_dir / "WIND"
        project_dir.mkdir()
        permanent_dir.mkdir()
        # create DEFAULT_WIND and WIND files
        regioninfo = [
            "proj:       0",
            "zone:       0",
            "north:      1",
            "south:      0",
            "east:       1",
            "west:       0",
            "cols:       1",
            "rows:       1",
            "e-w resol:  1",
            "n-s resol:  1",
            "top:        1",
            "bottom:     0",
            "cols3:      1",
            "rows3:      1",
            "depths:     1",
            "e-w resol3: 1",
            "n-s resol3: 1",
            "t-b resol:  1",
        ]
        default_wind_path.write_text("\n".join(regioninfo))
        shutil.copy(default_wind_path, wind_path)
    except OSError as e:
        raise ScriptError(repr(e))


# interface to g.version


def version():
    """Get GRASS version as dictionary

    .. code-block:: pycon

        >>> print(version())
        {'proj4': '4.8.0', 'geos': '3.3.5', 'libgis_revision': '52468',
         'libgis_date': '2012-07-27 22:53:30 +0200 (Fri, 27 Jul 2012)',
         'version': '7.0.svn', 'date': '2012', 'gdal': '2.0dev',
         'revision': '53670'}

    """
    data = parse_command("g.version", flags="rge", errors="ignore")
    for k, v in data.items():
        data[k.strip()] = v.replace('"', "").strip()

    return data


# get debug_level
_debug_level = None


def debug_level(force: bool = False, *, env: _Env = None):
    global _debug_level
    if not force and _debug_level is not None:
        return _debug_level
    _debug_level = 0
<<<<<<< HEAD
    if find_program("g.gisenv", "--help", env=env):
        try:
            # try:
            _debug_level = int(gisenv(env=env).get("DEBUG", 0))
            # except CalledModuleError:
            #     raise
            #     _debug_level = 0
=======
    # We attempt to access the environment only when there is a chance
    # it will work.
    if find_program("g.gisenv", "--help", env=env):
        try:
            try:
                _debug_level = int(gisenv(env=env).get("DEBUG", 0))
            except (CalledModuleError, OSError):
                # We continue in case of an error. Default value is already set.
                pass
>>>>>>> ab4e53da
            if _debug_level < 0 or _debug_level > 5:
                raise ValueError(_("Debug level {0}").format(_debug_level))
        except ValueError as e:
            # The exception may come from the conversion or from the range,
            # so we handle both in the same way.
            _debug_level = 0
            sys.stderr.write(
                _(
                    "WARNING: Ignoring unsupported debug level (must be >=0 and <=5):"
                    " {}\n"
                ).format(e)
            )

    return _debug_level


# TODO: Move legal_name() to utils or a new dedicated "name" module.
# TODO: Remove the pygrass backwards compatibility version of it?


def legal_name(s):
    """Checks if the string contains only allowed characters.

    This is the Python implementation of :func:`G_legal_filename()` function.

    .. note::

        It is not clear when exactly use this function, but it might be
        useful anyway for checking map names and column names.
    """
    if not s or s[0] == ".":
        warning(_("Illegal filename <%s>. Cannot be 'NULL' or start with '.'.") % s)
        return False

    illegal = [c for c in s if c in "/\"'@,=*~" or c <= " " or c >= "\177"]
    if illegal:
        illegal = "".join(sorted(set(illegal)))
        warning(
            _("Illegal filename <%(s)s>. <%(il)s> not allowed.\n")
            % {"s": s, "il": illegal}
        )
        return False

    return True


def sanitize_mapset_environment(env):
    """Remove environmental variables relevant only
    for a specific mapset. This should be called
    when a copy of environment is used with a different mapset."""
    if "WIND_OVERRIDE" in env:
        del env["WIND_OVERRIDE"]
    if "GRASS_REGION" in env:
        del env["GRASS_REGION"]
    return env


def create_environment(gisdbase, location, mapset, env=None):
    """Creates environment to be passed in run_command for example.
    Returns tuple with temporary file path and the environment. The user
    of this function is responsible for deleting the file."""
    with NamedTemporaryFile(mode="w", delete=False) as f:
        f.write("MAPSET: {mapset}\n".format(mapset=mapset))
        f.write("GISDBASE: {g}\n".format(g=gisdbase))
        f.write("LOCATION_NAME: {l}\n".format(l=location))
        f.write("GUI: text\n")
    env = env.copy() if env else os.environ.copy()
    env["GISRC"] = f.name
    # remove mapset-specific env vars
    env = sanitize_mapset_environment(env)
    return f.name, env


if __name__ == "__main__":
    import doctest

    doctest.testmod()<|MERGE_RESOLUTION|>--- conflicted
+++ resolved
@@ -2120,15 +2120,6 @@
     if not force and _debug_level is not None:
         return _debug_level
     _debug_level = 0
-<<<<<<< HEAD
-    if find_program("g.gisenv", "--help", env=env):
-        try:
-            # try:
-            _debug_level = int(gisenv(env=env).get("DEBUG", 0))
-            # except CalledModuleError:
-            #     raise
-            #     _debug_level = 0
-=======
     # We attempt to access the environment only when there is a chance
     # it will work.
     if find_program("g.gisenv", "--help", env=env):
@@ -2138,7 +2129,6 @@
             except (CalledModuleError, OSError):
                 # We continue in case of an error. Default value is already set.
                 pass
->>>>>>> ab4e53da
             if _debug_level < 0 or _debug_level > 5:
                 raise ValueError(_("Debug level {0}").format(_debug_level))
         except ValueError as e:
