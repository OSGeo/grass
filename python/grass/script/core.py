--- conflicted
+++ resolved
@@ -717,17 +717,10 @@
 
     :param str prog: GRASS module
     :param str flags: flags to be used (given as a string)
-<<<<<<< HEAD
     :param bool overwrite: True to enable overwriting the output (``--o``)
     :param bool quiet: True to run quietly (``--q``)
     :param bool superquiet: True to run quietly (``--qq``)
     :param bool verbose: True to run verbosely (``--v``)
-=======
-    :param bool overwrite: True to enable overwriting the output (<tt>--o</tt>)
-    :param bool quiet: True to run quietly (<tt>--q</tt>)
-    :param bool superquiet: True to run quietly (<tt>--qq</tt>)
-    :param bool verbose: True to run verbosely (<tt>--v</tt>)
->>>>>>> 7bc9ce07
     :param env: dictionary with system environment variables
                 (:external:py:data:`os.environ` by default)
     :param list kwargs: module's parameters
