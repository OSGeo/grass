"""
Database related functions to be used in Python scripts.

Usage:

::

    from grass.script import db as grass

    grass.db_describe(table)
    ...

(C) 2008-2015 by the GRASS Development Team
This program is free software under the GNU General Public
License (>=v2). Read the file COPYING that comes with GRASS
for details.

.. sectionauthor:: Glynn Clements
.. sectionauthor:: Martin Landa <landa.martin gmail.com>
"""

import os

from ctypes import byref

from .core import (
    gisenv,
    run_command,
    parse_command,
    read_command,
    tempfile,
    fatal,
    list_strings,
)
from .utils import try_remove
from grass.exceptions import CalledModuleError


def db_describe(table, env=None, **args):
    """Return the list of columns for a database table
    (interface to `db.describe -c`). Example:

    >>> run_command("g.copy", vector="firestations,myfirestations")
    0
    >>> db_describe("myfirestations")  # doctest: +ELLIPSIS
    {'nrows': 71, 'cols': [['cat', 'INTEGER', '20'], ... 'ncols': 22}
    >>> run_command("g.remove", flags="f", type="vector", name="myfirestations")
    0

    :param str table: table name
    :param list args:
    :param env: environment

    :return: parsed module output
    """
    if "database" in args and args["database"] == "":
        args.pop("database")
    if "driver" in args and args["driver"] == "":
        args.pop("driver")
    s = read_command("db.describe", flags="c", table=table, env=env, **args)
    if not s:
        fatal(_("Unable to describe table <%s>") % table, env=env)

    cols = []
    result = {}
    for line in s.splitlines():
        f = line.split(":")
        key = f[0]
        f[1] = f[1].lstrip(" ")
        if key.startswith("Column "):
            n = int(key.split(" ")[1])
            cols.insert(n, f[1:])
        elif key in {"ncols", "nrows"}:
            result[key] = int(f[1])
        else:
            result[key] = f[1:]
    result["cols"] = cols

    return result


def db_table_exist(table, env=None, **args):
    """Check if table exists.

    If no driver or database are given, then default settings is used
    (check db_connection()).

    >>> run_command("g.copy", vector="firestations,myfirestations")
    0
    >>> db_table_exist("myfirestations")
    True
    >>> run_command("g.remove", flags="f", type="vector", name="myfirestations")
    0

    :param str table: table name
    :param args:
    :param env: environment

    :return: True for success, False otherwise
    """
    nuldev = open(os.devnull, "w+")
    ok = True
    try:
        run_command(
            "db.describe",
            flags="c",
            table=table,
            stdout=nuldev,
            stderr=nuldev,
            env=env,
            **args,
        )
    except CalledModuleError:
        ok = False
    finally:
        nuldev.close()

    return ok


def db_connection(force=False, env=None):
    """Return the current database connection parameters
    (interface to `db.connect -g`). Example:

    >>> db_connection()
    {'group': '', 'schema': '', 'driver': 'sqlite', 'database': '$GISDBASE/$LOCATION_NAME/$MAPSET/sqlite/sqlite.db'}

    :param force True to set up default DB connection if not defined
    :param env: environment

    :return: parsed output of db.connect
    """  # noqa: E501
    try:
        nuldev = open(os.devnull, "w")
        conn = parse_command("db.connect", flags="g", stderr=nuldev, env=env)
        nuldev.close()
    except CalledModuleError:
        conn = None

    if not conn and force:
        run_command("db.connect", flags="c", env=env)
        conn = parse_command("db.connect", flags="g", env=env)

    if conn and conn.get("driver") == "sqlite":
        gis_env = gisenv()
        conn["database"] = (
            conn["database"]
            .replace("$GISDBASE", gis_env["GISDBASE"])
            .replace("$LOCATION_NAME", gis_env["LOCATION_NAME"])
            .replace("$MAPSET", gis_env["MAPSET"])
        )

    return conn


def db_select(sql=None, filename=None, table=None, env=None, **args):
    """Perform SQL select statement

    Note: one of <em>sql</em>, <em>filename</em>, or <em>table</em>
    arguments must be provided.

    Examples:

    >>> run_command("g.copy", vector="firestations,myfirestations")
    0
    >>> db_select(sql="SELECT cat,CITY FROM myfirestations WHERE cat < 4")
    (('1', 'Morrisville'), ('2', 'Morrisville'), ('3', 'Apex'))

    Simplyfied usage (it performs <tt>SELECT * FROM myfirestations</tt>.)

    >>> db_select(table="myfirestations")  # doctest: +ELLIPSIS
    (('1', '24', 'Morrisville #3', ... 'HS2A', '1.37'))
    >>> run_command("g.remove", flags="f", type="vector", name="myfirestations")
    0

    :param str sql: SQL statement to perform (or None)
    :param str filename: name of file with SQL statements (or None)
    :param str table: name of table to query (or None)
    :param str args: see *db.select* arguments
    :param env: environment
    """
    fname = tempfile(create=False, env=env)
    if sql:
        args["sql"] = sql
    elif filename:
        args["input"] = filename
    elif table:
        args["table"] = table
    else:
        fatal(
            _(
                "Programmer error: '%(sql)s', '%(filename)s', or '%(table)s' must be \
                    provided"
            )
            % {"sql": "sql", "filename": "filename", "table": "table"},
            env=env,
        )

    if "sep" not in args:
        args["sep"] = "|"

    try:
        run_command("db.select", quiet=True, flags="c", output=fname, env=env, **args)
    except CalledModuleError:
        fatal(_("Fetching data failed"), env=env)

    ofile = open(fname)
    result = [tuple(x.rstrip(os.linesep).split(args["sep"])) for x in ofile]
    ofile.close()
    try_remove(fname)

    return tuple(result)


def db_table_in_vector(table, mapset=".", env=None):
    """Return the name of vector connected to the table.
    By default it check only in the current mapset, because the same table
    name could be used also in other mapset by other vector.
    It returns None if no vectors are connected to the table.

    >>> run_command("g.copy", vector="firestations,myfirestations")
    0
    >>> db_table_in_vector("myfirestations")
    ['myfirestations@user1']
    >>> db_table_in_vector("mfirestations")
    >>> run_command("g.remove", flags="f", type="vector", name="myfirestations")
    0

    :param str table: name of table to query
    :param env: environment
    """
    from .vector import vector_db

    nuldev = open(os.devnull, "w")
    used = []
    vects = list_strings("vector", mapset=mapset, env=env)
    for vect in vects:
        for f in vector_db(vect, stderr=nuldev, env=env).values():
            if not f:
                continue
            if f["table"] == table:
                used.append(vect)
                break
    if len(used) > 0:
        return used
    return None


class DBHandler:
    """DB handler

    Allow execute SQL command(s) in transaction mode.

    Public methods:

    ::execute
    """
<<<<<<< HEAD
=======
    if driver in {"sqlite", "pg"}:
        return "BEGIN"
    if driver == "mysql":
        return "START TRANSACTION"
    return ""
>>>>>>> 8c4f244c

    def __init__(self, driver_name, database):
        """Constructor

        :param str driver_name: DB driver name
        :param str database: database name
        """
        self._driver_name = driver_name
        self._database = database
        self._import_c_interface()

    def _import_c_interface(self):
        """Import C interface"""
        try:
            from grass.lib.dbmi import (
                db_begin_transaction,
                db_close_database_shutdown_driver,
                db_commit_transaction,
                db_execute_immediate,
                db_free_string,
                db_init_string,
                db_set_string,
                db_start_driver_open_database,
                dbString,
                DB_OK,
            )
            from grass.lib.gis import G_gisinit
            from grass.lib.vector import (
                Map_info,
                Vect_subst_var,
            )
        except (ImportError, OSError, TypeError) as e:
            fatal(_("Unable to import C functions: {e}").format(e))

        class CInterface:
            def __init__(self):
                self.db_begin_transaction = db_begin_transaction
                self.db_execute_immediate = db_execute_immediate
                self.db_free_string = db_free_string
                self.db_init_string = db_init_string
                self.db_close_database_shutdown_driver = (
                    db_close_database_shutdown_driver
                )
                self.db_commit_transaction = db_commit_transaction
                self.db_set_string = db_set_string
                self.db_start_driver_open_database = db_start_driver_open_database
                self.dbString = dbString
                self.DB_OK = DB_OK
                self.G_gisinit = G_gisinit
                self.Map_info = Map_info
                self.Vect_subst_var = Vect_subst_var

        self._c_interface = CInterface()

    def _init_driver(self):
        """Init DB driver"""
        map = self._c_interface.Map_info()
        self._pdriver = self._c_interface.db_start_driver_open_database(
            self._driver_name,
            self._c_interface.Vect_subst_var(self._database, byref(map)),
        )
        if not self._pdriver:
            fatal(
                _("Unable to open database <{db}> by driver <{driver}>.").format(
                    db=self._database, driver=self._driver_name
                )
            )

    def _begin_transaction(self):
        """Begin DB transaction."""
        ret = self._c_interface.db_begin_transaction(self._pdriver)
        if ret != self._c_interface.DB_OK:
            self._shutdown_driver()
            fatal(
                _(
                    "Error while starting database <{db}> transaction by"
                    " driver <{driver}>."
                ).format(db=self._database, driver=self._driver_name)
            )

    def _commit_transaction(self):
        """Commit DB transaction."""
        ret = self._c_interface.db_commit_transaction(self._pdriver)
        if ret != self._c_interface.DB_OK:
            self._shutdown_driver()
            fatal(
                _(
                    "Error while commit database <{db}> transaction"
                    " by driver <{driver}>."
                ).format(db=self._database, driver=self._driver_name)
            )

    def _execute(self, sql):
        """Execute SQL

        :param str|list|tuple sql: SQL command string or list of SQLs
                                   commands
        """
        stmt = self._c_interface.dbString()
        self._c_interface.db_init_string(byref(stmt))
        self._c_interface.db_set_string(byref(stmt), sql)
        if (
            self._c_interface.db_execute_immediate(self._pdriver, byref(stmt))
            != self._c_interface.DB_OK
        ):
            self._c_interface.db_free_string(byref(stmt))
            self._shutdown_driver()
            fatal(_("Error while executing SQL <{}>.").format(sql))
        self._c_interface.db_free_string(byref(stmt))

    def _shutdown_driver(self):
        """Close DB and shutdown driver"""
        self._c_interface.db_close_database_shutdown_driver(self._pdriver)

    def execute(self, sql):
        """Execute SQL

        :param str|list|tuple sql: SQL command string or list of SQLs
                                   statement
        """
        self._c_interface.G_gisinit("")
        self._init_driver()

        # Begin DB transaction
        self._begin_transaction()
        # Execute SQL string
        if isinstance(sql, (list, tuple)):
            for statement in sql:
                self._execute(sql=statement)
        else:
            self._execute(sql)
        # Commit DB transaction
        self._commit_transaction()

<<<<<<< HEAD
        self._shutdown_driver()
=======
    :return: SQL command as string
    """
    if driver in {"sqlite", "pg", "mysql"}:
        return "COMMIT"
    return ""
>>>>>>> 8c4f244c
<|MERGE_RESOLUTION|>--- conflicted
+++ resolved
@@ -255,14 +255,6 @@
 
     ::execute
     """
-<<<<<<< HEAD
-=======
-    if driver in {"sqlite", "pg"}:
-        return "BEGIN"
-    if driver == "mysql":
-        return "START TRANSACTION"
-    return ""
->>>>>>> 8c4f244c
 
     def __init__(self, driver_name, database):
         """Constructor
@@ -397,12 +389,4 @@
         # Commit DB transaction
         self._commit_transaction()
 
-<<<<<<< HEAD
-        self._shutdown_driver()
-=======
-    :return: SQL command as string
-    """
-    if driver in {"sqlite", "pg", "mysql"}:
-        return "COMMIT"
-    return ""
->>>>>>> 8c4f244c
+        self._shutdown_driver()