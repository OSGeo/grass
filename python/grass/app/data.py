--- conflicted
+++ resolved
@@ -176,22 +176,15 @@
     """Acquire a lock for a mapset and return name of new lock file
 
     Raises MapsetLockingException when it is not possible to acquire a lock for the
-<<<<<<< HEAD
     given mapset either because of existing lock or due to insufficient permissions.
-=======
-    given mapset either becuase of existing lock or due to insufficient permissions.
->>>>>>> 0a9d2fa2
     A corresponding localized message is given in the exception.
 
     A *message_callback* is a function which will be called to report messages about
     certain states. Specifically, the function is called when forcibly unlocking the
     mapset.
 
-<<<<<<< HEAD
-    Assumes that the runtime is setup (specifically that GISBASE is in the environment).
-=======
-    Assumes that the runtime is set up (GISBASE).
->>>>>>> 0a9d2fa2
+    Assumes that the runtime is set up (specifically that GISBASE is in
+    the environment).
     """
     if not os.path.exists(mapset_path):
         raise MapsetLockingException(_("Path '{}' doesn't exist").format(mapset_path))
@@ -232,14 +225,9 @@
             gs.try_remove(lockfile)
     elif ret != 0:
         msg = _(
-<<<<<<< HEAD
             "Unable to properly access lock file '{name}'.\n"
             "Please resolve this with your system administrator."
         ).format(name=lockfile)
-=======
-            "Unable to properly access '{}'.\nPlease notify your system administrator."
-        ).format(lockfile)
->>>>>>> 0a9d2fa2
 
     if msg:
         raise MapsetLockingException(msg)
