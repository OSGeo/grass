"""Provides functions for the main GRASS executable

(C) 2024-2025 by Vaclav Petras and the GRASS Development Team

This program is free software under the GNU General Public
License (>=v2). Read the file COPYING that comes with GRASS
for details.

.. sectionauthor:: Vaclav Petras <wenzeslaus gmail com>

This is not a stable part of the API. Use at your own risk.
"""

import collections
import os
import shutil
import subprocess
import sys

from . import resource_paths

# Get the system name
WINDOWS = sys.platform.startswith("win")
CYGWIN = sys.platform.startswith("cygwin")
MACOS = sys.platform.startswith("darwin")


class RuntimePaths:
    """Get runtime paths to resources and basic GRASS build properties

    The resource paths are accessible as attributes (e.g., `.gisbase`, `.etc_dir`)
    and can optionally be exported to environment variables.

    Example:

    >>> paths = RuntimePaths(set_env_variables=True)
    >>> paths.etc_dir
    '/usr/lib/grass/etc'
    >>> os.environ["GRASS_ETCDIR"]
    '/usr/lib/grass/etc'
    """

    # Mapping of attribute names to environment variable name except the prefix.
    _env_vars = {
        "gisbase": "GISBASE",
<<<<<<< HEAD
        "prefix": "GRASS_PREFIX",
        "colors_dir": "GRASS_COLORSDIR",
        "doc_dir": "GRASS_DOCDIR",
        "etc_dir": "GRASS_ETCDIR",
        "etcbin_dir": "GRASS_ETCBINDIR",
        "fonts_dir": "GRASS_FONTSDIR",
        "graphics_dir": "GRASS_GRAPHICSDIR",
        "guires_dir": "GRASS_GUIRESDIR",
        "guiscript_dir": "GRASS_GUISCRIPTDIR",
        "guiwx_dir": "GRASS_GUIWXDIR",
        "locale_dir": "GRASS_LOCALEDIR",
        "misc_dir": "GRASS_MISCDIR",
        "mkdocs_dir": "GRASS_MKDOCSDIR",
=======
>>>>>>> 4541e23b
    }

    def __init__(self, *, env=None, set_env_variables=False, prefix=None):
        if env is None:
            env = os.environ
        self.env = env
        if prefix:
            self._custom_prefix = os.path.normpath(prefix)
            self._custom_prefix = self._custom_prefix.removesuffix(
                resource_paths.GISBASE
            )
        else:
            self._custom_prefix = None
        if set_env_variables:
            self.set_env_variables()

    def set_env_variables(self):
        """Populate all GRASS-related environment variables."""
        self.env["GRASS_PREFIX"] = self.prefix
        for env_var in self._env_vars.values():
            self.env[env_var] = self.__get_dir(env_var, use_env_values=False)

    @property
    def version(self):
        return resource_paths.GRASS_VERSION

    @property
    def version_major(self):
        return resource_paths.GRASS_VERSION_MAJOR

    @property
    def version_minor(self):
        return resource_paths.GRASS_VERSION_MINOR

    @property
    def ld_library_path_var(self):
        return resource_paths.LD_LIBRARY_PATH_VAR

    @property
    def grass_exe_name(self):
        return resource_paths.GRASS_EXE_NAME

    @property
    def grass_version_git(self):
        return resource_paths.GRASS_VERSION_GIT

    @property
    def config_projshare(self):
        return self.env.get("GRASS_PROJSHARE", resource_paths.CONFIG_PROJSHARE)

    @property
    def prefix(self):
        if self._custom_prefix:
            return self._custom_prefix
        return os.path.normpath(resource_paths.GRASS_PREFIX)

    def __getattr__(self, name):
        """Access paths by attributes."""
        if name in self._env_vars:
            env_var = self._env_vars[name]
            return self.__get_dir(env_var)
        msg = f"{type(self).__name__!r} has no attribute {name!r}"
        raise AttributeError(msg)

    def __dir__(self):
        """List both static and dynamic attributes."""
        base_dir = set(super().__dir__())
        dynamic_dir = set(self._env_vars.keys())
        return sorted(base_dir | dynamic_dir)

    def __get_dir(self, env_var, *, use_env_values=True):
        """Get the directory stored in the environmental variable 'env_var'

        If the environmental variable not yet set, it is retrieved and
        set from resource_paths."""
        if use_env_values and env_var in self.env and self.env[env_var]:
            return os.path.normpath(self.env[env_var])
        # Default to path from the installation
        path = getattr(resource_paths, env_var)
        return os.path.normpath(os.path.join(self.prefix, path))


def get_grass_config_dir(*, env):
    """Get configuration directory path

    Determines path of GRASS user configuration directory for the current platform
    using the build-time version information.
    """
    paths = RuntimePaths(env=env)
    return get_grass_config_dir_for_version(
        paths.version_major, paths.version_minor, env=env
    )


def get_grass_config_dir_for_version(major_version, minor_version, *, env):
    """Get configuration directory path for specific version

    Determines path of GRASS user configuration directory for the current platform
    and for the provided version.
    """
    if env.get("GRASS_CONFIG_DIR"):
        # use GRASS_CONFIG_DIR environmental variable is defined
        env_dirname = "GRASS_CONFIG_DIR"
    else:
        env_dirname = "APPDATA" if WINDOWS else "HOME"

    config_dir = env.get(env_dirname)
    if config_dir is None:
        msg = (
            f"The {env_dirname} variable is not set, ask your operating system support"
        )
        raise RuntimeError(msg)

    if not os.path.isdir(config_dir):
        msg = (
            f"The {env_dirname} variable points to directory which does"
            " not exist, ask your operating system support"
        )
        raise NotADirectoryError(msg)

    if WINDOWS:
        config_dirname = f"GRASS{major_version}"
    elif MACOS:
        config_dirname = os.path.join(
            "Library", "GRASS", f"{major_version}.{minor_version}"
        )
    else:
        config_dirname = f".grass{major_version}"

    return os.path.join(config_dir, config_dirname)


def append_left_main_executable_paths(paths, install_path):
    """Add executables to PATH"""
    paths.appendleft(os.path.join(install_path, "bin"))
    if WINDOWS:
        # Standalone installer has dependencies which are on path in other cases.
        path = os.path.join(install_path, "extrabin")
        if os.path.exists(path):
            paths.appendleft(path)
    else:
        # Without FHS, scripts are separated like in the source code.
        path = os.path.join(install_path, "scripts")
        if os.path.exists(path):
            paths.appendleft(path)


def append_left_addon_paths(paths, config_dir, env):
    """Add addons to path"""
    # addons (base)
    addon_base = env.get("GRASS_ADDON_BASE")
    if not addon_base:
        name = "addons" if not MACOS else "Addons"
        addon_base = os.path.join(config_dir, name)
        env["GRASS_ADDON_BASE"] = addon_base

    if not WINDOWS:
        script_path = os.path.join(addon_base, "scripts")
        if os.path.exists(script_path):
            paths.appendleft(script_path)
    paths.appendleft(os.path.join(addon_base, "bin"))

    # addons (path)
    addon_path = env.get("GRASS_ADDON_PATH")
    if addon_path:
        for path in addon_path.split(os.pathsep):
            paths.appendleft(path)


def set_executable_paths(install_path, grass_config_dir, env):
    """Add paths with executables to PATH in _env_"""
    paths = collections.deque()
    # Addons
    append_left_addon_paths(paths, grass_config_dir, env=env)
    # Standard installation
    append_left_main_executable_paths(paths, install_path=install_path)

    paths.append(env.get("PATH"))
    env["PATH"] = os.pathsep.join(paths)


def set_paths(install_path, grass_config_dir):
    """Set variables with executable paths, library paths, and other paths"""
    set_executable_paths(
        install_path=install_path, grass_config_dir=grass_config_dir, env=os.environ
    )
    # Set LD_LIBRARY_PATH (etc) to find GRASS shared libraries.
    # This works for subprocesses, but won't affect the current process.
    set_dynamic_library_path(
        variable_name=resource_paths.LD_LIBRARY_PATH_VAR,
        install_path=install_path,
        env=os.environ,
    )
    set_python_path_variable(install_path=install_path, env=os.environ)

    # retrieving second time, but now it is always set
    addon_base = os.getenv("GRASS_ADDON_BASE")
    set_man_path(install_path=install_path, addon_base=addon_base, env=os.environ)
    set_isis()


def set_man_path(install_path, addon_base, env):
    """Set path for the GRASS man pages"""
    grass_man_path = os.path.join(install_path, "docs", "man")
    addons_man_path = os.path.join(addon_base, "docs", "man")
    man_path = env.get("MANPATH")
    paths = collections.deque()
    if man_path:
        paths.appendleft(man_path)
    else:
        system_path = None
        if manpath_executable := shutil.which("manpath"):
            try:
                system_path = subprocess.run(
                    [manpath_executable],
                    text=True,
                    check=True,
                    stdout=subprocess.PIPE,
                    stderr=subprocess.DEVNULL,
                    timeout=2,
                ).stdout.strip()
            except (OSError, subprocess.SubprocessError):
                pass

        if system_path:
            # Variable does not exist, but the system has the information.
            paths.appendleft(system_path)
    paths.appendleft(addons_man_path)
    paths.appendleft(grass_man_path)
    os.environ["MANPATH"] = os.pathsep.join(paths)


def set_dynamic_library_path(variable_name, install_path, env):
    """Define path to dynamic libraries (LD_LIBRARY_PATH on Linux)"""
    if variable_name not in env:
        env[variable_name] = ""
    env[variable_name] += os.pathsep + os.path.join(install_path, "lib")


def set_python_path_variable(install_path, env):
    """Set PYTHONPATH to find GRASS Python package in subprocesses"""
    path = env.get("PYTHONPATH")
    etcpy = os.path.join(install_path, "etc", "python")
    path = etcpy + os.pathsep + path if path else etcpy
    env["PYTHONPATH"] = path


def set_path_to_python_executable(env):
    """Set GRASS_PYTHON environment variable"""
    if not env.get("GRASS_PYTHON"):
        env["GRASS_PYTHON"] = sys.executable


def set_defaults(config_projshare_path):
    """Set paths or commands for dependencies and auxiliary utilities"""
    # GRASS_PAGER
    if not os.getenv("GRASS_PAGER"):
        if shutil.which("more"):
            pager = "more"
        elif shutil.which("less"):
            pager = "less"
        elif WINDOWS:
            pager = "more"
        else:
            pager = "cat"
        os.environ["GRASS_PAGER"] = pager

    # GRASS_PYTHON
    set_path_to_python_executable(env=os.environ)

    # GRASS_GNUPLOT
    if not os.getenv("GRASS_GNUPLOT"):
        os.environ["GRASS_GNUPLOT"] = "gnuplot -persist"

    # GRASS_PROJSHARE
    if not os.getenv("GRASS_PROJSHARE") and config_projshare_path:
        os.environ["GRASS_PROJSHARE"] = config_projshare_path


def set_display_defaults():
    """Predefine monitor size for certain architectures"""
    if os.getenv("HOSTTYPE") == "arm":
        # small monitor on ARM (iPAQ, zaurus... etc)
        os.environ["GRASS_RENDER_HEIGHT"] = "320"
        os.environ["GRASS_RENDER_WIDTH"] = "240"


def set_browser(install_path):
    """Set path to HTML browser"""
    # GRASS_HTML_BROWSER
    browser = os.getenv("GRASS_HTML_BROWSER")
    if not browser:
        if MACOS:
            # OSX doesn't execute browsers from the shell PATH - route through a script
            browser = os.path.join(install_path, "etc", "html_browser_mac.sh")
            os.environ["GRASS_HTML_BROWSER_MACOSX"] = "-b com.apple.helpviewer"

        if WINDOWS:
            browser = "start"
        elif CYGWIN:
            browser = "explorer"
        else:
            # the usual suspects
            browsers = [
                "xdg-open",
                "x-www-browser",
                "htmlview",
                "konqueror",
                "mozilla",
                "mozilla-firefox",
                "firefox",
                "iceweasel",
                "opera",
                "google-chrome",
                "chromium",
                "netscape",
                "dillo",
                "lynx",
                "links",
                "w3c",
            ]
            for candidate in browsers:
                if shutil.which(candidate):
                    browser = candidate
                    break

    elif MACOS:
        # OSX doesn't execute browsers from the shell PATH - route through a script
        os.environ["GRASS_HTML_BROWSER_MACOSX"] = "-b %s" % browser
        browser = os.path.join(install_path, "etc", "html_browser_mac.sh")

    if not browser:
        # even so we set to 'xdg-open' as a generic fallback
        browser = "xdg-open"

    os.environ["GRASS_HTML_BROWSER"] = browser


def set_isis():
    """Enable a mixed ISIS-GRASS environment

    ISIS is Integrated Software for Imagers and Spectrometers by USGS.
    """
    if os.getenv("ISISROOT"):
        isis = os.getenv("ISISROOT")
        os.environ["ISIS_LIB"] = isis + os.sep + "lib"
        os.environ["ISIS_3RDPARTY"] = isis + os.sep + "3rdParty" + os.sep + "lib"
        os.environ["QT_PLUGIN_PATH"] = isis + os.sep + "3rdParty" + os.sep + "plugins"
        # os.environ['ISIS3DATA'] = isis + "$ISIS3DATA"
        libpath = os.getenv("LD_LIBRARY_PATH", "")
        isislibpath = os.getenv("ISIS_LIB")
        isis3rdparty = os.getenv("ISIS_3RDPARTY")
        os.environ["LD_LIBRARY_PATH"] = (
            libpath + os.pathsep + isislibpath + os.pathsep + isis3rdparty
        )


def ensure_home():
    """Set HOME if not set on MS Windows"""
    if WINDOWS and not os.getenv("HOME"):
        os.environ["HOME"] = os.path.join(os.getenv("HOMEDRIVE"), os.getenv("HOMEPATH"))<|MERGE_RESOLUTION|>--- conflicted
+++ resolved
@@ -43,8 +43,6 @@
     # Mapping of attribute names to environment variable name except the prefix.
     _env_vars = {
         "gisbase": "GISBASE",
-<<<<<<< HEAD
-        "prefix": "GRASS_PREFIX",
         "colors_dir": "GRASS_COLORSDIR",
         "doc_dir": "GRASS_DOCDIR",
         "etc_dir": "GRASS_ETCDIR",
@@ -57,8 +55,6 @@
         "locale_dir": "GRASS_LOCALEDIR",
         "misc_dir": "GRASS_MISCDIR",
         "mkdocs_dir": "GRASS_MKDOCSDIR",
-=======
->>>>>>> 4541e23b
     }
 
     def __init__(self, *, env=None, set_env_variables=False, prefix=None):
