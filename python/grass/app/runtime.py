--- conflicted
+++ resolved
@@ -17,12 +17,6 @@
 import shutil
 import subprocess
 import sys
-<<<<<<< HEAD
-=======
-import collections
-
-from .utils import to_text_string, get_encoding
->>>>>>> ab1fac98
 
 # Get the system name
 WINDOWS = sys.platform.startswith("win")
@@ -30,51 +24,6 @@
 MACOS = sys.platform.startswith("darwin")
 
 GISBASE = None
-
-
-<<<<<<< HEAD
-def set_gisbase(path, /):
-    global GISBASE
-    GISBASE = path
-
-
-def gpath(*args):
-    """Construct path to file or directory in GRASS GIS installation
-
-    Can be called only after GISBASE was set.
-    """
-    return os.path.join(GISBASE, *args)
-
-
-def wxpath(*args):
-    """Construct path to file or directory in GRASS wxGUI
-
-    Can be called only after GISBASE was set.
-
-    This function does not check if the directories exist or if GUI works
-    this must be done by the caller if needed.
-    """
-    global _WXPYTHON_BASE
-    if not _WXPYTHON_BASE:
-        # this can be called only after GISBASE was set
-        _WXPYTHON_BASE = gpath("gui", "wxpython")
-    return os.path.join(_WXPYTHON_BASE, *args)
-
-
-def path_prepend(directory, var):
-    path = os.getenv(var)
-    if path:
-        path = directory + os.pathsep + path
-    else:
-        path = directory
-    os.environ[var] = path
-=======
-def Popen(cmd, **kwargs):  # pylint: disable=C0103
-    """Wrapper for subprocess.Popen to deal with platform-specific issues"""
-    if WINDOWS:
-        kwargs["shell"] = True
-    return subprocess.Popen(cmd, **kwargs)
->>>>>>> ab1fac98
 
 
 def get_grass_config_dir(major_version, minor_version, env):
@@ -158,17 +107,16 @@
     # set path for the GRASS man pages
     grass_man_path = os.path.join(install_path, "docs", "man")
     addons_man_path = os.path.join(addon_base, "docs", "man")
-<<<<<<< HEAD
-    man_path = os.getenv("MANPATH")
+    man_path = env.get("MANPATH")
+    paths = collections.deque()
     if man_path:
-        path_prepend(addons_man_path, "MANPATH")
-        path_prepend(grass_man_path, "MANPATH")
+        paths.appendleft(man_path)
     else:
-        sys_man_path = None
+        system_path = None
         manpath_executable = shutil.which("manpath")
         if manpath_executable:
             try:
-                sys_man_path = subprocess.run(
+                system_path = subprocess.run(
                     manpath_executable,
                     text=True,
                     check=True,
@@ -179,49 +127,12 @@
             except (OSError, subprocess.SubprocessError):
                 pass
 
-        if sys_man_path:
-            os.environ["MANPATH"] = sys_man_path
-            path_prepend(addons_man_path, "MANPATH")
-            path_prepend(grass_man_path, "MANPATH")
-        else:
-            os.environ["MANPATH"] = addons_man_path
-            path_prepend(grass_man_path, "MANPATH")
-
-    # Set LD_LIBRARY_PATH (etc) to find GRASS shared libraries
-    # this works for subprocesses but won't affect the current process
-    if ld_library_path_variable_name:
-        set_dynamic_library_path(
-            variable_name=ld_library_path_variable_name,
-            install_path=GISBASE,
-            env=os.environ,
-        )
-=======
-    man_path = env.get("MANPATH")
-    sys_man_path = None
-    paths = collections.deque()
-    if man_path:
-        paths.appendleft(man_path)
-    if not man_path:
-        try:
-            # TODO: use higher level API
-            # Using global environment for the subprocess.
-            nul = open(os.devnull, "w")
-            p = Popen(["manpath"], stdout=subprocess.PIPE, stderr=nul)
-            nul.close()
-            s = p.stdout.read()
-            p.wait()
-            sys_man_path = s.strip()
-        except FileNotFoundError:
-            pass
-
-        if sys_man_path:
+        if system_path:
             # Variable does not exist, but the system has the information.
-            system_path = to_text_string(sys_man_path, encoding=get_encoding())
             paths.appendleft(system_path)
     paths.appendleft(addons_man_path)
     paths.appendleft(grass_man_path)
     os.environ["MANPATH"] = os.pathsep.join(paths)
->>>>>>> ab1fac98
 
 
 def set_dynamic_library_path(variable_name, install_path, env):
