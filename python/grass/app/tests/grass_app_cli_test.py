import json
import subprocess
import sys

import pytest

from grass.app.cli import main


def test_cli_help_runs():
    """Check help of the main command"""
    with pytest.raises(SystemExit) as exception:
        main(["--help"])
    assert exception.value.code == 0


@pytest.mark.skipif(sys.platform.startswith("win"), reason="No man on Windows")
def test_man_subcommand_runs():
    """Check that man subcommand runs without an error"""
    assert main(["man", "g.region"]) == 0


def test_subcommand_man_no_page():
    """argparse gives 2 without parameters"""
    with pytest.raises(SystemExit) as exception:
        main(["man"])
    assert exception.value.code == 2


def test_subcommand_run_help():
    """Check help of a subcommand"""
    assert main(["run", "--help"]) == 0


def test_subcommand_run_no_tool():
    """argparse gives 2 without parameters"""
    assert main(["run"]) == 2


def test_subcommand_run_tool_help():
    """Check help of a tool"""
    assert main(["run", "g.region", "--help"]) == 0


def test_subcommand_run_tool_special_flag():
    """Check that a special flag is supported"""
    assert main(["run", "g.region", "--interface-description"]) == 0


def test_subcommand_run_tool_regular_run():
    """Check that a tool runs without error"""
    assert main(["run", "g.region", "-p"]) == 0


def test_subcommand_run_tool_failure_run():
    """Check that a tool produces non-zero return code"""
    assert main(["run", "g.region", "raster=does_not_exist"]) == 1


@pytest.mark.skipif(
    sys.platform.startswith("win"), reason="pytest capfd not reliable on Windows"
)
def test_subcommand_run_with_crs_as_epsg(capfd):
    """Check that CRS provided as EPSG is applied"""
    assert main(["run", "--crs", "EPSG:3358", "g.proj", "-p", "format=json"]) == 0
    assert json.loads(capfd.readouterr().out)["srid"] == "EPSG:3358"


def test_subcommand_run_with_crs_as_epsg_subprocess():
    """Check that CRS provided as EPSG is applied"""
    result = subprocess.run(
        [
            sys.executable,
            "-m",
            "grass.app",
            "run",
            "--crs",
            "EPSG:3358",
            "g.proj",
            "-p",
            "format=json",
        ],
        capture_output=True,
        text=True,
        check=True,
    )
    assert json.loads(result.stdout)["srid"] == "EPSG:3358"


@pytest.mark.skipif(
    sys.platform.startswith("win"), reason="pytest capfd not reliable on Windows"
)
def test_subcommand_run_with_crs_as_pack(pack_raster_file4x5_rows, capfd):
    """Check that CRS provided as pack file is applied"""
    assert (
        main(
            [
                "run",
                "--crs",
                str(pack_raster_file4x5_rows),
                "g.proj",
                "-p",
                "format=json",
            ]
        )
        == 0
    )
    assert json.loads(capfd.readouterr().out)["srid"] == "EPSG:3358"


def test_subcommand_run_with_crs_as_pack_subprocess(pack_raster_file4x5_rows, capfd):
    """Check that CRS provided as pack file is applied"""
    result = subprocess.run(
        [
            sys.executable,
            "-m",
            "grass.app",
            "run",
            "--crs",
            str(pack_raster_file4x5_rows),
            "g.proj",
            "-p",
            "format=json",
        ],
        capture_output=True,
        text=True,
        check=True,
    )
    assert json.loads(result.stdout)["srid"] == "EPSG:3358"


<<<<<<< HEAD
def test_create_lock_unlock(tmp_path):
    """Check that we can create, lock, unlock (smoke test)"""
    project = tmp_path / "test_1"
    assert main(["project", "create", str(project)]) == 0
    assert main(["mapset", "lock", str(project / "PERMANENT")]) == 0
    assert main(["mapset", "unlock", str(project / "PERMANENT")]) == 0


def test_create_mapset_lock_unlock(tmp_path):
    """Check that we can create, lock, unlock (smoke test)"""
    project = tmp_path / "test_1"
    assert main(["project", "create", str(project)]) == 0
    assert main(["mapset", "create", str(project / "data_1")]) == 0
    assert main(["mapset", "lock", str(project / "data_1")]) == 0
    assert main(["mapset", "unlock", str(project / "data_1")]) == 0
=======
def test_create_mapset(tmp_path):
    """Check that we can create mapset and we can set its computational region"""
    project = tmp_path / "test_1"
    mapset = project / "data_1"
    assert main(["project", "create", str(project), "--crs", "EPSG:3358"]) == 0
    assert main(["mapset", "create", str(mapset)]) == 0
    assert mapset.exists()
    assert mapset.is_dir()
    rows = 13
    cols = 17
    assert (
        main(
            [
                "run",
                "--project",
                str(mapset),
                "g.region",
                f"rows={rows}",
                f"cols={cols}",
            ]
        )
        == 0
    )
    result = subprocess.run(
        [
            sys.executable,
            "-m",
            "grass.app",
            "run",
            "--project",
            str(mapset),
            "g.region",
            "-p",
            "format=json",
        ],
        capture_output=True,
        text=True,
        check=True,
    )
    region = json.loads(result.stdout)
    assert region["rows"] == rows
    assert region["cols"] == cols
    # Also check it is linked with the project.
    result = subprocess.run(
        [
            sys.executable,
            "-m",
            "grass.app",
            "run",
            "--project",
            str(mapset),
            "g.proj",
            "-p",
            "format=json",
        ],
        capture_output=True,
        text=True,
        check=True,
    )
    assert json.loads(result.stdout)["srid"] == "EPSG:3358"
    # And check that we are really using the newly created mapset,
    # so the computational region in the default mapset is different.
    result = subprocess.run(
        [
            sys.executable,
            "-m",
            "grass.app",
            "run",
            "--project",
            str(project),
            "g.region",
            "-p",
            "format=json",
        ],
        capture_output=True,
        text=True,
        check=True,
    )
    region = json.loads(result.stdout)
    assert region["rows"] == 1
    assert region["cols"] == 1


def test_mapset_create_exists(tmp_path):
    """Check that creating mapset fails when mapset already exists"""
    project = tmp_path / "test_1"
    mapset = project / "data_1"
    assert main(["project", "create", str(project)]) == 0
    assert main(["mapset", "create", str(mapset)]) == 0
    assert main(["mapset", "create", str(mapset)]) == 1
    # There is no overwrite option for mapset yet, so we don't test that.
>>>>>>> fb6729a0


def test_create_overwrite(tmp_path):
    """Check that creating when project exists fails unless overwrite is True"""
    project = tmp_path / "test_1"
    assert main(["project", "create", str(project)]) == 0
    assert main(["project", "create", str(project)]) == 1
    assert main(["project", "create", "--overwrite", str(project)]) == 0


@pytest.mark.parametrize("crs", ["EPSG:4326", "EPSG:3358"])
def test_create_crs_epsg(tmp_path, crs):
    """Check that created project has the requested EPSG"""
    project = tmp_path / "test_1"
    assert main(["project", "create", str(project), "--crs", crs]) == 0
    result = subprocess.run(
        [
            sys.executable,
            "-m",
            "grass.app",
            "run",
            "--project",
            str(project),
            "g.proj",
            "-p",
            "format=json",
        ],
        capture_output=True,
        text=True,
        check=True,
    )
    assert json.loads(result.stdout)["srid"] == crs<|MERGE_RESOLUTION|>--- conflicted
+++ resolved
@@ -129,7 +129,6 @@
     assert json.loads(result.stdout)["srid"] == "EPSG:3358"
 
 
-<<<<<<< HEAD
 def test_create_lock_unlock(tmp_path):
     """Check that we can create, lock, unlock (smoke test)"""
     project = tmp_path / "test_1"
@@ -145,7 +144,8 @@
     assert main(["mapset", "create", str(project / "data_1")]) == 0
     assert main(["mapset", "lock", str(project / "data_1")]) == 0
     assert main(["mapset", "unlock", str(project / "data_1")]) == 0
-=======
+
+
 def test_create_mapset(tmp_path):
     """Check that we can create mapset and we can set its computational region"""
     project = tmp_path / "test_1"
@@ -237,7 +237,6 @@
     assert main(["mapset", "create", str(mapset)]) == 0
     assert main(["mapset", "create", str(mapset)]) == 1
     # There is no overwrite option for mapset yet, so we don't test that.
->>>>>>> fb6729a0
 
 
 def test_create_overwrite(tmp_path):
