--- conflicted
+++ resolved
@@ -26,27 +26,6 @@
 
 import grass.script as gs
 from grass.app.data import lock_mapset, unlock_mapset, MapsetLockingException
-<<<<<<< HEAD
-from grass.experimental.standalone import StandaloneTools
-
-
-def subcommand_run_tool(args, tool_args: list, help: bool):
-    command = [args.tool_name, *tool_args]
-    if help:
-        with tempfile.TemporaryDirectory() as tmp_dir_name:
-            project_name = "project"
-            project_path = Path(tmp_dir_name) / project_name
-            gs.create_project(project_path)
-            with gs.setup.init(project_path) as session:
-                result = subprocess.run(command, env=session.env)
-        return result.returncode
-
-    with StandaloneTools(capture_output=False) as tools:
-        try:
-            tools.run_from_list(command)
-        except subprocess.CalledProcessError as error:
-            return error.returncode
-=======
 from grass.tools import Tools
 
 # Special flags supported besides help and --json which does not need special handling:
@@ -85,7 +64,6 @@
                 return tools.run_cmd(command).returncode
             except subprocess.CalledProcessError as error:
                 return error.returncode
->>>>>>> 9a3d800f
 
 
 def subcommand_lock_mapset(args):
@@ -141,11 +119,6 @@
 
     # Subcommand parsers
 
-<<<<<<< HEAD
-    subparser = subparsers.add_parser("run", help="run a tool")
-    subparser.add_argument("tool_name", type=str)
-    subparser.set_defaults(func=subcommand_run_tool)
-=======
     run_subparser = subparsers.add_parser(
         "run",
         help="run a tool",
@@ -155,7 +128,6 @@
     run_subparser.add_argument("tool", type=str, nargs="?", help="name of a tool")
     run_subparser.add_argument("--help", action="store_true")
     run_subparser.set_defaults(func=subcommand_run_tool)
->>>>>>> 9a3d800f
 
     subparser = subparsers.add_parser("lock", help="lock a mapset")
     subparser.add_argument("mapset_path", type=str)
@@ -201,30 +173,6 @@
     subparser.set_defaults(func=subcommand_show_man)
 
     # Parsing
-<<<<<<< HEAD
-
-    if not args:
-        args = sys.argv[1:]
-    raw_args = args.copy()
-    add_back = None
-    if len(raw_args) > 2 and raw_args[0] == "run":
-        # Getting the --help of tools needs to work around the standard help mechanism
-        # of argparse.
-        # Maybe a better workaround is to use custom --help, action="help", print_help,
-        # and dedicated tool help function complimentary with g.manual subcommand
-        # interface.
-        if "--help" in raw_args[2:]:
-            raw_args.remove("--help")
-            add_back = "--help"
-        elif "--h" in raw_args[2:]:
-            raw_args.remove("--h")
-            add_back = "--h"
-    parsed_args, other_args = parser.parse_known_args(raw_args)
-    if parsed_args.subcommand == "run":
-        if add_back:
-            other_args.append(add_back)
-        return parsed_args.func(parsed_args, other_args, help=bool(add_back))
-=======
     parsed_args, other_args = parser.parse_known_args(args)
     # Standard help already exited, but we need to handle tools separately.
     if parsed_args.subcommand == "run":
@@ -236,5 +184,4 @@
             # argparse gives 2 without parameters, so we behave the same.
             return 2
         return parsed_args.func(parsed_args, other_args, print_help=parsed_args.help)
->>>>>>> 9a3d800f
     return parsed_args.func(parsed_args)