##############################################################################
# AUTHOR(S): Vaclav Petras <wenzeslaus gmail com>
#
# PURPOSE:   Python-driven CLI interface
#
# COPYRIGHT: (C) 2025 Vaclav Petras and the GRASS Development Team
#
#            This program is free software under the GNU General Public
#            License (>=v2). Read the file COPYING that comes with GRASS
#            for details.
##############################################################################

"""
Experimental low-level CLI interface for the main GRASS executable functionality

This is not a stable part of the API. Contact developers before using it.
"""

import argparse
import tempfile
import os
import sys
import subprocess
from contextlib import ExitStack
from pathlib import Path


import grass.script as gs
from grass.app.data import lock_mapset, unlock_mapset, MapsetLockingException
<<<<<<< HEAD
from grass.grassdb.create import create_mapset
=======
>>>>>>> d4643150
from grass.exceptions import ScriptError
from grass.tools import Tools

# Special flags supported besides help and --json which does not need special handling:
SPECIAL_FLAGS = [
    "--interface-description",
    "--md-description",
    "--wps-process-description",
    "--script",
]
# To make this list shorter, we don't support outdated special flags:
# --help-text --html-description --rst-description


def subcommand_run_tool(args, tool_args: list, print_help: bool) -> int:
    command = [args.tool, *tool_args]
<<<<<<< HEAD
    with tempfile.TemporaryDirectory() as tmp_dir_name:
        if args.project:
            project_path = Path(args.project)
        else:
=======
    with ExitStack() as stack:
        if args.project:
            project_path = Path(args.project)
        else:
            tmp_dir_name = stack.enter_context(tempfile.TemporaryDirectory())
>>>>>>> d4643150
            project_name = "project"
            project_path = Path(tmp_dir_name) / project_name
            gs.create_project(project_path, crs=args.crs)
        with gs.setup.init(project_path) as session:
            tools = Tools(
                session=session, capture_output=False, consistent_return_value=True
            )
            try:
                # From here, we return the subprocess return code regardless of its
                # value. Error states are handled through exceptions.
                if print_help:
                    # We consumed the help flag, so we need to add it explicitly.
                    return tools.call_cmd([*command, "--help"]).returncode
                if any(item in command for item in SPECIAL_FLAGS):
                    # This is here basically because of how --json behaves,
                    # two JSON flags are accepted, but --json currently overridden by
                    # other special flags, so later use of --json in tools will fail
                    # with the other flags active.
                    return tools.call_cmd(command).returncode
                return tools.run_cmd(command).returncode
            except subprocess.CalledProcessError as error:
                return error.returncode


def subcommand_create_project(args) -> int:
    """Translates args to function parameters"""
    try:
        gs.create_project(
            path=args.path,
            crs=args.crs,
            proj4=args.proj4,
            wkt=args.wkt,
            datum=args.datum,
            datum_trans=args.datum_trans,
            description=args.description,
            overwrite=args.overwrite,
        )
    except ScriptError as error:
        print(_("Error creating project: {}").format(error), file=sys.stderr)
        return 1
    return 0


<<<<<<< HEAD
def subcommand_mapset_create(args) -> int:
    try:
        create_mapset(args.path)
    except ScriptError as error:
        print(_("Error creating mapset: {}").format(error), file=sys.stderr)
        return 1
    return 0


def subcommand_lock_mapset(args) -> int:
=======
def subcommand_lock_mapset(args):
>>>>>>> d4643150
    gs.setup.setup_runtime_env()
    try:
        lock_mapset(
            args.mapset_path,
            force_lock_removal=args.force_remove_lock,
            timeout=args.timeout,
            message_callback=print,
            process_id=args.process_id,
        )
    except MapsetLockingException as e:
        print(str(e), file=sys.stderr)
        return 1
    return 0


def subcommand_unlock_mapset(args) -> int:
    try:
        unlock_mapset(args.mapset_path)
    except OSError as error:
        print(str(error), file=sys.stderr)
        return 1
    return 0


def call_g_manual(**kwargs):
    with tempfile.TemporaryDirectory() as tmp_dir_name:
        project_name = "project"
        project_path = Path(tmp_dir_name) / project_name
        gs.create_project(project_path)
        with gs.setup.init(project_path) as session:
            return gs.run_command(
                "g.manual", **kwargs, env=session.env, errors="status"
            )


def subcommand_show_help(args):
    return call_g_manual(entry=args.page)


def subcommand_show_man(args):
    return call_g_manual(entry=args.page, flags="m")


def add_project_subparser(subparsers):
    project_parser = subparsers.add_parser("project", help="project operations")
    project_subparsers = project_parser.add_subparsers(dest="project_command")

    create_parser = project_subparsers.add_parser("create", help="create project")
    create_parser.add_argument("path", help="path to the new project")
    create_parser.add_argument(
        "--crs",
        help="CRS for the project",
<<<<<<< HEAD
=======
    )
    create_parser.add_argument(
        "--proj4",
        help="if given, create new project based on Proj4 definition",
    )
    create_parser.add_argument(
        "--wkt",
        help=(
            "if given, create new project based on WKT definition "
            "(can be path to PRJ file or WKT string)"
        ),
    )
    create_parser.add_argument(
        "--datum",
        help="GRASS format datum code",
    )
    create_parser.add_argument(
        "--datum-trans",
        dest="datum_trans",
        help="datum transformation parameters (used for epsg and proj4)",
    )
    create_parser.add_argument(
        "--description",
        help="description of the project",
    )
    create_parser.add_argument(
        "--overwrite",
        action="store_true",
        help="overwrite existing project",
    )
    create_parser.set_defaults(func=subcommand_create_project)


def main(args=None, program=None):
    # Top-level parser
    if program is None:
        program = os.path.basename(sys.argv[0])
        if program == "__main__.py":
            program = f"{Path(sys.executable).name} -m grass.app"
    parser = argparse.ArgumentParser(
        description="Experimental low-level CLI interface to GRASS. Consult developers before using it.",
        prog=program,
>>>>>>> d4643150
    )
    create_parser.add_argument(
        "--proj4",
        help="if given, create new project based on Proj4 definition",
    )
    create_parser.add_argument(
        "--wkt",
        help=(
            "if given, create new project based on WKT definition "
            "(can be path to PRJ file or WKT string)"
        ),
    )
    create_parser.add_argument(
        "--datum",
        help="GRASS format datum code",
    )
    create_parser.add_argument(
        "--datum-trans",
        dest="datum_trans",
        help="datum transformation parameters (used for epsg and proj4)",
    )
    create_parser.add_argument(
        "--description",
        help="description of the project",
    )
    create_parser.add_argument(
        "--overwrite",
        action="store_true",
        help="overwrite existing project",
    )
    create_parser.set_defaults(func=subcommand_create_project)


<<<<<<< HEAD
def add_mapset_subparser(subparsers):
    mapset_subparser = subparsers.add_parser("mapset", help="mapset related operations")
    mapset_subparsers = mapset_subparser.add_subparsers(dest="mapset_command")

    subparser = mapset_subparsers.add_parser("create", help="create a new mapset")
    subparser.add_argument("path", help="path to the new mapset")
    subparser.set_defaults(func=subcommand_mapset_create)

    subparser = mapset_subparsers.add_parser("lock", help="lock a mapset")
=======
    run_subparser = subparsers.add_parser(
        "run",
        help="run a tool",
        add_help=False,
        epilog="Tool name is followed by its parameters.",
    )
    run_subparser.add_argument("tool", type=str, nargs="?", help="name of a tool")
    run_subparser.add_argument("--help", action="store_true")
    run_subparser.add_argument("--crs", type=str, help="CRS to use for computations")
    run_subparser.add_argument(
        "--project", type=str, help="project to use for computations"
    )
    run_subparser.set_defaults(func=subcommand_run_tool)

    add_project_subparser(subparsers)

    subparser = subparsers.add_parser("lock", help="lock a mapset")
>>>>>>> d4643150
    subparser.add_argument("mapset_path", type=str)
    subparser.add_argument(
        "--process-id",
        metavar="PID",
        type=int,
        default=1,
        help=_(
            "process ID of the process locking the mapset (a mapset can be "
            "automatically unlocked if there is no process with this PID)"
        ),
    )
    subparser.add_argument(
        "--timeout",
        metavar="TIMEOUT",
        type=float,
        default=30,
        help=_("mapset locking timeout in seconds"),
    )
    subparser.add_argument(
        "-f",
        "--force-remove-lock",
        action="store_true",
        help=_("remove lock if present"),
    )
    subparser.set_defaults(func=subcommand_lock_mapset)

    subparser = mapset_subparsers.add_parser("unlock", help="unlock a mapset")
    subparser.add_argument("mapset_path", type=str)
    subparser.set_defaults(func=subcommand_unlock_mapset)


def main(args=None, program=None):
    # Top-level parser
    if program is None:
        program = os.path.basename(sys.argv[0])
        if program == "__main__.py":
            program = f"{Path(sys.executable).name} -m grass.app"
    parser = argparse.ArgumentParser(
        description="Experimental low-level CLI interface to GRASS. Consult developers before using it.",
        prog=program,
    )
    subparsers = parser.add_subparsers(
        title="subcommands", dest="subcommand", required=True
    )

    # Subcommand parsers

    run_subparser = subparsers.add_parser(
        "run",
        help="run a tool",
        add_help=False,
        epilog="Tool name is followed by its parameters.",
    )
    run_subparser.add_argument("tool", type=str, nargs="?", help="name of a tool")
    run_subparser.add_argument("--help", action="store_true")
    run_subparser.add_argument("--crs", type=str, help="CRS to use for computations")
    run_subparser.add_argument(
        "--project", type=str, help="project to use for computations"
    )
    run_subparser.set_defaults(func=subcommand_run_tool)

    add_project_subparser(subparsers)
    add_mapset_subparser(subparsers)

    subparser = subparsers.add_parser(
        "help", help="show HTML documentation for a tool or topic"
    )
    subparser.add_argument("page", type=str)
    subparser.set_defaults(func=subcommand_show_help)

    subparser = subparsers.add_parser(
        "man", help="show man page for a tool or topic using"
    )
    subparser.add_argument("page", type=str)
    subparser.set_defaults(func=subcommand_show_man)

    # Parsing
    parsed_args, other_args = parser.parse_known_args(args)
    # Standard help already exited, but we need to handle tools separately.
    if parsed_args.subcommand == "run":
        if parsed_args.tool is None and parsed_args.help:
            run_subparser.print_help()
            return 0
        if parsed_args.tool is None:
            run_subparser.print_usage()
            # argparse gives 2 without parameters, so we behave the same.
            return 2
        return parsed_args.func(parsed_args, other_args, print_help=parsed_args.help)
    return parsed_args.func(parsed_args)<|MERGE_RESOLUTION|>--- conflicted
+++ resolved
@@ -27,10 +27,7 @@
 
 import grass.script as gs
 from grass.app.data import lock_mapset, unlock_mapset, MapsetLockingException
-<<<<<<< HEAD
 from grass.grassdb.create import create_mapset
-=======
->>>>>>> d4643150
 from grass.exceptions import ScriptError
 from grass.tools import Tools
 
@@ -47,18 +44,11 @@
 
 def subcommand_run_tool(args, tool_args: list, print_help: bool) -> int:
     command = [args.tool, *tool_args]
-<<<<<<< HEAD
-    with tempfile.TemporaryDirectory() as tmp_dir_name:
-        if args.project:
-            project_path = Path(args.project)
-        else:
-=======
     with ExitStack() as stack:
         if args.project:
             project_path = Path(args.project)
         else:
             tmp_dir_name = stack.enter_context(tempfile.TemporaryDirectory())
->>>>>>> d4643150
             project_name = "project"
             project_path = Path(tmp_dir_name) / project_name
             gs.create_project(project_path, crs=args.crs)
@@ -102,7 +92,6 @@
     return 0
 
 
-<<<<<<< HEAD
 def subcommand_mapset_create(args) -> int:
     try:
         create_mapset(args.path)
@@ -113,9 +102,6 @@
 
 
 def subcommand_lock_mapset(args) -> int:
-=======
-def subcommand_lock_mapset(args):
->>>>>>> d4643150
     gs.setup.setup_runtime_env()
     try:
         lock_mapset(
@@ -168,8 +154,6 @@
     create_parser.add_argument(
         "--crs",
         help="CRS for the project",
-<<<<<<< HEAD
-=======
     )
     create_parser.add_argument(
         "--proj4",
@@ -203,50 +187,6 @@
     create_parser.set_defaults(func=subcommand_create_project)
 
 
-def main(args=None, program=None):
-    # Top-level parser
-    if program is None:
-        program = os.path.basename(sys.argv[0])
-        if program == "__main__.py":
-            program = f"{Path(sys.executable).name} -m grass.app"
-    parser = argparse.ArgumentParser(
-        description="Experimental low-level CLI interface to GRASS. Consult developers before using it.",
-        prog=program,
->>>>>>> d4643150
-    )
-    create_parser.add_argument(
-        "--proj4",
-        help="if given, create new project based on Proj4 definition",
-    )
-    create_parser.add_argument(
-        "--wkt",
-        help=(
-            "if given, create new project based on WKT definition "
-            "(can be path to PRJ file or WKT string)"
-        ),
-    )
-    create_parser.add_argument(
-        "--datum",
-        help="GRASS format datum code",
-    )
-    create_parser.add_argument(
-        "--datum-trans",
-        dest="datum_trans",
-        help="datum transformation parameters (used for epsg and proj4)",
-    )
-    create_parser.add_argument(
-        "--description",
-        help="description of the project",
-    )
-    create_parser.add_argument(
-        "--overwrite",
-        action="store_true",
-        help="overwrite existing project",
-    )
-    create_parser.set_defaults(func=subcommand_create_project)
-
-
-<<<<<<< HEAD
 def add_mapset_subparser(subparsers):
     mapset_subparser = subparsers.add_parser("mapset", help="mapset related operations")
     mapset_subparsers = mapset_subparser.add_subparsers(dest="mapset_command")
@@ -256,25 +196,6 @@
     subparser.set_defaults(func=subcommand_mapset_create)
 
     subparser = mapset_subparsers.add_parser("lock", help="lock a mapset")
-=======
-    run_subparser = subparsers.add_parser(
-        "run",
-        help="run a tool",
-        add_help=False,
-        epilog="Tool name is followed by its parameters.",
-    )
-    run_subparser.add_argument("tool", type=str, nargs="?", help="name of a tool")
-    run_subparser.add_argument("--help", action="store_true")
-    run_subparser.add_argument("--crs", type=str, help="CRS to use for computations")
-    run_subparser.add_argument(
-        "--project", type=str, help="project to use for computations"
-    )
-    run_subparser.set_defaults(func=subcommand_run_tool)
-
-    add_project_subparser(subparsers)
-
-    subparser = subparsers.add_parser("lock", help="lock a mapset")
->>>>>>> d4643150
     subparser.add_argument("mapset_path", type=str)
     subparser.add_argument(
         "--process-id",
