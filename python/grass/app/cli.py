##############################################################################
# AUTHOR(S): Vaclav Petras <wenzeslaus gmail com>
#
# PURPOSE:   Python-driven CLI interface
#
# COPYRIGHT: (C) 2025 Vaclav Petras and the GRASS Development Team
#
#            This program is free software under the GNU General Public
#            License (>=v2). Read the file COPYING that comes with GRASS
#            for details.
##############################################################################

"""
Experimental low-level CLI interface for the main GRASS executable functionality

This is not a stable part of the API. Contact developers before using it.
"""

import argparse
import tempfile
import os
import sys
import subprocess
from contextlib import ExitStack
from pathlib import Path


import grass.script as gs
from grass.app.data import lock_mapset, unlock_mapset, MapsetLockingException
from grass.grassdb.create import create_mapset
from grass.exceptions import ScriptError
from grass.tools import Tools

# Special flags supported besides help and --json which does not need special handling:
SPECIAL_FLAGS = [
    "--interface-description",
    "--md-description",
    "--wps-process-description",
    "--script",
]
# To make this list shorter, we don't support outdated special flags:
# --help-text --html-description --rst-description


def subcommand_run_tool(args, tool_args: list, print_help: bool) -> int:
    command = [args.tool, *tool_args]
<<<<<<< HEAD
    with tempfile.TemporaryDirectory() as tmp_dir_name:
        if args.project:
            project_path = Path(args.project)
        else:
=======
    with ExitStack() as stack:
        if args.project:
            project_path = Path(args.project)
        else:
            tmp_dir_name = stack.enter_context(tempfile.TemporaryDirectory())
>>>>>>> fb6729a0
            project_name = "project"
            project_path = Path(tmp_dir_name) / project_name
            gs.create_project(project_path, crs=args.crs)
        with gs.setup.init(project_path) as session:
            tools = Tools(
                session=session, capture_output=False, consistent_return_value=True
            )
            try:
                # From here, we return the subprocess return code regardless of its
                # value. Error states are handled through exceptions.
                if print_help:
                    # We consumed the help flag, so we need to add it explicitly.
                    return tools.call_cmd([*command, "--help"]).returncode
                if any(item in command for item in SPECIAL_FLAGS):
                    # This is here basically because of how --json behaves,
                    # two JSON flags are accepted, but --json currently overridden by
                    # other special flags, so later use of --json in tools will fail
                    # with the other flags active.
                    return tools.call_cmd(command).returncode
                return tools.run_cmd(command).returncode
            except subprocess.CalledProcessError as error:
                return error.returncode


def subcommand_create_project(args) -> int:
    """Translates args to function parameters"""
    try:
        gs.create_project(
            path=args.path,
            crs=args.crs,
            proj4=args.proj4,
            wkt=args.wkt,
            datum=args.datum,
            datum_trans=args.datum_trans,
            description=args.description,
            overwrite=args.overwrite,
        )
    except ScriptError as error:
        print(_("Error creating project: {}").format(error), file=sys.stderr)
        return 1
    return 0


<<<<<<< HEAD
def subcommand_mapset_create(args) -> int:
    try:
        create_mapset(args.path)
    except ScriptError as error:
=======
def add_mapset_subparser(subparsers):
    mapset_subparser = subparsers.add_parser("mapset", help="mapset related operations")
    mapset_subparsers = mapset_subparser.add_subparsers(dest="mapset_command")

    subparser = mapset_subparsers.add_parser("create", help="create a new mapset")
    subparser.add_argument("path", help="path to the new mapset")
    subparser.set_defaults(func=subcommand_mapset_create)


def subcommand_mapset_create(args) -> int:
    try:
        create_mapset(args.path)
    except (ScriptError, OSError) as error:
>>>>>>> fb6729a0
        print(_("Error creating mapset: {}").format(error), file=sys.stderr)
        return 1
    return 0


<<<<<<< HEAD
def subcommand_lock_mapset(args) -> int:
=======
def subcommand_lock_mapset(args):
>>>>>>> fb6729a0
    gs.setup.setup_runtime_env()
    try:
        lock_mapset(
            args.mapset_path,
            force_lock_removal=args.force_remove_lock,
            timeout=args.timeout,
            message_callback=print,
            process_id=args.process_id,
        )
    except MapsetLockingException as e:
        print(str(e), file=sys.stderr)
        return 1
    return 0


def subcommand_unlock_mapset(args) -> int:
    try:
        unlock_mapset(args.mapset_path)
    except OSError as error:
        print(str(error), file=sys.stderr)
        return 1
    return 0


def call_g_manual(**kwargs):
    with tempfile.TemporaryDirectory() as tmp_dir_name:
        project_name = "project"
        project_path = Path(tmp_dir_name) / project_name
        gs.create_project(project_path)
        with gs.setup.init(project_path) as session:
            return gs.run_command(
                "g.manual", **kwargs, env=session.env, errors="status"
            )


def subcommand_show_help(args):
    return call_g_manual(entry=args.page)


def subcommand_show_man(args):
    return call_g_manual(entry=args.page, flags="m")


def add_project_subparser(subparsers):
    project_parser = subparsers.add_parser("project", help="project operations")
    project_subparsers = project_parser.add_subparsers(dest="project_command")

    create_parser = project_subparsers.add_parser("create", help="create project")
    create_parser.add_argument("path", help="path to the new project")
    create_parser.add_argument(
        "--crs",
        help="CRS for the project",
<<<<<<< HEAD
=======
    )
    create_parser.add_argument(
        "--proj4",
        help="if given, create new project based on Proj4 definition",
    )
    create_parser.add_argument(
        "--wkt",
        help=(
            "if given, create new project based on WKT definition "
            "(can be path to PRJ file or WKT string)"
        ),
    )
    create_parser.add_argument(
        "--datum",
        help="GRASS format datum code",
    )
    create_parser.add_argument(
        "--datum-trans",
        dest="datum_trans",
        help="datum transformation parameters (used for epsg and proj4)",
    )
    create_parser.add_argument(
        "--description",
        help="description of the project",
    )
    create_parser.add_argument(
        "--overwrite",
        action="store_true",
        help="overwrite existing project",
    )
    create_parser.set_defaults(func=subcommand_create_project)


def main(args=None, program=None):
    # Top-level parser
    if program is None:
        program = os.path.basename(sys.argv[0])
        if program == "__main__.py":
            program = f"{Path(sys.executable).name} -m grass.app"
    parser = argparse.ArgumentParser(
        description="Experimental low-level CLI interface to GRASS. Consult developers before using it.",
        prog=program,
>>>>>>> fb6729a0
    )
    create_parser.add_argument(
        "--proj4",
        help="if given, create new project based on Proj4 definition",
    )
    create_parser.add_argument(
        "--wkt",
        help=(
            "if given, create new project based on WKT definition "
            "(can be path to PRJ file or WKT string)"
        ),
    )
    create_parser.add_argument(
        "--datum",
        help="GRASS format datum code",
    )
    create_parser.add_argument(
        "--datum-trans",
        dest="datum_trans",
        help="datum transformation parameters (used for epsg and proj4)",
    )
    create_parser.add_argument(
        "--description",
        help="description of the project",
    )
    create_parser.add_argument(
        "--overwrite",
        action="store_true",
        help="overwrite existing project",
    )
    create_parser.set_defaults(func=subcommand_create_project)


<<<<<<< HEAD
def add_mapset_subparser(subparsers):
    mapset_subparser = subparsers.add_parser("mapset", help="mapset related operations")
    mapset_subparsers = mapset_subparser.add_subparsers(dest="mapset_command")

    subparser = mapset_subparsers.add_parser("create", help="create a new mapset")
    subparser.add_argument("path", help="path to the new mapset")
    subparser.set_defaults(func=subcommand_mapset_create)

    subparser = mapset_subparsers.add_parser("lock", help="lock a mapset")
=======
    run_subparser = subparsers.add_parser(
        "run",
        help="run a tool",
        add_help=False,
        epilog="Tool name is followed by its parameters.",
    )
    run_subparser.add_argument("tool", type=str, nargs="?", help="name of a tool")
    run_subparser.add_argument("--help", action="store_true")
    run_subparser.add_argument("--crs", type=str, help="CRS to use for computations")
    run_subparser.add_argument(
        "--project", type=str, help="project to use for computations"
    )
    run_subparser.set_defaults(func=subcommand_run_tool)

    add_project_subparser(subparsers)
    add_mapset_subparser(subparsers)

    subparser = subparsers.add_parser("lock", help="lock a mapset")
>>>>>>> fb6729a0
    subparser.add_argument("mapset_path", type=str)
    subparser.add_argument(
        "--process-id",
        metavar="PID",
        type=int,
        default=1,
        help=_(
            "process ID of the process locking the mapset (a mapset can be "
            "automatically unlocked if there is no process with this PID)"
        ),
    )
    subparser.add_argument(
        "--timeout",
        metavar="TIMEOUT",
        type=float,
        default=30,
        help=_("mapset locking timeout in seconds"),
    )
    subparser.add_argument(
        "-f",
        "--force-remove-lock",
        action="store_true",
        help=_("remove lock if present"),
    )
    subparser.set_defaults(func=subcommand_lock_mapset)

    subparser = mapset_subparsers.add_parser("unlock", help="unlock a mapset")
    subparser.add_argument("mapset_path", type=str)
    subparser.set_defaults(func=subcommand_unlock_mapset)


def main(args=None, program=None):
    # Top-level parser
    if program is None:
        program = os.path.basename(sys.argv[0])
        if program == "__main__.py":
            program = f"{Path(sys.executable).name} -m grass.app"
    parser = argparse.ArgumentParser(
        description="Experimental low-level CLI interface to GRASS. Consult developers before using it.",
        prog=program,
    )
    subparsers = parser.add_subparsers(
        title="subcommands", dest="subcommand", required=True
    )

    # Subcommand parsers

    run_subparser = subparsers.add_parser(
        "run",
        help="run a tool",
        add_help=False,
        epilog="Tool name is followed by its parameters.",
    )
    run_subparser.add_argument("tool", type=str, nargs="?", help="name of a tool")
    run_subparser.add_argument("--help", action="store_true")
    run_subparser.add_argument("--crs", type=str, help="CRS to use for computations")
    run_subparser.add_argument(
        "--project", type=str, help="project to use for computations"
    )
    run_subparser.set_defaults(func=subcommand_run_tool)

    add_project_subparser(subparsers)
    add_mapset_subparser(subparsers)

    subparser = subparsers.add_parser(
        "help", help="show HTML documentation for a tool or topic"
    )
    subparser.add_argument("page", type=str)
    subparser.set_defaults(func=subcommand_show_help)

    subparser = subparsers.add_parser(
        "man", help="show man page for a tool or topic using"
    )
    subparser.add_argument("page", type=str)
    subparser.set_defaults(func=subcommand_show_man)

    # Parsing
    parsed_args, other_args = parser.parse_known_args(args)
    # Standard help already exited, but we need to handle tools separately.
    if parsed_args.subcommand == "run":
        if parsed_args.tool is None and parsed_args.help:
            run_subparser.print_help()
            return 0
        if parsed_args.tool is None:
            run_subparser.print_usage()
            # argparse gives 2 without parameters, so we behave the same.
            return 2
        return parsed_args.func(parsed_args, other_args, print_help=parsed_args.help)
    return parsed_args.func(parsed_args)<|MERGE_RESOLUTION|>--- conflicted
+++ resolved
@@ -44,18 +44,11 @@
 
 def subcommand_run_tool(args, tool_args: list, print_help: bool) -> int:
     command = [args.tool, *tool_args]
-<<<<<<< HEAD
-    with tempfile.TemporaryDirectory() as tmp_dir_name:
-        if args.project:
-            project_path = Path(args.project)
-        else:
-=======
     with ExitStack() as stack:
         if args.project:
             project_path = Path(args.project)
         else:
             tmp_dir_name = stack.enter_context(tempfile.TemporaryDirectory())
->>>>>>> fb6729a0
             project_name = "project"
             project_path = Path(tmp_dir_name) / project_name
             gs.create_project(project_path, crs=args.crs)
@@ -99,12 +92,6 @@
     return 0
 
 
-<<<<<<< HEAD
-def subcommand_mapset_create(args) -> int:
-    try:
-        create_mapset(args.path)
-    except ScriptError as error:
-=======
 def add_mapset_subparser(subparsers):
     mapset_subparser = subparsers.add_parser("mapset", help="mapset related operations")
     mapset_subparsers = mapset_subparser.add_subparsers(dest="mapset_command")
@@ -113,182 +100,7 @@
     subparser.add_argument("path", help="path to the new mapset")
     subparser.set_defaults(func=subcommand_mapset_create)
 
-
-def subcommand_mapset_create(args) -> int:
-    try:
-        create_mapset(args.path)
-    except (ScriptError, OSError) as error:
->>>>>>> fb6729a0
-        print(_("Error creating mapset: {}").format(error), file=sys.stderr)
-        return 1
-    return 0
-
-
-<<<<<<< HEAD
-def subcommand_lock_mapset(args) -> int:
-=======
-def subcommand_lock_mapset(args):
->>>>>>> fb6729a0
-    gs.setup.setup_runtime_env()
-    try:
-        lock_mapset(
-            args.mapset_path,
-            force_lock_removal=args.force_remove_lock,
-            timeout=args.timeout,
-            message_callback=print,
-            process_id=args.process_id,
-        )
-    except MapsetLockingException as e:
-        print(str(e), file=sys.stderr)
-        return 1
-    return 0
-
-
-def subcommand_unlock_mapset(args) -> int:
-    try:
-        unlock_mapset(args.mapset_path)
-    except OSError as error:
-        print(str(error), file=sys.stderr)
-        return 1
-    return 0
-
-
-def call_g_manual(**kwargs):
-    with tempfile.TemporaryDirectory() as tmp_dir_name:
-        project_name = "project"
-        project_path = Path(tmp_dir_name) / project_name
-        gs.create_project(project_path)
-        with gs.setup.init(project_path) as session:
-            return gs.run_command(
-                "g.manual", **kwargs, env=session.env, errors="status"
-            )
-
-
-def subcommand_show_help(args):
-    return call_g_manual(entry=args.page)
-
-
-def subcommand_show_man(args):
-    return call_g_manual(entry=args.page, flags="m")
-
-
-def add_project_subparser(subparsers):
-    project_parser = subparsers.add_parser("project", help="project operations")
-    project_subparsers = project_parser.add_subparsers(dest="project_command")
-
-    create_parser = project_subparsers.add_parser("create", help="create project")
-    create_parser.add_argument("path", help="path to the new project")
-    create_parser.add_argument(
-        "--crs",
-        help="CRS for the project",
-<<<<<<< HEAD
-=======
-    )
-    create_parser.add_argument(
-        "--proj4",
-        help="if given, create new project based on Proj4 definition",
-    )
-    create_parser.add_argument(
-        "--wkt",
-        help=(
-            "if given, create new project based on WKT definition "
-            "(can be path to PRJ file or WKT string)"
-        ),
-    )
-    create_parser.add_argument(
-        "--datum",
-        help="GRASS format datum code",
-    )
-    create_parser.add_argument(
-        "--datum-trans",
-        dest="datum_trans",
-        help="datum transformation parameters (used for epsg and proj4)",
-    )
-    create_parser.add_argument(
-        "--description",
-        help="description of the project",
-    )
-    create_parser.add_argument(
-        "--overwrite",
-        action="store_true",
-        help="overwrite existing project",
-    )
-    create_parser.set_defaults(func=subcommand_create_project)
-
-
-def main(args=None, program=None):
-    # Top-level parser
-    if program is None:
-        program = os.path.basename(sys.argv[0])
-        if program == "__main__.py":
-            program = f"{Path(sys.executable).name} -m grass.app"
-    parser = argparse.ArgumentParser(
-        description="Experimental low-level CLI interface to GRASS. Consult developers before using it.",
-        prog=program,
->>>>>>> fb6729a0
-    )
-    create_parser.add_argument(
-        "--proj4",
-        help="if given, create new project based on Proj4 definition",
-    )
-    create_parser.add_argument(
-        "--wkt",
-        help=(
-            "if given, create new project based on WKT definition "
-            "(can be path to PRJ file or WKT string)"
-        ),
-    )
-    create_parser.add_argument(
-        "--datum",
-        help="GRASS format datum code",
-    )
-    create_parser.add_argument(
-        "--datum-trans",
-        dest="datum_trans",
-        help="datum transformation parameters (used for epsg and proj4)",
-    )
-    create_parser.add_argument(
-        "--description",
-        help="description of the project",
-    )
-    create_parser.add_argument(
-        "--overwrite",
-        action="store_true",
-        help="overwrite existing project",
-    )
-    create_parser.set_defaults(func=subcommand_create_project)
-
-
-<<<<<<< HEAD
-def add_mapset_subparser(subparsers):
-    mapset_subparser = subparsers.add_parser("mapset", help="mapset related operations")
-    mapset_subparsers = mapset_subparser.add_subparsers(dest="mapset_command")
-
-    subparser = mapset_subparsers.add_parser("create", help="create a new mapset")
-    subparser.add_argument("path", help="path to the new mapset")
-    subparser.set_defaults(func=subcommand_mapset_create)
-
     subparser = mapset_subparsers.add_parser("lock", help="lock a mapset")
-=======
-    run_subparser = subparsers.add_parser(
-        "run",
-        help="run a tool",
-        add_help=False,
-        epilog="Tool name is followed by its parameters.",
-    )
-    run_subparser.add_argument("tool", type=str, nargs="?", help="name of a tool")
-    run_subparser.add_argument("--help", action="store_true")
-    run_subparser.add_argument("--crs", type=str, help="CRS to use for computations")
-    run_subparser.add_argument(
-        "--project", type=str, help="project to use for computations"
-    )
-    run_subparser.set_defaults(func=subcommand_run_tool)
-
-    add_project_subparser(subparsers)
-    add_mapset_subparser(subparsers)
-
-    subparser = subparsers.add_parser("lock", help="lock a mapset")
->>>>>>> fb6729a0
     subparser.add_argument("mapset_path", type=str)
     subparser.add_argument(
         "--process-id",
@@ -318,6 +130,101 @@
     subparser = mapset_subparsers.add_parser("unlock", help="unlock a mapset")
     subparser.add_argument("mapset_path", type=str)
     subparser.set_defaults(func=subcommand_unlock_mapset)
+
+
+def subcommand_mapset_create(args) -> int:
+    try:
+        create_mapset(args.path)
+    except (ScriptError, OSError) as error:
+        print(_("Error creating mapset: {}").format(error), file=sys.stderr)
+        return 1
+    return 0
+
+
+def subcommand_lock_mapset(args) -> int:
+    gs.setup.setup_runtime_env()
+    try:
+        lock_mapset(
+            args.mapset_path,
+            force_lock_removal=args.force_remove_lock,
+            timeout=args.timeout,
+            message_callback=print,
+            process_id=args.process_id,
+        )
+    except MapsetLockingException as e:
+        print(str(e), file=sys.stderr)
+        return 1
+    return 0
+
+
+def subcommand_unlock_mapset(args) -> int:
+    try:
+        unlock_mapset(args.mapset_path)
+    except OSError as error:
+        print(str(error), file=sys.stderr)
+        return 1
+    return 0
+
+
+def call_g_manual(**kwargs):
+    with tempfile.TemporaryDirectory() as tmp_dir_name:
+        project_name = "project"
+        project_path = Path(tmp_dir_name) / project_name
+        gs.create_project(project_path)
+        with gs.setup.init(project_path) as session:
+            return gs.run_command(
+                "g.manual", **kwargs, env=session.env, errors="status"
+            )
+
+
+def subcommand_show_help(args):
+    return call_g_manual(entry=args.page)
+
+
+def subcommand_show_man(args):
+    return call_g_manual(entry=args.page, flags="m")
+
+
+def add_project_subparser(subparsers):
+    project_parser = subparsers.add_parser("project", help="project operations")
+    project_subparsers = project_parser.add_subparsers(dest="project_command")
+
+    create_parser = project_subparsers.add_parser("create", help="create project")
+    create_parser.add_argument("path", help="path to the new project")
+    create_parser.add_argument(
+        "--crs",
+        help="CRS for the project",
+    )
+    create_parser.add_argument(
+        "--proj4",
+        help="if given, create new project based on Proj4 definition",
+    )
+    create_parser.add_argument(
+        "--wkt",
+        help=(
+            "if given, create new project based on WKT definition "
+            "(can be path to PRJ file or WKT string)"
+        ),
+    )
+    create_parser.add_argument(
+        "--datum",
+        help="GRASS format datum code",
+    )
+    create_parser.add_argument(
+        "--datum-trans",
+        dest="datum_trans",
+        help="datum transformation parameters (used for epsg and proj4)",
+    )
+    create_parser.add_argument(
+        "--description",
+        help="description of the project",
+    )
+    create_parser.add_argument(
+        "--overwrite",
+        action="store_true",
+        help="overwrite existing project",
+    )
+    create_parser.set_defaults(func=subcommand_create_project)
 
 
 def main(args=None, program=None):
