#!/usr/bin/env python

############################################################################
#
# NAME:      interactivemap_test.py
#
# AUTHOR:    Caitlin Haedrich (caitlin dot haedrich gmail com)
#
# PURPOSE:   This is a test script for grass.jupyter's InteractiveMap
#
# COPYRIGHT: (C) 2021 by Caitlin Haedrich and the GRASS Development Team
#
#            This program is free software under the GNU General Public
#            License (>=v2). Read the file COPYING that comes with GRASS
#            for details.
#
#############################################################################


import os
import sys
import unittest
from pathlib import Path

import grass.jupyter as gj
from grass.gunittest.case import TestCase
from grass.gunittest.main import test


def can_import_folium():
    """Test folium import to see if test can be run."""
    try:
        import folium  # noqa

        return True
    except ImportError:
        return False


def can_import_ipyleaflet():
    """Test ipyleaflet import to see if test can be run."""
    try:
        import ipyleaflet  # noqa

        return True
    except ImportError:
        return False


class TestDisplay(TestCase):
    # Setup variables
    files = []

    @classmethod
    def setUpClass(cls):
        """Ensures expected computational region"""
        # to not override mapset's region (which might be used by other tests)
        cls.use_temp_region()
        # cls.runModule or self.runModule is used for general module calls
        # we'll use the elevation raster as a test display
        cls.runModule("g.region", raster="elevation")

    @classmethod
    def tearDownClass(cls):
        """Remove temporary region"""
        cls.del_temp_region()

    def tearDown(self):
        """
        Remove the PNG file created after testing with "filename =" option.
        This is executed after each test run.
        """
        for f in self.files:
            f = Path(f)
            if sys.version_info < (3, 8):
                try:
                    os.remove(f)
                except FileNotFoundError:
                    pass
            else:
                f.unlink(missing_ok=True)

    @unittest.skipIf(not can_import_folium(), "Cannot import folium")
    def test_basic(self):
        # Create InteractiveMap
        interactive_map = gj.InteractiveMap()
        interactive_map.add_raster("elevation")
        interactive_map.add_vector("roadsmajor")
        interactive_map.show()

    @unittest.skipIf(not can_import_folium(), "Cannot import folium")
    def test_save_as_html(self):
        # Create InteractiveMap
        interactive_map = gj.InteractiveMap()
        interactive_map.add_vector("roadsmajor")
        filename = "InteractiveMap_test.html"
        self.files.append(filename)
        interactive_map.save(filename)
        self.assertFileExists(filename)

    @unittest.skipIf(not can_import_ipyleaflet(), "Cannot import ipyleaflet")
<<<<<<< HEAD
    def test_query_button(self):
        # Create InteractiveMap with ipyleaflet backend
        interactive_map = gj.InteractiveMap(map_backend="ipyleaflet")
        interactive_map.add_raster("elevation")
        interactive_map.add_vector("roadsmajor")
        interactive_map.add_query_button()
        self.assertIsNotNone(interactive_map.map)
        self.assertTrue(interactive_map.query_mode is False)
        # Toggle query button to activate
        interactive_map.query_mode = True
        self.assertTrue(interactive_map.query_mode)
        # Toggle query button to deactivate
        interactive_map.query_mode = False
        self.assertFalse(interactive_map.query_mode)
=======
    def test_draw_computational_region(self):
        """Test the draw_computational_region method."""
        # Create InteractiveMap
        interactive_map = gj.InteractiveMap()
        interactive_map.draw_computational_region()
        self.assertTrue(callable(interactive_map.draw_computational_region))
>>>>>>> afc60799


if __name__ == "__main__":
    test()<|MERGE_RESOLUTION|>--- conflicted
+++ resolved
@@ -99,7 +99,6 @@
         self.assertFileExists(filename)
 
     @unittest.skipIf(not can_import_ipyleaflet(), "Cannot import ipyleaflet")
-<<<<<<< HEAD
     def test_query_button(self):
         # Create InteractiveMap with ipyleaflet backend
         interactive_map = gj.InteractiveMap(map_backend="ipyleaflet")
@@ -114,14 +113,14 @@
         # Toggle query button to deactivate
         interactive_map.query_mode = False
         self.assertFalse(interactive_map.query_mode)
-=======
+
+    @unittest.skipIf(not can_import_ipyleaflet(), "Cannot import ipyleaflet")
     def test_draw_computational_region(self):
         """Test the draw_computational_region method."""
         # Create InteractiveMap
         interactive_map = gj.InteractiveMap()
         interactive_map.draw_computational_region()
         self.assertTrue(callable(interactive_map.draw_computational_region))
->>>>>>> afc60799
 
 
 if __name__ == "__main__":
