#
# AUTHOR(S): Caitlin Haedrich <caitlin DOT haedrich AT gmail>
#            Anna Petrasova <kratochanna AT gmail>
#
# PURPOSE:   This module contains functions for interactive visualizations
#            in Jupyter Notebooks.
#
# COPYRIGHT: (C) 2021-2024 Caitlin Haedrich, and by the GRASS Development Team
#
#            This program is free software under the GNU General Public
#            License (>=v2). Read the file COPYING that comes with GRASS
#            for details.

"""Interactive visualizations map with folium or ipyleaflet"""

import base64
import json
from pathlib import Path
from .reprojection_renderer import ReprojectionRenderer
<<<<<<< HEAD
from .utils import save_vector
=======
from .utils import (
    get_region_bounds_latlon,
    reproject_region,
    update_region,
    get_location_proj_string,
)
>>>>>>> c88fc0f7


def get_backend(interactive_map):
    """Identifies if interactive_map is of type folium.Map
    or ipyleaflet.Map. Returns "folium" or "ipyleaflet".
    """
    try:
        import folium  # pylint: disable=import-outside-toplevel
    except ImportError:
        return "ipyleaflet"
    isfolium = isinstance(interactive_map, folium.Map)
    if isfolium:
        return "folium"
    return "ipyleaflet"


class Layer:  # pylint: disable=too-few-public-methods
    """Base class for overlaing raster or vector layer
    on a folium or ipyleaflet map.
    """

    def __init__(
        self,
        name,
        title=None,
        use_region=False,
        saved_region=None,
        renderer=None,
        **kwargs,
    ):
        """Reproject GRASS raster, export to PNG, and compute bounding box.

        param str name: layer name
        param str title: title of layer to display in layer control legend
        param bool use_region: use computational region of current mapset
        param str saved_region: name of saved computation region
        param renderer: instance of ReprojectionRenderer
        **kwargs: keyword arguments passed to folium/ipyleaflet layer instance
        """
        self._name = name
        self._layer_kwargs = kwargs
        self._title = title
        if not self._title:
            self._title = self._name

        if not renderer:
            self._renderer = ReprojectionRenderer(
                use_region=use_region, saved_region=saved_region
            )
        else:
            self._renderer = renderer


class Raster(Layer):
    """Overlays rasters on a folium or ipyleaflet map.

    Basic Usage:
    >>> m = folium.Map()
    >>> gj.Raster("elevation", opacity=0.5).add_to(m)
    >>> m

    >>> m = ipyleaflet.Map()
    >>> gj.Raster("elevation", opacity=0.5).add_to(m)
    >>> m
    """

    def __init__(
        self,
        name,
        title=None,
        use_region=False,
        saved_region=None,
        renderer=None,
        **kwargs,
    ):
        """Reproject GRASS raster, export to PNG, and compute bounding box."""
        super().__init__(name, title, use_region, saved_region, renderer, **kwargs)
        # Render overlay
        # By doing this here instead of in add_to, we avoid rendering
        # twice if added to multiple maps. This mimics the behavior
        # folium.raster_layers.ImageOverlay()
        self._filename, self._bounds = self._renderer.render_raster(name)

    def add_to(self, interactive_map):
        """Add raster to map object which is an instance of either
        folium.Map or ipyleaflet.Map"""
        if get_backend(interactive_map) == "folium":
            import folium  # pylint: disable=import-outside-toplevel

            # Overlay image on folium map
            image = folium.raster_layers.ImageOverlay(
                image=self._filename,
                bounds=self._bounds,
                name=self._title,
                **self._layer_kwargs,
            )
            image.add_to(interactive_map)
        else:
            import ipyleaflet  # pylint: disable=import-outside-toplevel

            # ImageOverlays don't work well with local files,
            # they need relative address and behavior differs
            # for notebooks and jupyterlab
            data = base64.b64encode(Path(self._filename).read_bytes()).decode("ascii")
            url = "data:image/png;base64," + data
            image = ipyleaflet.ImageOverlay(
                url=url, bounds=self._bounds, name=self._title, **self._layer_kwargs
            )
            interactive_map.add(image)


class Vector(Layer):
    """Adds vectors to a folium or ipyleaflet map.

    Basic Usage:
    >>> m = folium.Map()
    >>> gj.Vector("roadsmajor").add_to(m)
    >>> m

    >>> m = ipyleaflet.Map()
    >>> gj.Vector("roadsmajor").add_to(m)
    >>> m
    """

    def __init__(
        self,
        name,
        title=None,
        use_region=False,
        saved_region=None,
        renderer=None,
        **kwargs,
    ):
        """Reproject GRASS vector and export to GeoJSON."""
        super().__init__(name, title, use_region, saved_region, renderer, **kwargs)
        self._filename = self._renderer.render_vector(name)

    def add_to(self, interactive_map):
        """Add vector to map"""
        if get_backend(interactive_map) == "folium":
            import folium  # pylint: disable=import-outside-toplevel

            folium.GeoJson(
                str(self._filename), name=self._title, **self._layer_kwargs
            ).add_to(interactive_map)
        else:
            import ipyleaflet  # pylint: disable=import-outside-toplevel

            with open(self._filename, "r", encoding="utf-8") as file:
                data = json.load(file)
            # allow using opacity directly to keep interface
            # consistent for both backends
            if "opacity" in self._layer_kwargs:
                opacity = self._layer_kwargs.pop("opacity")
                if "style" in self._layer_kwargs:
                    self._layer_kwargs["style"]["opacity"] = opacity
                else:
                    self._layer_kwargs["style"] = {"opacity": opacity}
            geo_json = ipyleaflet.GeoJSON(
                data=data, name=self._title, **self._layer_kwargs
            )
            interactive_map.add(geo_json)


class InteractiveMap:
    """This class creates interactive GRASS maps with folium or ipyleaflet.

    Basic Usage:

    >>> m = InteractiveMap()
    >>> m.add_vector("streams")
    >>> m.add_raster("elevation")
    >>> m.show()
    """

    def __init__(
        self,
        width=400,
        height=400,
        tiles="CartoDB positron",
        API_key=None,  # pylint: disable=invalid-name
        use_region=False,
        saved_region=None,
        map_backend=None,
    ):
        """Creates a blank folium/ipyleaflet map centered on g.region.

        If map_backend is not specified, InteractiveMap tries to import
        ipyleaflet first, then folium if it fails. The backend can be
        specified explicitely with valid values "folium" and "ipyleaflet" .

        In case of folium backend, tiles parameter is passed directly
        to folium.Map() which supports several built-in tilesets
        (including "OpenStreetMap", "Stamen Toner", "Stamen Terrain",
        "Stamen Watercolor", "Mapbox Bright", "Mapbox Control Room", "CartoDB positron",
        "CartoDB dark_matter") as well as custom tileset URL (i.e.
        "http://{s}.yourtiles.com/{z}/{x}/{y}.png"). For more information, visit
        folium documentation:
        https://python-visualization.github.io/folium/modules.html
        In case of ipyleaflet, only the tileset name and not the URL is
        currently supported.

        Raster and vector data are always reprojected to Pseudo-Mercator.
        With use_region=True or saved_region=myregion, the region extent
        is reprojected and the number of rows and columns of that region
        is kept the same. This region is then used for reprojection.
        By default, use_region is False, which results in the
        reprojection of the entire raster in its native resolution.
        The reprojected resolution is estimated with r.proj.
        Vector data are always reprojected without any clipping,
        i.e., region options don't do anything.

        :param int height: height in pixels of figure (default 400)
        :param int width: width in pixels of figure (default 400)
        :param str tiles: map tileset to use
        :param str API_key: API key for Mapbox or Cloudmade tiles
        :param bool use_region: use computational region of current mapset
        :param str saved_region: name of saved computation region
        :param str map_backend: "ipyleaflet" or "folium" or None
        """
        self._ipyleaflet = None
        self._folium = None

        def _import_folium(error):
            try:
                import folium  # pylint: disable=import-outside-toplevel

                return folium
            except ImportError as err:
                if error:
                    raise err
                return None

        def _import_ipyleaflet(error):
            try:
                import ipyleaflet  # pylint: disable=import-outside-toplevel

                return ipyleaflet
            except ImportError as err:
                if error:
                    raise err
                return None

        if not map_backend:
            self._ipyleaflet = _import_ipyleaflet(error=False)
            if not self._ipyleaflet:
                self._folium = _import_folium(error=False)
            if not (self._ipyleaflet or self._folium):
                raise ImportError(_("Neither ipyleaflet nor folium found."))
        elif map_backend == "folium":
            self._folium = _import_folium(error=True)

        elif map_backend == "ipyleaflet":
            self._ipyleaflet = _import_ipyleaflet(error=True)
        else:
            raise ValueError(_("Invalid map backend, use 'folium' or 'ipyleaflet'"))

        if self._ipyleaflet:
            import ipywidgets as widgets  # pylint: disable=import-outside-toplevel
            import xyzservices  # pylint: disable=import-outside-toplevel

        # Store height and width
        self.width = width
        self.height = height

        if self._ipyleaflet:
            basemap = xyzservices.providers.query_name(tiles)
            if API_key and basemap.get("accessToken"):
                basemap["accessToken"] = API_key
            layout = widgets.Layout(width=f"{width}px", height=f"{height}px")
            self.map = self._ipyleaflet.Map(
                basemap=basemap, layout=layout, scroll_wheel_zoom=True
            )

        else:
            self.map = self._folium.Map(
                width=self.width,
                height=self.height,
                tiles=tiles,
                API_key=API_key,  # pylint: disable=invalid-name
            )
        # Set LayerControl default
        self.layer_control_object = None
        self.region_rectangle = None

        self._renderer = ReprojectionRenderer(
            use_region=use_region, saved_region=saved_region
        )

    def add_vector(self, name, title=None, **kwargs):
        """Imports vector into temporary WGS84 location, re-formats to a GeoJSON and
        adds to map.

        :param str name: name of vector to be added to map;
                         positional-only parameter
        :param str title: vector name for layer control
        :**kwargs: keyword arguments passed to GeoJSON overlay
        """
        Vector(name, title=title, renderer=self._renderer, **kwargs).add_to(self.map)

    def add_raster(self, name, title=None, **kwargs):
        """Imports raster into temporary WGS84 location,
        exports as png and overlays on a map.

        Color table for the raster can be modified with `r.colors` before calling
        this function.

        .. note:: This will only work if the raster is located in the current mapset.
        To change the color table of a raster located outside the current mapset,
        switch to that mapset with `g.mapset`, modify the color table with `r.color`
        then switch back to the initial mapset and run this function.

        :param str name: name of raster to add to display; positional-only parameter
        :param str title: raster name for layer control
        :**kwargs: keyword arguments passed to image overlay
        """
        Raster(name, title=title, renderer=self._renderer, **kwargs).add_to(self.map)

    def add_layer_control(self, **kwargs):
        """Add layer control to display.

        A Layer Control is added by default. Call this function to customize
        layer control object. Accepts keyword arguments to be passed to leaflet
        layer control object"""

        if self._folium:
            self.layer_control_object = self._folium.LayerControl(**kwargs)
        else:
            self.layer_control_object = self._ipyleaflet.LayersControl(**kwargs)

<<<<<<< HEAD
    def setup_drawing_interface(self):
        """
        Allow Users to draw Geometry and Save/Delete them.
        """
        import ipywidgets as widgets  # pylint: disable=import-outside-toplevel

        draw_control = self._ipyleaflet.DrawControl(edit=False, remove=False)
        drawn_geometries = []
        geo_json_layers = {}
        save_button_control = None

        def handle_draw(_target, action, geo_json):
            if action == "created":
                drawn_geometries.append(geo_json)
                print(f"Geometry created: {geo_json}")

        draw_control.on_draw(handle_draw)

        draw_button = widgets.ToggleButton(
            icon="pencil",
            value=False,
            tooltip="Click to draw geometries",
            layout=widgets.Layout(width="33px", margin="0px 0px 0px 0px"),
        )

        def toggle_geometry(change):
            if change["new"]:
                self.map.add_control(draw_control)
                show_interface()
            else:
                drawn_geometries.clear()
                self.map.remove_control(draw_control)
                hide_interface()

        draw_button.observe(toggle_geometry, names="value")

        def show_interface():
            nonlocal save_button_control

            name_input = widgets.Text(
                description="New vector map name:",
                style={"description_width": "initial"},
                layout=widgets.Layout(
                    width="80%",
                    margin="1px 1px 1px 1px",
                ),
            )
            save_button = widgets.Button(
                description="Save",
                layout=widgets.Layout(width="20%", margin="1px 1px 1px 1px"),
            )

            def save_geometries(_b):
                name = name_input.value
                if name and drawn_geometries:
                    for geometry in drawn_geometries:
                        geometry["properties"]["name"] = name
                    geo_json = {
                        "type": "FeatureCollection",
                        "features": drawn_geometries,
                    }
                    save_vector(name, geo_json)
                    geo_json_layer = self._ipyleaflet.GeoJSON(data=geo_json, name=name)
                    geo_json_layers[name] = geo_json_layer
                    self.map.add_layer(geo_json_layer)
                    draw_control.clear()
                    drawn_geometries.clear()

            save_button.on_click(save_geometries)

            hbox_layout = widgets.Layout(
                display="flex",
                flex_flow="row",
                align_items="stretch",
                width="300px",
                justify_content="space-between",
            )

            save_button_control = self._ipyleaflet.WidgetControl(
                widget=widgets.HBox([name_input, save_button], layout=hbox_layout),
                position="topright",
            )

            self.map.add_control(save_button_control)

        def hide_interface():
            nonlocal save_button_control
            drawn_geometries.clear()
            if save_button_control:
                self.map.remove_control(save_button_control)
                save_button_control = None

        toggle_control = self._ipyleaflet.WidgetControl(widget=draw_button)
        self.map.add_control(toggle_control)
=======
    def draw_computational_region(self):
        """
        Allow users to draw the computational region and modify it.
        """
        import ipywidgets as widgets  # pylint: disable=import-outside-toplevel

        region_mode_button = widgets.ToggleButton(
            icon="square-o",
            description="",
            value=False,
            tooltip="Click to show and edit computational region",
            layout=widgets.Layout(width="40px", margin="0px 0px 0px 0px"),
        )

        save_button = widgets.Button(
            description="Update region",
            tooltip="Click to update region",
            disabled=True,
        )
        bottom_output_widget = widgets.Output(
            layout={
                "width": "100%",
                "max_height": "300px",
                "overflow": "auto",
                "display": "none",
            }
        )

        changed_region = {}
        save_button_control = None

        def update_output(region):
            with bottom_output_widget:
                bottom_output_widget.clear_output()
                print(
                    _(
                        "Region changed to: n={n}, s={s}, e={e}, w={w} "
                        "nsres={nsres} ewres={ewres}"
                    ).format(**region)
                )

        def on_rectangle_change(value):
            save_button.disabled = False
            bottom_output_widget.layout.display = "none"
            latlon_bounds = value["new"][0]
            changed_region["north"] = latlon_bounds[2]["lat"]
            changed_region["south"] = latlon_bounds[0]["lat"]
            changed_region["east"] = latlon_bounds[2]["lng"]
            changed_region["west"] = latlon_bounds[0]["lng"]

        def toggle_region_mode(change):
            nonlocal save_button_control

            if change["new"]:
                region_bounds = get_region_bounds_latlon()
                self.region_rectangle = self._ipyleaflet.Rectangle(
                    bounds=region_bounds,
                    color="red",
                    fill_color="red",
                    fill_opacity=0.5,
                    draggable=True,
                    transform=True,
                    rotation=False,
                    name="Computational region",
                )
                self.region_rectangle.observe(on_rectangle_change, names="locations")
                self.map.fit_bounds(region_bounds)
                self.map.add(self.region_rectangle)

                save_button_control = self._ipyleaflet.WidgetControl(
                    widget=save_button, position="topright"
                )
                self.map.add(save_button_control)
            else:
                if self.region_rectangle:
                    self.region_rectangle.transform = False
                    self.map.remove(self.region_rectangle)
                    self.region_rectangle = None

                save_button.disabled = True

                if save_button_control:
                    self.map.remove(save_button_control)
                bottom_output_widget.layout.display = "none"

        def save_region(_change):
            from_proj = "+proj=longlat +datum=WGS84 +no_defs"
            to_proj = get_location_proj_string()
            reprojected_region = reproject_region(changed_region, from_proj, to_proj)
            new = update_region(reprojected_region)
            bottom_output_widget.layout.display = "block"
            update_output(new)

        region_mode_button.observe(toggle_region_mode, names="value")
        save_button.on_click(save_region)

        region_mode_control = self._ipyleaflet.WidgetControl(
            widget=region_mode_button, position="topright"
        )
        self.map.add(region_mode_control)

        output_control = self._ipyleaflet.WidgetControl(
            widget=bottom_output_widget, position="bottomleft"
        )
        self.map.add(output_control)
>>>>>>> c88fc0f7

    def show(self):
        """This function returns a folium figure or ipyleaflet map object
        with a GRASS raster and/or vector overlaid on a basemap.

        If map has layer control enabled, additional layers cannot be
        added after calling show()."""
        if self._ipyleaflet:
            self.draw_computational_region()
        self.map.fit_bounds(self._renderer.get_bbox())

        if not self.layer_control_object:
            self.add_layer_control()

        # folium
        if self._folium:
            self.map.add_child(self.layer_control_object)
            fig = self._folium.Figure(width=self.width, height=self.height)
            fig.add_child(self.map)

            return fig

        # ipyleaflet
        if self._ipyleaflet:
            self.setup_drawing_interface()
        self.map.add(self.layer_control_object)
        return self.map

    def save(self, filename):
        """Save map as an html map.

        :param str filename: name of html file
        """
        self.map.save(filename)<|MERGE_RESOLUTION|>--- conflicted
+++ resolved
@@ -17,16 +17,13 @@
 import json
 from pathlib import Path
 from .reprojection_renderer import ReprojectionRenderer
-<<<<<<< HEAD
-from .utils import save_vector
-=======
 from .utils import (
     get_region_bounds_latlon,
     reproject_region,
     update_region,
     get_location_proj_string,
+    save_vector,
 )
->>>>>>> c88fc0f7
 
 
 def get_backend(interactive_map):
@@ -357,7 +354,6 @@
         else:
             self.layer_control_object = self._ipyleaflet.LayersControl(**kwargs)
 
-<<<<<<< HEAD
     def setup_drawing_interface(self):
         """
         Allow Users to draw Geometry and Save/Delete them.
@@ -452,7 +448,7 @@
 
         toggle_control = self._ipyleaflet.WidgetControl(widget=draw_button)
         self.map.add_control(toggle_control)
-=======
+
     def draw_computational_region(self):
         """
         Allow users to draw the computational region and modify it.
@@ -558,7 +554,6 @@
             widget=bottom_output_widget, position="bottomleft"
         )
         self.map.add(output_control)
->>>>>>> c88fc0f7
 
     def show(self):
         """This function returns a folium figure or ipyleaflet map object
