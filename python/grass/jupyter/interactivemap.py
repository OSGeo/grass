#
# AUTHOR(S): Caitlin Haedrich <caitlin DOT haedrich AT gmail>
#            Anna Petrasova <kratochanna AT gmail>
#
# PURPOSE:   This module contains functions for interactive visualizations
#            in Jupyter Notebooks.
#
# COPYRIGHT: (C) 2021-2024 Caitlin Haedrich, and by the GRASS Development Team
#
#            This program is free software under the GNU General Public
#            License (>=v2). Read the file COPYING that comes with GRASS
#            for details.

"""Interactive visualizations map with folium or ipyleaflet"""
import os
import base64
import json
from pathlib import Path
from .reprojection_renderer import ReprojectionRenderer

from .utils import (
    get_region_bounds_latlon,
    reproject_region,
    update_region,
    get_location_proj_string,
<<<<<<< HEAD
    query_raster,
    query_vector,
    reproject_latlon,
    get_region,
=======
    save_vector,
>>>>>>> fa781d79
)


def get_backend(interactive_map):
    """Identifies if interactive_map is of type folium.Map
    or ipyleaflet.Map. Returns "folium" or "ipyleaflet".
    """
    try:
        import folium  # pylint: disable=import-outside-toplevel
    except ImportError:
        return "ipyleaflet"
    isfolium = isinstance(interactive_map, folium.Map)
    if isfolium:
        return "folium"
    return "ipyleaflet"


class Layer:  # pylint: disable=too-few-public-methods
    """Base class for overlaing raster or vector layer
    on a folium or ipyleaflet map.
    """

    def __init__(
        self,
        name,
        title=None,
        use_region=False,
        saved_region=None,
        renderer=None,
        **kwargs,
    ):
        """Reproject GRASS raster, export to PNG, and compute bounding box.

        param str name: layer name
        param str title: title of layer to display in layer control legend
        param bool use_region: use computational region of current mapset
        param str saved_region: name of saved computation region
        param renderer: instance of ReprojectionRenderer
        **kwargs: keyword arguments passed to folium/ipyleaflet layer instance
        """
        self._name = name
        self._layer_kwargs = kwargs
        self._title = title
        if not self._title:
            self._title = self._name

        if not renderer:
            self._renderer = ReprojectionRenderer(
                use_region=use_region, saved_region=saved_region
            )
        else:
            self._renderer = renderer


class Raster(Layer):
    """Overlays rasters on a folium or ipyleaflet map.

    Basic Usage:
    >>> m = folium.Map()
    >>> gj.Raster("elevation", opacity=0.5).add_to(m)
    >>> m

    >>> m = ipyleaflet.Map()
    >>> gj.Raster("elevation", opacity=0.5).add_to(m)
    >>> m
    """

    def __init__(
        self,
        name,
        title=None,
        use_region=False,
        saved_region=None,
        renderer=None,
        **kwargs,
    ):
        """Reproject GRASS raster, export to PNG, and compute bounding box."""
        super().__init__(name, title, use_region, saved_region, renderer, **kwargs)
        # Render overlay
        # By doing this here instead of in add_to, we avoid rendering
        # twice if added to multiple maps. This mimics the behavior
        # folium.raster_layers.ImageOverlay()
        self._filename, self._bounds = self._renderer.render_raster(name)

    def add_to(self, interactive_map):
        """Add raster to map object which is an instance of either
        folium.Map or ipyleaflet.Map"""
        if get_backend(interactive_map) == "folium":
            import folium  # pylint: disable=import-outside-toplevel

            # Overlay image on folium map
            image = folium.raster_layers.ImageOverlay(
                image=self._filename,
                bounds=self._bounds,
                name=self._title,
                **self._layer_kwargs,
            )
            image.add_to(interactive_map)
        else:
            import ipyleaflet  # pylint: disable=import-outside-toplevel

            # ImageOverlays don't work well with local files,
            # they need relative address and behavior differs
            # for notebooks and jupyterlab
            data = base64.b64encode(Path(self._filename).read_bytes()).decode("ascii")
            url = "data:image/png;base64," + data
            image = ipyleaflet.ImageOverlay(
                url=url, bounds=self._bounds, name=self._title, **self._layer_kwargs
            )
            interactive_map.add(image)


class Vector(Layer):
    """Adds vectors to a folium or ipyleaflet map.

    Basic Usage:
    >>> m = folium.Map()
    >>> gj.Vector("roadsmajor").add_to(m)
    >>> m

    >>> m = ipyleaflet.Map()
    >>> gj.Vector("roadsmajor").add_to(m)
    >>> m
    """

    def __init__(
        self,
        name,
        title=None,
        use_region=False,
        saved_region=None,
        renderer=None,
        **kwargs,
    ):
        """Reproject GRASS vector and export to GeoJSON."""
        super().__init__(name, title, use_region, saved_region, renderer, **kwargs)
        self._filename = self._renderer.render_vector(name)

    def add_to(self, interactive_map):
        """Add vector to map"""
        if get_backend(interactive_map) == "folium":
            import folium  # pylint: disable=import-outside-toplevel

            folium.GeoJson(
                str(self._filename), name=self._title, **self._layer_kwargs
            ).add_to(interactive_map)
        else:
            import ipyleaflet  # pylint: disable=import-outside-toplevel

            with open(self._filename, "r", encoding="utf-8") as file:
                data = json.load(file)
            # allow using opacity directly to keep interface
            # consistent for both backends
            if "opacity" in self._layer_kwargs:
                opacity = self._layer_kwargs.pop("opacity")
                if "style" in self._layer_kwargs:
                    self._layer_kwargs["style"]["opacity"] = opacity
                else:
                    self._layer_kwargs["style"] = {"opacity": opacity}
            geo_json = ipyleaflet.GeoJSON(
                data=data, name=self._title, **self._layer_kwargs
            )
            interactive_map.add(geo_json)


class InteractiveMap:
    """This class creates interactive GRASS maps with folium or ipyleaflet.

    Basic Usage:

    >>> m = InteractiveMap()
    >>> m.add_vector("streams")
    >>> m.add_raster("elevation")
    >>> m.show()
    """

    def __init__(
        self,
        width=400,
        height=400,
        tiles="CartoDB positron",
        API_key=None,  # pylint: disable=invalid-name
        use_region=False,
        saved_region=None,
        map_backend=None,
    ):
        """Creates a blank folium/ipyleaflet map centered on g.region.

        If map_backend is not specified, InteractiveMap tries to import
        ipyleaflet first, then folium if it fails. The backend can be
        specified explicitely with valid values "folium" and "ipyleaflet" .

        In case of folium backend, tiles parameter is passed directly
        to folium.Map() which supports several built-in tilesets
        (including "OpenStreetMap", "Stamen Toner", "Stamen Terrain",
        "Stamen Watercolor", "Mapbox Bright", "Mapbox Control Room", "CartoDB positron",
        "CartoDB dark_matter") as well as custom tileset URL (i.e.
        "http://{s}.yourtiles.com/{z}/{x}/{y}.png"). For more information, visit
        folium documentation:
        https://python-visualization.github.io/folium/modules.html
        In case of ipyleaflet, only the tileset name and not the URL is
        currently supported.

        Raster and vector data are always reprojected to Pseudo-Mercator.
        With use_region=True or saved_region=myregion, the region extent
        is reprojected and the number of rows and columns of that region
        is kept the same. This region is then used for reprojection.
        By default, use_region is False, which results in the
        reprojection of the entire raster in its native resolution.
        The reprojected resolution is estimated with r.proj.
        Vector data are always reprojected without any clipping,
        i.e., region options don't do anything.

        :param int height: height in pixels of figure (default 400)
        :param int width: width in pixels of figure (default 400)
        :param str tiles: map tileset to use
        :param str API_key: API key for Mapbox or Cloudmade tiles
        :param bool use_region: use computational region of current mapset
        :param str saved_region: name of saved computation region
        :param str map_backend: "ipyleaflet" or "folium" or None
        """
        self._ipyleaflet = None
        self._folium = None
        self._ipywidgets = None

        def _import_folium(error):
            try:
                import folium  # pylint: disable=import-outside-toplevel

                return folium
            except ImportError as err:
                if error:
                    raise err
                return None

        def _import_ipyleaflet(error):
            try:
                import ipyleaflet  # pylint: disable=import-outside-toplevel

                return ipyleaflet
            except ImportError as err:
                if error:
                    raise err
                return None

        if not map_backend:
            self._ipyleaflet = _import_ipyleaflet(error=False)
            if not self._ipyleaflet:
                self._folium = _import_folium(error=False)
            if not (self._ipyleaflet or self._folium):
                raise ImportError(_("Neither ipyleaflet nor folium found."))
        elif map_backend == "folium":
            self._folium = _import_folium(error=True)

        elif map_backend == "ipyleaflet":
            self._ipyleaflet = _import_ipyleaflet(error=True)
        else:
            raise ValueError(_("Invalid map backend, use 'folium' or 'ipyleaflet'"))

        if self._ipyleaflet:
            import ipywidgets as widgets  # pylint: disable=import-outside-toplevel

            self._ipywidgets = widgets
            import xyzservices  # pylint: disable=import-outside-toplevel

        # Store height and width
        self.width = width
        self.height = height
        self._controllers = {}

        # Store vector and raster name
        self.raster_name = []
        self.vector_name = []
        self.query_mode = False

        # Store Region
        self.region = None

        if self._ipyleaflet:
            basemap = xyzservices.providers.query_name(tiles)
            if API_key and basemap.get("accessToken"):
                basemap["accessToken"] = API_key
            layout = self._ipywidgets.Layout(width=f"{width}px", height=f"{height}px")
            self.map = self._ipyleaflet.Map(
                basemap=basemap, layout=layout, scroll_wheel_zoom=True
            )

        else:
            self.map = self._folium.Map(
                width=self.width,
                height=self.height,
                tiles=tiles,
                API_key=API_key,  # pylint: disable=invalid-name
            )
        # Set LayerControl default
        self.layer_control_object = None
        self.region_rectangle = None

        self._renderer = ReprojectionRenderer(
            use_region=use_region, saved_region=saved_region
        )

    def add_vector(self, name, title=None, **kwargs):
        """Imports vector into temporary WGS84 location, re-formats to a GeoJSON and
        adds to map.

        :param str name: name of vector to be added to map;
                         positional-only parameter
        :param str title: vector name for layer control
        :**kwargs: keyword arguments passed to GeoJSON overlay
        """
        self.vector_name.append(name)
        Vector(name, title=title, renderer=self._renderer, **kwargs).add_to(self.map)

    def add_raster(self, name, title=None, **kwargs):
        """Imports raster into temporary WGS84 location,
        exports as png and overlays on a map.

        Color table for the raster can be modified with `r.colors` before calling
        this function.

        .. note:: This will only work if the raster is located in the current mapset.
        To change the color table of a raster located outside the current mapset,
        switch to that mapset with `g.mapset`, modify the color table with `r.color`
        then switch back to the initial mapset and run this function.

        :param str name: name of raster to add to display; positional-only parameter
        :param str title: raster name for layer control
        :**kwargs: keyword arguments passed to image overlay
        """
        self.raster_name.append(name)
        Raster(name, title=title, renderer=self._renderer, **kwargs).add_to(self.map)

    def add_layer_control(self, **kwargs):
        """Add layer control to display.

        A Layer Control is added by default. Call this function to customize
        layer control object. Accepts keyword arguments to be passed to leaflet
        layer control object"""

        if self._folium:
            self.layer_control_object = self._folium.LayerControl(**kwargs)
        else:
            self.layer_control_object = self._ipyleaflet.LayersControl(**kwargs)

<<<<<<< HEAD
    def add_query_button(self):
        """Add custom features like query button and coordinate retrieval"""
        import ipywidgets as widgets  # pylint: disable=import-outside-toplevel

        query_toggle_button = widgets.ToggleButton(
            icon="info",
            value=False,
            tooltip="Click to activate/deactivate query mode",
            layout=widgets.Layout(width="33px", margin="0px 0px 0px 0px"),
        )

        def on_toggle_change(change):
            self.query_mode = change.new
            self.map.default_style = {
                "cursor": "crosshair" if self.query_mode else "default"
            }

        query_toggle_button.observe(on_toggle_change, names="value")

        query_control = self._ipyleaflet.WidgetControl(
            widget=query_toggle_button, position="topright"
        )
        self.map.add_control(query_control)

        def handle_interaction(**kwargs):
            if not self.query_mode:
                return
            if self.query_mode and kwargs.get("type") == "click":
                lonlat = kwargs.get("coordinates")
                reprojected_coordinates = reproject_latlon((lonlat[0], lonlat[1]))
                raster_output = query_raster(
                    (reprojected_coordinates[0], reprojected_coordinates[1]),
                    self.raster_name,
                )
                self.region = get_region(env=os.environ.copy())

                vector_output = query_vector(
                    (reprojected_coordinates[0], reprojected_coordinates[1]),
                    self.vector_name,
                    10.0 * ((self.region["east"] - self.region["west"]) / self.width),
                )
                message = widgets.HTML()
                message.value = raster_output + vector_output

                scrollable_container = widgets.HTML(
                    value=(
                        "<div style='max-height: 300px; max-width: 300px; "
                        "overflow-y: auto; overflow-x: auto;'>"
                        f"{message.value}"
                        "</div>"
                    )
                )

                popup = self._ipyleaflet.Popup(
                    location=lonlat,
                    child=scrollable_container,
                    close_button=False,
                    auto_close=True,
                    close_on_escape_key=False,
                )
                self.map.add(popup)

            def on_toggle_popup_change(change):
                if not change.new:
                    for item in reversed(list(self.map.layers)):
                        if isinstance(item, self._ipyleaflet.Popup):
                            self.map.remove_layer(item)

            query_toggle_button.observe(on_toggle_popup_change, names="value")

        self.map.on_interaction(handle_interaction)

    def draw_computational_region(self):
        """
        Allow users to draw the computational region and modify it.
        """
        import ipywidgets as widgets  # pylint: disable=import-outside-toplevel
=======
    def setup_drawing_interface(self):
        """Sets up the drawing interface for users
        to interactively draw and manage geometries on the map.
>>>>>>> fa781d79

        This includes creating a toggle button to activate the drawing mode, and
        instantiating an InteractiveDrawController to handle the drawing functionality.
        """
        return self._create_toggle_button(
            icon="pencil",
            tooltip=_("Click to draw geometries"),
            controller_class=InteractiveDrawController,
        )

    def setup_computational_region_interface(self):
        """Sets up the interface for users to draw and
        modify the computational region on the map.

        This includes creating a toggle button to activate the
        region editing mode, and instantiating an InteractiveRegionController to
        handle the region selection and modification functionality.
        """
        return self._create_toggle_button(
            icon="square-o",
            tooltip=_("Click to show and edit computational region"),
            controller_class=InteractiveRegionController,
        )

    def _create_toggle_button(self, icon, tooltip, controller_class):
        button = self._ipywidgets.ToggleButton(
            icon=icon,
            value=False,
            tooltip=tooltip,
            description="",
            layout=self._ipywidgets.Layout(
                width="43px", margin="0px", border="2px solid darkgrey"
            ),
        )
        controller = controller_class(
            map_object=self.map,
            ipyleaflet=self._ipyleaflet,
            ipywidgets=self._ipywidgets,
            toggle_button=button,
        )
        self._controllers[button] = controller
        button.observe(self._toggle_mode, names="value")
        return button

    def _toggle_mode(self, change):
        if change["new"]:
            for button, controller in self._controllers.items():
                if button is not change["owner"]:
                    button.value = False
                    controller.deactivate()
            self._controllers[change["owner"]].activate()
        else:
            self._controllers[change["owner"]].deactivate()

    def show(self):
        """This function returns a folium figure or ipyleaflet map object
        with a GRASS raster and/or vector overlaid on a basemap.

        If map has layer control enabled, additional layers cannot be
        added after calling show()."""
        if self._ipyleaflet:
<<<<<<< HEAD
            self.add_query_button()
            self.draw_computational_region()
=======
            toggle_buttons = [
                self.setup_computational_region_interface(),
                self.setup_drawing_interface(),
            ]
            button_box = self._ipywidgets.HBox(
                toggle_buttons, layout=self._ipywidgets.Layout(align_items="flex-start")
            )
            self.map.add(
                self._ipyleaflet.WidgetControl(widget=button_box, position="topright")
            )
>>>>>>> fa781d79

        self.map.fit_bounds(self._renderer.get_bbox())

        if not self.layer_control_object:
            self.add_layer_control()

        # folium
        if self._folium:
            self.map.add_child(self.layer_control_object)
            fig = self._folium.Figure(width=self.width, height=self.height)
            fig.add_child(self.map)

            return fig

        # ipyleaflet
        self.map.add(self.layer_control_object)
        return self.map

    def save(self, filename):
        """Save map as an html map.

        :param str filename: name of html file
        """
        self.map.save(filename)


class InteractiveRegionController:
    """A controller for interactive region selection on a map.

    Attributes:
        map: The ipyleaflet.Map object.
        region_rectangle: The rectangle representing the selected region.
        _ipyleaflet: The ipyleaflet module.
        _ipywidgets: The ipywidgets module.
        save_button: The button to save the selected region.
        bottom_output_widget: The output widget to display the selected region.
        changed_region (dict): The dictionary to store the changed region.
    """

    def __init__(
        self, map_object, ipyleaflet, ipywidgets, **kwargs
    ):  # pylint: disable=unused-argument
        """Initializes the InteractiveRegionController.

        :param ipyleaflet.Map map_object: The map object.
        :param ipyleaflet: The ipyleaflet module.
        :param ipywidgets: The ipywidgets module.
        """
        self.map = map_object
        self.region_rectangle = None
        self._ipyleaflet = ipyleaflet
        self._ipywidgets = ipywidgets

        self.save_button = self._ipywidgets.Button(
            description="Update region",
            tooltip="Click to update region",
            disabled=True,
        )
        self.bottom_output_widget = self._ipywidgets.Output(
            layout={
                "width": "100%",
                "max_height": "300px",
                "overflow": "auto",
                "display": "none",
            }
        )
        self.changed_region = {}
        self.save_button_control = None
        self.save_button.on_click(self._save_region)

        output_control = self._ipyleaflet.WidgetControl(
            widget=self.bottom_output_widget, position="bottomleft"
        )
        self.map.add(output_control)

    def _update_output(self, region):
        """Updates the output widget with the selected region.

        :param dict region: The selected region.
        """
        with self.bottom_output_widget:
            self.bottom_output_widget.clear_output()
            print(
                _(
                    "Region changed to: n={n}, s={s}, e={e}, w={w} "
                    "nsres={nsres} ewres={ewres}"
                ).format(**region)
            )

    def _on_rectangle_change(self, value):
        """Handles the change event of the rectangle.

        :param dict value: The changed value.
        """
        self.save_button.disabled = False
        self.bottom_output_widget.layout.display = "none"
        latlon_bounds = value["new"][0]
        self.changed_region["north"] = latlon_bounds[2]["lat"]
        self.changed_region["south"] = latlon_bounds[0]["lat"]
        self.changed_region["east"] = latlon_bounds[2]["lng"]
        self.changed_region["west"] = latlon_bounds[0]["lng"]

    def activate(self):
        """Activates the interactive region selection."""
        region_bounds = get_region_bounds_latlon()
        self.region_rectangle = self._ipyleaflet.Rectangle(
            bounds=region_bounds,
            color="red",
            fill_color="red",
            fill_opacity=0.5,
            draggable=True,
            transform=True,
            rotation=False,
            name="Computational region",
        )
        self.region_rectangle.observe(self._on_rectangle_change, names="locations")
        self.map.fit_bounds(region_bounds)
        self.map.add(self.region_rectangle)

        self.save_button_control = self._ipyleaflet.WidgetControl(
            widget=self.save_button, position="topright"
        )
        self.map.add(self.save_button_control)

    def deactivate(self):
        """Deactivates the interactive region selection."""
        if self.region_rectangle:
            self.region_rectangle.transform = False
            self.map.remove(self.region_rectangle)
            self.region_rectangle = None

        if (
            hasattr(self, "save_button_control")
            and self.save_button_control in self.map.controls
        ):
            self.map.remove(self.save_button_control)

        self.save_button.disabled = True
        self.bottom_output_widget.layout.display = "none"

    def _save_region(self, _change):
        """Saves the selected region.

        :param _change:Not used.
        """
        from_proj = "+proj=longlat +datum=WGS84 +no_defs"
        to_proj = get_location_proj_string()
        reprojected_region = reproject_region(self.changed_region, from_proj, to_proj)
        new = update_region(reprojected_region)
        self.bottom_output_widget.layout.display = "block"
        self._update_output(new)


class InteractiveDrawController:
    """A controller for interactive drawing on a map.

    Attributes:
        map: The ipyleaflet.Map object.
        _ipyleaflet: The ipyleaflet module.
        draw_control: The draw control.
        drawn_geometries: The list of drawn geometries.
        geo_json_layers: The dictionary of GeoJSON layers.
        save_button_control: The save button control.
        toggle_button: The toggle button activating/deactivating drawing.
    """

    def __init__(self, map_object, ipyleaflet, ipywidgets, toggle_button):
        """Initializes the InteractiveDrawController.

        :param ipyleaflet.Map map_object: The map object.
        :param ipyleaflet: The ipyleaflet module.
        :param ipywidgets: The ipywidgets module.
        :param toggle_button: The toggle button activating/deactivating drawing.
        """
        self.map = map_object
        self._ipyleaflet = ipyleaflet
        self._ipywidgets = ipywidgets
        self.toggle_button = toggle_button
        self.draw_control = self._ipyleaflet.DrawControl(edit=False, remove=False)
        self.drawn_geometries = []
        self.geo_json_layers = {}
        self.save_button_control = None

        self.name_input = self._ipywidgets.Text(
            description=_("New vector map name:"),
            style={"description_width": "initial"},
            layout=self._ipywidgets.Layout(width="80%", margin="1px 1px 1px 1px"),
        )

        self.save_button = self._ipywidgets.Button(
            description=_("Save"),
            layout=self._ipywidgets.Layout(width="20%", margin="1px 1px 1px 1px"),
        )

        self.save_button.on_click(self._save_geometries)

    def activate(self):
        """Activates the interactive drawing."""
        self.map.add_control(self.draw_control)
        self.draw_control.on_draw(self._handle_draw)
        self._show_interface()

    def deactivate(self):
        """Deactivates the interactive drawing."""
        if self.draw_control in self.map.controls:
            self.map.remove(self.draw_control)
        self.draw_control.clear()
        self.drawn_geometries.clear()
        self._hide_interface()

    def _handle_draw(self, _, action, geo_json):
        """Handles the draw event.

        :param str action: The action type.
        :param dict geo_json: The GeoJSON data.
        """
        if action == "created":
            self.drawn_geometries.append(geo_json)
            print(f"Geometry created: {geo_json}")

    def _show_interface(self):
        """Shows the interface for saving the drawn geometries."""
        hbox_layout = self._ipywidgets.Layout(
            display="flex",
            flex_flow="row",
            align_items="stretch",
            width="300px",
            justify_content="space-between",
        )
        self.name_input.value = ""
        self.save_button_control = self._ipyleaflet.WidgetControl(
            widget=self._ipywidgets.HBox(
                [self.name_input, self.save_button], layout=hbox_layout
            ),
            position="topright",
        )

        self.map.add_control(self.save_button_control)

    def _hide_interface(self):
        """Hides the interface for saving the drawn geometries."""
        if self.save_button_control:
            self.map.remove_control(self.save_button_control)
            self.save_button_control = None

    def _save_geometries(self, _b):
        """Saves the drawn geometries.

        :param _b: Not used.
        """
        name = self.name_input.value
        if name and self.drawn_geometries:
            for geometry in self.drawn_geometries:
                geometry["properties"]["name"] = name
            geo_json = {
                "type": "FeatureCollection",
                "features": self.drawn_geometries,
            }
            save_vector(name, geo_json)
            geo_json_layer = self._ipyleaflet.GeoJSON(data=geo_json, name=name)
            self.geo_json_layers[name] = geo_json_layer
            self.map.add_layer(geo_json_layer)
            self.deactivate()
            self.toggle_button.value = False<|MERGE_RESOLUTION|>--- conflicted
+++ resolved
@@ -12,7 +12,6 @@
 #            for details.
 
 """Interactive visualizations map with folium or ipyleaflet"""
-import os
 import base64
 import json
 from pathlib import Path
@@ -23,14 +22,7 @@
     reproject_region,
     update_region,
     get_location_proj_string,
-<<<<<<< HEAD
-    query_raster,
-    query_vector,
-    reproject_latlon,
-    get_region,
-=======
     save_vector,
->>>>>>> fa781d79
 )
 
 
@@ -376,89 +368,9 @@
         else:
             self.layer_control_object = self._ipyleaflet.LayersControl(**kwargs)
 
-<<<<<<< HEAD
-    def add_query_button(self):
-        """Add custom features like query button and coordinate retrieval"""
-        import ipywidgets as widgets  # pylint: disable=import-outside-toplevel
-
-        query_toggle_button = widgets.ToggleButton(
-            icon="info",
-            value=False,
-            tooltip="Click to activate/deactivate query mode",
-            layout=widgets.Layout(width="33px", margin="0px 0px 0px 0px"),
-        )
-
-        def on_toggle_change(change):
-            self.query_mode = change.new
-            self.map.default_style = {
-                "cursor": "crosshair" if self.query_mode else "default"
-            }
-
-        query_toggle_button.observe(on_toggle_change, names="value")
-
-        query_control = self._ipyleaflet.WidgetControl(
-            widget=query_toggle_button, position="topright"
-        )
-        self.map.add_control(query_control)
-
-        def handle_interaction(**kwargs):
-            if not self.query_mode:
-                return
-            if self.query_mode and kwargs.get("type") == "click":
-                lonlat = kwargs.get("coordinates")
-                reprojected_coordinates = reproject_latlon((lonlat[0], lonlat[1]))
-                raster_output = query_raster(
-                    (reprojected_coordinates[0], reprojected_coordinates[1]),
-                    self.raster_name,
-                )
-                self.region = get_region(env=os.environ.copy())
-
-                vector_output = query_vector(
-                    (reprojected_coordinates[0], reprojected_coordinates[1]),
-                    self.vector_name,
-                    10.0 * ((self.region["east"] - self.region["west"]) / self.width),
-                )
-                message = widgets.HTML()
-                message.value = raster_output + vector_output
-
-                scrollable_container = widgets.HTML(
-                    value=(
-                        "<div style='max-height: 300px; max-width: 300px; "
-                        "overflow-y: auto; overflow-x: auto;'>"
-                        f"{message.value}"
-                        "</div>"
-                    )
-                )
-
-                popup = self._ipyleaflet.Popup(
-                    location=lonlat,
-                    child=scrollable_container,
-                    close_button=False,
-                    auto_close=True,
-                    close_on_escape_key=False,
-                )
-                self.map.add(popup)
-
-            def on_toggle_popup_change(change):
-                if not change.new:
-                    for item in reversed(list(self.map.layers)):
-                        if isinstance(item, self._ipyleaflet.Popup):
-                            self.map.remove_layer(item)
-
-            query_toggle_button.observe(on_toggle_popup_change, names="value")
-
-        self.map.on_interaction(handle_interaction)
-
-    def draw_computational_region(self):
-        """
-        Allow users to draw the computational region and modify it.
-        """
-        import ipywidgets as widgets  # pylint: disable=import-outside-toplevel
-=======
     def setup_drawing_interface(self):
         """Sets up the drawing interface for users
         to interactively draw and manage geometries on the map.
->>>>>>> fa781d79
 
         This includes creating a toggle button to activate the drawing mode, and
         instantiating an InteractiveDrawController to handle the drawing functionality.
@@ -520,10 +432,6 @@
         If map has layer control enabled, additional layers cannot be
         added after calling show()."""
         if self._ipyleaflet:
-<<<<<<< HEAD
-            self.add_query_button()
-            self.draw_computational_region()
-=======
             toggle_buttons = [
                 self.setup_computational_region_interface(),
                 self.setup_drawing_interface(),
@@ -534,7 +442,6 @@
             self.map.add(
                 self._ipyleaflet.WidgetControl(widget=button_box, position="topright")
             )
->>>>>>> fa781d79
 
         self.map.fit_bounds(self._renderer.get_bbox())
 
