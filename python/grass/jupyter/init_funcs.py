import os

import grass.script as gs
import grass.script.setup as gsetup


def _set_notebook_defaults():
    """
    This function sets several GRASS environment variables that are
    important for GRASS to run smoothly in Jupyter. A complete list and
    description of environment variables can be found here:
    https://grass.osgeo.org/grass78/manuals/variables.html
    """
    # We want functions to raise exceptions and see standard output of
    # the modules in the notebook.
    gs.set_raise_on_error(True)
    gs.set_capture_stderr(True)

    # Allow overwrite of existing maps
    os.environ["GRASS_OVERWRITE"] = "1"


def init(path, location=None, mapset=None):
    """
    This function initiates a GRASS session and sets GRASS
    environment variables.

    Inputs:
        path - path to grass databases
        location - name of GRASS location
        mapset - name of mapset within location
    """
    # Create a GRASS GIS session.
    gsetup.init(os.environ["GISBASE"], path, location, mapset)
    # Set GRASS env. variables
    _set_notebook_defaults()


def display_settings(font="sans", driver="cairo"):
    """
    This function sets the display settings for a GRASS session
    in Jupyter Notebooks.

    Example Usage: display_settings(font="sans", driver="cairo")

    Inputs:
        font - specifies the font as either the name of a font from
        $GISBASE/etc/fontcap (or alternative fontcap file specified by
        GRASS_FONT_CAP), or alternatively the full path to a FreeType
        font file.

        driver - tell teh display library which driver to use
            Possible values: "cairo", "png", "ps", "html"
    """
    # Set display font
    os.environ["GRASS_FONT"] = font

    # Set display modeules to render to a file (named map.png by
    # default).
<<<<<<< HEAD
    os.environ["GRASS_RENDER_IMMEDIATE"] = driver
=======
    os.environ["GRASS_RENDER_iMMEDIATE"] = driver
>>>>>>> 0d21a9f9
    os.environ["GRASS_RENDER_FILE_READ"] = "TRUE"<|MERGE_RESOLUTION|>--- conflicted
+++ resolved
@@ -57,9 +57,5 @@
 
     # Set display modeules to render to a file (named map.png by
     # default).
-<<<<<<< HEAD
     os.environ["GRASS_RENDER_IMMEDIATE"] = driver
-=======
-    os.environ["GRASS_RENDER_iMMEDIATE"] = driver
->>>>>>> 0d21a9f9
     os.environ["GRASS_RENDER_FILE_READ"] = "TRUE"