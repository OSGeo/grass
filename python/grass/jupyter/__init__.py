# MODULE:    grass.jupyter
#
# AUTHOR(S): Caitlin Haedrich <caitlin DOT haedrich AT gmail>
#            Vaclav Petras <wenzeslaus gmail com>
#            Anna Petrasova <kratochanna gmail com>
#
# PURPOSE:   Display classes and setup functions for running GRASS GIS
#            in Jupyter Notebooks
#
# COPYRIGHT: (C) 2021-2022 Caitlin Haedrich, and by the GRASS Development Team
#
#            This program is free software under the GNU General Public
#            License (>=v2). Read the file COPYING that comes with GRASS
#            for details.

"""Display classes and setup functions for running GRASS GIS in Jupyter Notebooks

The *grass.jupyter* subpackage improves the integration of GRASS GIS and Jupyter
Notebooks. The original version was written as part of Google Summer of Code in 2021
and experimental version was included in GRASS GIS 8.0. Since then, much more
development happened adding better session handling and rendering of additional data
types.

For standard usage, simply import the top level package with a convenient alias, e.g.,::

>>> import grass.jupyter as gj

The objects in submodules and names of submodules may change in the future.

.. note::
    To import the package, you need to tell Python where the GRASS GIS Python package
    is. Please, refer to example notebooks for an example of the full workflow.

.. note::
    Although most of the functionality is general, the defaults, resource management,
    and other behavior assumes usage in an interactive notebook, so using the
    functionality in other contexts (e.g. a script) may result in unexpected behavior.
    Consult the documentation or mailing list if in doubt. Suggest generalized
    functionality using issues and pull requests.

.. versionadded:: 8.2
"""

from .display import *
from .interact_display import *
from .render3d import *
from .setup import *
from .utils import *
<<<<<<< HEAD
from .timeseries import *
=======
from .reprojection_renderer import *
>>>>>>> a911eb27
<|MERGE_RESOLUTION|>--- conflicted
+++ resolved
@@ -46,8 +46,5 @@
 from .render3d import *
 from .setup import *
 from .utils import *
-<<<<<<< HEAD
 from .timeseries import *
-=======
-from .reprojection_renderer import *
->>>>>>> a911eb27
+from .reprojection_renderer import *