#
# AUTHOR(S): Caitlin Haedrich <caitlin DOT haedrich AT gmail>
#
# PURPOSE:   This module contains utility functions for InteractiveMap.
#
# COPYRIGHT: (C) 2021-2022 Caitlin Haedrich, and by the GRASS Development Team
#
#            This program is free software under the GNU General Public
#            License (>=v2). Read the file COPYING that comes with GRASS
#            for details.

"""Utility functions warpping existing processes in a suitable way"""
import os
import multiprocessing

from pathlib import Path
import grass.script as gs


def get_region(env=None):
    """Returns current computational region as dictionary.

    Additionally, it adds long key names.
    """
    region = gs.region(env=env)
    region["east"] = region["e"]
    region["west"] = region["w"]
    region["north"] = region["n"]
    region["south"] = region["s"]
    return region


def get_location_proj_string(env=None):
    """Returns projection of environment in PROJ.4 format"""
    out = gs.read_command("g.proj", flags="jf", env=env)
    return out.strip()


def reproject_region(region, from_proj, to_proj):
    """Reproject boundary of region from one projection to another.

    :param dict region: region to reproject as a dictionary with long key names
                    output of get_region
    :param str from_proj: PROJ.4 string of region; output of get_location_proj_string
    :param str in_proj: PROJ.4 string of target location;
                    output of get_location_proj_string

    :return dict region: reprojected region as a dictionary with long key names
    """
    region = region.copy()
    # reproject all corners, otherwise reproj. region may be underestimated
    # even better solution would be reprojecting vector region like in r.import
    proj_input = (
        f"{region['east']} {region['north']}\n"
        f"{region['west']} {region['north']}\n"
        f"{region['east']} {region['south']}\n"
        f"{region['west']} {region['south']}\n"
    )
    proc = gs.start_command(
        "m.proj",
        input="-",
        separator=" , ",
        proj_in=from_proj,
        proj_out=to_proj,
        flags="d",
        stdin=gs.PIPE,
        stdout=gs.PIPE,
        stderr=gs.PIPE,
    )
    proc.stdin.write(gs.encode(proj_input))
    proc.stdin.close()
    proc.stdin = None
    proj_output, stderr = proc.communicate()
    if proc.returncode:
        raise RuntimeError(
            _("Encountered error while running m.proj: {}").format(stderr)
        )
    output = gs.decode(proj_output).splitlines()
    # get the largest bbox
    latitude_list = []
    longitude_list = []
    for row in output:
        longitude, latitude, unused = row.split(" ")
        longitude_list.append(float(longitude))
        latitude_list.append(float(latitude))
    region["east"] = max(longitude_list)
    region["north"] = max(latitude_list)
    region["west"] = min(longitude_list)
    region["south"] = min(latitude_list)
    return region


def estimate_resolution(raster, mapset, location, dbase, env):
    """Estimates resolution of reprojected raster.

    :param str raster: name of raster
    :param str mapset: mapset of raster
    :param str location: name of source location
    :param str dbase: path to source database
    :param dict env: target environment

    :return float estimate: estimated resolution of raster in destination
                            environment
    """
    output = gs.read_command(
        "r.proj",
        flags="g",
        input=raster,
        mapset=mapset,
        project=location,
        dbase=dbase,
        env=env,
    ).strip()
    params = gs.parse_key_val(output, vsep=" ")
    output = gs.read_command("g.region", flags="ug", env=env, **params)
    output = gs.parse_key_val(output, val_type=float)
    cell_ns = (output["n"] - output["s"]) / output["rows"]
    cell_ew = (output["e"] - output["w"]) / output["cols"]
    return (cell_ew + cell_ns) / 2.0


def setup_location(name, path, epsg, src_env):
    """Setup temporary location with different projection but
    same computational region as source location

    :param str name: name of new location
    :param path path: path to new location's database
    :param str epsg: EPSG code
    :param dict src_env: source environment

    :return str rcfile: name of new locations rcfile
    :return dict new_env: new environment
    """
    # Create new environment
    rcfile, new_env = gs.create_environment(path, name, "PERMANENT")
    # Location and mapset
    gs.create_location(path, name, epsg=epsg, overwrite=True)
    # Reproject region
    set_target_region(src_env, new_env)
    return rcfile, new_env


def set_target_region(src_env, tgt_env):
    """Set target region based on source region.

    Number of rows and columns is preserved.
    """
    region = get_region(env=src_env)
    from_proj = get_location_proj_string(src_env)
    to_proj = get_location_proj_string(env=tgt_env)
    new_region = reproject_region(region, from_proj, to_proj)
    # Set region to match original region extent
    gs.run_command(
        "g.region",
        n=new_region["north"],
        s=new_region["south"],
        e=new_region["east"],
        w=new_region["west"],
        rows=new_region["rows"],
        cols=new_region["cols"],
        env=tgt_env,
    )


def get_map_name_from_d_command(module, **kwargs):
    """Returns map name from display command.

    Assumes only positional parameters.
    When more maps are present (e.g., d.rgb), it returns only 1.
    Returns empty string if fails to find it.
    """
    special = {"d.his": "hue", "d.legend": "raster", "d.rgb": "red", "d.shade": "shade"}
    parameter = special.get(module, "map")
    return kwargs.get(parameter, "")


def get_rendering_size(region, width, height, default_width=600, default_height=400):
    """Returns the rendering width and height based
    on the region aspect ratio.

    :param dict region: region dictionary
    :param integer width: rendering width (can be None)
    :param integer height: rendering height (can be None)
    :param integer default_width: default rendering width (can be None)
    :param integer default_height: default rendering height (can be None)

    :return tuple (width, height): adjusted width and height

    When both width and height are provided, values are returned without
    adjustment. When one value is provided, the other is computed
    based on the region aspect ratio. When no dimension is given,
    the default width or height is used and the other dimension computed.
    """
    if width and height:
        return (width, height)
    region_width = region["e"] - region["w"]
    region_height = region["n"] - region["s"]
    if width:
        return (width, round(width * region_height / region_width))
    if height:
        return (round(height * region_width / region_height), height)
    if region_height > region_width:
        return (round(default_height * region_width / region_height), default_height)
    return (default_width, round(default_width * region_height / region_width))


<<<<<<< HEAD
def get_number_of_cores(requested, env=None):
    """Get the number of cores to use for multiprocessing."""
    nprocs = gs.gisenv(env).get("NPROCS")
    if nprocs is not None:
        return int(nprocs)

    try:
        num_cores = len(os.sched_getaffinity(0))
    except AttributeError:
        num_cores = multiprocessing.cpu_count()
    return min(requested, max(1, num_cores - 1))
=======
def get_region_bounds_latlon():
    """Gets the current computational region bounds in latlon."""
    region = gs.parse_command("g.region", flags="gbp")
    return [
        (float(region["ll_s"]), float(region["ll_w"])),
        (float(region["ll_n"]), float(region["ll_e"])),
    ]


def update_region(region):
    """Updates the computational region bounds.

    :return: the new region
    """
    current = gs.region()
    return gs.parse_command(
        "g.region",
        flags="ga",
        n=region["north"],
        s=region["south"],
        e=region["east"],
        w=region["west"],
        nsres=current["nsres"],
        ewres=current["ewres"],
    )
>>>>>>> cbc8fd56


def save_gif(
    input_files,
    output_filename,
    duration=500,
    label=True,
    labels=None,
    font=None,
    text_size=12,
    text_color="gray",
):
    """
    Creates a GIF animation

    param list input_files: list of paths to source
    param str output_filename: destination gif filename
    param int duration: time to display each frame; milliseconds
    param bool label: include label stamp on each frame
    param list labels: list of labels for each source image
    param str font: font file
    param int text_size: size of label text
    param str text_color: color to use for the text
    """
    # Create a GIF from the PNG images
    import PIL.Image  # pylint: disable=import-outside-toplevel
    import PIL.ImageDraw  # pylint: disable=import-outside-toplevel
    import PIL.ImageFont  # pylint: disable=import-outside-toplevel

    # filepath to output GIF
    filename = Path(output_filename)
    if filename.suffix.lower() != ".gif":
        raise ValueError(_("filename must end in '.gif'"))

    images = []
    for i, file in enumerate(input_files):
        img = PIL.Image.open(file)
        img = img.convert("RGBA", dither=None)
        draw = PIL.ImageDraw.Draw(img)
        if label:
            if font:
                font_obj = PIL.ImageFont.truetype(font, text_size)
            else:
                try:
                    font_obj = PIL.ImageFont.load_default(size=text_size)
                except TypeError:
                    font_obj = PIL.ImageFont.load_default()
            draw.text(
                (0, 0),
                labels[i],
                fill=text_color,
                font=font_obj,
            )
        images.append(img)

    images[0].save(
        fp=filename,
        format="GIF",
        append_images=images[1:],
        save_all=True,
        duration=duration,
        loop=0,
    )

    # Display the GIF
    return filename<|MERGE_RESOLUTION|>--- conflicted
+++ resolved
@@ -204,7 +204,6 @@
     return (default_width, round(default_width * region_height / region_width))
 
 
-<<<<<<< HEAD
 def get_number_of_cores(requested, env=None):
     """Get the number of cores to use for multiprocessing."""
     nprocs = gs.gisenv(env).get("NPROCS")
@@ -216,7 +215,8 @@
     except AttributeError:
         num_cores = multiprocessing.cpu_count()
     return min(requested, max(1, num_cores - 1))
-=======
+
+  
 def get_region_bounds_latlon():
     """Gets the current computational region bounds in latlon."""
     region = gs.parse_command("g.region", flags="gbp")
@@ -242,7 +242,6 @@
         nsres=current["nsres"],
         ewres=current["ewres"],
     )
->>>>>>> cbc8fd56
 
 
 def save_gif(
