--- conflicted
+++ resolved
@@ -7841,13 +7841,8 @@
 "End time must be greater than start time for %(type)s map <%(id)s> with "
 "layer: %(l)s"
 msgstr ""
-<<<<<<< HEAD
-"La date de fin doit être après la date de début pour la carte %(type)s <"
-"%(id)s> avec la couche : %(l)s"
-=======
 "La date de fin doit être après la date de début pour la carte %(type)s <%(id)"
 "s> avec la couche : %(l)s"
->>>>>>> 363186eb
 
 #: ../lib/python/temporal/abstract_map_dataset.py:389
 #: ../lib/python/temporal/abstract_map_dataset.py:482
@@ -8361,13 +8356,8 @@
 "Relative time units of space time dataset <%(id)s> and map <%(map)s> with "
 "layer %(l)s are different"
 msgstr ""
-<<<<<<< HEAD
-"Les unité de temps relatif du jeu de données <%(id)s> et de la carte <"
-"%(map)s> avec la couche %(l)s sont différents"
-=======
 "Les unité de temps relatif du jeu de données <%(id)s> et de la carte <%(map)"
 "s> avec la couche %(l)s sont différents"
->>>>>>> 363186eb
 
 #: ../lib/python/temporal/abstract_space_time_dataset.py:2236
 #, python-format
@@ -8375,13 +8365,8 @@
 "Relative time units of space time dataset <%(id)s> and map <%(map)s> are "
 "different"
 msgstr ""
-<<<<<<< HEAD
-"Les unités de temps relatif du jeu de données <%(id)s> et de la carte <"
-"%(map)s> sont différents"
-=======
 "Les unités de temps relatif du jeu de données <%(id)s> et de la carte <%(map)"
 "s> sont différents"
->>>>>>> 363186eb
 
 #: ../lib/python/temporal/abstract_space_time_dataset.py:2242
 msgid "Only maps from the same mapset can be registered"
