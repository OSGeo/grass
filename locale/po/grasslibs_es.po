# translation of grasslibs_es.po to Español
# This file is distributed under the same license as the GRASS package.
# Copyright (C) 2004-2016 GRASS Development Team
#
# el bueno <manzano_jm@yahoo.es>, 2005.
# Luis Izquierdo <luisizq2002@hotmail.com>, 2005.
# Enrique Cerrillo Cuenca <ecerrillo@unex.es>, 2007.
# Agustin Diez Castillo <adiez@uv.es>, 2007.
# Roberto Antolin <tolanss@yahoo.es>, 2007.
# Carlos Davila <carluti@users.sourceforge.net>, 2007, 2008.
# Joana Palahí/SIGTE-UdG <joana@sigte.udg.edu>, 2011.
# Javier García Prieto <fjgarciaprieto@hotmail.com>, 2009, 2010, 2013, 2014, 2016.
# Daniel Torres <nobeeakon@gmail.com>, 2014, 2016.
msgid ""
msgstr ""
"Project-Id-Version: grasslibs_es\n"
"Report-Msgid-Bugs-To: \n"
"POT-Creation-Date: 2018-12-26 11:25+0100\n"
"PO-Revision-Date: 2016-07-14 22:45-0500\n"
"Last-Translator: \n"
"Language-Team: Spanish <grass-translations@lists.osgeo.org>\n"
"Language: es_ES\n"
"MIME-Version: 1.0\n"
"Content-Type: text/plain; charset=UTF-8\n"
"Content-Transfer-Encoding: 8bit\n"
"X-Poedit-Language: Spanish\n"
"X-Poedit-Country: SPAIN\n"
"X-Generator: Lokalize 1.5\n"
"Plural-Forms: nplurals=2; plural=(n != 1);\n"

#: ../lib/htmldriver/graph_set.c:97
#, c-format
msgid "html: collecting to file '%s'"
msgstr "html: recolectando al archivo '% s'"

#: ../lib/htmldriver/graph_set.c:98
#, c-format
msgid "html: image size %dx%d"
msgstr "html: tamaño de imagen %dx%d"

#: ../lib/htmldriver/graph_set.c:111 ../lib/htmldriver/graph_set.c:115
#: ../lib/htmldriver/graph_set.c:119
#, c-format
msgid "html: type '%s'"
msgstr "html: tipo '%s'"

#: ../lib/driver/parse_ftcap.c:84
#, c-format
msgid "%s: Unable to read font definition file; use the default"
msgstr "No es posible leer el archivo de definición del tipo de letra %s; Se utilizará la opción predeterminada."

#: ../lib/driver/parse_ftcap.c:90
#, c-format
msgid "%s: No font definition file"
msgstr "%s: No hay un archivo de definición del tipo de letra"

#: ../lib/manage/do_list.c:30
#, c-format
msgid "%s: invalid index %d"
msgstr "%s: índice no válido %d"

#: ../lib/manage/read_list.c:73
#, c-format
msgid "Unable to open data base element list '%s'"
msgstr "No se puede abrir la lista de elementos de la base de datos '%s'"

#: ../lib/manage/read_list.c:134
#, c-format
msgid "Format error: file ('%s') line (%d) - %s"
msgstr "Error de formato: archivo ('% s') línea (% d) -% s"

#: ../lib/manage/do_remove.c:42
#, c-format
msgid "Removing %s <%s>"
msgstr "Removiendo %s <%s>"

#: ../lib/manage/do_remove.c:57 ../lib/manage/do_rename.c:54
#: ../lib/ogsf/gp3.c:56 ../lib/ogsf/gp3.c:191 ../lib/ogsf/gv3.c:60
#: ../lib/ogsf/gv3.c:333 ../lib/vector/Vlib/open.c:235
#: ../lib/vector/Vlib/map.c:264 ../lib/vector/Vlib/legal_vname.c:141
#: ../lib/vector/Vlib/legal_vname.c:144
#, c-format
msgid "Vector map <%s> not found"
msgstr "El mapa vectorial <%s> no se ha encontrado"

#: ../lib/manage/do_remove.c:65
msgid "Unable to delete vector map"
msgstr "No se puede borrar el mapa vectorial"

#: ../lib/manage/do_remove.c:73 ../lib/manage/do_rename.c:71
#: ../lib/raster/open.c:177 ../lib/raster/open.c:853 ../lib/raster/open.c:890
#: ../lib/raster/open.c:942 ../lib/ogsf/gs3.c:125 ../lib/ogsf/gs3.c:189
#: ../lib/ogsf/gs3.c:264 ../lib/ogsf/gs3.c:336 ../lib/ogsf/gs3.c:442
#: ../lib/ogsf/gs3.c:529 ../lib/ogsf/gs3.c:588 ../lib/ogsf/gs3.c:645
#: ../lib/ogsf/gs3.c:716 ../lib/ogsf/gs3.c:786 ../lib/ogsf/gsd_legend.c:239
#: ../lib/rst/interp_float/resout2d.c:205
#: ../lib/rst/interp_float/resout2d.c:253
#: ../lib/rst/interp_float/resout2d.c:296
#: ../lib/rst/interp_float/resout2d.c:327
#: ../lib/rst/interp_float/resout2d.c:377
#: ../lib/rst/interp_float/resout2d.c:395
#: ../lib/rst/interp_float/resout2d.c:410
#: ../lib/rst/interp_float/resout2d.c:426
#: ../lib/rst/interp_float/output2d.c:247
#: ../lib/rst/interp_float/output2d.c:328
#: ../lib/rst/interp_float/output2d.c:397
#: ../lib/rst/interp_float/output2d.c:447
#: ../lib/rst/interp_float/output2d.c:461
#: ../lib/rst/interp_float/output2d.c:475
#: ../lib/rst/interp_float/output2d.c:491 ../lib/gis/legal_name.c:94
#: ../lib/gis/legal_name.c:97
#, c-format
msgid "Raster map <%s> not found"
msgstr "Mapa ráster <%s> no encontrado"

#: ../lib/manage/do_remove.c:78 ../lib/manage/do_rename.c:76
#: ../lib/ogsf/gvl_file.c:427 ../lib/ogsf/gvl3.c:40
#: ../lib/gpde/n_arrays_io.c:273
#, c-format
msgid "3D raster map <%s> not found"
msgstr "El mapa ráster 3D <%s> no se ha encontrado"

#: ../lib/manage/do_remove.c:85
#, c-format
msgid "Unable to remove %s element"
msgstr "No se puede eliminar el elemento %s"

#: ../lib/manage/do_remove.c:89 ../lib/manage/do_remove.c:109
#: ../lib/manage/do_copy.c:61 ../lib/manage/do_rename.c:87
#: ../lib/manage/do_rename.c:107
#, c-format
msgid "%s is missing"
msgstr "%s está ausente"

#: ../lib/manage/do_remove.c:92 ../lib/manage/do_remove.c:112
#, c-format
msgid "%s removed"
msgstr "%s removido"

#: ../lib/manage/do_remove.c:105
#, c-format
msgid "Unable to remove %s"
msgstr "No se puede remover %s"

#: ../lib/manage/do_remove.c:121
#, c-format
msgid "<%s> nothing removed"
msgstr "<%s> nada eliminado"

#: ../lib/manage/do_copy.c:43
#, c-format
msgid "Copy %s <%s> to current mapset as <%s>"
msgstr "Copiar %s <%s> al Directorio de mapas actual con el nombre <%s>"

#: ../lib/manage/do_copy.c:50 ../lib/manage/do_copy.c:67
#, c-format
msgid "Unable to copy <%s> to current mapset as <%s>"
msgstr "No ha sido posible copiar <%s> al conjunto de mapas actual como <%s>"

#: ../lib/manage/do_copy.c:72
#, c-format
msgid "%s copied"
msgstr "%s copiado"

#: ../lib/manage/do_rename.c:42
#, c-format
msgid "Rename %s <%s> to <%s>"
msgstr "Renombrar %s <%s> como <%s>"

#: ../lib/manage/do_rename.c:62
#, c-format
msgid "Unable to rename vector map <%s> to <%s>"
msgstr "No se puede renombrar el mapa vectorial <%s> como <%s>."

#: ../lib/manage/do_rename.c:83 ../lib/manage/do_rename.c:103
#, c-format
msgid "Unable to rename %s"
msgstr "No puede renombrar %s"

#: ../lib/manage/do_rename.c:90 ../lib/manage/do_rename.c:110
#, c-format
msgid "%s renamed"
msgstr "%s renombrado"

#: ../lib/manage/do_rename.c:119
#, c-format
msgid "<%s> nothing renamed"
msgstr "<%s> nada renombrado"

#: ../lib/manage/option.c:47
#, c-format
msgid "%s to be %s"
msgstr "%s a ser %s"

#: ../lib/manage/option.c:51
msgid "Raster"
msgstr "Ráster"

#: ../lib/manage/option.c:53
msgid "Vector"
msgstr "Vector/vectorial"

#: ../lib/manage/option.c:55
msgid "Region"
msgstr "Región"

#: ../lib/manage/option.c:57
msgid "Group"
msgstr "Grupo"

#: ../lib/temporal/lib/default_name.c:69
msgid "Programmer error - only SQLite driver is currently supported"
msgstr "Error del programador - solo el controlador SQLite está soportado actualmente"

#: ../lib/temporal/lib/connect.c:110
#, c-format
msgid "Mapset <%s> does not exist."
msgstr "El Directorio de mapas <%s> no existe."

#: ../lib/rowio/setup.c:61 ../lib/rowio/setup.c:67 ../lib/segment/open.c:118
#: ../lib/rst/interp_float/segmen2d_parallel.c:78
#: ../lib/rst/interp_float/segmen2d_parallel.c:85
#: ../lib/rst/interp_float/segmen2d_parallel.c:92
#: ../lib/rst/interp_float/segmen2d_parallel.c:101
#: ../lib/rst/interp_float/segmen2d_parallel.c:263
#: ../lib/rst/interp_float/interp2d.c:139
#: ../lib/rst/interp_float/interp2d.c:145
#: ../lib/rst/interp_float/segmen2d.c:197
#: ../lib/rst/interp_float/segmen2d.c:203
#: ../lib/rst/interp_float/segmen2d.c:209
#: ../lib/rst/interp_float/segmen2d.c:219
#: ../lib/vector/diglib/struct_alloc.c:494 ../lib/vector/Vlib/line.c:50
#: ../lib/vector/Vlib/line.c:154 ../lib/vector/Vlib/map.c:48
#: ../lib/vector/neta/bridge.c:58 ../lib/vector/neta/spanningtree.c:104
#: ../lib/vector/neta/path.c:262 ../lib/vector/neta/components.c:71
#: ../lib/vector/neta/components.c:176 ../lib/vector/neta/centrality.c:63
#: ../lib/vector/neta/centrality.c:145 ../lib/vector/neta/flow.c:66
#: ../lib/vector/neta/flow.c:190 ../lib/vector/neta/timetables.c:69
#: ../lib/vector/neta/timetables.c:168 ../lib/vector/neta/timetables.c:178
#: ../lib/vector/neta/timetables.c:191 ../lib/vector/neta/timetables.c:278
#: ../lib/vector/neta/timetables.c:413 ../lib/vector/neta/timetables.c:425
#: ../lib/vector/neta/articulation_point.c:60
msgid "Out of memory"
msgstr "Se ha terminado el espacio en la memoria"

#: ../lib/arraystats/class.c:19
#, c-format
msgid "Unknown algorithm '%s'"
msgstr "'%s' algoritmo desconocido"

#: ../lib/arraystats/class.c:42
msgid "Discont algorithm currently not available because of bugs"
msgstr "El algoritmo Discont no se encuentra disponible debido a errores."

#: ../lib/arraystats/class.c:49
msgid "Classification algorithm failed"
msgstr "Ha fallado el algoritmo de clasificación"

#: ../lib/arraystats/class.c:227
msgid "Equiprobable classbreaks currently limited to 10 classes"
msgstr "Límites de clases equiprobables está limitado actualmete a 10 clases"

#: ../lib/arraystats/class.c:242
#, c-format
msgid "There are classbreaks outside the range min-max. Number of classes reduced to %i, but using probabilities for %i classes."
msgstr "Existen límites de clase fuera del mínimo o máximo del rango. El número de clases se reducirá a %i, pero se utilizan probabilidades para el número de clases %i."

#: ../lib/raster/range.c:103
#, c-format
msgid "Unable to read fp range file for <%s>"
msgstr "No se puede leer el rango de punto flotante para <%s>"

#: ../lib/raster/range.c:170
#, c-format
msgid "Unable to read quant rules for raster map <%s>"
msgstr ""

#: ../lib/raster/range.c:207 ../lib/raster/range.c:227
#, c-format
msgid "Unable to read range file for <%s>"
msgstr "No ha sido posible leer archivo de rango para <%s>"

#: ../lib/raster/range.c:286
#, c-format
msgid "Unable to read stats file for <%s>"
msgstr ""

#: ../lib/raster/range.c:368 ../lib/raster/range.c:374
#: ../lib/raster/range.c:406 ../lib/raster/range.c:420
#, c-format
msgid "Unable to write range file for <%s>"
msgstr "No ha sido posible escribir archivo de rango para <%s>"

#: ../lib/raster/range.c:450 ../lib/raster/range.c:464
#: ../lib/raster/range.c:482 ../lib/raster/range.c:487
#, c-format
msgid "Unable to write stats file for <%s>"
msgstr ""

#: ../lib/raster/raster_metadata.c:109
#, c-format
msgid "Unable to read <%s> for raster map <%s@%s>"
msgstr "No ha sido posible leer <%s> para mapa ráster <%s@%s>"

#: ../lib/raster/raster_metadata.c:119 ../lib/raster/raster_metadata.c:148
#, c-format
msgid "Error closing <%s> metadata file for raster map <%s@%s>"
msgstr "Error al cerrar archivo de metadatos <%s> para mapa ráster <%s@%s>"

#: ../lib/raster/raster_metadata.c:142
#, c-format
msgid "Unable to create <%s> metadata file for raster map <%s@%s>"
msgstr "No ha sido posible crear archivo de metadatos <%s> para mapa ráster <%s@%s>"

#: ../lib/raster/cats.c:109
#, c-format
msgid "Category support for <%s@%s> missing"
msgstr "Categoría soportada para <%s@%s> no válido"

#: ../lib/raster/cats.c:112
#, c-format
msgid "Category support for <%s@%s> invalid"
msgstr "Categoría no soportada para <%s@%s> no válido"

#: ../lib/raster/cats.c:145
#, c-format
msgid "Category support for vector map <%s@%s> missing"
msgstr "Categoría soportada para mapa vectorial <%s@%s> faltante"

#: ../lib/raster/cats.c:149
#, c-format
msgid "Category support for vector map <%s@%s> invalid"
msgstr "Categoría soportada para mapa vectorial <%s@%s> no válida"

#: ../lib/raster/cats.c:971
#, c-format
msgid "Unable to open %s file for map <%s>"
msgstr "No se puede abrir archivo %s para mapa <%s>"

#: ../lib/raster/put_row.c:121
#, c-format
msgid "Error writing uncompressed FP data for row %d of <%s>: %s"
msgstr "Error al escribir datos descomprimidos FP para fila %d de <%s>: %s"

#: ../lib/raster/put_row.c:131
#, c-format
msgid "Error writing compressed FP data for row %d of <%s>: %s"
msgstr "Error al escribir datos comprimidos FP para fila %d de <%s>: %s"

#: ../lib/raster/put_row.c:391 ../lib/raster/put_row.c:397
#, c-format
msgid "Error writing compressed data for row %d of <%s>"
msgstr "Error al escribir datos comprimidos para fila %d de <%s>"

#: ../lib/raster/put_row.c:407
#, c-format
msgid "Error writing uncompressed data for row %d of <%s>"
msgstr "Error al escribir datos descomprimidos para fila %d de <%s>"

#: ../lib/raster/put_row.c:467
#, c-format
msgid "Error writing data via GDAL for row %d of <%s>"
msgstr "Error al escribir datos via GDAL para fila %d de <%s>"

#: ../lib/raster/put_row.c:491
msgid "GDAL output doesn't support writing null rows separately"
msgstr "GDAL no soporta el escribir filas nulas de manera separada"

#: ../lib/raster/put_row.c:494
#, c-format
msgid "No null file for <%s>"
msgstr "No hay archivo nulo para <%s>"

#: ../lib/raster/put_row.c:521 ../lib/raster/put_row.c:526
#, c-format
msgid "Error writing compressed null data for row %d of <%s>"
msgstr "Error al escribir datos nulos comprimidos para fila %d de <%s>"

#: ../lib/raster/put_row.c:560 ../lib/raster/put_row.c:563
#, c-format
msgid "Error writing null row %d of <%s>"
msgstr "Error al escribir fila nula %d de <%s>"

#: ../lib/raster/put_row.c:688
#, c-format
msgid "put_raster_row: raster map <%s> not open for write - request ignored"
msgstr "put_raster_row: mapa ráster <%s> no está abierto para escritura - solicitud ignorada"

#: ../lib/raster/put_row.c:695
msgid "put_raster_row: unopened file descriptor - request ignored"
msgstr "put_raster_row: archivo descriptor no abierto - solicitud ignorada"

#: ../lib/raster/open.c:192
#, c-format
msgid "Unable to open raster map <%s@%s> since it is a reclass of raster map <%s@%s> which does not exist"
msgstr "No se puede abrir el mapa ráster <%s@%s> ya que es una reclasificación de un mapa ráster <%s@%s> que no existe"

#: ../lib/raster/open.c:197
#, c-format
msgid "Error reading reclass file for raster map <%s>"
msgstr "Error al leer el archivo reclass para el mapa ráster <%s>"

#: ../lib/raster/open.c:208
#, c-format
msgid "Error reading map type for raster map <%s>"
msgstr "Error al leer tipo de mapa para mapa ráster <%s>"

#: ../lib/raster/open.c:216
#, c-format
msgid "Raster map <%s@%s>: format field in header file invalid"
msgstr "Mapa ráster <%s@%s>: El campo de formato en el archivo de encabezado no es válido"

#: ../lib/raster/open.c:235
#, c-format
msgid "Compression with %s is not supported in this GRASS GIS installation"
msgstr ""

#: ../lib/raster/open.c:239
#, c-format
msgid "Raster map <%s> is in different projection than current region. Found <%s>, should be <%s>."
msgstr "Mapa ráster <%s> está en una proyección diferente a la región actual. Se encontró <%s>, debería de ser <%s>."

#: ../lib/raster/open.c:246
#, c-format
msgid "Raster map <%s> is in different zone (%d) than current region (%d)"
msgstr "Mapa ráster <%s> está en una zona (%d) diferente a la región actual (%d)"

#: ../lib/raster/open.c:251
#, c-format
msgid "Raster map <%s>: bytes per cell (%d) too large"
msgstr "Mapa ráster <%s>: bytes por celda (%d) demasiado grande"

#: ../lib/raster/open.c:278
#, c-format
msgid "Raster map <%s@%s> is a GDAL link but GRASS is compiled without GDAL support"
msgstr "El mapa ráster <%s@%s> es una conexión GDAL pero GRASS ha sido compilado sin soporte para GDAL"

#: ../lib/raster/open.c:289
#, c-format
msgid "Unable to open %s file for raster map <%s@%s>"
msgstr "No se puede abrir archivo %s archivo para mapa ráster <%s@%s>"

#: ../lib/raster/open.c:327
#, c-format
msgid "Error reading format for <%s@%s>"
msgstr "Error al leer el formato para <%s@%s>"

#: ../lib/raster/open.c:535
msgid "Unable to create GDAL link"
msgstr "No ha sido posible crear enlace GDAL"

#: ../lib/raster/open.c:607 ../lib/raster/gdal.c:479
#, c-format
msgid "Invalid map type <%d>"
msgstr "Tipo de mapa no válido <%d>"

#: ../lib/raster/open.c:612 ../lib/raster/open.c:767
#, c-format
msgid "Raster map <%s> is not in the current mapset (%s)"
msgstr "Mapa ráster <%s> no se encuentra en el Directorio de mapas actual (%s)"

#: ../lib/raster/open.c:619
#, c-format
msgid "<%s> is an illegal file name"
msgstr "<%s> es un nombre de archivo no admitido"

#: ../lib/raster/open.c:634 ../lib/raster/open.c:714 ../lib/raster/open.c:790
#, c-format
msgid "No temp files available: %s"
msgstr "No hay archivos temporales disponibles: %s"

#: ../lib/raster/open.c:763
#, c-format
msgid "Raster map <%s> does not exist in the current mapset (%s)"
msgstr "Mapa ráster <%s> no se encuentra en el Directorio de mapas actual (%s)"

#: ../lib/raster/open.c:829
msgid "Rast_set_fp_type(): can only be called with FCELL_TYPE or DCELL_TYPE"
msgstr ""

#: ../lib/raster/open.c:887
#, c-format
msgid "Raster map <%s> not found in mapset <%s>"
msgstr "Mapa ráster <%s> no encontrado en Directorio de mapas <%s>"

#: ../lib/raster/open.c:948
#, c-format
msgid "Unable to find '%s'"
msgstr "No se puede encontrar '%s'."

#: ../lib/raster/open.c:959
#, c-format
msgid "Invalid type: field '%s' in file '%s'"
msgstr "Tipo no válido: campo '%s' en el archivo '%s'."

#: ../lib/raster/open.c:964
#, c-format
msgid "Missing type: field in file '%s'"
msgstr "Tipo faltante: campo en '%s'"

#: ../lib/raster/open.c:969
#, c-format
msgid "Raster map <%s> is not xdr: byte_order: %s"
msgstr "Mapa ráster <%s> no es xdr: byte_order: %s"

#: ../lib/raster/open.c:1038
msgid "Rast_set_quant_rules() can be called only for raster maps opened for reading"
msgstr "Rast_set_quant_rules() solamente puede ser invocado para mapas ráster abiertos para lectura"

#: ../lib/raster/window.c:31
msgid "Internal error: Rast_get_window() called with split window. Use Rast_get_input_window() or Rast_get_output_window() instead."
msgstr "Error interno: se llamó Rast_get_window() con ventana dividida. En su lugar use Rast_get_input_window() o Rast_get_output_window()."

#: ../lib/raster/window.c:90
msgid "Internal error: Rast_window_rows() called with split window. Use Rast_input_window_rows() or Rast_output_window_rows() instead."
msgstr "Error interno: se llamó Rast_window_rows() con la ventana dividida. En su lugar use  Rast_input_window_rows() o Rast_output_window_rows()."

#: ../lib/raster/window.c:125
msgid "Internal error: Rast_window_cols() called with split window. Use Rast_input_window_cols() or Rast_output_window_cols() instead."
msgstr "Error interno: se llamó Rast_window_cols() con la ventana dividida. En su lugar use Rast_input_window_cols() o Rast_output_window_cols()."

#: ../lib/raster/color_read.c:103
msgid "missing"
msgstr "faltante"

#: ../lib/raster/color_read.c:106
msgid "invalid"
msgstr "no válido"

#: ../lib/raster/color_read.c:112
#, c-format
msgid "Color support for <%s@%s> %s"
msgstr "Color soportado para <%s@%s> %s"

#: ../lib/raster/color_write.c:81 ../lib/vector/Vlib/color_write.c:71
#, c-format
msgid "Qualified name <%s> doesn't match mapset <%s>"
msgstr ""

#: ../lib/raster/color_write.c:96 ../lib/vector/Vlib/color_write.c:91
#, c-format
msgid "Unable to create <%s> file for map <%s>"
msgstr "No ha sido posible crear archivo <%s> para mapa <%s>"

#: ../lib/raster/get_row.c:35 ../lib/raster/get_row.c:906
#, c-format
msgid "Reading raster map <%s@%s> request for row %d is outside region"
msgstr "Leyendo mapa ráster <%s@%s> la solicitud para la fila %d está fuera de la región"

#: ../lib/raster/get_row.c:95
#, c-format
msgid "Error seeking fp raster data file for row %d of <%s>: %s"
msgstr ""

#: ../lib/raster/get_row.c:103
#, c-format
msgid "Error uncompressing fp raster data for row %d of <%s>: error code %d"
msgstr ""

#: ../lib/raster/get_row.c:138
#, c-format
msgid "Error seeking raster data file for row %d of <%s>: %s"
msgstr ""

#: ../lib/raster/get_row.c:145
#, c-format
msgid "Error reading raster data for row %d of <%s>: %s"
msgstr ""

#: ../lib/raster/get_row.c:169
#, c-format
msgid "Error uncompressing raster data for row %d of <%s>"
msgstr "Error al descomprimir los datos ráster para la fila %d de <%s>"

#: ../lib/raster/get_row.c:188 ../lib/raster/get_row.c:192
#, c-format
msgid "Error reading raster data for row %d of <%s>"
msgstr "Error al leer los datos ráster para la fila %d de <%s>"

#: ../lib/raster/get_row.c:228
#, c-format
msgid "Error reading raster data via GDAL for row %d of <%s>"
msgstr "Error al leer los datos ráster a través de GDAL para la fila %d de <%s>"

#: ../lib/raster/get_row.c:835
#, c-format
msgid "Error seeking compressed null data for row %d of <%s>"
msgstr ""

#: ../lib/raster/get_row.c:840 ../lib/raster/get_row.c:850
#, c-format
msgid "Error reading compressed null data for row %d of <%s>"
msgstr ""

#: ../lib/raster/get_row.c:856
#, c-format
msgid "Error uncompressing null data for row %d of <%s>"
msgstr "Error al descomprimir datos nulos para fila %d de <%s>"

#: ../lib/raster/get_row.c:890
#, c-format
msgid "Error seeking null row %d for <%s>"
msgstr ""

#: ../lib/raster/get_row.c:893
#, c-format
msgid "Error reading null row %d for <%s>"
msgstr "Error al leer fila nula %d de <%s>"

#: ../lib/raster/quant_io.c:43
#, c-format
msgid "Floating data range for raster map <%s> is empty"
msgstr "Rango de datos flotantes para mapa ráster <%s> está vacío"

#: ../lib/raster/quant_io.c:52
#, c-format
msgid "Integer data range for raster map <%s> is empty"
msgstr "Rango de datos enteros para mapa ráster <%s> está vacío"

#: ../lib/raster/quant_io.c:105
#, c-format
msgid "Attempt to open quantization table for CELL raster map <%s>"
msgstr ""

#: ../lib/raster/quant_io.c:135
#, c-format
msgid "Quantization file for raster map <%s> is missing"
msgstr ""

#: ../lib/raster/quant_io.c:145
#, c-format
msgid "Quantization file for raster map <%s> is empty"
msgstr ""

#: ../lib/raster/reclass.c:168
#, c-format
msgid "Too many reclass categories for <%s@%s>"
msgstr "Demasiadas categorías de reclasificación para <%s@%s>"

#: ../lib/raster/reclass.c:171
#, c-format
msgid "Illegal reclass format in header file for <%s@%s>"
msgstr "Formato de reclasificación no admitido en archivo de encabezado para <%s@%s>"

#: ../lib/raster/reclass.c:273
msgid "Illegal reclass request"
msgstr "Solicitud de reclasificación no admitida"

#: ../lib/raster/reclass.c:278
msgid "Illegal reclass type"
msgstr "Tipo de reclasificación no admitido"

#: ../lib/raster/reclass.c:284
#, c-format
msgid "Unable to create header file for <%s@%s>"
msgstr "No ha sido posible crear archivo de encabezado para <%s@%s>"

#: ../lib/raster/reclass.c:332
#, c-format
msgid "Unable to create dependency file in <%s@%s>"
msgstr "No ha sido posible crear archivo de dependencias en <%s@%s>"

#: ../lib/raster/vrt.c:83
#, c-format
msgid "Tile raster map <%s> not found"
msgstr ""

#: ../lib/raster/vrt.c:86
msgid "A virtual raster can not contain itself"
msgstr ""

#: ../lib/raster/alloc_cell.c:151
#, c-format
msgid "Rast__null_bitstream_size: cols (%d) is negative"
msgstr "Rast__null_bitstream_size: columnas (%d) es negativo"

#: ../lib/raster/put_cellhd.c:34
#, c-format
msgid "Unable to create header file for <%s>"
msgstr "No ha sido posible crear el archivo de cabecera para <%s>"

#: ../lib/raster/interp.c:211
#, c-format
msgid "Unknown interpolation method: %s"
msgstr "Método de interpolación desconocido: %s"

#: ../lib/raster/mask_info.c:43
#, c-format
msgid "<%s> in mapset <%s>"
msgstr "<%s> en el Dde mapas <%s>"

#: ../lib/raster/mask_info.c:46
msgid "none"
msgstr "ninguno"

#: ../lib/raster/mask_info.c:49
msgid "not known"
msgstr "desconocido"

#: ../lib/raster/quant_rw.c:88
#, c-format
msgid "Unable to read fp range for raster map <%s>"
msgstr "No ha sido posible leer rango fp para mapa ráster <%s>"

#: ../lib/raster/quant_rw.c:92
#, c-format
msgid "Raster map <%s> is empty"
msgstr "Mapa ráster <%s> está vacío"

#: ../lib/raster/quant_rw.c:157
#, c-format
msgid "Unable to write quant rules: raster map <%s> is integer"
msgstr ""

#: ../lib/raster/quant_rw.c:166
#, c-format
msgid "Unable to write quant rules for raster map <%s>"
msgstr ""

#: ../lib/raster/format.c:162
#, c-format
msgid "Fail of initial read of compressed file [%s in %s]"
msgstr "Fallo en la lectura inicial del archivo comprimido [%s en %s]."

#: ../lib/raster/format.c:176
#, c-format
msgid "Fail of initial read of compressed null file [%s in %s]"
msgstr "Fallo en la lectura inicial del archivo de nulos comprimido [%s en %s]"

#: ../lib/raster/histogram.c:55
#, c-format
msgid "Histogram for [%s in %s] missing (run r.support)"
msgstr "El histograma para [%s en %s] no ha sido encontrado (ejecute r.support)."

#: ../lib/raster/histogram.c:62
#, c-format
msgid "Can't read histogram for [%s in %s]"
msgstr "No puede leerse el histograma para [%s en %s]."

#: ../lib/raster/histogram.c:66 ../lib/raster/histogram.c:73
#, c-format
msgid "Invalid histogram file for [%s in %s]"
msgstr "Archivo de histograma no válido para [%s en %s]."

#: ../lib/raster/histogram.c:331
#, c-format
msgid "Unable to create histogram file for <%s>"
msgstr "No ha sido posible crear archivo de histograma para <%s>"

#: ../lib/raster/color_rules.c:120
msgid "syntax error in the color rule"
msgstr ""

#: ../lib/raster/color_rules.c:122
msgid "syntax error in the color format"
msgstr ""

#: ../lib/raster/color_rules.c:130
msgid "percentage not in range 0-100"
msgstr "El valor de porcentaje no se encuentra en el rango 0-100."

#: ../lib/raster/color_rules.c:132
msgid "invalid value"
msgstr "Valor no válido."

#: ../lib/raster/color_rules.c:134
msgid "unknown error"
msgstr "Error desconocido."

#: ../lib/raster/color_rules.c:180
#, c-format
msgid "bad rule (%s): [%s]"
msgstr "Regla incorrecta (%s): [%s]."

#: ../lib/raster/color_rules.c:232
msgid "Unknown error reading color rule"
msgstr ""

#: ../lib/raster/color_rules.c:330
#, c-format
msgid "Unable to load color rules <%s>"
msgstr "No se pueden cargar las reglas de color <%s>."

#: ../lib/raster/color_rand.c:33
#, c-format
msgid "Rast_make_random_colors: min (%d) > max (%d)"
msgstr "Rast_make_random_colors: mínimo (%d) > máximo (%d)"

#: ../lib/raster/close.c:77 ../lib/raster/close.c:110
#, c-format
msgid "Invalid descriptor: %d"
msgstr "Descriptor no válido: %d"

#: ../lib/raster/close.c:394 ../lib/raster/close.c:522
#, c-format
msgid "Unable to rename null file '%s' to '%s': %s"
msgstr "No ha sido posible renombrar archivo nulo '%s' hacia '%s': %s"

#: ../lib/raster/close.c:464
#, c-format
msgid "Unable to rename cell file '%s' to '%s': %s"
msgstr "No se puede renombrar el archivo cell '%s' a '%s': %s"

#: ../lib/raster/close.c:544
msgid "unable to write f_format file for CELL maps"
msgstr "no ha sido posible escribir archivo f_format file para mapas CELL"

#: ../lib/raster/history.c:115 ../lib/raster/history.c:123
#, c-format
msgid "Unable to get history information for <%s@%s>"
msgstr "No ha sido posible obtener información de historia para <%sla@%s>"

#: ../lib/raster/history.c:162
#, c-format
msgid "Unable to write history information for <%s>"
msgstr "No ha sido posible escribir información de historia para <%s>"

#: ../lib/raster/history.c:235
#, c-format
msgid "generated by %s"
msgstr "generado por %s"

#: ../lib/raster/gdal.c:89
#, c-format
msgid "Unable to locate symbol <%s>"
msgstr "No es posible localizar el símbolo <%s>."

#: ../lib/raster/gdal.c:147
msgid "Unable to load GDAL library"
msgstr "No ha sido posible cargar la librería de abstracción de datos geoespaciales GDAL."

#: ../lib/raster/gdal.c:377
msgid "Unable to open GDAL file"
msgstr "No se puede abrir el archivo GDAL"

#: ../lib/raster/gdal.c:485
#, c-format
msgid "Unable to get <%s> driver"
msgstr "No ha sido posible obtener controlador <%s>"

#: ../lib/raster/gdal.c:494
#, c-format
msgid "Unable to create <%s> dataset using <%s> driver"
msgstr "No se puede crear el conjunto de datos <%s> usando el controlador <%s>"

#: ../lib/raster/gdal.c:502
#, c-format
msgid "Driver <%s> does not support direct writing. Using MEM driver for intermediate dataset."
msgstr "El controlador <%s> no soporta escritura directa. Usando controlador MEM para conjunto de datos intermedio."

#: ../lib/raster/gdal.c:508
msgid "Unable to get in-memory raster driver"
msgstr ""

#: ../lib/raster/gdal.c:515
#, c-format
msgid "Unable to create <%s> dataset using memory driver"
msgstr "No ha sido posible crear el conjunto de datos <%s> usando el controlador de memoria"

#: ../lib/raster/gdal.c:519
#, c-format
msgid "Driver <%s> does not support creating rasters"
msgstr "El controlador <%s> no soporta creación de rásters"

#: ../lib/raster/gdal.c:535
msgid "Unable to set geo transform"
msgstr ""

#: ../lib/raster/gdal.c:539
msgid "Unable to set projection"
msgstr "No ha sido posible establecer proyección"

#: ../lib/raster/gdal.c:543
#, c-format
msgid "Unable to create cell_misc/%s/gdal file"
msgstr "No ha sido posible crear archivo cell_misc/%s/gdal"

#: ../lib/raster/gdal.c:559
#, c-format
msgid "Error writing cell_misc/%s/gdal file"
msgstr "Error al escribir archivo cell_misc/%s/gdal"

#: ../lib/raster/gdal.c:607
#, c-format
msgid "Unable to create output file <%s> using driver <%s>"
msgstr "No ha sido posible crear archivo de salida <%s> usando controlador <%s>"

#: ../lib/raster/get_cellhd.c:66
#, c-format
msgid "Unable to read header file for raster map <%s@%s>. It is a reclass of raster map <%s@%s> %s"
msgstr "No ha sido posible leer archivo de encabezado para mapa ráster <%s@%s>. Es un mapa de reclasificación del mapa ráster <%s@%s> %s"

#: ../lib/raster/get_cellhd.c:70
msgid "which is missing."
msgstr "el cual no se ha encontrado."

#: ../lib/raster/get_cellhd.c:71
msgid "whose header file can't be opened."
msgstr "cuyo archivo de encabezado no se puede abrir."

#: ../lib/raster/get_cellhd.c:76
#, c-format
msgid "Unable to open header file for raster map <%s@%s>"
msgstr "No ha sido posible abrir el archivo de encabezado para mapa ráster <%s@%s>"

#: ../lib/raster/sample.c:70
msgid "Unknown interpolation type"
msgstr "Tipo de interpolación desconocido"

#: ../lib/raster/sample.c:327
msgid "\"no data\" label found; setting to zero"
msgstr "Se encontró una etiqueta \"no data\"; ajustando a cero"

#: ../lib/raster/put_title.c:28
#, c-format
msgid "category information for [%s] in [%s] missing or invalid"
msgstr "La información de categoría para [%s] en [%s] no se encuentra o no es válida."

#: ../lib/raster/put_title.c:37
msgid "G_put_title - can't create a temp file"
msgstr "G_put_title - no puede crear un archivo temporal."

#: ../lib/raster/put_title.c:53
#, c-format
msgid "category information for [%s] in [%s] invalid"
msgstr "La información de categoria para [%s] en [%s] no es válida."

#: ../lib/raster/put_title.c:60
msgid "G_put_title - can't reopen temp file"
msgstr "G_put_title - no se puede reabrir el archivo temporal."

#: ../lib/raster/put_title.c:67
#, c-format
msgid "can't write category information for [%s] in [%s]"
msgstr "No se puede escribir la información de categoría para [%s] en [%s]."

#: ../lib/raster/init.c:61
msgid "Raster library not initialized. Programmer forgot to call Rast_init()."
msgstr "Librería raster no inicializada. El programador olvidó llamar a Rast_init()."

#: ../lib/raster/init.c:109
#, c-format
msgid "Unknown compression method <%s>, using default %s"
msgstr ""

#: ../lib/raster/init.c:113
#, c-format
msgid "No compression is not supported for GRASS raster maps, using default %s"
msgstr ""

#: ../lib/raster/init.c:120
#, c-format
msgid "This GRASS version does not support %s compression, using default %s"
msgstr ""

#: ../lib/raster/null_val.c:64
msgid "EmbedGivenNulls: wrong data type"
msgstr "EmbedGivenNulls: tipo de dato incorrecto"

#: ../lib/raster/null_val.c:114
msgid "Rast_set_null_value: wrong data type!"
msgstr "Rast_set_null_value: ¡tipo de dato incorrecto!"

#: ../lib/raster/auto_mask.c:69
msgid "Unable to open automatic MASK file"
msgstr "No ha sido posible abrir el archivo automático de MASK"

#: ../lib/raster/set_window.c:48
msgid "Rast_set_window() called while window split"
msgstr "Rast_set_window() llamado cuando la división de la ventana"

#: ../lib/raster/set_window.c:131
msgid "Rast_set_read_window(): projection/zone differs from that of currently open raster maps"
msgstr ""

#: ../lib/raster/set_window.c:158
#, c-format
msgid "Input window changed while maps are open for read. Map name <%s>"
msgstr "La ventana de entrada cambió mientras los mapas están abiertos para lectura. Nombre de mapa <%s>"

#: ../lib/raster/set_window.c:174
#, c-format
msgid "Output window changed while maps are open for write. Map name <%s>"
msgstr "La ventana de salida cambió mientras los mapas están abiertos para lectura. Nombre de mapa <%s>"

#: ../lib/ogsf/gsd_img_tif.c:63 ../lib/ogsf/gsd_img_ppm.c:50
msgid "Unable to get image of current GL screen"
msgstr ""

#: ../lib/ogsf/gsd_img_tif.c:69 ../lib/ogsf/gk2.c:216
#: ../lib/ogsf/gsd_img_ppm.c:55 ../lib/ogsf/gsd_img_ppm.c:101
#, c-format
msgid "Unable to open file <%s> for writing"
msgstr "No es posible abrir el archivo <%s> para escritura."

#: ../lib/ogsf/gk.c:320
msgid "Need at least 3 keyframes for spline"
msgstr "Se necesita un minimo de 3 fotogramas clave (keyframes) para el spline."

#: ../lib/ogsf/gk.c:622
msgid "Need at least 2 keyframes for interpolation"
msgstr "Son necesarios al menos 2 fotogramas clave (keyframes) para la interpolación."

#: ../lib/ogsf/gs2.c:1210
#, c-format
msgid "no category info"
msgstr "no hay información de la categoría"

#: ../lib/ogsf/gs2.c:1229
#, c-format
msgid "no data"
msgstr "no hay datos"

#: ../lib/ogsf/gs2.c:1654
#, c-format
msgid "Raster map <%s> is outside of current region. Load failed."
msgstr "El mapa ráster <%s> está fuera de la región actual. Su carga ha fallado."

#: ../lib/ogsf/gs2.c:1732 ../lib/ogsf/gs2.c:1738 ../lib/ogsf/gs2.c:1746
#: ../lib/ogsf/gs2.c:1755 ../lib/ogsf/gs2.c:1763 ../lib/ogsf/gs2.c:1773
#: ../lib/ogsf/gs2.c:1821
msgid "GS_load_att_map(): Out of memory. Unable to load map"
msgstr "GS_load_att_map(): Sin memoria disponible. No es posible cargar el mapa."

#: ../lib/ogsf/gs2.c:1849
msgid "Loading failed"
msgstr "La carga ha fallado"

#: ../lib/ogsf/gs2.c:1853
msgid "Error finding range"
msgstr "Error al encontrar el rango."

#: ../lib/ogsf/gk2.c:272 ../lib/ogsf/gk2.c:285
msgid "Check no. of frames requested and keyframes marked"
msgstr "Revise el número de cuadros solicitados y de fotogramas clave marcados"

#: ../lib/ogsf/gs3.c:132 ../lib/ogsf/gs3.c:196 ../lib/ogsf/gs3.c:348
#: ../lib/ogsf/gs3.c:454 ../lib/ogsf/gs3.c:540
#, c-format
msgid "Loading raster map <%s>..."
msgstr "Cargando el mapa raster <%s>."

#: ../lib/ogsf/gs3.c:596
#, c-format
msgid "Color table range doesn't match data (mincol=%d, maxcol=%d"
msgstr "El rango de la tabla de colores no corresponde con los datos (mincol=%d, maxcol=%d."

#: ../lib/ogsf/gs3.c:658 ../lib/ogsf/gs3.c:730
#, c-format
msgid "Translating colors from raster map <%s>..."
msgstr "Traduciendo colores del mapa raster <%s>..."

#: ../lib/ogsf/gs3.c:967
msgid "View not saved by this program,there may be some inconsistancies"
msgstr "La vista no ha sido guardada por este programa, pueden existir algunas inconsistencias."

#: ../lib/ogsf/gsdrape.c:207
msgid "Unable to process vector map - out of memory"
msgstr "No es posible procesar el mapa vectorial - memoria insuficiente."

#: ../lib/ogsf/gp3.c:62 ../lib/ogsf/gp3.c:196 ../lib/ogsf/gv3.c:66
#: ../lib/ogsf/gv3.c:338 ../lib/python/temporal/c_libraries_interface.py:750
#: ../lib/vector/Vlib/open.c:301 ../lib/vector/Vlib/open.c:437
#: ../lib/vector/Vlib/map.c:193 ../lib/vector/Vlib/map.c:203
#: ../lib/vector/Vlib/map.c:275
#, c-format, python-format
msgid "Unable to open vector map <%s>"
msgstr "No se puede abrir el mapa vectorial <%s>."

#: ../lib/ogsf/gp3.c:92 ../lib/vector/Vlib/copy.c:169
#: ../lib/vector/Vlib/copy.c:246
#, c-format
msgid "Unable to read vector map <%s>"
msgstr "No se puede leer el mapa vectorial <%s>."

#: ../lib/ogsf/gp3.c:148
#, c-format
msgid "No points from vector map <%s> fall within current region"
msgstr "No hay puntos del mapa vectorial <%s> que se encuentren dentro de la región actual."

#: ../lib/ogsf/gp3.c:153
#, c-format
msgid "Vector map <%s> loaded (%d points)"
msgstr "El mapa vectorial <%s> cargó (%d puntos)."

#: ../lib/ogsf/gp3.c:202 ../lib/ogsf/gv3.c:344
#: ../lib/rst/interp_float/vinput2d.c:100 ../lib/vector/Vlib/cats.c:589
#: ../lib/vector/Vlib/copy.c:620 ../lib/vector/Vlib/copy.c:730
#: ../lib/vector/Vlib/map.c:301 ../lib/vector/Vlib/map.c:437
#: ../lib/vector/Vlib/ascii.c:398 ../lib/vector/Vlib/array.c:276
#: ../lib/vector/Vlib/net_build.c:159 ../lib/vector/Vlib/net_build.c:206
#: ../lib/vector/Vlib/net_build.c:490 ../lib/vector/Vlib/net_build.c:791
#: ../lib/vector/Vlib/net_build.c:971
#, c-format
msgid "Database connection not defined for layer %d"
msgstr "No se ha definido la conexión a la base de datos para la capa %d"

#: ../lib/ogsf/gp3.c:208 ../lib/ogsf/gv3.c:350
#: ../lib/rst/interp_float/vinput2d.c:109 ../lib/db/dbmi_client/db.c:46
#: ../lib/db/dbmi_client/copy_tab.c:112 ../lib/db/dbmi_client/copy_tab.c:133
#: ../lib/vector/Vlib/cats.c:597 ../lib/vector/Vlib/close_nat.c:160
#: ../lib/vector/Vlib/write_ogr.c:198 ../lib/vector/Vlib/write_pg.c:2915
#: ../lib/vector/Vlib/map.c:342 ../lib/vector/Vlib/ascii.c:410
#: ../lib/vector/Vlib/array.c:282 ../lib/vector/Vlib/net_build.c:165
#: ../lib/vector/Vlib/net_build.c:211 ../lib/vector/Vlib/net_build.c:496
#: ../lib/vector/Vlib/net_build.c:797 ../lib/vector/Vlib/net_build.c:976
#: ../lib/vector/neta/utils.c:119 ../lib/vector/neta/timetables.c:133
#, c-format
msgid "Unable to open database <%s> by driver <%s>"
msgstr "No ha sido posible abrir la base de datos <%s> con el controlador <%s>"

#: ../lib/ogsf/gp3.c:211
#, c-format
msgid "Loading thematic points layer <%s>..."
msgstr "Cargando capa de puntos temáticos <%s>..."

#: ../lib/ogsf/gp3.c:235 ../lib/ogsf/gv3.c:377
#, c-format
msgid "No color rule defined for category %d"
msgstr "No hay regla de color definida para la categoría %d"

#: ../lib/ogsf/gp3.c:249 ../lib/ogsf/gv3.c:392
#, c-format
msgid "Invalid color definition (%s)"
msgstr "Definición de color no válida (%s)"

#: ../lib/ogsf/gp3.c:288
#, c-format
msgid "%d points without category. Unable to determine color rules for features without category."
msgstr "%d puntos sin categoría. No ha sido posible determinar regla de colores para elementos sin categoría."

#: ../lib/ogsf/gsd_surf.c:1742
msgid "Cut-plane points mis-match between surfaces. Check resolution(s)."
msgstr "Error de concordancia de los puntos de corte del plano entre superficies. Revise la(s) resolucion(es)."

#: ../lib/ogsf/gsd_img_ppm.c:96
msgid "Unable to write view"
msgstr ""

#: ../lib/ogsf/gsd_legend.c:246
#, c-format
msgid "Unable to read color file of raster map <%s>"
msgstr "No es posible leer el archivo de color del mapa raster <%s>."

#: ../lib/ogsf/gsd_legend.c:252
#, c-format
msgid "Unable to read category file of raster map <%s>"
msgstr "No ha sido posible leer el archivo de categorías del mapa raster <%s>."

#: ../lib/ogsf/gsd_legend.c:269
#, c-format
msgid "Unable to read fp range of raster map <%s>"
msgstr "No ha sido posible leer el rango fp del mapa raster <%s>."

#: ../lib/ogsf/gsd_legend.c:281
#, c-format
msgid "Unable to read range of raster map <%s>"
msgstr "No ha sido posible leer el rango del mapa raster <%s>."

#: ../lib/ogsf/gsd_legend.c:295
msgid "Range request error for legend"
msgstr "Error en el rango solicitado para la leyenda"

#: ../lib/ogsf/gsd_legend.c:385
msgid "Unable to show discrete FP range (use list)"
msgstr "No ha sido posible el mostrar el rango discreto FP (utilice list)"

#: ../lib/ogsf/gsd_legend.c:501
msgid "Too many categories to show as discrete!"
msgstr "¡Hay demasiadas categorías para que sea posible mostrarlas como discretas!"

#: ../lib/ogsf/gsd_legend.c:503
msgid "Try using smaller font!"
msgstr "¡Intente utilizar un tipo de letra mas pequeño!"

#: ../lib/ogsf/gsd_label.c:58
msgid "Max. number of labels reached!"
msgstr "¡Se ha alcanzado el número máximo de etiquetas!"

#: ../lib/ogsf/gs_bm.c:124
msgid "Bitmap mismatch"
msgstr "No concuerda el mapa de bits."

#: ../lib/ogsf/gv3.c:269
#, c-format
msgid "No features from vector map <%s> fall within current region"
msgstr "No existen elementos pertenecientes al mapa vectorial <%s> que se encuentren dentro de la región actual."

#: ../lib/ogsf/gv3.c:274
#, c-format
msgid "Vector map <%s> loaded (%d features)"
msgstr "El mapa vectorial <%s> ha cargado (%d elementos)."

#: ../lib/ogsf/gv3.c:353
#, c-format
msgid "Loading thematic vector layer <%s>..."
msgstr "Cargando capa vectorial temática <%s>"

#: ../lib/ogsf/gv3.c:414
#, c-format
msgid "%d features without category. Unable to determine color rules for features without category."
msgstr "%d elementos sin categoría. No ha sido posible determinar reglas de colores para los elementos sin categoría."

#: ../lib/ogsf/gvl_file.c:103
msgid "Maximum number of datafiles exceeded"
msgstr "Se ha excedido el número máximo de archivos de datos"

#: ../lib/ogsf/gvl_file.c:436 ../lib/gpde/n_arrays_io.c:281
#: ../lib/python/temporal/c_libraries_interface.py:679
#, c-format, python-format
msgid "Unable to open 3D raster map <%s>"
msgstr "No ha sido posible abrir el mapa raster 3D <%s>."

#: ../lib/ogsf/gvl_file.c:442
#, c-format
msgid "Unable to read range of 3D raster map <%s>"
msgstr "No ha sido posible leer el rango del mapa ráster 3D <%s>"

#: ../lib/ogsf/gvl_file.c:470
#: ../lib/python/temporal/c_libraries_interface.py:709
#: ../lib/raster3d/close.c:120 ../lib/raster3d/close.c:130
#: ../lib/raster3d/close.c:159
#, c-format, python-format
msgid "Unable to close 3D raster map <%s>"
msgstr "No ha sido posible cerrar el mapa raster 3D <%s>."

#: ../lib/ogsf/gsds.c:109
msgid "Maximum number of datasets exceeded"
msgstr "Se ha excedido el número máximo de Directorios de mapas"

#: ../lib/ogsf/gsd_prim.c:155
#, c-format
msgid "Color Material: %d"
msgstr "Material de color: %d."

#: ../lib/ogsf/gsd_prim.c:642
#, c-format
msgid "gsd_rot(): %c is an invalid axis specification. Rotation ignored. Please advise GRASS developers of this error"
msgstr "gsd_rot(): %c es una especificación no válida de eje. Se ha ignorado la rotación, por favor notifique a los desarrolladores de GRASS acerca de este error."

#: ../lib/ogsf/trans.c:180
msgid "Out of matrix stack space"
msgstr "No se dispone de mas espacio de almacenamiento en la pila de la matriz."

#: ../lib/ogsf/trans.c:200
msgid "Tried to pop an empty stack"
msgstr "Intentó hacer desalojar una pila vacía."

#: ../lib/ogsf/gvl2.c:267
#, c-format
msgid "Loading 3d raster map <%s>..."
msgstr "Cargando el mapa ráster 3d <%s>..."

#: ../lib/ogsf/gp2.c:705
msgid "Unknown icon marker, using \"sphere\""
msgstr "Ícono de marcador desconocido, usando \"sphere\""

#: ../lib/gpde/test/test_main.c:88
msgid "Performs unit and integration tests for gpde library"
msgstr "Realiza las pruebas de unidad e integración de la librería gpde."

#: ../lib/gpde/n_parse_options.c:106
msgid "The calculation time in seconds"
msgstr "Tiempo de cálculo en segundos"

#: ../lib/gpde/n_arrays_io.c:93
#, c-format
msgid "Reading raster map <%s> into memory"
msgstr "Leyendo el mapa raster <%s> en la memoria."

#: ../lib/gpde/n_arrays_io.c:183
msgid "N_array_2d * array is empty"
msgstr "La matriz N_array_2d * se encuentra vacía."

#: ../lib/gpde/n_arrays_io.c:202
#, c-format
msgid "Write 2d array to raster map <%s>"
msgstr "Escribir matriz 2d al mapa raster <%s>."

#: ../lib/gpde/n_arrays_io.c:309
#, c-format
msgid "Read g3d map <%s> into the memory"
msgstr "Leer el mapa g3D <%s> en memoria."

#: ../lib/gpde/n_arrays_io.c:364 ../lib/gpde/n_arrays_io.c:464
msgid "Error closing g3d file"
msgstr "Error al cerrar el archivo g3D."

#: ../lib/gpde/n_arrays_io.c:420
#, c-format
msgid "Error opening g3d map <%s>"
msgstr "Error al abrir el mapa g3D <%s>."

#: ../lib/gpde/n_arrays_io.c:422
#, c-format
msgid "Write 3d array to g3d map <%s>"
msgstr "Escribir matriz 3D en el mapa g3D <%s>."

#: ../lib/gpde/n_gwflow.c:436 ../lib/gpde/n_gwflow.c:715
#, c-format
msgid "The total sum of the water budget: %g\n"
msgstr "La suma total del presupuesto hídrico: %g\n"

#: ../lib/gpde/n_gwflow.c:438 ../lib/gpde/n_gwflow.c:717
#, c-format
msgid "The total sum of the water budget is significantly larger then 0: %g\n"
msgstr "La suma total del presupuesto hídrico es significativamente mayor entonces 0: %g\n"

#: ../lib/display/icon.c:80
#, c-format
msgid "Unsupported icon %d"
msgstr "Ícono no soportado %d"

#: ../lib/display/r_raster.c:98
#, c-format
msgid "Both %s and %s are defined. %s will be ignored."
msgstr "Tanto %s como %s están definidos. %s será ignorado."

#: ../lib/display/r_raster.c:131
#, c-format
msgid "Neither %s (managed by d.mon command) nor %s (used for direct rendering) defined"
msgstr "Ni %s (administrado por el comando d.mon), ni %s (utilizado para renderización directa) han sido definidos"

#: ../lib/display/r_raster.c:150
#, c-format
msgid "Unknown display driver <%s>"
msgstr "Controlador de visualización <%s> desconocido"

#: ../lib/display/r_raster.c:151
#, c-format
msgid "Using display driver <%s>..."
msgstr "Usando el controlador de visualización <%s>..."

#: ../lib/display/tran_colr.c:107 ../lib/display/tran_colr.c:109
#, c-format
msgid "[%s]: No such color"
msgstr "[%s]: No existe tal color"

#: ../lib/nviz/position.c:56
msgid "Unable to set focus"
msgstr "No es posible establecer el foco"

#: ../lib/nviz/nviz.c:128
#, c-format
msgid "Invalid color (%s), using \"white\" as default"
msgstr "Color no válido (%s), Utilizando el \"blanco\" como predeterminado"

#: ../lib/nviz/render.c:39
#, c-format
msgid "Unable to get function address for %s"
msgstr "No ha sido posible obtener la dirección de la función  para %s."

#: ../lib/nviz/render.c:163
msgid "Bad server connection"
msgstr "Mala conexión con el servidor"

#: ../lib/nviz/render.c:169
msgid "Unable to get visual info"
msgstr "No ha sido posible obtener la información visual."

#: ../lib/nviz/render.c:176
msgid "Unable to create rendering context"
msgstr "No ha sido posible crear un contexto de creación de la visualización"

#: ../lib/nviz/render.c:225
#, c-format
msgid "Unable to choose pixel format (CGL error = %d)"
msgstr "No ha sido posible seleccionar el formato del pixel (Error CGL= %d)."

#: ../lib/nviz/render.c:231
#, c-format
msgid "Unable to create context (CGL error = %d)"
msgstr "No ha sido posible crear el contexto (Error CGL=1%d)."

#: ../lib/nviz/render.c:266
msgid "Unable to register window class"
msgstr "No ha sido posible registrar la clase de la ventana."

#: ../lib/nviz/render.c:275
msgid "Unable to create window"
msgstr "No ha sido posible crear la ventana."

#: ../lib/nviz/render.c:323
#, c-format
msgid "Unable to set current context (CGL error = %d)"
msgstr ""

#: ../lib/nviz/render.c:361
#, c-format
msgid "Incomplete framebuffer status (status = %d)"
msgstr ""

#: ../lib/nviz/map_obj.c:59
msgid "Maximum surfaces loaded!"
msgstr "¡Se ha cargado el máximo de superficies!"

#: ../lib/nviz/map_obj.c:88
msgid "Maximum vector line maps loaded!"
msgstr "¡Se ha cargado el máximo de mapas de líneas vectoriales!"

#: ../lib/nviz/map_obj.c:97 ../lib/nviz/map_obj.c:128
#, c-format
msgid "Error loading vector map <%s>"
msgstr "Error al cargar el mapa vectorial <%s>"

#: ../lib/nviz/map_obj.c:116
msgid "Maximum vector point maps loaded!"
msgstr "¡Se ha cargado el máximo de mapas vectoriales de puntos!"

#: ../lib/nviz/map_obj.c:143
msgid "Maximum volumes loaded!"
msgstr "¡Se ha cargado el máximo de volúmenes!"

#: ../lib/nviz/map_obj.c:152
#, c-format
msgid "Error loading 3d raster map <%s>"
msgstr "Error al cargar el mapa ráster 3D <%s>"

#: ../lib/nviz/map_obj.c:160
msgid "Nviz_new_map_obj(): unsupported data type"
msgstr "Nviz_new_map_obj(): tipo de datos no soportado"

#: ../lib/nviz/lights.c:171
msgid "Unable to define new light"
msgstr "No ha sido posible definir una nueva fuente de luz"

#: ../lib/cairodriver/text.c:46
#, c-format
msgid "Unable to convert from <%s> to UTF-8"
msgstr "No ha sido posible convertir de <%s> a UTF-8"

#: ../lib/cairodriver/text.c:56
msgid "Some characters could not be converted to UTF-8"
msgstr "No fue posible convertir algunos caracteres a UTF-8"

#: ../lib/cairodriver/read_xid.c:14
#, c-format
msgid "Unable to open input file <%s>"
msgstr "No ha sido posible abrir el archivo de entrada <%s>"

#: ../lib/cairodriver/read_xid.c:17
#, c-format
msgid "Unable to read input file <%s>"
msgstr "No ha sido posible leer el archivo de entrada <%s>"

#: ../lib/cairodriver/read_xid.c:20
#, c-format
msgid "Unable to parse input file <%s>"
msgstr "No ha sido posible parsear el archivo de entrada <%s>"

#: ../lib/cairodriver/read_ppm.c:28 ../lib/cairodriver/read_bmp.c:88
#, c-format
msgid "Cairo: unable to open input file <%s>"
msgstr "Cairo: no ha sido posible abrir archivo de entrada <%s>"

#: ../lib/cairodriver/read_ppm.c:32 ../lib/cairodriver/read_bmp.c:92
#, c-format
msgid "Cairo: invalid input file <%s>"
msgstr "Cairo: archivo de entrada <%s> no válido"

#: ../lib/cairodriver/read_ppm.c:38
#, c-format
msgid "Cairo: input file has incorrect dimensions: expected: %dx%d got: %dx%d"
msgstr "Cairo: archivo de entrada tiene dimensiones incorrectas: esperado: %dx%d obtenido: %dx%d"

#: ../lib/cairodriver/read_ppm.c:46
#, c-format
msgid "Cairo: unable to open input mask file <%s>"
msgstr "Cairo: no ha sido posible abrir el archivo máscara de entrada <%s>"

#: ../lib/cairodriver/read_ppm.c:50
#, c-format
msgid "Cairo: invalid input mask file <%s>"
msgstr "Cairo: archivo de máscara <%s> no válido"

#: ../lib/cairodriver/read_ppm.c:56
#, c-format
msgid "Cairo: input mask file has incorrect dimensions: expected: %dx%d got: %dx%d"
msgstr "Cairo: archivo de máscara de entrada tiene dimensiones incorrectas: esperado: %dx%d obtenido: %dx%d"

#: ../lib/cairodriver/read_bmp.c:96
#, c-format
msgid "Cairo: Invalid BMP header for <%s>"
msgstr "Cairo: ecabezado BMP no válido para <%s>"

#: ../lib/cairodriver/write_bmp.c:72 ../lib/cairodriver/write_ppm.c:27
#, c-format
msgid "Cairo: unable to open output file <%s>"
msgstr "Cairo: no ha sido posible abrir archivo de salida <%s>"

#: ../lib/cairodriver/write_ppm.c:34
#, c-format
msgid "Cairo: unable to open mask file <%s>"
msgstr "Cairo: no ha sido posible abrir archivo de máscara <%s>"

#: ../lib/cairodriver/draw_bitmap.c:47
msgid "Cairo_Bitmap: Failed to create source"
msgstr "Cairo_Bitmap: ha fallado al crear desde fuente"

#: ../lib/cairodriver/raster.c:109
msgid "Failed to create cairo surface"
msgstr "Ha fallado la creación de superficie cairo"

#: ../lib/cairodriver/write_xid.c:14 ../lib/pngdriver/read_png.c:71
#, c-format
msgid "Unable to open output file <%s>"
msgstr "No ha sido posible abrir archivo de salida <%s>"

#: ../lib/cairodriver/write_xid.c:19
#, c-format
msgid "Unable to write output file <%s>"
msgstr "No ha sido posible escribir archivo de salida <%s>"

#: ../lib/cairodriver/graph.c:67
msgid "Unable to open display"
msgstr "No ha sido posible abrir el visualizador"

#: ../lib/cairodriver/graph.c:85
msgid "Unable to obtain visual"
msgstr "No ha sido posible obtener la visualización."

#: ../lib/cairodriver/graph.c:160
#, c-format
msgid "Unknown file extension: %s"
msgstr "Extensión de archivo desconocida: %s"

#: ../lib/cairodriver/graph.c:190
#, c-format
msgid "cairo: collecting to file '%s'"
msgstr "cairo: colectando a archivo '%s'"

#: ../lib/cairodriver/graph.c:192
#, c-format
msgid "cairo: image size %dx%d"
msgstr "cairo: tamaño de imagen %dx%d"

#: ../lib/cairodriver/graph.c:371
msgid "Unknown Cairo surface type"
msgstr "Tipo desconocido de superficie Cairo"

#: ../lib/cairodriver/graph.c:376
msgid "Failed to initialize Cairo surface"
msgstr "Ha fallado el iniciar superficie Cairo"

#: ../lib/psdriver/graph_set.c:199
#, c-format
msgid "ps: truecolor status %s"
msgstr ""

#: ../lib/psdriver/graph_set.c:200 ../lib/pngdriver/graph_set.c:102
msgid "enabled"
msgstr "habilitado"

#: ../lib/psdriver/graph_set.c:200 ../lib/pngdriver/graph_set.c:102
msgid "disabled"
msgstr "deshabilitado"

#: ../lib/psdriver/graph_set.c:214
#, c-format
msgid "ps: collecting to file '%s'"
msgstr ""

#: ../lib/psdriver/graph_set.c:215
#, c-format
msgid "ps: image size %dx%d"
msgstr "ps: tamaño de imagen %dx%d"

#: ../lib/python/temporal/open_stds.py:63
#: ../lib/python/temporal/open_stds.py:119
#, python-format
msgid "Unknown type: %s"
msgstr "Tipo desconocido: %s"

#: ../lib/python/temporal/open_stds.py:69
#, python-format
msgid "Space time %(sp)s dataset <%(name)s> not found"
msgstr "Conjunto de datos espacio temporales %(sp)s <%(name)s> no encontrado"

#: ../lib/python/temporal/open_stds.py:108
msgid "Space time datasets can only be created in the current mapset"
msgstr "Conjuntos de mapas espacio temporales solamente pueden ser creados en el Directorio de mapas actual"

#: ../lib/python/temporal/open_stds.py:125
#, python-format
msgid "Space time %(sp)s dataset <%(name)s> is already in the database. Use the overwrite flag."
msgstr "Conjunto de datos <%(name)s> espacio temporales %(sp)s ya está en la base de datos. Use la bandera overwrite."

#: ../lib/python/temporal/open_stds.py:160
#, python-format
msgid "Overwriting space time %(sp)s dataset <%(name)s> and unregistering all maps"
msgstr "Sobreescribir conjunto de datos espacio temporales %(sp)s <%(name)s> y desregistrar todos los mapas"

#: ../lib/python/temporal/open_stds.py:168
#, python-format
msgid "Creating a new space time %s dataset"
msgstr "Creando un nuevo conjunto de datos %s espacio temporales"

#: ../lib/python/temporal/open_stds.py:211
#: ../lib/python/temporal/mapcalc.py:239 ../lib/python/temporal/extract.py:131
#, python-format
msgid "Map <%s> is already in temporal database, use overwrite flag to overwrite"
msgstr "Mapa <%s> ya está en la base de datos temporales, usar bandera overwrite para sobrescribirlo"

#: ../lib/python/temporal/abstract_space_time_dataset.py:167
#: ../lib/python/temporal/abstract_space_time_dataset.py:301
#, python-format
msgid "Unknown temporal type \"%s\""
msgstr "Tipo temporal desconocido \"%s\""

#: ../lib/python/temporal/abstract_space_time_dataset.py:294
#: ../lib/python/temporal/abstract_space_time_dataset.py:1062
#, python-format
msgid "Wrong granularity: \"%s\""
msgstr "Granularidad incorrecta: \"%s\""

#: ../lib/python/temporal/abstract_space_time_dataset.py:322
#, python-format
msgid "Unsupported temporal unit: %s"
msgstr "Unidad temporal no soportada: %s"

#: ../lib/python/temporal/abstract_space_time_dataset.py:372
#, python-format
msgid "Created register table <%s> for space time %s  dataset <%s>"
msgstr "Registro de tabla <%s> creado para conjunto de datos <%s> espacio temporales %s"

#: ../lib/python/temporal/abstract_space_time_dataset.py:690
#: ../lib/python/temporal/abstract_space_time_dataset.py:932
msgid "The space time datasets must be of the same temporal type"
msgstr "Los conjuntos de datos espacio temporales deben ser del mismo tipo de tiempo"

#: ../lib/python/temporal/abstract_space_time_dataset.py:695
#: ../lib/python/temporal/abstract_space_time_dataset.py:937
msgid "The temporal map type of the sample dataset must be interval"
msgstr "El tipo de mapa temporal de la muesta del cnojunto de mapas debe ser de intervalo"

#: ../lib/python/temporal/abstract_space_time_dataset.py:1499
#, python-format
msgid "Unable to get map ids from register table <%s>"
msgstr "No ha sido posible obtener ids de tabla de registro <%s>"

#: ../lib/python/temporal/abstract_space_time_dataset.py:1609
#, python-format
msgid "Unable to shift dataset <%(ds)s> of type %(type)s in the temporal database. The mapset of the dataset does not match the current mapset"
msgstr ""

#: ../lib/python/temporal/abstract_space_time_dataset.py:1616
#: ../lib/python/temporal/datetime_math.py:451
#, python-format
msgid "Wrong granularity format: %s"
msgstr "Formato de granularidad incorrecto: %s"

#: ../lib/python/temporal/abstract_space_time_dataset.py:1778
#, python-format
msgid "Unable to snap dataset <%(ds)s> of type %(type)s in the temporal database. The mapset of the dataset does not match the current mapset"
msgstr ""

#: ../lib/python/temporal/abstract_space_time_dataset.py:1880
#, python-format
msgid "Unable to rename dataset <%(ds)s> of type %(type)s in the temporal database. The mapset of the dataset does not match the current mapset"
msgstr "No ha sido posible renombrar conjunto de datos <%(ds)s> del tipo %(type)s en la base de datos temporales. El Directorio de mapas del conjunto de datos no coincide con el Directorio de mapas actual"

#: ../lib/python/temporal/abstract_space_time_dataset.py:1889
msgid "Renaming of space time datasets is not supported for PostgreSQL."
msgstr "El renombramiento para conjunto de datos espacio temporales no está soportado para PostgreSQL."

#: ../lib/python/temporal/abstract_space_time_dataset.py:1954
#, python-format
msgid "Delete space time %s  dataset <%s> from temporal database"
msgstr "Eliminar conjunto de datos <%s> espacio temporales %s de base de datos temporales"

#: ../lib/python/temporal/abstract_space_time_dataset.py:1960
#: ../lib/python/temporal/abstract_map_dataset.py:841
#, python-format
msgid "Unable to delete dataset <%(ds)s> of type %(type)s from the temporal database. The mapset of the dataset does not match the current mapset"
msgstr "No ha sido posible eliminar el conjunto de datos <%(ds)s> del tipo %(type)s de la base de datos temporales. El Directorio de mapas no coincide con el Directorio de mapas actual"

#: ../lib/python/temporal/abstract_space_time_dataset.py:1973
#, python-format
msgid "Drop map register table: %s"
msgstr "Tabla de registro del mapa eliminada: %s"

#: ../lib/python/temporal/abstract_space_time_dataset.py:2028
msgid "Error in register table request"
msgstr "Error al registrar solicitud de la tabla"

#: ../lib/python/temporal/abstract_space_time_dataset.py:2057
#, python-format
msgid "Unable to register map in dataset <%(ds)s> of type %(type)s. The mapset of the dataset does not match the current mapset"
msgstr "No ha sido posible registrar mapas en Directorio de mapas <%(ds)s> de tipo %(type)s. El Directorio de mapas del conjunto de datos no coincide con el Directorio de mapas actual"

#: ../lib/python/temporal/abstract_space_time_dataset.py:2066
msgid "Only a map that was inserted in the temporal database can be registered in a space time dataset"
msgstr "Solamente el mapa que haya sido insertado en la base de datos temporales puede ser registrado en un conjunto de datos espacio temporales"

#: ../lib/python/temporal/abstract_space_time_dataset.py:2089
#, python-format
msgid "Map <%(id)s> with layer %(l)s has invalid time"
msgstr "Mapa <%(id)s> con capa %(l)s tiene tiempo no válido"

#: ../lib/python/temporal/abstract_space_time_dataset.py:2093
#, python-format
msgid "Map <%s> has invalid time"
msgstr "El mapa <%s> tiene un tiempo no válido"

#: ../lib/python/temporal/abstract_space_time_dataset.py:2111
#, python-format
msgid "Temporal type of space time dataset <%(id)s> and map <%(map)s> with layer %(l)s are different"
msgstr "Son distintos los tipos de tiempo de conjunto de datos espacio temporales <%(id)s> y mapa <%(map)s> con capa %(l)s"

#: ../lib/python/temporal/abstract_space_time_dataset.py:2117
#, python-format
msgid "Temporal type of space time dataset <%(id)s> and map <%(map)s> are different"
msgstr "Son diferentes los tipos de tiempo del conjunto de datos espacio temporales <%(id)s> y del mapa <%(map)s>"

#: ../lib/python/temporal/abstract_space_time_dataset.py:2132
#, python-format
msgid "Set temporal unit for space time %s dataset <%s> to %s"
msgstr "Definir unidad temporal para conjunto de datos <%s> espacio temporales %s como %s"

#: ../lib/python/temporal/abstract_space_time_dataset.py:2142
#, python-format
msgid "Relative time units of space time dataset <%(id)s> and map <%(map)s> with layer %(l)s are different"
msgstr "Son diferentes las unidades de tiempo relativas de conjunto de datos <%(id)s> y mapa <%(map)s> con capa %(l)s"

#: ../lib/python/temporal/abstract_space_time_dataset.py:2148
#, python-format
msgid "Relative time units of space time dataset <%(id)s> and map <%(map)s> are different"
msgstr "Son diferentes las unidades de tiempo relativas de conjunto de datos <%(id)s> y mapa <%(map)s>"

#: ../lib/python/temporal/abstract_space_time_dataset.py:2154
msgid "Only maps from the same mapset can be registered"
msgstr "Solamente se pueden registrar mapas del mismo Directorio de mapas"

#: ../lib/python/temporal/abstract_space_time_dataset.py:2159
#, python-format
msgid "Map <%(map)s> with layer %(l)s is already registered."
msgstr "Mapa <%(map)s> con capa %(l)s ya está registrado."

#: ../lib/python/temporal/abstract_space_time_dataset.py:2163
#, python-format
msgid "Map <%s> is already registered."
msgstr "Mapa <%s> ya registrado."

#: ../lib/python/temporal/abstract_space_time_dataset.py:2211
#, python-format
msgid "Unable to unregister map from dataset <%(ds)s> of type %(type)s in the temporal database. The mapset of the dataset does not match the current mapset"
msgstr "No ha sido posible quitar el registro del mapa del conjunto de datos <%(ds)s> del tipo %(type)s en la base de datos temporales. El Directorio de mapas del conjunto de mapas no coincide con el Directorio de mapas actual"

#: ../lib/python/temporal/abstract_space_time_dataset.py:2224
#, python-format
msgid "Map <%(map)s> with layer %(l)s is not registered in space time dataset <%(base)s>"
msgstr "Mapa <%(map)s> con capa %(l)s no está registrado en conjunto de datos espacio temporales <%(base)s>"

#: ../lib/python/temporal/abstract_space_time_dataset.py:2230
#, python-format
msgid "Map <%(map)s> is not registered in space time dataset <%(base)s>"
msgstr "El mapa <%(map)s> no está registrado en conjunto de datos espacio temporales <%(base)s>"

#: ../lib/python/temporal/abstract_space_time_dataset.py:2285
#: ../lib/python/temporal/abstract_dataset.py:426
#: ../lib/python/temporal/abstract_dataset.py:469
#: ../lib/python/temporal/abstract_map_dataset.py:424
#: ../lib/python/temporal/abstract_map_dataset.py:520
#, python-format
msgid "Unable to update dataset <%(ds)s> of type %(type)s in the temporal database. The mapset of the dataset does not match the current mapset"
msgstr "No ha sido posible actualizar el conjunto de datos <%(ds)s> del tipo %(type)s en la base de datos temporales. El Directorio de mapas del conjunto de datos no es igual al Directorio de mapas actual"

#: ../lib/python/temporal/abstract_space_time_dataset.py:2291
#, python-format
msgid "Update metadata, spatial and temporal extent from all registered maps of <%s>"
msgstr "Actualizar metadato, extensión espacial y temporal para todos los mapas registrados es de <%s>"

#: ../lib/python/temporal/abstract_dataset.py:386
#, python-format
msgid "Unable to insert dataset <%(ds)s> of type %(type)s in the temporal database. The mapset of the dataset does not match the current mapset"
msgstr "No ha sido posible insertar el conjunto de datos <%(ds)s> del tipo %(type)s en la base de datos temporales. El Directorio de mapas del conjunto de datos no es igual al Directorio de mapas actual"

#: ../lib/python/temporal/abstract_map_dataset.py:350
#, python-format
msgid "Start time must be of type datetime for %(type)s map <%(id)s> with layer: %(l)s"
msgstr "Tiempo de inicio debe ser de tipo fecha y hora para %(type)s mapa <%(id)s> con capa: %(l)s"

#: ../lib/python/temporal/abstract_map_dataset.py:357
#, python-format
msgid "Start time must be of type datetime for %(type)s map <%(id)s>"
msgstr "Tiempo de inicio debe ser de tipo fecha y hora para %(type)s mapa <%(id)s>"

#: ../lib/python/temporal/abstract_map_dataset.py:365
#, python-format
msgid "End time must be of type datetime for %(type)s map <%(id)s> with layer: %(l)s"
msgstr "Tiempo de término debe ser de tipo fecha y hora para %(type)s mapa <%(id)s> con capa: %(l)s"

#: ../lib/python/temporal/abstract_map_dataset.py:372
#, python-format
msgid "End time must be of type datetime for %(type)s map <%(id)s>"
msgstr "Tiempo de término debe ser de tipo fecha y hora para %(type)s mapa <%(id)s>"

#: ../lib/python/temporal/abstract_map_dataset.py:381
#, python-format
msgid "End time must be greater than start time for %(type)s map <%(id)s> with layer: %(l)s"
msgstr "Tiempo de término debe ser mayor al tiempo de inicio para %(type)s mapa <%(id)s> con capa: %(l)s"

#: ../lib/python/temporal/abstract_map_dataset.py:389
#: ../lib/python/temporal/abstract_map_dataset.py:482
#, python-format
msgid "End time must be greater than start time for %(type)s map <%(id)s>"
msgstr "Tiempo de término debe mayor que el tiempo de inicio para %(type)s mapa <%(id)s>"

#: ../lib/python/temporal/abstract_map_dataset.py:460
#, python-format
msgid "Unsupported relative time unit type for %(type)s map <%(id)s> with layer %(l)s: %(u)s"
msgstr "Tipo de unidad relativa de tiempo no soportada para %(type)s mapa <%(id)s> con capa %(l)s: %(u)s"

#: ../lib/python/temporal/abstract_map_dataset.py:467
#, python-format
msgid "Unsupported relative time unit type for %(type)s map <%(id)s>: %(u)s"
msgstr "Tipo de unidad relativa de tiempo no soportada para %(type)s mapa <%(id)s>: %(u)s"

#: ../lib/python/temporal/abstract_map_dataset.py:476
#, python-format
msgid "End time must be greater than start time for %(typ)s map <%(id)s> with layer %(l)s"
msgstr "Tiempo de término debe ser mayor que tiempo inicial para %(typ)s mapa <%(id)s> con capa %(l)s"

#: ../lib/python/temporal/abstract_map_dataset.py:800
#, python-format
msgid "Map <%(id)s> with layer %(layer)s has incorrect time interval, start time is greater than end time"
msgstr "Mapa <%(id)s> con la capa %(layer)s tiene un intervalo incorrecto, el tiempo de inicio es mayor que el tiempo de término"

#: ../lib/python/temporal/abstract_map_dataset.py:806
#, python-format
msgid "Map <%s> has incorrect time interval, start time is greater than end time"
msgstr "El mapa <%s> tiene un intervalo de tiempo incorrecto, tiempo de inicio es mayor que el de término"

#: ../lib/python/temporal/abstract_map_dataset.py:812
#, python-format
msgid "Map <%s> has incorrect start time"
msgstr "El mapa <%s> tiene un tiempo de inicio incorrecto"

#: ../lib/python/temporal/abstract_map_dataset.py:859
#, python-format
msgid "Delete %s dataset <%s> from temporal database"
msgstr "Eliminar %s conjunto de datos <%s> de base de datos temporales"

#: ../lib/python/temporal/abstract_map_dataset.py:909
#, python-format
msgid "Unable to unregister dataset <%(ds)s> of type %(type)s from the temporal database. The mapset of the dataset does not match the current mapset"
msgstr "No ha sido posible quitar el registro del conjunto de datos <%(ds)s> de tipo %(type)s de la base de datos temporales. El Directorio de mapas del conjunto de datos no coincide con el Directorio de mapas actual"

#: ../lib/python/temporal/register.py:82 ../lib/python/temporal/register.py:85
#, python-format
msgid "%s= and %s= are mutually exclusive"
msgstr "%s= y %s son mutuamente excluyentes"

#: ../lib/python/temporal/register.py:89
#, python-format
msgid "%s= and the %s flag are mutually exclusive"
msgstr "Las banderas %s= y %s son mutuamente excluyentes"

#: ../lib/python/temporal/register.py:93
msgid "The increment option requires the start option"
msgstr "La opción increment necesita a la opción start"

#: ../lib/python/temporal/register.py:96
msgid "The interval flag requires the start option"
msgstr "La bandera interval requiere la opción de inicio"

#: ../lib/python/temporal/register.py:99
#, python-format
msgid "Please specify %s= and %s="
msgstr "Por favor especifique %s= y %s="

#: ../lib/python/temporal/register.py:103
#, python-format
msgid "Please specify %s= or %s="
msgstr "Por favor especifique %s= o %s="

#: ../lib/python/temporal/register.py:114
#, python-format
msgid "Space time %(sp)s dataset <%(name)s> with relative time found, but no relative unit set for %(sp)s maps"
msgstr "Conjunto de datos <%(name)s> espacio temporales %(sp)s con tiempo relativo, pero no se encontraron unidades relativas definidas para los mapas %(sp)s"

#: ../lib/python/temporal/register.py:175
msgid "The increment option will be ignored because of time stamps in input file"
msgstr "La opción increment será ignorada dadas las marcas de tiempo en el archivo de entrada"

#: ../lib/python/temporal/register.py:179
msgid "The interval flag will be ignored because of time stamps in input file"
msgstr "La bandera interval será ignorada por que lo"

#: ../lib/python/temporal/register.py:187
msgid "Gathering map information..."
msgstr "Reuniendo información del mapa..."

#: ../lib/python/temporal/register.py:197
#, python-format
msgid "Unable to update %(t)s map <%(id)s>. The map does not exist."
msgstr "No ha sido posible actualizar %(t)s mapa <%(id)s>. El mapa no existe."

#: ../lib/python/temporal/register.py:215
#, python-format
msgid "Unable to register %(t)s map <%(id)s> with layer %(l)s. The map has timestamp and the start time is not set."
msgstr "No ha sido posible registrar %(t)s mapa <%(id)s> con capa %(l)s. El mapa no tiene definidos la marca de tiempo y tiempo de inicio."

#: ../lib/python/temporal/register.py:221
#, python-format
msgid "Unable to register %(t)s map <%(id)s>. The map has no timestamp and the start time is not set."
msgstr "No ha sido posible registra %(t)s mapa <%(id)s>. El mapa no tiene marca de tiempo y el tiempo de inicio no está definido."

#: ../lib/python/temporal/register.py:229
#, python-format
msgid "%(u)s= can only be set for relative time"
msgstr "%(u)s solo puede ser definido para tiempo relativo"

#: ../lib/python/temporal/register.py:232
#, python-format
msgid "%(u)s= must be set in case of relative time stamps"
msgstr "%(u)s solo puede ser definido en el caso de marcas de tiempo relativas"

#: ../lib/python/temporal/register.py:245
#, python-format
msgid "Map is already registered in temporal database. Unable to update %(t)s map <%(id)s> with layer %(l)s. Overwrite flag is not set."
msgstr "El mapa ya está registrado en la base de datos temporales. No ha sido posible actualizar %(t)s mapa <%(id)s> con capa %(l)s. Bandera overwrite no ha sido seleccionada."

#: ../lib/python/temporal/register.py:252
#, python-format
msgid "Map is already registered in temporal database. Unable to update %(t)s map <%(id)s>. Overwrite flag is not set."
msgstr "El mapa ya está registrado en la base de datos temporales. No ha sido posible actualizar %(t)s mapa <%(id)s>. Bandera overwrite no ha sido seleccionada."

#: ../lib/python/temporal/register.py:276
#, python-format
msgid "Unable to update %(t)s map <%(id)s> with layer %(l)s. The temporal types are different."
msgstr "No ha sido posible actualizar %(t)s mapa <%(id)s> con capa %(l)s. Los tipos de tiempos son distintos."

#: ../lib/python/temporal/register.py:282
#, python-format
msgid "Unable to update %(t)s map <%(id)s>. The temporal types are different."
msgstr "No ha sido posible actualizar %(t)s mapa <%(id)s>. Los tipos de tiempos son diferentes."

#: ../lib/python/temporal/register.py:330
msgid "Registering maps in the temporal database..."
msgstr "Registrando mapas en la base de datos temporales..."

#: ../lib/python/temporal/register.py:337
msgid "Registering maps in the space time dataset..."
msgstr "Registrando mapas en conjunto de datos espacio temporales..."

#: ../lib/python/temporal/register.py:346
msgid "Updating space time dataset..."
msgstr "Actualizando conjunto de datos temporales..."

#: ../lib/python/temporal/register.py:399
#: ../lib/python/temporal/register.py:406
#, python-format
msgid "Unable to convert string \"%s\"into a datetime object"
msgstr "No se ha podido convertir cadena \"%s\" a objeto datetime"

#: ../lib/python/temporal/register.py:414
#: ../lib/python/temporal/register.py:419
msgid "Error occurred in increment computation"
msgstr "Ocurrió un error en el cálculo del incremento"

#: ../lib/python/temporal/register.py:422
#, python-format
msgid "Set absolute valid time for map <%(id)s> with layer %(layer)s to %(start)s - %(end)s"
msgstr "Definir tiempo absoluto válido para mapa <%(id)s> con capa %(layer)s en %(start)s - %(end)s"

#: ../lib/python/temporal/register.py:427
#, python-format
msgid "Set absolute valid time for map <%s> to %s - %s"
msgstr "Definir tiempo absoluto válido para mapa <%s> en %s - %s"

#: ../lib/python/temporal/register.py:444
#, python-format
msgid "Set relative valid time for map <%s> with layer %s to %i - %s with unit %s"
msgstr "Definir tiempo relativo válido para mapa <%s> con capa %s en %i - %s con unidad %s"

#: ../lib/python/temporal/register.py:449
#, python-format
msgid "Set relative valid time for map <%s> to %i - %s with unit %s"
msgstr "Dfinir tiempo relativo válido para mapa <%s> en %i - %s con unidad %s"

#: ../lib/python/temporal/factory.py:51
#, python-format
msgid "Unknown dataset type: %s"
msgstr "Tipo conjunto de datos desconocido: %s"

#: ../lib/python/temporal/stds_import.py:85
#, python-format
msgid "Unable to import/link raster map <%s> from file %s."
msgstr "No ha sido posible importar/enlazar mapa ráster <%s> desde el archivo %s."

#: ../lib/python/temporal/stds_import.py:96
#, python-format
msgid "Unable to set the color rules for raster map <%s>."
msgstr "No ha sido posible definir regla de colores para el mapa ráster <%s>."

#: ../lib/python/temporal/stds_import.py:120
#, python-format
msgid "Unable to unpack raster map <%s> from file %s."
msgstr "No ha sido posible desempaquetar mapa ráster <%s> desde el archivo %s."

#: ../lib/python/temporal/stds_import.py:144
#, python-format
msgid "Unable to import vector map <%s> from file %s."
msgstr "No ha sido posible importar mapa vectorial <%s> desde el archivo %s."

#: ../lib/python/temporal/stds_import.py:168
#, python-format
msgid "Unable to unpack vector map <%s> from file %s."
msgstr "No ha sido posible desempaquetar mapa vectorial <%s> desde el archivo %s."

#: ../lib/python/temporal/stds_import.py:207
#, python-format
msgid "Space time raster dataset archive <%s> not found"
msgstr "Archivo de conjunto de datos ráster espacio temporales <%s> no encontrado"

#: ../lib/python/temporal/stds_import.py:210
#, python-format
msgid "Extraction directory <%s> not found"
msgstr "Directorio de extracción <%s> no encontrado"

#: ../lib/python/temporal/stds_import.py:216
#, python-format
msgid "Checking validity of input file (size: %0.1f MB). Make take a while..."
msgstr "Revisando validez del archivo de entrada (tamaño %0.1f MB). Puede ser tardado..."

#: ../lib/python/temporal/stds_import.py:223
#, python-format
msgid "Unable to find init file <%s>"
msgstr "No ha sido posible encontrar archivo init <%s>"

#: ../lib/python/temporal/stds_import.py:225
#, python-format
msgid "Unable to find list file <%s>"
msgstr "No ha sido posible encontrar archivo de lista <%s>"

#: ../lib/python/temporal/stds_import.py:227
#, python-format
msgid "Unable to find projection file <%s>"
msgstr "No ha sido posible encontrar archivo de proyección <%s>"

#: ../lib/python/temporal/stds_import.py:229
msgid "Extracting data..."
msgstr "Extrayendo datos..."

#: ../lib/python/temporal/stds_import.py:269
msgid "Projection information does not match. Proceeding..."
msgstr "La información de la proyección no coincide. Procesando..."

#: ../lib/python/temporal/stds_import.py:273
#, python-brace-format
msgid ""
"Difference between PROJ_INFO file of imported map and of current location:\n"
"{diff}"
msgstr ""
"Existe una diferencia entre el archivo PROJ_INFO  del mapa importado y la Localización actual:\n"
"{diff}"

#: ../lib/python/temporal/stds_import.py:276
msgid "Projection information does not match. Aborting."
msgstr "La información de la proyección no concuerda. Abortando."

#: ../lib/python/temporal/stds_import.py:293
#, python-format
msgid "Unable to create location %(l)s. Reason: %(e)s"
msgstr "No ha sido posible crear Localización %(l)s. Razón: %(e)s"

#: ../lib/python/temporal/stds_import.py:301
#, python-format
msgid "Unable to switch to location %s"
msgstr "No ha sido posible cambiar a Localización %s"

#: ../lib/python/temporal/stds_import.py:306
#, python-format
msgid "Unable to create default temporal database in new location %s"
msgstr "No ha sido posible crear la base de datos temporales predeterminada en nueva Localización %s"

#: ../lib/python/temporal/stds_import.py:380
#, python-format
msgid "Key words %(t)s, %(s)s or %(n)s not found in init file."
msgstr "Palabras clave %(t)s, %(s)s o %(n)s no encontradas en archivo de inicio (init file)."

#: ../lib/python/temporal/stds_import.py:386
msgid "Number of maps mismatch in init and list file."
msgstr "La cantidad de mapas no es la misma en los archivos de inicio (init) y lista."

#: ../lib/python/temporal/stds_import.py:397
msgid "The archive file is of wrong space time dataset type"
msgstr "El archivo de almacenamiento es de un tipo de conjunto de datos espacio temporales incorrecto"

#: ../lib/python/temporal/stds_import.py:405
#, python-format
msgid "Unable to find GeoTIFF raster file <%s> in archive."
msgstr "No ha sido posible encontrar archivo ráster GeoTIFF <%s> en archivo."

#: ../lib/python/temporal/stds_import.py:411
#, python-format
msgid "Unable to find AAIGrid raster file <%s> in archive."
msgstr "No ha sido posible encontrar archivo ráster AAIGrid <%s> en archivo."

#: ../lib/python/temporal/stds_import.py:417
#, python-format
msgid "Unable to find GML vector file <%s> in archive."
msgstr "No ha sido posible encontrar archivo vectorial GML <%s> en archivo."

#: ../lib/python/temporal/stds_import.py:426
#, python-format
msgid "Unable to find GRASS package file <%s> in archive."
msgstr "No ha sido posible encontrar archivo de paquete GRASS <%s> en archivo."

#: ../lib/python/temporal/stds_import.py:429
msgid "Unsupported input format"
msgstr "Tipo de formato no soportado"

#: ../lib/python/temporal/stds_import.py:435
#, python-format
msgid "Space time %(t)s dataset <%(sp)s> is already in the database. Use the overwrite flag."
msgstr "Conjunto de datos <%(sp)s> espacio temporales %(t)s ya está en la base de datos. Use la bandera overwrite."

#: ../lib/python/temporal/stds_import.py:456
#, python-format
msgid "Overwrite space time %(sp)s dataset <%(id)s> and unregister all maps."
msgstr "Sobreescribir conjunto de datos <%(id)s> espacio temporales %(sp)s y quitar registro a todos los mapas."

#: ../lib/python/temporal/stds_import.py:468
#, python-format
msgid "Key word %s not found in init file."
msgstr "Palabra clave %s no encontrada en archivo de inicio (init file)."

#: ../lib/python/temporal/stds_import.py:473
#, python-format
msgid "Create space time %s dataset."
msgstr "Creando conjunto de datos espacio temporal %s."

#: ../lib/python/temporal/stds_import.py:502
msgid "Switching to original location failed"
msgstr "Ha fallado el cambio a la Localización original"

#: ../lib/python/temporal/datetime_math.py:256
#: ../lib/python/temporal/datetime_math.py:273
#, python-format
msgid "Wrong increment format: %s"
msgstr "Formato de incremento incorrecto: %s"

#: ../lib/python/temporal/datetime_math.py:771
msgid "Time string seems to specify relative time"
msgstr "Cadena de tiempo parece especificar tiempo relativo"

#: ../lib/python/temporal/datetime_math.py:783
msgid "Dates Before Christ (BC) are not supported"
msgstr "No están soportadas las fechas antes de cristo (BC)"

#: ../lib/python/temporal/datetime_math.py:787
msgid "Time zones are not supported"
msgstr "Las Zonas de tiempo no están soportadas"

#: ../lib/python/temporal/datetime_math.py:807
#, python-format
msgid "Unable to parse time string: %s"
msgstr "No ha sido posible parsear cadena de tiempo: %s"

#: ../lib/python/temporal/stds_export.py:107
#, python-format
msgid "Unable to export raster map <%s>"
msgstr "No ha sido posible exportar mapa ráster <%s>"

#: ../lib/python/temporal/stds_export.py:118
#, python-format
msgid "Unable to export color rules for raster map <%s> r.out.gdal"
msgstr "No ha sido posible exportar regla de colores para mapas ráster <%s> r.out.gdal"

#: ../lib/python/temporal/stds_export.py:142
#, python-format
msgid "Unable to export raster map <%s> with r.pack"
msgstr "No ha sido posible exportar mapa ráster <%s> con r.pack"

#: ../lib/python/temporal/stds_export.py:170
#, python-format
msgid "Unable to export vector map <%s> as GML with v.out.ogr"
msgstr "No ha sido posible exportar mapa <%s> como GML con v.out.ogr"

#: ../lib/python/temporal/stds_export.py:203
#, python-format
msgid "Unable to export vector map <%s> with v.pack"
msgstr "No ha sido posible exportar mapa vectorial <%s> con v.pack"

#: ../lib/python/temporal/stds_export.py:229
#, python-format
msgid "Unable to export raster map <%s> with r3.pack"
msgstr "No ha sido posible exportar mapa ráster <%s> con r3.pack"

#: ../lib/python/temporal/c_libraries_interface.py:599
#: ../lib/python/temporal/c_libraries_interface.py:616
msgid "Unable to read range file"
msgstr "No ha sido posible leer archivo de rango"

#: ../lib/python/temporal/c_libraries_interface.py:694
#, python-format
msgid "Unable to load range of 3D raster map <%s>"
msgstr "No ha sido posible cargar rango de mapa ráster 3D <%s>"

#: ../lib/python/temporal/mapcalc.py:109
msgid "Starting spatio-temporal sampling..."
msgstr "Iniciando muestreo espacio temporal..."

#: ../lib/python/temporal/mapcalc.py:111
msgid "Starting temporal sampling..."
msgstr "Iniciando muestreo temporal..."

#: ../lib/python/temporal/mapcalc.py:128
msgid "No samples found for map calculation"
msgstr "No se encontraron muestras para el cálculo del mapa"

#: ../lib/python/temporal/mapcalc.py:155
msgid "Found more than a single map in a sample granule. Only the first map is used for computation. Use t.rast.aggregate.ds to create synchronous raster datasets."
msgstr "Se encontró más de un mapa en un gránulo muestral. Solo los primeros mapas se usarán para el cálculo. Use t.rast.aggregate.ds para crear conjuntos de datos ráster sincrónicos."

#: ../lib/python/temporal/mapcalc.py:173
msgid "No maps registered in input dataset"
msgstr "No se registraron mapas en el conjunto de datos de entrada"

#: ../lib/python/temporal/mapcalc.py:189
msgid "Starting mapcalc computation..."
msgstr "Iniciando cálculo mapcalc..."

#: ../lib/python/temporal/mapcalc.py:259
#, python-format
msgid "Apply mapcalc expression: \"%s\""
msgstr "Aplicar expresión mapcalc: \"%s\""

#: ../lib/python/temporal/mapcalc.py:278
msgid "Error while mapcalc computation"
msgstr "Error al calcular mapcalc"

#: ../lib/python/temporal/mapcalc.py:284
msgid "Starting map registration in temporal database..."
msgstr "Iniciando registro de mapas en base de datos temporales..."

#: ../lib/python/temporal/mapcalc.py:323
msgid "Removing {}/{} ({}%) maps because empty..."
msgstr ""

#: ../lib/python/temporal/mapcalc.py:441 ../lib/python/temporal/mapcalc.py:447
#: ../lib/python/temporal/mapcalc.py:453 ../lib/python/temporal/mapcalc.py:459
#: ../lib/python/temporal/mapcalc.py:465 ../lib/python/temporal/mapcalc.py:471
#: ../lib/python/temporal/mapcalc.py:477 ../lib/python/temporal/mapcalc.py:483
#: ../lib/python/temporal/mapcalc.py:489 ../lib/python/temporal/mapcalc.py:524
#: ../lib/python/temporal/mapcalc.py:533 ../lib/python/temporal/mapcalc.py:542
#: ../lib/python/temporal/mapcalc.py:551 ../lib/python/temporal/mapcalc.py:560
#: ../lib/python/temporal/mapcalc.py:569 ../lib/python/temporal/mapcalc.py:578
#: ../lib/python/temporal/mapcalc.py:587 ../lib/python/temporal/mapcalc.py:596
#, python-format
msgid "The temporal operators <%s> support only absolute time."
msgstr "El operador temporal <%s> solamente soporta tiempos absolutos."

#: ../lib/python/temporal/aggregation.py:127
#, python-format
msgid "Aggregating %s raster maps"
msgstr "Agregando mapa ráster %s"

#: ../lib/python/temporal/aggregation.py:141
#, python-format
msgid "Raster map <%(name)s> is already in temporal database, use overwrite flag to overwrite"
msgstr "Mapa ráster <%(name)s> ya está en la base de datos temporales, use la bandera overwrite para sobreescribir"

#: ../lib/python/temporal/aggregation.py:146
#, python-format
msgid "Computing aggregation of maps between %(st)s - %(end)s"
msgstr "Calcular agregación de los mapas entre %(st)s - %(end)s"

#: ../lib/python/temporal/aggregation.py:171
msgid "Error occurred in r.series computation"
msgstr "Ocurrió error en cálculo de r.series"

#: ../lib/python/temporal/aggregation.py:280
#, python-format
msgid "Aggregating %(len)i raster maps from %(start)s to %(end)s"
msgstr "Agregando mapas ráster %(len)i desde %(start)s hasta %(end)s"

#: ../lib/python/temporal/aggregation.py:301
#, python-format
msgid "Unable to perform aggregation. Output raster map <%(name)s> exists and overwrite flag was not set"
msgstr "No ha sido posible realizar la agregación. El mapa ráster de salida <%(name)s> ya existe y la bandera overwrite no fue definida"

#: ../lib/python/temporal/aggregation.py:319
#, python-format
msgid "The limit of open files (%i) was reached (%i). The module r.series will be run with flag z, to avoid open files limit exceeding."
msgstr "El limite de archivos abierto (%i) ha sido alcanzado (%i). El módulo r.series se ejecutara con el flag z, para evitar exceder el límite de archivos abiertos. "

#: ../lib/python/temporal/temporal_raster_base_algebra.py:741
#, python-format
msgid "Error computing map <%s>"
msgstr "Error calculando mapa <%s>"

#: ../lib/python/temporal/temporal_raster_base_algebra.py:828
#: ../lib/python/temporal/temporal_algebra.py:2426
#, python-format
msgid "%s map <%s> not found in GRASS spatial database"
msgstr "%s mapa <%s> no encontrado en base de datos espacial de GRASS"

#: ../lib/python/temporal/sampling.py:95 ../lib/python/temporal/sampling.py:100
#, python-format
msgid "Dataset <%s> not found in temporal database"
msgstr "Conjunto de datos <%s> no encontrado en base de datos temporales"

#: ../lib/python/temporal/extract.py:60
msgid "You need to specify the base name of new created maps"
msgstr "Debe especificar el nombre base de los nuevos mapas creados"

#: ../lib/python/temporal/extract.py:138
#, python-format
msgid "Applying r.mapcalc expression: \"%s\""
msgstr "Aplicando expresión r.mapcalc: \"%s\""

#: ../lib/python/temporal/extract.py:143
#, python-format
msgid "Applying r3.mapcalc expression: \"%s\""
msgstr "Aplicando expresión r3.mapcalc: \"%s\""

#: ../lib/python/temporal/extract.py:148
#, python-format
msgid "Applying v.extract where statement: \"%s\""
msgstr "Aplicando sentencia where en v.extract: \"%s\""

#: ../lib/python/temporal/extract.py:176
msgid "Error in computation process"
msgstr "Error en el proceso de cálculo"

#: ../lib/python/temporal/temporal_granularity.py:1054
#: ../lib/python/temporal/temporal_granularity.py:1096
#, python-brace-format
msgid "Output granularity seems not to be valid. Please use one of the following values : {gr}"
msgstr ""

#: ../lib/python/temporal/temporal_granularity.py:1058
#: ../lib/python/temporal/temporal_granularity.py:1099
#: ../lib/python/temporal/temporal_granularity.py:1172
msgid "Invalid absolute granularity"
msgstr ""

#: ../lib/python/temporal/temporal_granularity.py:1169
msgid "Probably you need to invert 'from_gran' and 'to_gran'"
msgstr ""

#: ../lib/python/temporal/list_stds.py:209
msgid "Empty map list"
msgstr "Lista de mapas vacía"

#: ../lib/python/temporal/list_stds.py:220
msgid "Empty entry in map list, this should not happen"
msgstr "Entrada vacía en lista de mapas, esto no debería de ocurrir"

#: ../lib/python/temporal/temporal_algebra.py:821
msgid "Spatio-temporal topological operators are not supported in granularity algebra mode"
msgstr "Los operadores topológicos espacio-temporales no están soportados en el álgebra modo granularidad"

#: ../lib/python/temporal/temporal_algebra.py:859
msgid "All input space time datasets must have a valid temporal topology."
msgstr "Todos los conjuntos de datos espacio temporales de entrada deben tener una topología temporal válida."

#: ../lib/python/temporal/temporal_algebra.py:868
msgid "All input space time datasets must have the same temporal type."
msgstr "Todos los conjuntos de datos espacio temporales deben ser del mismo tipo de tiempo."

#: ../lib/python/temporal/temporal_algebra.py:1119
#, python-format
msgid "Removing un-needed or empty %s maps"
msgstr "Removiendo mapas vacíos %s no necesitados"

#: ../lib/python/temporal/temporal_algebra.py:1174
#, python-format
msgid "Space time %s dataset <%s> not found"
msgstr "Conjunto de datos <%s> espacio temporales %s no encontrado"

#: ../lib/python/temporal/temporal_algebra.py:1202
#: ../lib/python/temporal/temporal_algebra.py:1206
#, python-format
msgid "Wrong temporal type of space time dataset <%s>                                       <%s> time is required"
msgstr "El tipo temporal del conjunto de datos espacio temporales  es incorrecto <%s>                                       <%s> tiempo es requerido"

#: ../lib/python/temporal/temporal_algebra.py:1226
msgid "Wrong type of input "
msgstr "Tipo de entrada incorrecto"

#: ../lib/python/temporal/temporal_algebra.py:2205
#, python-format
msgid "The resulting space time dataset type <%(a)s> is different from the requested type <%(b)s>"
msgstr "El tipo <%(a)s> de conjunto de datos espacio temporales es diferente del tipo solicitado <%(b)s>"

#: ../lib/python/temporal/temporal_algebra.py:2211
msgid "Maps that should be registered in the resulting space time dataset have different types."
msgstr "Los mapas que deberían estar registrados en el conjunto de datos espacio temporales son de tipos diferentes."

#: ../lib/python/temporal/temporal_algebra.py:2432
msgid "Wrong map type. TMAP only supports single maps that are registered in the temporal GRASS database"
msgstr "Tipo de mapa incorrecto. TMAP sólo soporta mapas que estén registrados en la base de datos temporal"

#: ../lib/python/temporal/temporal_algebra.py:2460
msgid "Merging empty map lists"
msgstr "Uniendo listas de mapas vacías"

#: ../lib/python/temporal/temporal_algebra.py:2463
msgid "First Map list is empty, can't merge it. Return only last map list"
msgstr "La primera lista de mapas esta vacía, no es posible unirla. Devolver únicamente la última lista de mapas"

#: ../lib/python/temporal/temporal_algebra.py:2466
msgid "Second Map list is empty, can't merge it. Return only first map list"
msgstr "La segunda lista de mapas esta vacía, no es posible unirla. Devolver únicamente la primer lista de mapas"

#: ../lib/python/temporal/temporal_algebra.py:2474
msgid "Space time datasets to merge must have the same temporal type"
msgstr "Los conjuntos de datos espacio temporales a ser unidos deben ser del mismo tipo de tiempo"

#: ../lib/python/temporal/spatial_extent.py:123
msgid "Projections are different. Unable to compute overlapping_2d for spatial extents"
msgstr "Las proyecciones son distintas. No es posible calcular el overlapping_2d para la extensión espacial"

#: ../lib/python/temporal/spatial_extent.py:529
msgid "Projections are different. Unable to compute is_in_2d for spatial extents"
msgstr "Las proyecciones son distintas. No es posible calcular is_in_2d para la extensión espacial"

#: ../lib/python/temporal/spatial_extent.py:661
msgid "Projections are different. Unable to compute equivalent_2d for spatial extents"
msgstr "Las proyecciones son distintas. No es posible calcular equivalent_2d para la extensión espacial"

#: ../lib/python/temporal/spatial_extent.py:766
msgid "Projections are different. Unable to compute cover_2d for spatial extents"
msgstr "Las proyecciones son distintas. No es posible calcular cover_2d para la extensión espacial"

#: ../lib/python/temporal/spatial_extent.py:838
msgid "Projections are different. Unable to compute cover for spatial extents"
msgstr "Las proyecciones son distintas. No es posible calcular covertura para la extensión espacial"

#: ../lib/python/temporal/spatial_extent.py:1690
msgid "Volume computation is not supported for LL projections"
msgstr "Cálculo de volumen no está soportado para proyecciones LL"

#: ../lib/python/temporal/spatial_extent.py:1708
msgid "Area computation is not supported for LL projections"
msgstr "Cálculo de área no está soportado para proyecciones LL"

#: ../lib/python/temporal/gui_support.py:58 ../lib/python/script/core.py:1368
#, python-format
msgid "Invalid element '%s'"
msgstr "Elemento no válido '%s'"

#: ../lib/python/temporal/univar_statistics.py:104
#, python-format
msgid "Unable to get statistics for raster map <%s>"
msgstr "No ha sido posile obtener estadísticas de mapa ráster <%s>"

#: ../lib/python/temporal/univar_statistics.py:107
#, python-format
msgid "Unable to get statistics for 3d raster map <%s>"
msgstr "No ha sido posile obtener estadísticas de mapa ráster 3d <%s>"

#: ../lib/python/temporal/univar_statistics.py:172
#, python-format
msgid "Space time %(sp)s dataset <%(i)s> not found"
msgstr "Conjunto de datos <%(i)s> espacio temporales %(sp)s no encontrado"

#: ../lib/python/temporal/univar_statistics.py:182
#, python-format
msgid "Space time %(sp)s dataset <%(i)s> is empty"
msgstr "El conjunto de datos %(sp)s espacio temporales <%(i)s> está vacío"

#: ../lib/python/temporal/univar_statistics.py:226
#, python-format
msgid "Unable to get statistics for vector map <%s>"
msgstr "No ha sido posible obtener estadísticas de mapa vectorial <%s>"

#: ../lib/python/temporal/base.py:380
msgid "Object not found in the temporal database"
msgstr ""

#: ../lib/python/temporal/base.py:462 ../lib/python/temporal/base.py:513
msgid "Missing identifier"
msgstr "Identificador faltante"

#: ../lib/python/temporal/base.py:621
msgid "Wrong identifier, the mapset is missing"
msgstr "Identificador incorrecto, falta el Directorio de mapas"

#: ../lib/python/temporal/space_time_datasets.py:251
#, python-format
msgid "Unable to read timestamp file for raster map <%s>"
msgstr "No ha sido posible leer el archivo de marca de tiempo para mapa ráster <%s>"

#: ../lib/python/temporal/space_time_datasets.py:275
#, python-format
msgid "Unable to create timestamp file for raster map <%s>"
msgstr "No ha sido posible crear archivo de marca de tiempo para mapa ráster <%s>"

#: ../lib/python/temporal/space_time_datasets.py:280
#, python-format
msgid "Invalid datetime in timestamp for raster map <%s>"
msgstr "Fecha y hora no válidas en la marca de tiempo de mapa ráster <%s>"

#: ../lib/python/temporal/space_time_datasets.py:285
#: ../lib/python/temporal/space_time_datasets.py:633
msgid "Internal error"
msgstr "Error interno"

#: ../lib/python/temporal/space_time_datasets.py:302
#: ../lib/python/temporal/space_time_datasets.py:647
#, python-format
msgid "Unable to remove timestamp for raster map <%s>"
msgstr "No ha sido posible elminar marca de tiempo de mapa ráster <%s>"

#: ../lib/python/temporal/space_time_datasets.py:599
#, python-format
msgid "Unable to read timestamp file for 3D raster map <%s>"
msgstr "No ha sido posible leer archivo de marca de tiempo de mapa ráster 3D <%s>"

#: ../lib/python/temporal/space_time_datasets.py:623
#, python-format
msgid "Unable to create timestamp file for 3D raster map <%s>"
msgstr "No ha sido posible crear archivo de marca de tiempo de mapa ráster 3D <%s>"

#: ../lib/python/temporal/space_time_datasets.py:628
#, python-format
msgid "Invalid datetime in timestamp for 3D raster map <%s>"
msgstr "Fecha y hora no válidas en marca de tiempo de mapa ráster 3D <%s>"

#: ../lib/python/temporal/space_time_datasets.py:907
#, python-format
msgid "Unable to read timestamp file for vector map <%s>"
msgstr "No ha sido posible leer archivo de marca de tiempo del mapa vectorial <%s>"

#: ../lib/python/temporal/space_time_datasets.py:930
#, python-format
msgid "Unable to create timestamp file for vector map <%s>"
msgstr "No ha sido posible crear archivo de marca de tiempo del mapa vectorial <%s>"

#: ../lib/python/temporal/space_time_datasets.py:935
#, python-format
msgid "Invalid datetime in timestamp for vector map <%s>"
msgstr "Fecha y hora no válidas en marca de tiempo de mapa vectorial <%s>"

#: ../lib/python/temporal/space_time_datasets.py:951
#, python-format
msgid "Unable to remove timestamp for vector map <%s>"
msgstr "No ha sido posible eliminar marca de tiempo del mapa vectorial <%s>"

#: ../lib/python/temporal/temporal_vector_algebra.py:387
#, python-format
msgid "Error vector maps with basename %s exist. Use --o flag to overwrite existing file"
msgstr "Error, los mapas vectoriales con nombre base %s ya existen. Use la bandera --o para sobreescribir los archivos existentes"

#: ../lib/python/temporal/temporal_vector_algebra.py:420
#, python-format
msgid ""
"Error starting %s : \n"
"%s"
msgstr ""
"Error iniciando %s : \n"
"%s"

#: ../lib/python/temporal/temporal_vector_algebra.py:493
#, python-format
msgid ""
"Error vector map %s exist in temporal database. Use overwrite flag.  : \n"
"%s"
msgstr ""
"Error, mapa vectorial %s ya existe en la base de datos temporales. Use bandera overwrite: \n"
"%s"

#: ../lib/python/temporal/core.py:608
msgid "Unable to initialize the temporal DBMI interface. Please use t.connect to specify the driver and the database string"
msgstr "No ha sido posible inicializar la interfaz temporal DBMI. Por favor use t.connect para especificar el controlador y la cadena de la base de datos"

#: ../lib/python/temporal/core.py:677
#, python-format
msgid ""
"Unable to receive temporal database metadata.\n"
"Current temporal database info:%(info)s"
msgstr ""
"No ha sido posible recibir metadatos de base de datos temporales.\n"
"Información de la base de datos temporales actual:%(info)s"

#: ../lib/python/temporal/core.py:682
#, python-format
msgid ""
"Unsupported temporal database: version mismatch.\n"
" %(backup)s Supported temporal API version is: %(api)i.\n"
"Please update your GRASS GIS installation.\n"
"Current temporal database info:%(info)s"
msgstr ""
"Base de datos temporal no soportada: no coinciden las versiones.\n"
"%(backup)s La versión de base de datos soportada es: %(api)i.\n"
"Por favor actualice su instalación de GRASS GIS. \n"
"Información de la base de datos temporal actual:%(info)s"

#: ../lib/python/temporal/core.py:690
#, python-format
msgid ""
"Unsupported temporal database: version mismatch.\n"
" %(backup)sSupported temporal database version is: %(tdb)i\n"
"Current temporal database info:%(info)s"
msgstr ""
"Base de datos temporales no soportada: no coinciden las versiones.\n"
"%(backup)sVersión de la base de datos soportada es: %(tdb)i\n"
"Información de base de datos temporales actual:%(info)s"

#: ../lib/python/temporal/core.py:778
#, python-format
msgid "Creating temporal database: %s"
msgstr "Creando base de datos temporal: %s"

#: ../lib/python/temporal/core.py:787
#, python-format
msgid ""
"Unable to create SQLite temporal database\n"
"Exception: %s\n"
"Please use t.connect to set a read- and writable temporal database path"
msgstr ""
"No ha sido posible crear base de datos temporal SQLite\n"
"Excepción: %s\n"
"Por favor use t.connect para definir una ruta de lectura y escritura de base de datos temporal"

#: ../lib/python/temporal/core.py:955
msgid "Unable to mogrify sql statement. "
msgstr ""

#: ../lib/python/temporal/core.py:978
msgid "Unable to check table. "
msgstr "No se puede controlar la tabla."

#: ../lib/python/temporal/core.py:995
msgid "Unable to execute sql statement. "
msgstr "No se puede ejecutar la sentencia sql."

#: ../lib/python/temporal/core.py:1006
msgid "Unable to fetch one. "
msgstr "No se puede recuperar uno."

#: ../lib/python/temporal/core.py:1017
msgid "Unable to fetch all. "
msgstr "No se puede recuperar todo."

#: ../lib/python/temporal/core.py:1035
msgid "Unable to execute transaction. "
msgstr "No ha sido posible ejecutar la transacción."

#: ../lib/python/temporal/core.py:1142
#, python-format
msgid ""
"Unable to connect to %(db)s database: %(string)s\n"
"Exception: \"%(ex)s\"\n"
"Please use t.connect to set a read- and writable temporal database backend"
msgstr ""
"No ha sido posible conectar a la base de datos %(db)s: %(string)s\n"
"Excepción: \"%(ex)s\"\n"
"Por favor use t.connect para definir "

#: ../lib/python/temporal/core.py:1302
#, python-format
msgid ""
"Unable to execute :\n"
" %(sql)s"
msgstr ""
"No ha sido posible ejecutar :\n"
"%(sql)s"

#: ../lib/python/temporal/core.py:1346
#, python-format
msgid ""
"Unable to execute transaction:\n"
" %(sql)s"
msgstr ""
"No ha sido posible ejecutar transacción:\n"
"%(sql)s"

#: ../lib/python/gunittest/gmodules.py:103
msgid "input='-' must be used when stdin is specified"
msgstr "input='-' debe ser usado cuando se use la entrada estándar"

#: ../lib/python/gunittest/gmodules.py:105
msgid "stdin must be string or buffer, not PIPE"
msgstr ""

#: ../lib/python/gunittest/gmodules.py:108
msgid "stdin must be used when input='-'"
msgstr "Se debe usar la entrada estándar (stdin) cuando input='-'"

#: ../lib/python/gunittest/gmodules.py:110
msgid "You cannot merge stdout and stderr and not capture them"
msgstr ""

#: ../lib/python/gunittest/gmodules.py:112
msgid "stdout argument not allowed, it could be overridden"
msgstr ""

#: ../lib/python/gunittest/gmodules.py:114
msgid "stderr argument not allowed, it could be overridden"
msgstr ""

#: ../lib/python/exceptions/__init__.py:68
#, python-format
msgid "Module run %s %s ended with error"
msgstr "Ejecución de módulo %s %s finalizó de manera incorrecta"

#: ../lib/python/exceptions/__init__.py:69
#, python-format
msgid ""
"\n"
"Process ended with non-zero return code %s"
msgstr ""
"\n"
"El proceso terminó con código de retorno no cero %s"

#: ../lib/python/exceptions/__init__.py:71
#, python-format
msgid ""
". See the following errors:\n"
"%s"
msgstr ""
". Ver los siguiente errores:\n"
"%s"

#: ../lib/python/exceptions/__init__.py:75
msgid ". See errors in the (error) output."
msgstr ". Ver los errores en la salida (de errores)."

#: ../lib/python/script/array.py:157 ../lib/python/script/array.py:207
#: ../lib/python/script/array.py:254 ../lib/python/script/array.py:306
#: ../lib/python/script/array.py:357 ../lib/python/script/array.py:399
#, python-format
msgid "Invalid kind <%s>"
msgstr "Clase  no válida <%s>"

#: ../lib/python/script/array.py:160 ../lib/python/script/array.py:210
#: ../lib/python/script/array.py:309 ../lib/python/script/array.py:360
#, python-format
msgid "Invalid size <%d>"
msgstr "Tamaño no válido <%d>"

#: ../lib/python/script/array.py:197
msgid "grass.script.array.read is deprecated and does not work on MS Windows, pass raster name in the constructor"
msgstr ""

#: ../lib/python/script/array.py:247 ../lib/python/script/array.py:393
#, python-format
msgid "Invalid FP size <%d>"
msgstr "Tamaño de punto flotante inválido <%d>"

#: ../lib/python/script/array.py:251 ../lib/python/script/array.py:396
#, python-format
msgid "Invalid integer size <%d>"
msgstr "Tamaño de entero no válido <%d>"

#: ../lib/python/script/array.py:347
msgid "grass.script.array3d.read is deprecated and does not work on MS Windows, pass 3D raster name in the constructor"
msgstr ""

#: ../lib/python/script/db.py:49 ../lib/db/dbmi_client/column.c:136
#: ../lib/vector/Vlib/write_pg.c:666 ../lib/vector/Vlib/ascii.c:428
#, c-format, python-format
msgid "Unable to describe table <%s>"
msgstr "No ha sido posible describir la tabla <%s>"

#: ../lib/python/script/db.py:157
#, python-format
msgid "Programmer error: '%(sql)s', '%(filename)s', or '%(table)s' must be provided"
msgstr "Error del programador: se debe dar '%(sql)s', '%(filename)s', o '%(table)s'"

#: ../lib/python/script/db.py:167
msgid "Fetching data failed"
msgstr "Fallo al recuperar los datos"

#: ../lib/python/script/vector.py:88
#, python-format
msgid "Database connection not defined for layer %s"
msgstr "La conexión a la base de datos no está definida para capa %s"

#: ../lib/python/script/vector.py:230
#, python-format
msgid "Missing layer %(layer)d in vector map <%(map)s>"
msgstr "Capa faltante %(layer)d en mapa vectorial <%(map)s>"

#: ../lib/python/script/vector.py:245
msgid "vector_db_select() failed"
msgstr "Ha fallado vector_db_select()"

#: ../lib/python/script/vector.py:353
#, python-brace-format
msgid "Number of given vector maps ({m}) differs from number of layers ({l})"
msgstr "Número de mapas vectoriales dado ({m}) difiere del número de capas ({l})"

#: ../lib/python/script/vector.py:415
#, python-brace-format
msgid ""
"v.what output is not valid JSON format:\n"
" {ret}"
msgstr ""
"Salida de v.what no está en formato JSON válido:\n"
"{ret}"

#: ../lib/python/script/raster.py:51
#, python-format
msgid "Unable to write history for <%(map)s>. Raster map <%(map)s> not found in current mapset."
msgstr "No ha sido posible escribir historia para <%(map)s>. Mapa ráster >%(map)s> no encontrado en el Directorio de mapas actual."

#: ../lib/python/script/raster.py:110
#, python-format
msgid "An error occurred while running r.mapcalc with expression: %s"
msgstr ""

#: ../lib/python/script/raster.py:189
msgid "No data"
msgstr "No hay datos"

#: ../lib/python/script/raster.py:197
msgid "value"
msgstr "valor"

#: ../lib/python/script/raster.py:197
msgid "label"
msgstr "etiqueta"

#: ../lib/python/script/raster.py:197
msgid "color"
msgstr "color"

#: ../lib/python/script/setup.py:229
msgid "Cleaning up default sqlite database ..."
msgstr ""

#: ../lib/python/script/setup.py:247 ../lib/init/grass.py:1844
msgid "Cleaning up temporary files..."
msgstr "Limpiando archivos temporales..."

#: ../lib/python/script/raster3d.py:92
#, python-format
msgid "An error occurred while running r3.mapcalc with expression: %s"
msgstr "Ocurrió un error mientras corría r3.mapcalc con la expresión: %s"

#: ../lib/python/script/core.py:69
#, python-brace-format
msgid "Cannot find the executable {0}"
msgstr ""

#: ../lib/python/script/core.py:325
#, python-format
msgid "To run the module <%s> add underscore at the end of the option <%s> to avoid conflict with Python keywords. Underscore at the beginning is depreciated in GRASS GIS 7.0 and will be removed in version 7.1."
msgstr "Para correr el módulo <%s> añada guión bajo al final de la opción <%s> para evitar conflicto con las palabras reservadas de Python. El guión bajo al inicio es despreciado en GRASS 7.0 y será removido en la versión 7.1."

#: ../lib/python/script/core.py:1057
msgid "Mixing value types. Will try to compare after integer conversion"
msgstr "Mezclando tipos de valores. Se tratará de comparar luego de la conversión a enteros"

#: ../lib/python/script/core.py:1258
#, python-format
msgid "Element type should be \"cell\" and not \"%s\""
msgstr "Tipo de elemento debe ser \"cell\" y no \"%s\""

#: ../lib/python/script/core.py:1287 ../lib/python/script/core.py:1352
#, python-format
msgid "Element type should be \"raster\" and not \"%s\""
msgstr "Tipo de elemento debe ser \"raster\" y no \"%s\""

#: ../lib/python/script/core.py:1507
msgid "Unable to list mapsets"
msgstr "No ha sido posible enlistar Directorios de mapas"

#: ../lib/python/script/core.py:1546
#, python-format
msgid "Location <%s> already exists. Operation canceled."
msgstr "La Localización <%s> ya existe. Operación cancelada."

#: ../lib/python/script/core.py:1549
#, python-format
msgid "Location <%s> already exists and will be overwritten"
msgstr "La Localización <%s> ya existe y será sobreescrita"

#: ../lib/python/script/core.py:1673
#, python-brace-format
msgid "Debug level {0}"
msgstr ""

#: ../lib/python/script/core.py:1676
#, python-brace-format
msgid "WARNING: Ignoring unsupported debug level (must be >=0 and <=5). {0}\n"
msgstr ""

#: ../lib/python/script/core.py:1692
#, python-format
msgid "Illegal filename <%s>. Cannot be 'NULL' or start with '.'."
msgstr "Nombre de archivo <%s> no admitido. No puede ser 'NULL' o empezar con '.'."

#: ../lib/python/script/core.py:1701
#, python-format
msgid "Illegal filename <%(s)s>. <%(il)s> not allowed.\n"
msgstr "Nombre de archivo <%(s)s> no admitido. <%(il)s> no permitido.\n"

#: ../lib/python/script/task.py:58
msgid "unknown"
msgstr "desconocido"

#: ../lib/python/script/task.py:169
#, python-format
msgid "Parameter element '%(element)s' not found: '%(value)s'"
msgstr "Parámetero element '%(element)s' no encontrado: '%(value)s'"

#: ../lib/python/script/task.py:184
#, python-format
msgid "Flag not found: %s"
msgstr "Bandera no encontrada: %s"

#: ../lib/python/script/task.py:203
#, python-format
msgid "Parameter '%(name)s' (%(desc)s) is missing."
msgstr "Faltan parámetros '%(name)s' (%(desc)s)."

#: ../lib/python/script/task.py:236
msgid "<required>"
msgstr "<required>"

#: ../lib/python/script/task.py:499 ../lib/python/script/task.py:503
#, fuzzy, python-brace-format
msgid ""
"Unable to fetch interface description for command '<{cmd}>'.\n"
"\n"
"Details: <{det}>"
msgstr ""
"No se puede recuperar la descripción para el comando '%(cmd)s':\n"
"Detalles:%(det)s"

#: ../lib/python/script/task.py:526
#, python-brace-format
msgid "Cannot parse interface description of<{name}> module: {error}"
msgstr "No se puede parsear descripción de interface de <{name}> módulo: {error}"

#: ../lib/python/pygrass/modules/grid/grid.py:554
msgid "Execution of subprocesses was not successful"
msgstr "La ejecución del subproceso no fue exitosa"

#: ../lib/python/pygrass/raster/category.py:69
#, python-brace-format
msgid "Raster type: {0} not supported"
msgstr "Ráster tipo: {0} no soportado"

#: ../lib/python/pygrass/raster/category.py:156
msgid "Error executing: Rast_get_ith_cat"
msgstr "Error al ejecutar: Rast_get_ith_cat"

#: ../lib/python/pygrass/raster/category.py:184
msgid "Null value detected"
msgstr "Valor NULO detectado"

#: ../lib/python/pygrass/raster/category.py:186
msgid "Error executing: Rast_set_cat"
msgstr "Error ejecutando: Rast_set_cat"

#: ../lib/python/pygrass/raster/abstract.py:274
#, python-brace-format
msgid "Mode type: {0} not supported ('r', 'w')"
msgstr "Tipo de modo: {0} no soportado ('r','w')"

#: ../lib/python/pygrass/raster/abstract.py:285
#, python-brace-format
msgid "Overwrite type: {0} not supported (True/False)"
msgstr "Tipo de sobreescritura: {0} no soportado (Verdadero/Falso)"

#: ../lib/python/pygrass/raster/abstract.py:298
#: ../lib/python/pygrass/vector/abstract.py:97
#, python-brace-format
msgid "Map name {0} not valid"
msgstr "Nombre de mapa {0} no válido"

#: ../lib/python/pygrass/raster/__init__.py:209
msgid "The map does not exist, I can't open in 'r' mode"
msgstr "El mapa no existe, no puedo abrir modo en 'r'"

#: ../lib/python/pygrass/raster/__init__.py:214
#, python-brace-format
msgid "Raster map <{0}> already exists and will be not overwritten"
msgstr "Mapa ráster <{0}> ya existe y no será sobreescrito"

#: ../lib/python/pygrass/raster/__init__.py:218
msgid "Raster type not defined"
msgstr "Tipo de ráster no definido"

#: ../lib/python/pygrass/raster/__init__.py:321
#, python-brace-format
msgid "Mode type: {0} not supported ('r', 'w','rw')"
msgstr "Tipo de modo: {0} no soportado ('r', 'w','rw')"

#: ../lib/python/pygrass/raster/__init__.py:341
#, python-format
msgid "Index out of range: %r."
msgstr "Índice fuera de rango: %r."

#: ../lib/python/pygrass/raster/__init__.py:530
#, python-brace-format
msgid "Raster map <{0}> already exists. Use overwrite."
msgstr "Mapa ráster <{0}> ya existe. Use overwrite."

#: ../lib/python/pygrass/raster/__init__.py:561
#, python-brace-format
msgid "Raster map <{0}> does not exist"
msgstr "Mapa ráster <{0}> no existe"

#: ../lib/python/pygrass/errors.py:18
msgid "The map is close!"
msgstr "¡El mapa está cerrado!"

#: ../lib/python/pygrass/errors.py:29
msgid "The self.c_mapinfo pointer must be correctly initiated"
msgstr ""

#: ../lib/python/pygrass/utils.py:292
msgid "Vector doesn't contain points"
msgstr "El vectorial no contiene puntos"

#: ../lib/python/pygrass/vector/table.py:1035
#, python-format
msgid "Deleting table <%s> which is attached to following map(s):"
msgstr "Eliminar la tabla <%s> que está adjuntada a los siguientes mapa(s):"

#: ../lib/python/pygrass/vector/table.py:1039
msgid "You must use the force flag to actually remove it. Exiting."
msgstr "Defe usar la bandera force para realmente eliminarlos. Saliendo."

#: ../lib/python/pygrass/vector/__init__.py:813
#, python-format
msgid "Unable to read line of feature %i"
msgstr "No se puede leer la línea del elemento %i"

#: ../lib/python/pygrass/vector/__init__.py:902
#, python-format
msgid "Unable to read area with id %i"
msgstr "Imposible leer el área con id %i"

#: ../lib/python/imaging/operations.py:82
#: ../lib/python/imaging/operations.py:104
#: ../lib/python/imaging/operations.py:128
#: ../lib/python/imaging/operations.py:160
msgid "Install PIL or Pillow to use this function"
msgstr ""

#: ../lib/python/imaging/operations.py:162
msgid "Install a newer version of PIL or Pillow to use this function (missing ImageOps module)"
msgstr ""

#: ../lib/raster3d/test/test_main.c:96
msgid "raster3d"
msgstr "ráster3d"

#: ../lib/raster3d/test/test_main.c:97
msgid "unit test"
msgstr "Prueba de unidad."

#: ../lib/raster3d/range.c:73
#, c-format
msgid "Unable to open range file for [%s in %s]"
msgstr "No ha sido posible abrir archivo de rango para [%s en %s]"

#: ../lib/raster3d/range.c:88
#, c-format
msgid "Error reading range file for [%s in %s]"
msgstr "Error al leer archivo de rango para [%s in %s]"

#: ../lib/raster3d/range.c:150
#, c-format
msgid "Unable to open range file for <%s>"
msgstr "No ha sido posible abrir archivo de rango para <%s>"

#: ../lib/raster3d/open.c:20
msgid "Rast3d_open_cell_old_no_header: error in Rast3d_mask_open_old"
msgstr "Rast3d_open_cell_old_no_header: error en Rast3d_mask_open_old"

#: ../lib/raster3d/open.c:26
msgid "Rast3d_open_cell_old_no_header: error in Rast3d_malloc"
msgstr "Rast3d_open_cell_old_no_header: error en Rast3d_malloc"

#: ../lib/raster3d/open.c:37
msgid "Rast3d_open_cell_old_no_header: error in G_open_old"
msgstr "Rast3d_open_cell_old_no_header: error en G_open_old"

#: ../lib/raster3d/open.c:93
msgid "Rast3d_open_cell_old: error in Rast3d_open_cell_old_no_header"
msgstr "Rast3d_open_cell_old: error en Rast3d_open_cell_old_no_header"

#: ../lib/raster3d/open.c:98
msgid "Rast3d_open_cell_old: can't rewind file"
msgstr "Rast3d_open_cell_old: No se puede rebobinar el archivo."

#: ../lib/raster3d/open.c:111
msgid "Rast3d_open_cell_old: error in Rast3d_read_header"
msgstr "Rast3d_open_cell_old: error en Rast3d_read_header"

#: ../lib/raster3d/open.c:119
msgid "Rast3d_open_cell_old: projection does not match window projection"
msgstr "Rast3d_open_cell_old: la proyección no coincide con la proyección de ventana"

#: ../lib/raster3d/open.c:123
msgid "Rast3d_open_cell_old: zone does not match window zone"
msgstr "Rast3d_open_cell_old: zona no coincide con zona de ventana"

#: ../lib/raster3d/open.c:135 ../lib/raster3d/open.c:152
msgid "Rast3d_open_cell_old: can't read header"
msgstr "Rast3d_open_cell_old: no se puede leer encabezado"

#: ../lib/raster3d/open.c:141
msgid "Rast3d_open_cell_old: index does not fit into long"
msgstr "Rast3d_open_cell_old: El índice no cabe en una variable de tipo long."

#: ../lib/raster3d/open.c:145
msgid "Rast3d_open_cell_old: error in Rast3d_malloc"
msgstr "Rast3d_open_cell_old: error en Rast3d_malloc"

#: ../lib/raster3d/open.c:172
msgid "Rast3d_open_cell_old: error in Rast3d_fill_header"
msgstr "Rast3d_open_cell_old: error en Rast3d_fill_header"

#: ../lib/raster3d/open.c:219
msgid "Rast3d_open_cell_new: error in Rast3d_mask_open_old"
msgstr "Rast3d_open_cell_new: error en Rast3d_mask_open_old"

#: ../lib/raster3d/open.c:228
msgid "Rast3d_open_cell_new: error in Rast3d_malloc"
msgstr "Rast3d_open_cell_new: error en Rast3d_malloc"

#: ../lib/raster3d/open.c:233
#, c-format
msgid "map <%s> is not in the current mapset"
msgstr "el mapa <%s> no está en el Directorio de mapas actual"

#: ../lib/raster3d/open.c:243
msgid "Rast3d_open_cell_new: could not open file"
msgstr "Rast3d_open_cell_new: no se pudo abrir archivo"

#: ../lib/raster3d/open.c:287 ../lib/raster3d/open.c:292
msgid "Rast3d_open_cell_new: can't write header"
msgstr "Rast3d_open_cell_new: no se pudo escribir encabezado"

#: ../lib/raster3d/open.c:314
msgid "Rast3d_open_cell_new: error in Rast3d_fill_header"
msgstr "Rast3d_open_cell_new: error en Rast3d_fill_header"

#: ../lib/raster3d/param.c:84
msgid "Rast3d_get_standard3d_params: precision value invalid"
msgstr "Rast3d_get_standard3d_params: valor de precisión no válido"

#: ../lib/raster3d/param.c:105
msgid "Rast3d_get_standard3d_params: tile dimension value invalid"
msgstr "Rast3d_getStandard3dParams: valor de dimensión de mosaico no válido"

#: ../lib/raster3d/param.c:129
msgid "Window replacing the default"
msgstr "La ventana está reemplazando los valores preestablecidos."

#: ../lib/raster3d/maskfn.c:77
#, c-format
msgid "Adding rule: %lf - %lf"
msgstr "Añadiendo regla: %lf - %lf"

#: ../lib/raster3d/maskfn.c:95
#, c-format
msgid "%s: illegal value spec"
msgstr "%s: especificación de valor no admitida"

#: ../lib/raster3d/header.c:217 ../lib/raster3d/close.c:99
#: ../lib/raster3d/close.c:105 ../lib/raster3d/close.c:191
#, c-format
msgid "Unable to write header for 3D raster map <%s>"
msgstr "No ha sido posible escribir el encabezado para el mapa ráster 3D <%s>"

#: ../lib/raster3d/close.c:47
#, c-format
msgid "Unable to write history for 3D raster map <%s>"
msgstr "No ha sido posible escribir historia para mapa ráster 3D <%s>"

#: ../lib/raster3d/close.c:62
#, c-format
msgid "Unable to move temp raster map <%s> to 3D raster map <%s>"
msgstr "No ha sido posible mover el mapa ráster temp <%s> al mapa ráster 3D <%s>"

#: ../lib/raster3d/close.c:79
msgid "Unable to flush all tiles"
msgstr "No se pueden vaciar todos los mosaicos."

#: ../lib/raster3d/close.c:84
msgid "Unable to flush index"
msgstr "No se puede vaciar el índice."

#: ../lib/raster3d/close.c:94
msgid "Unable to position file"
msgstr "No ha sido posible encontrar el archivo de posición."

#: ../lib/raster3d/close.c:110 ../lib/raster3d/close.c:153
#, c-format
msgid "Unable to create 3D raster map <%s>"
msgstr "No ha sido posible crear el mapa ráster 3D <%s>"

#: ../lib/raster3d/close.c:169
msgid "Error in cache"
msgstr "Error en caché"

#: ../lib/raster3d/history.c:43
#, c-format
msgid "can't get history information for [%s] in mapset [%s]"
msgstr "No se puede obtener la información del historial para [%s] en el directorio del conjuto de mapas (Mapset) [%s]"

#: ../lib/raster3d/color.c:354
#, c-format
msgid "mapset <%s> is not the current mapset"
msgstr "El directorio del grupo de mapas (Mapset) <%s> no es el directorio del conjunto de mapas actual."

#: ../lib/cluster/c_exec.c:44
#, c-format
msgid "Not enough data points (%d) in cluster"
msgstr "No hay suficientes puntos de datos (%d) en el cluster."

#: ../lib/cluster/c_begin.c:57
#, c-format
msgid "produced by i.cluster"
msgstr "Producido por i.cluster."

#: ../lib/pngdriver/graph_set.c:101
#, c-format
msgid "png: truecolor status %s"
msgstr "png: Estado del color verdadero %s"

#: ../lib/pngdriver/graph_set.c:149
#, c-format
msgid "png: collecting to file '%s'"
msgstr "png: recolectando a archivo '%s'."

#: ../lib/pngdriver/graph_set.c:150
#, c-format
msgid "png: image size %dx%d"
msgstr "png: tamaño de imagen %dx%d"

#: ../lib/pngdriver/read_png.c:42
msgid "Unable to read PNG"
msgstr "No se puede leer PNG"

#: ../lib/pngdriver/read_png.c:60 ../lib/pngdriver/read_png.c:64
#: ../lib/pngdriver/write_png.c:71 ../lib/pngdriver/write_png.c:75
msgid "Unable to allocate PNG structure"
msgstr "No ha sido posible la asignación de estructura PNG"

#: ../lib/pngdriver/read_png.c:67
msgid "Unable to read PNG file"
msgstr "No ha sido posible leer archivo PNG"

#: ../lib/pngdriver/read_png.c:81
msgid "Input PNG file is not 8-bit"
msgstr "Archivo PNG de entrada no es de 8-bit"

#: ../lib/pngdriver/read_png.c:85
#, c-format
msgid "Input PNG file has incorrect dimensions: expected: %dx%d got: %lux%lu"
msgstr "Archivo PNG de entrada tiene dimensiones incorrectas: esperado %dx%d obtenido: %lux%lu"

#: ../lib/pngdriver/read_png.c:90
msgid "Input PNG file is not RGBA"
msgstr "Archivo PNG de entrada no es RGBA"

#: ../lib/pngdriver/read_png.c:94
msgid "Input PNG file is not indexed color"
msgstr "El archivo PNG de entrada no es del tipo color indexado."

#: ../lib/pngdriver/read_png.c:104
msgid "Input PNG file has invalid palette"
msgstr "Archivo PNG de entrada tiene una paleta no válida"

#: ../lib/pngdriver/write_png.c:39
msgid "Unable to write PNG"
msgstr "No ha sido posible escribir PNG"

#: ../lib/pngdriver/write_png.c:78
msgid "Unable to write PNG file"
msgstr "No ha sido posible escribir archivo PNG"

#: ../lib/pngdriver/write_png.c:82
#, c-format
msgid "Unable to open output PNG file <%s>"
msgstr "No se puede abrir archivo de PNG de salida <%s>"

#: ../lib/symbol/read.c:211
#, c-format
msgid "Cannot read symbol line coordinates: %s"
msgstr "No se pueden leer las coordenadas de línea del símbolo: %s."

#: ../lib/symbol/read.c:260
#, c-format
msgid "Incorrect symbol name: '%s' (should be: group/name or group/name@mapset)"
msgstr "Nombre de símbolo incorrecto: '%s' (Debería ser: grupo / nombre o grupo / nombre@mapset)"

#: ../lib/symbol/read.c:284
#, c-format
msgid "Cannot find/open symbol: '%s'"
msgstr "No se puede encontrar / abrir el símbolo: '%s'."

#: ../lib/symbol/read.c:393 ../lib/symbol/read.c:411 ../lib/symbol/read.c:421
#: ../lib/symbol/read.c:439
#, c-format
msgid "Incorrect symbol color: '%s', using default."
msgstr "Color de símbolo incorrecto: '%s', utilizando el predeterminado."

#: ../lib/imagery/iclass_signatures.c:120
#, c-format
msgid "Unable to open output signature file '%s'"
msgstr "No ha sido posible abrir archivo de salida de firmas '%s'"

#: ../lib/imagery/iclass_perimeter.c:109
#, c-format
msgid "Get area %d failed"
msgstr "Ha fallado la obtención de área %d"

#: ../lib/imagery/iclass_perimeter.c:116
msgid "Perimeter computation failed"
msgstr "Ha fallado el cálculo de perímetro"

#: ../lib/imagery/iclass_perimeter.c:208
msgid "Invalid polygon"
msgstr "Polígono inválido"

#: ../lib/imagery/iclass_perimeter.c:253
msgid "Outlined area is too large."
msgstr "El área delimitada es demasiado grande."

#: ../lib/imagery/iclass.c:83
#, c-format
msgid "No areas in category %d"
msgstr "No hay áreas en categoría %d"

#: ../lib/imagery/iclass.c:127
#, c-format
msgid "Raster map <%s@%s> in subgroup <%s> does not exist"
msgstr "Mapa ráster <%s@%s> no existe en subgrupo <%s>"

#: ../lib/imagery/iclass.c:131
#, c-format
msgid "Raster map <%s@%s> in group <%s> does not exist"
msgstr "Mapa ráster <%s@%s> no existe en grupo <%s>"

#: ../lib/imagery/iclass.c:143
#, c-format
msgid "Subgroup <%s> does not have enough files (it has %d files)"
msgstr "Subgrupo <%s> no tiene archivos suficientes (tiene %d archivos)"

#: ../lib/imagery/iclass.c:147
#, c-format
msgid "Group <%s> does not have enough files (it has %d files)"
msgstr "El grupo <%s> no tiene archivos suficientes (tiene %d archivos)"

#: ../lib/imagery/fopen.c:25
#, c-format
msgid "Unable to find file [%s] of group [%s in %s]"
msgstr "No se puede encontrar el archivo [%s] del grupo [%s en %s]."

#: ../lib/imagery/fopen.c:33 ../lib/imagery/fopen.c:89
#, c-format
msgid "Unable to open file [%s] of group [%s in %s]"
msgstr "No se puede abrir el archivo [%s] del grupo [%s en %s]."

#: ../lib/imagery/fopen.c:52
#, c-format
msgid "Unable to find file [%s] for subgroup [%s] of group [%s in %s]"
msgstr "No se puede encontrar el archivo [%s] para el subgrupo [%s] del grupo [%s en %s]."

#: ../lib/imagery/fopen.c:63 ../lib/imagery/fopen.c:164
#, c-format
msgid "Unable to open file [%s] for subgroup [%s] of group [%s in %s]"
msgstr "No se puede abrir el archivo [%s] para el subgrupo [%s] del grupo [%s en %s]."

#: ../lib/imagery/fopen.c:76
#, c-format
msgid "Unable to create file [%s] of group [%s in %s]"
msgstr "No se puede crear archivo [%s] del grupo [%s en %s]."

#: ../lib/imagery/fopen.c:142
#, c-format
msgid "Unable to create file [%s] for subgroup [%s] of group [%s in %s]"
msgstr "No se puede crear el archivo [%s] para el subgrupo [%s] del grupo [%s en %s]."

#: ../lib/imagery/iscatt_core.c:81
#, c-format
msgid "Unable to write header into category raster condition file <%s>."
msgstr "No ha sido posible escribir encabezado en archivo de condiciones de categorías ráster <%s>."

#: ../lib/imagery/iscatt_core.c:98
#, c-format
msgid "Unable to write into category raster condition file <%s>."
msgstr "No ha sido posible escribir en archivo de condiciones de categorías ráster <%s>."

#: ../lib/imagery/iscatt_core.c:255
#, c-format
msgid "Unable to open category raster conditions file <%s>."
msgstr "No ha sido posible abrir el archivo de condiciones de categoría raster <%s>."

#: ../lib/imagery/iscatt_core.c:263
#, c-format
msgid "Unable to find patch raster <%s>."
msgstr "No ha sido posible encontrar el raster de parche <%s>."

#: ../lib/imagery/iscatt_core.c:280
#, c-format
msgid "Resolutions of patch <%s> and patched file <%s> are not same."
msgstr "Las resoluciones del parche <%s>  y el archivo parchado <%s> no son iguales."

#: ../lib/imagery/iscatt_core.c:307 ../lib/imagery/iscatt_core.c:349
#, c-format
msgid "Corrupted  category raster conditions file <%s> (fseek failed)"
msgstr "Archivo <%s> de condiciones de categorías ráster corrompido (ha fallado fseek)"

#: ../lib/imagery/iscatt_core.c:338
#, c-format
msgid "Unable to write into category raster conditions file <%s>"
msgstr "No ha sido posible escribir en archivo de condiciones de categorías ráster <%s>"

#: ../lib/imagery/iscatt_core.c:526
msgid "Unable to read from category raster condition file."
<<<<<<< HEAD
msgstr "No ha sido posible leer desde archivo de condiciones de categorías ráster."
=======
msgstr ""
>>>>>>> a5c598ad

#: ../lib/imagery/iscatt_core.c:533
msgid "Invalid size of category raster conditions file."
msgstr "Archivo de condiciones de categorías ráster no válido."

#: ../lib/imagery/iscatt_core.c:579
msgid "Data inconsistent. Value computed for scatter plot is out of initialized range."
msgstr "Inconsistencia en los datos. Valor calculado para gráfica de dispersión está fuera del rango inicial."

#: ../lib/imagery/iscatt_core.c:745
#, c-format
msgid "Unable to find raster <%s>"
msgstr ""

#: ../lib/imagery/iscatt_core.c:755
#, c-format
msgid "Unable to open raster <%s>"
msgstr "No ha sido posible abrir mapa ráster <%s>"

#: ../lib/imagery/iscatt_core.c:761
#, c-format
msgid "Raster <%s> type is not <%s>"
msgstr "Tipo de ráster <%s> no es <%s>"

#: ../lib/imagery/iscatt_core.c:775
#, c-format
msgid "Unable to read range of raster <%s>"
msgstr "No ha sido posible leer rango de ráster <%s>"

#: ../lib/imagery/iscatt_core.c:803
#, c-format
msgid "Unable to open category raster condition file <%s>"
<<<<<<< HEAD
msgstr "No ha sido posible abrir archivo <%s> de condiciones de categorías"
=======
msgstr ""
>>>>>>> a5c598ad

#: ../lib/imagery/iscatt_core.c:817
msgid "Corrupted category raster conditions file (fseek failed)"
msgstr "Archivo de condiciones de categorías ráster corrompido (ha fallado fseek)"

#: ../lib/imagery/iscatt_core.c:972 ../lib/imagery/iclass_statistics.c:227
#, c-format
msgid "prepare_signature: scan line %d has odd number of points."
msgstr "prepare_signature: El escaneo de la línea %d tiene un número impar de puntos."

#: ../lib/imagery/iscatt_core.c:981 ../lib/imagery/iclass_statistics.c:237
msgid "signature: perimeter points out of order."
msgstr "firma: perímetro puntos fuera de orden."

#: ../lib/imagery/iclass_statistics.c:218
msgid "prepare_signature: outline has odd number of points."
msgstr "prepare_signature: El contorno tiene un número impar de puntos."

#: ../lib/imagery/iclass_statistics.c:248
#, c-format
msgid "Data error preparing signatures: value (%d) > num of cats (%d)"
msgstr "Error en los datos al preparar firmas: valor (%d) > cantidad de categorías (%d)"

#: ../lib/imagery/iclass_statistics.c:561
#: ../lib/imagery/iclass_statistics.c:584
#: ../lib/imagery/iclass_statistics.c:607
#: ../lib/imagery/iclass_statistics.c:630
#: ../lib/imagery/iclass_statistics.c:653
#: ../lib/imagery/iclass_statistics.c:680
#: ../lib/imagery/iclass_statistics.c:712
#: ../lib/imagery/iclass_statistics.c:735
#: ../lib/imagery/iclass_statistics.c:758
msgid "Band index out of range"
msgstr "Índice de banda fuera de rango"

#: ../lib/imagery/iclass_statistics.c:684
msgid "Cell category value out of range"
msgstr "Valor de categoría de celda fuera de rango"

#: ../lib/imagery/list_subgp.c:90
#, c-format
msgid "subgroup <%s> of group <%s> is empty\n"
msgstr "subgrupo <%s> del grupo <%s> está vacío.\n"

#: ../lib/imagery/list_subgp.c:103
#, c-format
msgid "subgroup <%s> of group <%s> references the following raster maps\n"
msgstr "subgrupo <%s> del grupo <%s> hace referencia a los siguientes mapas ráster:\n"

#: ../lib/imagery/points.c:124
#, c-format
msgid "Unable to open control point file for group [%s in %s]"
msgstr "No ha sido posible abrir el archivo de puntos de control del grupo [%s en %s]."

#: ../lib/imagery/points.c:132
#, c-format
msgid "Bad format in control point file for group [%s in %s]"
msgstr "Formato incorrecto en el archivo de puntos de control para el grupo [%s en %s]."

#: ../lib/imagery/points.c:159
#, c-format
msgid "Unable to create control point file for group [%s in %s]"
msgstr "No se puede crear el archivo de puntos de control del grupo [%s en %s]."

#: ../lib/imagery/georef_tps.c:219
msgid "Calculating forward transformation coefficients"
msgstr "Calculando los coeficientes de \"transformación hacia adelante\"."

#: ../lib/imagery/georef_tps.c:236
msgid "Calculating backward transformation coefficients"
msgstr "Calculando los coeficientes de \"transformación hacia atrás\"."

#: ../lib/imagery/georef_tps.c:279 ../lib/imagery/georef_tps.c:282
#: ../lib/imagery/georef_tps.c:285 ../lib/imagery/georef_tps.c:290
#: ../lib/imagery/georef_tps.c:293
#, c-format
msgid "%s: out of memory"
msgstr "%s: sin memoria"

#: ../lib/imagery/list_gp.c:34
#, c-format
msgid "group <%s> is empty\n"
msgstr "grupo <%s> está vacío\n"

#: ../lib/imagery/list_gp.c:44
#, c-format
msgid "group <%s> references the following raster maps\n"
msgstr "grupo <%s> hace referencia a los siguientes mapas ráster:\n"

#: ../lib/imagery/sigsetfile.c:41
#, c-format
msgid "Unable to create signature file <%s> for subgroup <%s> of group <%s> - <%s> is not current mapset"
msgstr "No se puede crear el archivo de firma <%s> para el subgrupo <%s> del grupo <%s> - <%s> no es el Directorio de mapas actual"

#: ../lib/imagery/sigsetfile.c:57
#, c-format
msgid "Unable to create signature file <%s> for subgroup <%s> of group <%s>"
msgstr "No se puede crear el archivo de firma <%s> para el subgrupo <%s> del grupo <%s>."

#: ../lib/imagery/target.c:38
#, c-format
msgid "Unable to read target file for group [%s]"
msgstr "No se puede leer el archivo objetivo para el grupo [%s]."

#: ../lib/init/grass.py:165
msgid "WARNING"
msgstr "ADVERTENCIA"

#: ../lib/init/grass.py:220 ../lib/gis/parser.c:633
msgid "ERROR"
msgstr "ERROR"

#: ../lib/init/grass.py:221
msgid "Exiting..."
msgstr "Saliendo..."

#: ../lib/init/grass.py:369
msgid "Usage"
msgstr "Uso"

#: ../lib/init/grass.py:370 ../lib/gis/parser_html.c:141
#: ../lib/gis/parser_rest.c:146
msgid "Flags"
msgstr "Identificadores."

#: ../lib/init/grass.py:371
msgid "print this help message"
msgstr "mostrar este mensaje de ayuda"

#: ../lib/init/grass.py:372
msgid "show version information and exit"
msgstr "mostrar información de la versión y salir"

#: ../lib/init/grass.py:373
msgid "create given database, location or mapset if it doesn't exist"
msgstr "crear base de datos dada, Localización o Directorio de mapas si es que no existe"

#: ../lib/init/grass.py:374
msgid "exit after creation of location or mapset. Only with -c flag"
msgstr "salir luego de la creación de la Localización o Directorio de mapas. Solo con bandera -c"

#: ../lib/init/grass.py:375
msgid "force removal of .gislock if exists (use with care!). Only with --text flag"
msgstr ""

#: ../lib/init/grass.py:376
msgid "use text based interface (skip welcome screen)"
msgstr "use interfaz basada en texto (saltar pantalla de bienvenida)"

#: ../lib/init/grass.py:377 ../lib/init/grass.py:379 ../lib/init/grass.py:381
msgid "and set as default"
msgstr "y establecer como predeterminado"

#: ../lib/init/grass.py:378
msgid "use text based interface (show welcome screen)"
msgstr "use interfaz basada en texto (mostrar pantalla de bienvenida)"

#: ../lib/init/grass.py:380
msgid "use $DEFAULT_GUI graphical user interface"
msgstr "use $DEFAULT_GUI interfaz gráfica de usuario"

#: ../lib/init/grass.py:382
msgid "print GRASS configuration parameters"
msgstr "mostrar parámetros de configuración GRASS"

#: ../lib/init/grass.py:383
msgid "options: arch,build,compiler,path,revision,version"
msgstr ""

#: ../lib/init/grass.py:384 ../lib/gis/parser_html.c:189
#: ../lib/gis/parser_rest.c:179
msgid "Parameters"
msgstr "Parámetros"

#: ../lib/init/grass.py:385
msgid "initial GRASS GIS database directory"
msgstr "directorio inicial para la base de datos de GRASS GIS"

#: ../lib/init/grass.py:386
msgid "directory containing Locations"
msgstr "directorio que contiene Localizaciones"

#: ../lib/init/grass.py:387
msgid "initial GRASS Location"
msgstr "Localización inicial de GRASS"

#: ../lib/init/grass.py:388
msgid "directory containing Mapsets with one common coordinate system (projection)"
msgstr "directorio que contiene Directorio de mapas con un sistema de coordenadas común (proyección)"

#: ../lib/init/grass.py:389
msgid "initial GRASS Mapset"
msgstr "Directorio de mapas inicial de GRASS"

#: ../lib/init/grass.py:390
msgid "fully qualified initial Mapset directory"
msgstr "directorio de mapas inicial completamente cualificado"

#: ../lib/init/grass.py:391
msgid "Environment variables relevant for startup"
msgstr "Variables ambientales relevantes para arranque"

#: ../lib/init/grass.py:392
msgid "select GUI (text, gui, gtext)"
msgstr "seleccionar GUI (texto, gui, gtext)"

#: ../lib/init/grass.py:393
msgid "set html web browser for help pages"
msgstr "establecer navegador web para páginas de ayuda"

#: ../lib/init/grass.py:394
msgid "set additional path(s) to local GRASS modules or user scripts"
msgstr "definir ruta(s) adicionales para módulos GRASS locales o scripts del usuario"

#: ../lib/init/grass.py:395
msgid "set additional GISBASE for locally installed GRASS Addons"
msgstr "definir GISBASE adicional para Complementos instalados localmente"

#: ../lib/init/grass.py:396
msgid "shell script to be processed as batch job"
msgstr "script de shell a ser procesado como trabajo en lote"

#: ../lib/init/grass.py:397
msgid "set Python interpreter name to override 'python'"
msgstr "defina el nombre del intérprete Python a sobreescribir 'python'"

#: ../lib/init/grass.py:398
msgid "execute GRASS module or script"
msgstr "ejecutar módulo GRASS o script"

#: ../lib/init/grass.py:399
msgid "provided executable will be executed in GRASS session"
msgstr "el archivo ejecutable será ejecutado en la sesión de GRASS"

#: ../lib/init/grass.py:400
msgid "GRASS module, script or any other executable"
msgstr "módulo de GRASS, script o cualquier otro ejecutable"

#: ../lib/init/grass.py:401
msgid "parameters of the executable"
msgstr "parámetros del ejecutable"

#: ../lib/init/grass.py:402
msgid "standard flags"
msgstr "banderas estándar"

#: ../lib/init/grass.py:403
msgid "create temporary location (use with the --exec flag)"
msgstr ""

#: ../lib/init/grass.py:428
msgid "The APPDATA variable is not set, ask your operating system support"
msgstr ""

#: ../lib/init/grass.py:431
msgid "The APPDATA variable points to directory which does not exist, ask your operating system support"
msgstr ""

#: ../lib/init/grass.py:444
#, python-format
msgid "Failed to create configuration directory '%s' with error: %s"
msgstr ""

#: ../lib/init/grass.py:487
#, python-format
msgid "Unable to create temporary directory <grass7-%(user)s-%(lock)s>! Exiting."
msgstr "¡No ha sido posible crear directorio temporal <grass7-%(user)s-%(lock)s>! Saliendo."

#: ../lib/init/grass.py:540
#, python-brace-format
msgid "Invalid line in RC file ({file}): '{line}' ({error})\n"
msgstr ""

#: ../lib/init/grass.py:546
#, python-brace-format
msgid "Empty RC file ({file})"
msgstr ""

#: ../lib/init/grass.py:596
#, python-format
msgid "GUI <%s> not supported in this version"
msgstr "GUI <%s> no soportada en esta versión"

#: ../lib/init/grass.py:758
msgid "Searched for a web browser, but none found"
msgstr "Se buscó un navegador web, pero no se encontró ninguno"

#: ../lib/init/grass.py:798
msgid ""
"The python command does not work as expected!\n"
"Please check your GRASS_PYTHON environment variable.\n"
"Use the -help option for details.\n"
msgstr ""

#: ../lib/init/grass.py:802
msgid "GRASS GUI not found. Please check your installation."
msgstr "No se encontró la GUI de GRASS. Por favor revise su instalación."

#: ../lib/init/grass.py:804
msgid ""
"{}\n"
"Switching to text based interface mode.\n"
"\n"
"Hit RETURN to continue.\n"
msgstr ""
"{}\n"
"Cambiando al modo de interfaz basada en texto.\n"
"\n"
"De Enter para continuar.\n"

#: ../lib/init/grass.py:813
msgid ""
"It appears that the X Windows system is not active.\n"
"A graphical based user interface is not supported.\n"
"(DISPLAY variable is not set.)\n"
"Switching to text based interface mode.\n"
"\n"
"Hit RETURN to continue.\n"
msgstr ""

#: ../lib/init/grass.py:909 ../lib/gis/make_mapset.c:66
#, c-format, python-format
msgid "Location <%s> doesn't exist"
msgstr "Localización <%s> no existe"

#: ../lib/init/grass.py:911
#, python-format
msgid "<%s> is not a valid GRASS Location because PERMANENT Mapset is missing"
msgstr "<%s> no es una localización de GRASS válida porque no contiene el directorio de mapas PERMANENT"

#: ../lib/init/grass.py:914
#, python-format
msgid "<%s> is not a valid GRASS Location because PERMANENT is not a directory"
msgstr "<%s> no es una localización de GRASS válida porque  PERMANENT no es un directorio"

#: ../lib/init/grass.py:919
#, python-format
msgid "<%s> is not a valid GRASS Location because PERMANENT Mapset does not have a DEFAULT_WIND file (default computational region)"
msgstr "<%s> no es una localización de GRASS válida porque el directorio de mapas PERMANENT no contiene el archivo DEFAULT_WIND (región computacional predeterminada)"

#: ../lib/init/grass.py:924
#, python-brace-format
msgid "Mapset <{mapset}> doesn't exist in GRASS Location <{loc}>. A new mapset can be created by '-c' switch."
msgstr "No elexiste el Directorio de mapas <{mapset}> en la Localización <{loc}>. Es posible crear un nuevo Direx¿ctorio de mapas usando '-c'"

#: ../lib/init/grass.py:928
#, python-format
msgid "<%s> is not a GRASS Mapset because it is not a directory"
msgstr "<%s> no es un Directorio de mapas de GRASS por que no es un directorio"

#: ../lib/init/grass.py:931
#, python-format
msgid "<%s> is not a valid GRASS Mapset because it does not have a WIND file"
msgstr "<%s> no es un Directorio de mapas de GRASS válido por que no contiene un archivo WIND"

#: ../lib/init/grass.py:935
#, python-format
msgid "<%s> is not a valid GRASS Mapset because its WIND file is not readable"
msgstr "<%s> no es un Directorio de mapas de GRASS válido por que su archivo WIND no es posible leerlo"

#: ../lib/init/grass.py:938
#, python-brace-format
msgid "Mapset <{mapset}> or Location <{location}> is invalid for an unknown reason"
msgstr ""

#: ../lib/init/grass.py:963
#, python-brace-format
msgid "Unable to create new location because the location <{location}> already exists."
msgstr ""

#: ../lib/init/grass.py:967
#, python-brace-format
msgid "Unable to create new location <{location}> because <{path}> is a file."
msgstr ""

#: ../lib/init/grass.py:970
#, python-brace-format
msgid "Unable to create new location <{location}> because the directory <{path}> already exists."
msgstr ""

#: ../lib/init/grass.py:974
#, python-brace-format
msgid "Unable to create new location in the directory <{path}> for an unknown reason."
msgstr ""

#: ../lib/init/grass.py:1021
msgid "Mapset <{}> already exists. Ignoring the request to create it. Note that this warning may become an error in future versions."
msgstr ""

#: ../lib/init/grass.py:1049
msgid "Creating new GRASS GIS location <{}>..."
msgstr ""

#: ../lib/init/grass.py:1055
msgid "Creating new GRASS GIS mapset <{}>..."
msgstr ""

#: ../lib/init/grass.py:1060
#, python-brace-format
msgid "Unable to create new mapset <{mapset}> because <{path}> is a file."
msgstr ""

#: ../lib/init/grass.py:1066
msgid "The mapset <{}> is missing the WIND file (computational region). It will be fixed now. Note that this warning may become an error in future versions."
msgstr ""

#: ../lib/init/grass.py:1090
msgid "GRASS GIS database directory, location and mapset not set properly. Use GUI or command line to set them."
msgstr ""

#: ../lib/init/grass.py:1115
#, python-format
msgid "Invalid user interface specified - <%s>. Use the --help option to see valid interface names."
msgstr "Interfaz de usuario especificada no válida - <%s>. Use la opción --help para ver los nombres válidos para interfaces."

#: ../lib/init/grass.py:1135
#, python-brace-format
msgid ""
"Error in GUI startup. See messages above (if any) and if necessary, please report this error to the GRASS developers.\n"
"On systems with package manager, make sure you have the right GUI package, probably named grass-gui, installed.\n"
"To run GRASS GIS in text mode use the --text flag.\n"
"Use '--help' for further options\n"
"     {cmd_name} --help\n"
"See also: https://grass.osgeo.org/{cmd_name}/manuals/helptext.html"
msgstr ""

#: ../lib/init/grass.py:1147
msgid ""
"Exit was requested in GUI.\n"
"GRASS GIS will not start. Bye."
msgstr ""
"Salida fue pedida en la GUI.\n"
"GRASS GIS no iniciará. Adiós."

#: ../lib/init/grass.py:1150
msgid ""
"Invalid return code from GUI startup script.\n"
"Please advise GRASS developers of this error."
msgstr ""
"Código de retorno no válido para script de arranque de GUI.\n"
"Por favor avise a los desarrolladores de GRASS de este error."

#: ../lib/init/grass.py:1197
#, python-brace-format
msgid ""
"Error reading data path information from g.gisenv.\n"
"GISDBASE={gisbase}\n"
"LOCATION_NAME={location}\n"
"MAPSET={mapset}\n"
"\n"
"Check the <{file}> file."
msgstr ""

#: ../lib/init/grass.py:1410
#, python-format
msgid "Path '%s' doesn't exist"
msgstr "Ruta '%s' no existe"

#: ../lib/init/grass.py:1412
#, python-format
msgid "Path '%s' not accessible."
msgstr "La ruta '%s' no accesable."

#. GTC %s is mapset's folder path
#: ../lib/init/grass.py:1417
#, python-format
msgid "You are not the owner of '%s'."
msgstr "Usted no es el dueño de '%s'."

#: ../lib/init/grass.py:1425
#, python-format
msgid ""
"%(user)s is currently running GRASS in selected mapset (file %(file)s found). Concurrent use not allowed.\n"
"You can force launching GRASS using -f flag (note that you need permission for this operation). Have another look in the processor manager just to be sure..."
msgstr ""
"%(user)s está usando GRASS en el Directorio de mapas seleccionado (archivo %(file)s encontrado). El uso simultáneo no está permitido.\n"
"El inicio de GRASS se puede forzar usando -f (note que necesita permiso para esta operación). Revise el administrador de procesos nuevamente para asegurarse..."

#: ../lib/init/grass.py:1434
#, python-format
msgid "%(user)s is currently running GRASS in selected mapset (file %(file)s found). Forcing to launch GRASS..."
msgstr "%(user)s está usando GRASS en el Directorio de mapas seleccionado (archivo %(file)s encontrado). Forzando el inicio de GRASS..."

#: ../lib/init/grass.py:1438
#, python-format
msgid ""
"Unable to properly access '%s'.\n"
"Please notify system personnel."
msgstr ""
"No ha sido posible acceder '%s' de manera correcta.\n"
"Por favor notifique al personal de sistemas."

#: ../lib/init/grass.py:1470
msgid "Building user fontcap..."
msgstr ""

#: ../lib/init/grass.py:1531
msgid "The SHELL variable is not set"
msgstr "La variable SHELL no está definida"

#: ../lib/init/grass.py:1547
#, python-brace-format
msgid "Unsupported shell <{sh}>: {env_file}"
msgstr ""

#: ../lib/init/grass.py:1563
#, python-format
msgid ""
"Job file <%s> has been defined in the 'GRASS_BATCH_JOB' variable but not found. Exiting.\n"
"\n"
"Use 'unset GRASS_BATCH_JOB' to disable batch job processing."
msgstr ""

#: ../lib/init/grass.py:1570
#, python-format
msgid "Change file permission to 'executable' for <%s>"
msgstr "Cambie los permisos del archivo a 'ejecutable' para <%s>"

#: ../lib/init/grass.py:1586
#, python-format
msgid "Executing <%s> ..."
msgstr "Ejecutando <%s> ..."

#: ../lib/init/grass.py:1600
#, python-brace-format
msgid ""
"Execution of <{cmd}> failed:\n"
"{error}"
msgstr ""
"La ejecución de <{cmd}> ha fallado:\n"
"{error}"

#: ../lib/init/grass.py:1603
#, python-format
msgid "Execution of <%s> finished."
msgstr "La ejecución de <%s> ha terminado."

#: ../lib/init/grass.py:1633
#, python-brace-format
msgid "Unable to close GUI. {0}"
msgstr ""

#: ../lib/init/grass.py:1661
#, python-format
msgid "Welcome to GRASS GIS %s"
msgstr "Bienvenido a GRASS GIS %s"

#: ../lib/init/grass.py:1683
msgid "GRASS GIS homepage:"
msgstr "Página web de GRASS GIS:"

#. GTC Running through: SHELL NAME
#: ../lib/init/grass.py:1685
msgid "This version running through:"
msgstr "Esta versión corriendo a través de:"

#: ../lib/init/grass.py:1687
msgid "Help is available with the command:"
msgstr "La ayuda está disponible con el comando:"

#: ../lib/init/grass.py:1688
msgid "See the licence terms with:"
msgstr "Vea los términos de la licencia con:"

#: ../lib/init/grass.py:1689
msgid "See citation options with:"
msgstr "Leer opciones para citar con:"

#: ../lib/init/grass.py:1692
msgid "If required, restart the GUI with:"
msgstr "Si lo necesita, reinicie la GUI con:"

#: ../lib/init/grass.py:1694
msgid "Start the GUI with:"
msgstr "Iniciar GUI con:"

#: ../lib/init/grass.py:1696
msgid "When ready to quit enter:"
msgstr "En cuanto esté listo para salir escriba: "

#: ../lib/init/grass.py:1796
msgid "2D and 3D raster MASKs present"
msgstr "MÁSCARAS ráster 2D y 3D presentes"

#: ../lib/init/grass.py:1797
msgid "Raster MASK present"
msgstr "MÁSCARA ráster presente"

#: ../lib/init/grass.py:1798
msgid "3D raster MASK present"
msgstr "MÁSCARA ráster 3D presente"

#: ../lib/init/grass.py:1837
msgid "Done."
msgstr "Hecho."

#: ../lib/init/grass.py:1839
msgid "Goodbye from GRASS GIS"
msgstr "Salió de GRASS GIS, hasta pronto"

#: ../lib/init/grass.py:1875
msgid "Please install the GRASS GIS development package"
msgstr "Por favor instale el paquete de desarrolladores de GRASS GIS"

#: ../lib/init/grass.py:1910
#, python-format
msgid "Parameter <%s> not supported"
msgstr "Parámetro <%s> no soportado"

#: ../lib/init/grass.py:2060
msgid "Flag -e requires also flag -c"
msgstr "La bandera -e requiere también de la bandera -c"

#: ../lib/init/grass.py:2062
msgid "Coordinate reference system argument (e.g. EPSG) is needed for --tmp-location"
msgstr ""

#: ../lib/init/grass.py:2065
msgid "Only one argument (e.g. EPSG) is needed for --tmp-location, mapset name <{}> provided"
msgstr ""

#: ../lib/init/grass.py:2120
#, python-brace-format
msgid ""
"Unable to start GRASS GIS. You have the choice to:\n"
" - Launch the graphical user interface with the '--gui' switch\n"
"     {cmd_name} --gui\n"
" - Launch with path to the location/mapset as an argument\n"
"     {cmd_name} /path/to/location/mapset`\n"
" - Create a location with '-c' and launch in its PERMANENT mapset\n"
"     {cmd_name} -c EPSG:number /path/to/location\n"
"     {cmd_name} -c geofile /path/to/location\n"
" - Create manually the GISRC file ({gisrcrc})\n"
" - Use '--help' for further options\n"
"     {cmd_name} --help\n"
"See also: https://grass.osgeo.org/{cmd_name}/manuals/helptext.html"
msgstr ""

#: ../lib/init/grass.py:2138
msgid "Starting GRASS GIS..."
msgstr "Iniciando GRASS GIS..."

#: ../lib/init/grass.py:2159
#, python-brace-format
msgid "<{0}> requested, but not available. Run GRASS in text mode (--text) or install missing package (usually 'grass-gui')."
msgstr ""

#: ../lib/init/grass.py:2224
#, python-format
msgid "Launching <%s> GUI in the background, please wait..."
msgstr "Lanzando GUI <%s> en el fondo, por favor espere..."

#: ../lib/init/grass.py:2246
#, python-format
msgid "Failed to start shell '%s'"
msgstr "Ha fallado el iniciar la consola de comandos '%s'"

#: ../lib/init/lock.c:38
#, c-format
msgid "Usage: %s file pid"
msgstr "Uso: pid del archivo %s"

#: ../lib/init/lock.c:42
msgid "Concurrent mapset locking is not supported on Windows"
msgstr "El bloqueo simultáneo de Directorio de mapas no está soportado en Windows"

#: ../lib/init/lock.c:60
#, c-format
msgid "Unable to write lockfile %s (%s)"
msgstr "No ha sido posible escribir archivo de bloqueo (lockfile) %s (%s)"

#: ../lib/segment/open.c:57
msgid "Using memory cache"
msgstr ""

#: ../lib/segment/open.c:70
msgid "Using disk cache"
msgstr ""

#: ../lib/segment/open.c:73
msgid "Segment file name is NULL"
msgstr "El nombre de archivo de segmento es NULO"

#: ../lib/segment/open.c:78
msgid "Segment file exists already"
msgstr "Ya existe archivo de segmento"

#: ../lib/segment/open.c:86
msgid "Unable to create segment file"
msgstr "No ha sido posible crear archivo de segmento"

#: ../lib/segment/open.c:94
msgid "Could not write segment file"
msgstr "No ha sido posible escribir el archivo de segmentos"

#: ../lib/segment/open.c:98
msgid "Illegal segment configuration parameter(s)"
msgstr "El parámetro o parámetros de configuración del segmento no son legales."

#: ../lib/segment/open.c:107
msgid "Unable to re-open segment file"
msgstr "No ha sido posible volver a abrir archivo de segmento"

#: ../lib/segment/open.c:114
msgid "Could not read segment file"
msgstr "No se pudo leer archivo de segmeto"

#: ../lib/segment/format.c:143
msgid "Segment format: file size too large"
msgstr "Formato de segmento: el tamaño del archivo es demasiado grande"

#: ../lib/segment/format.c:144
msgid "Please recompile with Large File Support (LFS)"
msgstr "Por favor vuelva a compilar con soporte de archivos grandes (LFS)"

#: ../lib/rst/interp_float/segmen2d_parallel.c:109
msgid "Starting parallel work"
msgstr "Empezando trabajo en paralelo"

#: ../lib/rst/interp_float/segmen2d_parallel.c:188
#: ../lib/rst/interp_float/segmen2d.c:133
msgid "Taking too long to find points for interpolation - please change the region to area where your points are. Continuing calculations..."
msgstr "Ha tomado demasiado tiempo en encontrar puntos de interpolación - por favor, cambie la región a la zona donde están los puntos. Continuando con los cálculos ..."

#: ../lib/rst/interp_float/input2d.c:58
#, c-format
msgid "Mask raster map <%s> not found"
msgstr "No se ha encontrado la máscara del mapa ráster <%s>"

#: ../lib/rst/interp_float/input2d.c:81
msgid "Bitmap mask created"
msgstr "Máscara del mapa de bits creada"

#: ../lib/rst/interp_float/interp2d.c:232
#, c-format
msgid "Overshoot - increase in tension suggested. Overshoot occurs at (%d,%d) cell. Z-value %f, zmin %f, zmax %f."
msgstr "Sobrepico o rebasamiento- Se sugiere un aumento en la tensión. El sobrepico ocurre en las celdas (%d,%d). Valor-Z %f, zmin %f, zmax %f."

#: ../lib/rst/interp_float/resout2d.c:77
msgid "Temporarily changing the region to desired resolution..."
msgstr "Cambiando temporalmente la región a la resolución deseada..."

#: ../lib/rst/interp_float/resout2d.c:103
#, c-format
msgid "First change your rows number(%d) to %d"
msgstr "Primero cambie la cantidad de filas (%d) a %d"

#: ../lib/rst/interp_float/resout2d.c:110
#, c-format
msgid "First change your columns number(%d) to %d"
msgstr "Primero cambie la cantidad de columnas (%d) a %d"

#: ../lib/rst/interp_float/resout2d.c:264
msgid "No color table for input raster map -- will not create color table"
msgstr "No hay tabla de colores para el mapa ráster de entrada -- no se creará la tabla de colores"

#: ../lib/rst/interp_float/resout2d.c:458
msgid "Changing the region back to initial..."
msgstr "Cambiando la región de vuelta a la región inicial..."

#: ../lib/rst/interp_float/vinput2d.c:94
#, c-format
msgid "Vector map <%s> is not 3D"
msgstr "El mapa vectorial <%s> no es 3D"

#: ../lib/rst/interp_float/vinput2d.c:97
msgid "Loading data from attribute table ..."
msgstr "Cargando datos de la tabla de atributos..."

#: ../lib/rst/interp_float/vinput2d.c:115
#: ../lib/rst/interp_float/vinput2d.c:129 ../lib/db/dbmi_client/copy_tab.c:291
#, c-format
msgid "Column <%s> not found"
msgstr "Columna <%s> no encontrada"

#: ../lib/rst/interp_float/vinput2d.c:118
#: ../lib/rst/interp_float/vinput2d.c:131
#, c-format
msgid "Data type of column <%s> must be numeric"
msgstr "El tipo de datos para la columna <%s> debe ser numérico"

#: ../lib/rst/interp_float/vinput2d.c:142
msgid "Reading features from vector map ..."
msgstr "Leyendo elementos del mapa vectorial ..."

#: ../lib/rst/interp_float/vinput2d.c:174
#, c-format
msgid "Database record for cat %d not found"
msgstr "No se ha encontrado el registro para cat %d en la base de datos"

#: ../lib/rst/interp_float/vinput2d.c:192
msgid "Negative value of smoothing detected: sm must be >= 0"
msgstr "Se ha detectado un valor de suavizado negativo: sm debe ser  >= 0."

#: ../lib/rst/interp_float/vinput2d.c:256
msgid "Strip exists with insufficient data"
msgstr "La franja existe con datos insuficientes."

#: ../lib/rst/interp_float/vinput2d.c:270
#, c-format
msgid "There are points outside specified 2D/3D region - %d points ignored"
msgstr "Existen puntos fuera de la región 2D/3D especificada -Se han ignorado %d puntos."

#: ../lib/rst/interp_float/vinput2d.c:273
#, c-format
msgid "Ignoring %d points (too dense)"
msgstr "Ignorando %d puntos (demasiado denso)"

#: ../lib/rst/interp_float/vinput2d.c:277
#, c-format
msgid "%d points given for interpolation (after thinning) is less than given NPMIN=%d"
msgstr "Los %d puntos dados para la interpolación (después de adelgazar) son menos que el NPMIN dado=%d."

#: ../lib/rst/interp_float/vinput2d.c:282
msgid "Zero points in the given region"
msgstr "Cero puntos en la región dada"

#: ../lib/rst/interp_float/vinput2d.c:287
#, c-format
msgid "Segmentation parameters set to invalid values: npmin= %d, segmax= %d for smooth connection of segments, npmin > segmax (see manual)"
msgstr "Se han asignado valores no válidos a los parámetros de segmentación: npmin= %d, segmax= %d. Para lograr conexiones suaves de segmentos, npmin > segmax (Por favor consulte el manual)."

#: ../lib/rst/interp_float/vinput2d.c:293
#, c-format
msgid "There are less than %d points for interpolation. No segmentation is necessary, to run the program faster set segmax=%d (see manual)"
msgstr "Hay menos de %d puntos para la interpolación. No es necesaria la segmentación, para ejecutar el programa mas rápidamente defina segmax=%d (Por favor consulte el manual)."

#: ../lib/rst/interp_float/vinput2d.c:297
#, c-format
msgid "Number of points from vector map %d"
msgstr "Cantidad de puntos del mapa vectorial %d"

#: ../lib/rst/interp_float/vinput2d.c:298
#, c-format
msgid "Number of points outside of 2D/3D region %d"
msgstr "Cantidad de puntos fuera de la región 2D/3D %d"

#: ../lib/rst/interp_float/vinput2d.c:300
#, c-format
msgid "Number of points being used %d"
msgstr "Cantidad de puntos que están siendo utilizados %d"

#: ../lib/rst/interp_float/vinput2d.c:333
msgid "Some points outside of region (ignored)"
msgstr "Algunos puntos fuera de la región (Estos se han ignorado)."

#: ../lib/rst/interp_float/vinput2d.c:339
msgid "Unable to allocate memory"
msgstr "No se puede asignar memoria"

#: ../lib/rst/interp_float/vinput2d.c:347
#, c-format
msgid "Unable to insert %f,%f,%f a = %d"
msgstr "No se puede insertar %f,%f,%f a = %d"

#: ../lib/rst/interp_float/output2d.c:117
#, c-format
msgid "First change your rows number to nsizr! %d %d"
msgstr "¡Primero cambie el número de filas a nsizr! %d %d"

#: ../lib/rst/interp_float/output2d.c:124
#, c-format
msgid "First change your cols number to nsizc %d %d"
msgstr "Primero cambie su número de columnas a nsizc %d %d."

#: ../lib/rst/interp_float/write2d.c:53 ../lib/rst/interp_float/write2d.c:64
#: ../lib/rst/interp_float/write2d.c:79 ../lib/rst/interp_float/write2d.c:88
#: ../lib/rst/interp_float/write2d.c:96 ../lib/rst/interp_float/write2d.c:104
msgid "Cannot write files"
msgstr "No se puede escribir archivos"

#: ../lib/gmath/test/test_blas3.c:38
msgid ""
"\n"
"++ Running blas level 3 unit tests ++"
msgstr ""

#: ../lib/gmath/test/test_blas3.c:44
msgid ""
"\n"
"-- blas level 3 unit tests failure --"
msgstr ""

#: ../lib/gmath/test/test_blas3.c:46
msgid ""
"\n"
"-- blas level 3 unit tests finished successfully --"
msgstr ""

#: ../lib/gmath/test/test_ccmath_wrapper.c:37
msgid ""
"\n"
"++ Running ccmath wrapper unit tests ++"
msgstr ""

#: ../lib/gmath/test/test_ccmath_wrapper.c:42
msgid ""
"\n"
"-- ccmath wrapper unit tests failure --"
msgstr ""

#: ../lib/gmath/test/test_ccmath_wrapper.c:44
msgid ""
"\n"
"-- ccmath wrapper unit tests finished successfully --"
msgstr ""

#: ../lib/gmath/test/bench_solver_direct.c:34
msgid ""
"\n"
"++ Running direct solver benchmark ++"
msgstr ""

#: ../lib/gmath/test/test_blas1.c:40
msgid ""
"\n"
"++ Running blas level 1 unit tests ++"
msgstr ""

#: ../lib/gmath/test/test_blas1.c:47
msgid ""
"\n"
"-- blas level 1 unit tests failure --"
msgstr ""

#: ../lib/gmath/test/test_blas1.c:49
msgid ""
"\n"
"-- blas level 1 unit tests finished successfully --"
msgstr ""

#: ../lib/gmath/test/bench_blas2.c:35
msgid ""
"\n"
"++ Running blas level 2 benchmark ++"
msgstr ""

#: ../lib/gmath/test/test_solvers.c:37
msgid ""
"\n"
"++ Running solver unit tests ++"
msgstr ""
"\n"
"++ Ejecutando las pruebas de la unidad de resolución ++"

#: ../lib/gmath/test/test_solvers.c:42
msgid ""
"\n"
"-- Solver unit tests failure --"
msgstr ""
"\n"
"-- Las pruebas de la unidad de solucionado han fallado --"

#: ../lib/gmath/test/test_solvers.c:44
msgid ""
"\n"
"-- Solver unit tests finished successfully --"
msgstr ""
"\n"
"-- Las pruebas de la unidad de solucionado han terminado exitosamente --"

#: ../lib/gmath/test/test_main.c:47 ../lib/db/dbmi_base/test/test_main.c:47
#: ../lib/vector/rtree/test_suite/test_main.c:44
msgid "Choose the unit tests to run"
msgstr "Elija las pruebas de unidad a ejecutar"

#: ../lib/gmath/test/test_main.c:54 ../lib/db/dbmi_base/test/test_main.c:54
msgid "Choose the integration tests to run"
msgstr "Elija las pruebas de integración a ejecutar"

#: ../lib/gmath/test/test_main.c:61
msgid "The size of the matrices and vectors for benchmarking"
msgstr ""

#: ../lib/gmath/test/test_main.c:68
msgid "Choose solver benchmark"
msgstr ""

#: ../lib/gmath/test/test_main.c:75
msgid "Choose blas benchmark"
msgstr ""

#: ../lib/gmath/test/test_main.c:79 ../lib/db/dbmi_base/test/test_main.c:58
msgid "Run all unit tests"
msgstr "Ejecutar todas las pruebas de unidad"

#: ../lib/gmath/test/test_main.c:83 ../lib/db/dbmi_base/test/test_main.c:62
msgid "Run all integration tests"
msgstr "Ejecutar todas las pruebas de integración"

#: ../lib/gmath/test/test_main.c:87 ../lib/db/dbmi_base/test/test_main.c:66
msgid "Run all unit and integration tests"
msgstr "Ejecutar todas las pruebas de unidad e integración"

#: ../lib/gmath/test/test_main.c:106
msgid "Performs benchmarks, unit and integration tests for the gmath library"
msgstr ""

#: ../lib/gmath/test/test_matrix_conversion.c:37
msgid ""
"\n"
"++ Running matrix conversion unit tests ++"
msgstr ""

#: ../lib/gmath/test/test_matrix_conversion.c:42
msgid ""
"\n"
"-- Matrix conversion unit tests failure --"
msgstr ""

#: ../lib/gmath/test/test_matrix_conversion.c:44
msgid ""
"\n"
"-- Matrix conversion unit tests finished successfully --"
msgstr ""

#: ../lib/gmath/test/bench_solver_krylov.c:34
msgid ""
"\n"
"++ Running krylov solver benchmark ++"
msgstr ""

#: ../lib/gmath/test/test_blas2.c:38
msgid ""
"\n"
"++ Running blas level 2 unit tests ++"
msgstr ""

#: ../lib/gmath/test/test_blas2.c:44
msgid ""
"\n"
"-- blas level 2 unit tests failure --"
msgstr ""

#: ../lib/gmath/test/test_blas2.c:46
msgid ""
"\n"
"-- blas level 2 unit tests finished successfully --"
msgstr ""

#: ../lib/gmath/test/bench_blas3.c:34
msgid ""
"\n"
"++ Running blas level 3 benchmark ++"
msgstr ""

#: ../lib/gmath/solvers_classic_iter.c:84
#, c-format
msgid "sparse Jacobi -- iteration %5i error %g\n"
msgstr "Jacobi disperso-- iteración %5i error %g.\n"

#: ../lib/gmath/solvers_classic_iter.c:156
#, c-format
msgid "sparse SOR -- iteration %5i error %g\n"
msgstr "SOR disperso-- iteración %5i error %g.\n"

#: ../lib/gmath/solvers_classic_iter.c:218
#, c-format
msgid "Jacobi -- iteration %5i error %g\n"
msgstr "Jacobi -- iteración %5i error %g\n"

#: ../lib/gmath/solvers_classic_iter.c:275
#, c-format
msgid "SOR -- iteration %5i error %g\n"
msgstr "SOR -- iteración %5i error %g\n"

#: ../lib/gmath/la.c:61 ../lib/gmath/la.c:117
msgid "Matrix dimensions out of range"
msgstr "Dimensiones de la matriz fuera de rango."

#: ../lib/gmath/la.c:150
msgid "Matrix is not initialised fully."
msgstr "La matriz no se ha inicializado por completo."

#: ../lib/gmath/la.c:155
msgid "Unable to allocate space for matrix copy"
msgstr "No se puede asignar espacio para la copia de la matriz."

#: ../lib/gmath/la.c:220
msgid "Input matrix is uninitialized"
msgstr "La matriz de entrada no ha sido inicializada"

#: ../lib/gmath/la.c:285
msgid "First scalar multiplier must be non-zero"
msgstr "El primer multiplicador escalar no debe ser cero."

#: ../lib/gmath/la.c:291 ../lib/gmath/la.c:299 ../lib/gmath/la.c:364
msgid "One or both input matrices uninitialised"
msgstr "Una o ambas matrices de entrada no se han inicializado."

#: ../lib/gmath/la.c:304 ../lib/gmath/la.c:369
msgid "Matrix order does not match"
msgstr "El orden de las matrices no coincide."

#: ../lib/gmath/la.c:310
msgid "Unable to allocate space for matrix sum"
msgstr "No se puede asignar espacio para la suma de matrices."

#: ../lib/gmath/la.c:374
msgid "Unable to allocate space for matrix product"
msgstr "No se puede asignar espacio para el producto de matrices."

#: ../lib/gmath/la.c:486
msgid "Input: one or both data matrices uninitialised"
msgstr "Entrada: Una o ambas matrices quedaron sin inicializar."

#: ../lib/gmath/la.c:491
msgid "Principal matrix is not properly dimensioned"
msgstr "La matriz principal no ha sido propiamente dimensionada."

#: ../lib/gmath/la.c:496
msgid "Input: you must have at least one array to solve"
msgstr "Entrada: Debe haber cuando menos un arreglo a resolver."

#: ../lib/gmath/la.c:502
msgid "Could not allocate space for solution matrix"
msgstr "No ha sido posible asignar espacio para la matriz de solución."

#: ../lib/gmath/la.c:508 ../lib/gmath/la.c:516
msgid "Could not allocate space for working matrix"
msgstr "No se puede asignar espacio para la matriz de trabajo."

#: ../lib/gmath/la.c:569
msgid "Matrix (or submatrix is singular). Solution undetermined"
msgstr "La matriz ( o la sub matriz es singular). Solución indeterminada."

#: ../lib/gmath/la.c:573
msgid "Problem in LA routine."
msgstr "Problema en la rutina LA."

#: ../lib/gmath/la.c:580
msgid "Procedure not yet available for selected matrix type"
msgstr "El procedimiento todavía no se encuentra disponible para el tipo seleccionado de matriz."

#: ../lib/gmath/la.c:614
msgid "Matrix is not square. Cannot determine inverse"
msgstr "La matriz no es cuadrada. No se puede determinar la inversa."

#: ../lib/gmath/la.c:619
msgid "Unable to allocate space for matrix"
msgstr "No se puede asignar espacio para la matriz."

#: ../lib/gmath/la.c:636
msgid "Matrix is singular"
msgstr "La matriz es singular."

#: ../lib/gmath/la.c:641
msgid "Problem in LA procedure."
msgstr "Problema en el procedimiento LA."

#: ../lib/gmath/la.c:729
msgid "Element array has not been allocated"
msgstr "La matriz (Array) de elementos no ha sido asignada"

#: ../lib/gmath/la.c:734
msgid "Specified element is outside array bounds"
msgstr "Elemento especificado se encuentra fuera de las fronteras de la matriz"

#: ../lib/gmath/la.c:788
msgid "Specified matrix column index is outside range"
msgstr "Índice de columna de la matriz especificado se encuentra fuera de rango"

#: ../lib/gmath/la.c:793 ../lib/gmath/la.c:834 ../lib/gmath/la.c:1198
#: ../lib/gmath/la.c:1250 ../lib/gmath/la.c:1325
msgid "Matrix is not initialised"
msgstr "La matriz no ha sido inicializada"

#: ../lib/gmath/la.c:798 ../lib/gmath/la.c:839
msgid "Could not allocate space for vector structure"
msgstr "No se puede asignar espacio para la estructura vectorial"

#: ../lib/gmath/la.c:829
msgid "Specified matrix row index is outside range"
msgstr "Índice de fila de matriz especificado se encuentra fuera de rango."

#: ../lib/gmath/la.c:869
msgid "Specified row index is outside range"
msgstr "Índice de fila especificado se encuentra fuera de rango"

#: ../lib/gmath/la.c:874
msgid "Specified column index is outside range"
msgstr "Índice de columna especificado se encuentra fuera de rango"

#: ../lib/gmath/la.c:894
msgid "Unknown vector type."
msgstr "Tipo desconocido de vector."

#: ../lib/gmath/la.c:949
msgid "Input matrix and vector have differing dimensions1"
msgstr "Matriz y vector de entrada tienen distintas dimensions1"

#: ../lib/gmath/la.c:955 ../lib/gmath/la.c:1071 ../lib/gmath/la.c:1361
msgid "Output vector is uninitialized"
msgstr "El vector de salida no ha sido inicializado"

#: ../lib/gmath/la.c:1076 ../lib/gmath/la.c:1366
msgid "Vectors are not of the same type"
msgstr "Los vectores no son del mismo tipo"

#: ../lib/gmath/la.c:1081
msgid "Output vector is of incorrect type"
msgstr "El vector de salida es de un tipo incorrecto"

#: ../lib/gmath/la.c:1086 ../lib/gmath/la.c:1376
msgid "Matrices not allowed"
msgstr "No se permiten matrices"

#: ../lib/gmath/la.c:1092 ../lib/gmath/la.c:1383
msgid "Vectors have differing dimensions"
msgstr "Los vectores tienen dimensiones diferentes"

#: ../lib/gmath/la.c:1098 ../lib/gmath/la.c:1390
msgid "Output vector has incorrect dimension"
msgstr "El vector de salida tiene una dimensión incorrecta"

#: ../lib/gmath/la.c:1143
msgid "Vector dimensions out of range"
msgstr "Dimensiones del vector fuera de rango"

#: ../lib/gmath/la.c:1148
msgid "Row/column out of range"
msgstr "Fila/columna fuera de rango"

#: ../lib/gmath/la.c:1371
msgid "Output vector is not the same type as others"
msgstr "Vectorial de salida no es de mismo tipo que otros"

#: ../lib/gmath/la.c:1437
msgid "Vector structure is not initialised"
msgstr "La estructura del vector no ha sido inicializada"

#: ../lib/gmath/la.c:1558 ../lib/gmath/la.c:1566 ../lib/gmath/la.c:1571
msgid "Input format error"
msgstr "Error de formato de entrada"

#: ../lib/gmath/solvers_krylov.c:254 ../lib/gmath/solvers_krylov.c:482
#: ../lib/gmath/solvers_krylov.c:646 ../lib/gmath/solvers_direct.c:134
msgid "Unable to solve the linear equation system"
msgstr "No es posible resolver el sistema de ecuaciones lineales."

#: ../lib/gmath/solvers_krylov.c:262
#, c-format
msgid "Sparse PCG -- iteration %i error  %g\n"
msgstr "PCG disperso-- iteración %i error  %g.\n"

#: ../lib/gmath/solvers_krylov.c:264
#, c-format
msgid "PCG -- iteration %i error  %g\n"
msgstr "PCG -- iteración %i error  %g.\n"

#: ../lib/gmath/solvers_krylov.c:490
#, c-format
msgid "Sparse CG -- iteration %i error  %g\n"
msgstr "CG disperso-- iteración %i error  %g.\n"

#: ../lib/gmath/solvers_krylov.c:492
#, c-format
msgid "CG -- iteration %i error  %g\n"
msgstr "CG -- iteración %i error  %g.\n"

#: ../lib/gmath/solvers_krylov.c:695
#, c-format
msgid "Sparse BiCGStab -- iteration %i error  %g\n"
msgstr "BiCGStab disperso-- iteración %i error  %g.\n"

#: ../lib/gmath/solvers_krylov.c:698
#, c-format
msgid "BiCGStab -- iteration %i error  %g\n"
msgstr "BiCGStab -- iteración %i error  %g.\n"

#: ../lib/gmath/solvers_direct_cholesky_band.c:33
#, c-format
msgid "Decomposition failed at row %i and col %i"
msgstr "Ha fallado la descomposición en fila %i y columna %i"

#: ../lib/gmath/solvers_direct.c:45
msgid "Starting direct gauss elimination solver"
msgstr "Iniciando el solucionador de Eliminación Gaussiana Directa."

#: ../lib/gmath/solvers_direct.c:73
msgid "Starting direct lu decomposition solver"
msgstr "Iniciando solucionador de descomposición directa LU."

#: ../lib/gmath/solvers_direct.c:131
msgid "Starting cholesky decomposition solver"
msgstr "Iniciando el solucionador de descomposición de Cholesky."

#: ../lib/gmath/del2g.c:50
msgid "    taking FFT of image..."
msgstr "     tomando la transformada rápida de Fourier (FFT) de la imagen..."

#: ../lib/gmath/del2g.c:56
msgid "    computing del**2 g..."
msgstr "    calculando del**2 g..."

#: ../lib/gmath/del2g.c:59
msgid "    taking FFT of del**2 g..."
msgstr "    tomando la transformada rápida de Fourier (FFT) de del**2 g..."

#: ../lib/gmath/del2g.c:63
msgid "    multiplying transforms..."
msgstr "    multiplicando las transformaciones..."

#: ../lib/gmath/del2g.c:66
msgid "    taking inverse FFT..."
msgstr "    tomando la transformada rápida de Fourier (FFT) inversa..."

#: ../lib/gis/lrand48.c:84
#, c-format
msgid "gettimeofday failed: %s"
msgstr "Ha fallado gettimeofday: %s"

#: ../lib/gis/lrand48.c:114
msgid "Pseudo-random number generator not seeded"
msgstr "No se dio la semilla para el generardor de número pseudo aleatorios"

#: ../lib/gis/cmprlz4.c:89 ../lib/gis/cmprlz4.c:156 ../lib/gis/cmprbzip.c:104
#: ../lib/gis/cmprbzip.c:183 ../lib/gis/cmprzstd.c:102
#: ../lib/gis/cmprzstd.c:176 ../lib/gis/cmprzlib.c:100
#: ../lib/gis/cmprzlib.c:179 ../lib/gis/compress.c:335
msgid "No source buffer"
msgstr ""

#: ../lib/gis/cmprlz4.c:92 ../lib/gis/cmprlz4.c:159 ../lib/gis/cmprbzip.c:107
#: ../lib/gis/cmprbzip.c:186 ../lib/gis/cmprzstd.c:105
#: ../lib/gis/cmprzstd.c:179 ../lib/gis/cmprzlib.c:103
#: ../lib/gis/cmprzlib.c:182
msgid "No destination buffer"
msgstr ""

#: ../lib/gis/cmprlz4.c:99 ../lib/gis/cmprlz4.c:166 ../lib/gis/cmprbzip.c:114
#: ../lib/gis/cmprbzip.c:193 ../lib/gis/cmprzstd.c:112
#: ../lib/gis/cmprzstd.c:186 ../lib/gis/cmprzlib.c:110
#: ../lib/gis/cmprzlib.c:189 ../lib/gis/compress.c:337
#, c-format
msgid "Invalid source buffer size %d"
msgstr ""

#: ../lib/gis/cmprlz4.c:101 ../lib/gis/cmprlz4.c:168 ../lib/gis/cmprbzip.c:116
#: ../lib/gis/cmprbzip.c:195 ../lib/gis/cmprzstd.c:114
#: ../lib/gis/cmprzstd.c:188 ../lib/gis/cmprzlib.c:112
#: ../lib/gis/cmprzlib.c:191 ../lib/gis/compress.c:257
#, c-format
msgid "Invalid destination buffer size %d"
msgstr ""

#: ../lib/gis/cmprlz4.c:121
msgid "LZ4 compression error"
msgstr ""

#: ../lib/gis/cmprlz4.c:177
msgid "LZ4 decompression error"
msgstr ""

#: ../lib/gis/cmprlz4.c:186 ../lib/gis/cmprbzip.c:219 ../lib/gis/cmprzstd.c:206
#: ../lib/gis/cmprzlib.c:215
#, c-format
msgid "Got uncompressed size %d, expected %d"
msgstr ""

#: ../lib/gis/cmprbzip.c:97 ../lib/gis/cmprbzip.c:176
msgid "GRASS needs to be compiled with BZIP2 for BZIP2 compression"
msgstr "GRASS necesita ser compilado con BZIP2 para la compresión BZIP2"

#: ../lib/gis/cmprbzip.c:141
#, c-format
msgid "BZIP2 version %s compression error %d"
msgstr ""

#: ../lib/gis/cmprbzip.c:208
#, c-format
msgid "BZIP2 version %s decompression error %d"
msgstr ""

#: ../lib/gis/distance.c:154
#, c-format
msgid "%s: shouldn't happen: code=%d P=(%f,%f) S=(%f,%f)(%f,%f)"
msgstr "%s: no debería ocurrir: código=%d P=(%f,%f) S=(%f,%f)(%f,%f)"

#: ../lib/gis/parser_html.c:57 ../lib/gis/parser_rest.c:60
msgid "NAME"
msgstr "NOMBRE"

#: ../lib/gis/parser_html.c:70 ../lib/gis/parser_rest.c:73
msgid "KEYWORDS"
msgstr "PALABRAS CLAVE"

#: ../lib/gis/parser_html.c:75 ../lib/gis/parser_rest.c:78
msgid "SYNOPSIS"
msgstr "SINOPSIS"

#: ../lib/gis/parser_html.c:167 ../lib/gis/parser_rest.c:164
#: ../lib/gis/parser_help.c:215 ../lib/gis/parser_interface.c:329
msgid "Allow output files to overwrite existing files"
msgstr "Permite a los archivos de salida sobrescribir los archivos existentes"

#: ../lib/gis/parser_html.c:171 ../lib/gis/parser_help.c:217
#: ../lib/gis/parser_interface.c:337
msgid "Print usage summary"
msgstr "Mostrar resumen de uso"

#: ../lib/gis/parser_html.c:174 ../lib/gis/parser_rest.c:168
#: ../lib/gis/parser_help.c:218 ../lib/gis/parser_interface.c:344
msgid "Verbose module output"
msgstr "Salida detallada del módulo"

#: ../lib/gis/parser_html.c:177 ../lib/gis/parser_rest.c:171
#: ../lib/gis/parser_help.c:219 ../lib/gis/parser_interface.c:351
msgid "Quiet module output"
msgstr "Salida \"silenciosa\" del módulo"

#: ../lib/gis/parser_html.c:180 ../lib/gis/parser_help.c:221
msgid "Force launching GUI dialog"
msgstr "Forzar lanzamiento de cuadro de diálogo GUI"

#: ../lib/gis/parser_html.c:233 ../lib/gis/parser_rest.c:223
msgid "Options"
msgstr "Opciones"

#: ../lib/gis/parser_html.c:239 ../lib/gis/parser_rest.c:230
msgid "Default"
msgstr "Preseleccionado"

#: ../lib/gis/open.c:68
#, c-format
msgid "G__open(read): mapset <%s> doesn't match xmapset <%s>"
msgstr "G__open(read): Directorio de mapas <%s> no corresponde a xmapset <%s>"

#: ../lib/gis/open.c:89
#, c-format
msgid "G__open(read): Unable to open '%s': %s"
msgstr "G__open(read): no ha sido posible abrir '%s': %s"

#: ../lib/gis/open.c:98
#, c-format
msgid "G__open(write): xmapset <%s> != G_mapset() <%s>"
msgstr "G__open(write): xmapset <%s> != G_mapset() <%s>"

#: ../lib/gis/open.c:122
#, c-format
msgid "G__open(write): Unable to open '%s': %s"
msgstr "G__open(write): no ha sido posible abrir '%s': %s"

#: ../lib/gis/get_ellipse.c:263 ../lib/proj/ellipse.c:243
#, c-format
msgid "Unable to open ellipsoid table file <%s>"
msgstr "No se puede abrir el archivo que contiene la tabla de elipsoides <%s>"

#: ../lib/gis/get_ellipse.c:344 ../lib/gis/get_ellipse.c:367
#, c-format
msgid "Invalid a: field '%s' in file %s in <%s>"
msgstr "No válido: campo '%s' en el archivo %s en <%s>"

#: ../lib/gis/get_ellipse.c:356
#, c-format
msgid "Invalid ellipsoid '%s' in file %s in <%s>"
msgstr "Elipsoide no válido '%s' en el archivo %s en <%s>"

#: ../lib/gis/get_ellipse.c:370
#, c-format
msgid "Invalid es: field '%s' in file %s in <%s>"
msgstr "Campo es no válido:'%s' en el archivo %s en <%s>."

#: ../lib/gis/get_ellipse.c:383
#, c-format
msgid "No ellipsoid info given in file %s in <%s>"
msgstr "No se ha proporcionado información del elipsoide en el archivo %s en <%s>."

#: ../lib/gis/parser.c:347
msgid "Bug in UI description. Missing module description"
msgstr ""

#: ../lib/gis/parser.c:357
msgid "Bug in UI description. Missing option key"
msgstr ""

#: ../lib/gis/parser.c:359
#, c-format
msgid "Bug in UI description. Option key <%s> is not valid"
msgstr ""

#: ../lib/gis/parser.c:361
#, c-format
msgid "Bug in UI description. Description for option <%s> missing"
msgstr ""

#: ../lib/gis/parser.c:413
#, c-format
msgid "Bug in UI description. Option '%s' in <%s> does not exist"
msgstr ""

#: ../lib/gis/parser.c:537
msgid "Use either --quiet or --verbose flag, not both. Assuming --verbose."
msgstr "Utilice cualquier identificador de opción (flag) --quiet (silencioso) o --verbose (detallado), pero no ambos, de ser este el caso se asume la opción detallado --verbose."

#: ../lib/gis/parser.c:551
msgid "Use either --quiet or --verbose flag, not both. Assuming --quiet."
msgstr "Utilice cualquier identificador de opción (flag) --quiet (silencioso) o --verbose (detallado), pero no ambos, de ser este el caso se asume silencioso --quiet."

#: ../lib/gis/parser.c:566
msgid "Use either --qq or --verbose flag, not both. Assuming --qq."
msgstr "Utilice --qq o --verbose, no ambas. Asumiendo --qq."

#: ../lib/gis/parser.c:597
#, c-format
msgid "Sorry <%s> is not a valid option"
msgstr "Disculpe <%s> no es una opción válida"

#: ../lib/gis/parser.c:610
msgid "Your installation doesn't include GUI, exiting."
msgstr "Tu instalación no incluye la GUI, saliendo."

#: ../lib/gis/parser.c:961
msgid "Unable to determine program name"
msgstr "No se puede determinar el nombre del programa."

#: ../lib/gis/parser.c:983 ../lib/gis/parser.c:1002
#, c-format
msgid "%s: Sorry, <%c> is not a valid flag"
msgstr "%s: Disculpe, <%c> no es una bandera válida"

#: ../lib/gis/parser.c:1132
#, c-format
msgid "%s: Sorry, <%s=> is ambiguous"
msgstr "%s: Disculpe, <%s=> es ambiguo"

#: ../lib/gis/parser.c:1135
#, c-format
msgid "Option <%s=> matches"
msgstr "Opción <%s=> coincide"

#: ../lib/gis/parser.c:1153
#, c-format
msgid "Please update the usage of <%s>: option <%s> has been renamed to <%s>"
msgstr "Por favor actualice el uso de <%s>: la opción <%s> ha sido renombrada como <%s>"

#: ../lib/gis/parser.c:1166
#, c-format
msgid "%s: Sorry, <%s> is not a valid parameter"
msgstr "%s: Disculpe, <%s> no es un parámetro válido"

#: ../lib/gis/parser.c:1172 ../lib/gis/parser.c:1418
#, c-format
msgid "<%s> is an abbreviation for <%s>"
msgstr "<%s> es una abreviación de <%s>"

#: ../lib/gis/parser.c:1177
#, c-format
msgid "Option <%s> does not accept multiple answers"
msgstr "La opción <%s> no acepta respuestas múltiples"

#: ../lib/gis/parser.c:1249
#, c-format
msgid ""
"Illegal range syntax for parameter <%s>\n"
"\tPresented as: %s"
msgstr ""
"Syntaxis de rango no admitida para parámetro <%s>\n"
"\tPresentado como: %s"

#: ../lib/gis/parser.c:1255
#, c-format
msgid ""
"Value <%s> out of range for parameter <%s>\n"
"\tLegal range: %s"
msgstr ""
"Valor <%s> fuera de rango para parámetro <%s>\n"
"\tRango permitido: %s"

#: ../lib/gis/parser.c:1261
#, c-format
msgid "Missing value for parameter <%s>"
msgstr "Falta valor para parámetro <%s>"

#: ../lib/gis/parser.c:1267
#, c-format
msgid ""
"Value <%s> ambiguous for parameter <%s>\n"
"\tValid options: %s"
msgstr ""
"Valor <%s> es ambiguo para parámetro <%s>\n"
"\tOpciones válidas: %s"

#: ../lib/gis/parser.c:1440
#, c-format
msgid ""
"Required parameter <%s> not set:\n"
"\t(%s)"
msgstr ""
"Parámetro requerido <%s> no definido:\n"
"\t(%s)"

#: ../lib/gis/parser.c:1532
#, c-format
msgid ""
"Option <%s> must be provided in multiples of %d\n"
"\tYou provided %d item(s): %s"
msgstr ""
"La opción <%s> debe ser dada en múltiplos de %d\n"
"\tUsted dio %d item(s): %s"

#: ../lib/gis/parser.c:1606 ../lib/gis/error.c:363
#, c-format
msgid "ERROR: "
msgstr "ERROR: "

#: ../lib/gis/parser.c:1608 ../lib/gis/parser.c:1615
#, c-format
msgid "option <%s>: <%s> exists. To overwrite, use the --overwrite flag"
msgstr "opción <%s>: <%s> ya existe. Para sobreescribir, use la bandera --overwrite"

#: ../lib/gis/parser.c:1725
#, c-format
msgid "%s= is not a separator option"
msgstr "%s= no es una opción de separador"

#: ../lib/gis/parser.c:1728
#, c-format
msgid "No separator given for %s="
msgstr "No hay separador dado para %s="

#: ../lib/gis/parser.c:1790 ../lib/gis/parser.c:1807
#, c-format
msgid "%s= is not a file option"
msgstr "%s= no es una opción de archivo"

#: ../lib/gis/parser.c:1792
#, c-format
msgid "Opening multiple files not supported for %s="
msgstr "No está soportada la apertura de múltiples archivos para %s="

#: ../lib/gis/parser.c:1798
#, c-format
msgid "Unable to open %s file <%s>"
msgstr "No ha sido posible abrir %s archivo <%s>"

#: ../lib/gis/parser.c:1804
#, c-format
msgid "Unable to create %s file <%s>"
msgstr "No ha sido posible crear %s archivo <%s>"

#: ../lib/gis/parser_standard_options.c:147
msgid "SQL SELECT statement"
msgstr ""

#: ../lib/gis/parser_standard_options.c:149
msgid "Example: select * from towns where population > 10000"
msgstr ""

#: ../lib/gis/parser_standard_options.c:157
msgid "WHERE conditions of SQL statement without 'where' keyword"
msgstr "Condiciones \"WHERE\", de la instrucción SQL sin la palabra clave \"where\"."

#: ../lib/gis/parser_standard_options.c:158
msgid "Example: income < 1000 and population >= 10000"
msgstr ""

#: ../lib/gis/parser_standard_options.c:166
msgid "Name of attribute table"
msgstr "Nombre de la tabla de atributos"

#: ../lib/gis/parser_standard_options.c:175
msgid "Name of database driver"
msgstr "Nombre del controlador de bases de datos"

#: ../lib/gis/parser_standard_options.c:184
msgid "Name of database"
msgstr "Nombre de base de datos"

#: ../lib/gis/parser_standard_options.c:193
msgid "Database schema"
msgstr "Esquema de base de datos"

#: ../lib/gis/parser_standard_options.c:194
msgid "Do not use this option if schemas are not supported by driver/database server"
msgstr "No use esta opción si los esquemas no están soportados por el servidor de controlador/base de datos"

#: ../lib/gis/parser_standard_options.c:203
msgid "Name of attribute column"
msgstr "Nombre de la columna de atributos."

#: ../lib/gis/parser_standard_options.c:212
msgid "Name of attribute column(s)"
msgstr "Nombre de la(s) columna(s) de atributos."

#: ../lib/gis/parser_standard_options.c:221
msgid "Name of key column"
msgstr "Nombre de la columa clave"

#: ../lib/gis/parser_standard_options.c:222
msgid "Must refer to an integer column"
msgstr "Debe referir a una columna de enteros"

#: ../lib/gis/parser_standard_options.c:234
msgid "Name of input imagery group"
msgstr "Nombre del grupo de imágenes de entrada."

#: ../lib/gis/parser_standard_options.c:242
msgid "Name of input imagery subgroup"
msgstr "Nombre del subgrupo de imágenes de entrada."

#: ../lib/gis/parser_standard_options.c:252
msgid "Name of input raster map"
msgstr "Nombre del mapa ráster de entrada"

#: ../lib/gis/parser_standard_options.c:261
msgid "Name of input raster map(s)"
msgstr "Nombre del mapa(s) ráster de entrada"

#: ../lib/gis/parser_standard_options.c:269
msgid "Name for output raster map"
msgstr "Nombre del mapa ráster de salida"

#: ../lib/gis/parser_standard_options.c:278
msgid "Name for output raster map(s)"
msgstr "Nombre para mapa(s) ráster de salida"

#: ../lib/gis/parser_standard_options.c:286
msgid "Name of raster map"
msgstr "Nombre de mapa ráster"

#: ../lib/gis/parser_standard_options.c:295
msgid "Name of raster map(s)"
msgstr "Nombre de mapa(s) ráster"

#: ../lib/gis/parser_standard_options.c:303
msgid "Name of base raster map"
msgstr "Nombre del mapa ráster base"

#: ../lib/gis/parser_standard_options.c:311
msgid "Name of cover raster map"
msgstr "Nombre del mapa ráster de cobertura"

#: ../lib/gis/parser_standard_options.c:319
msgid "Name of input elevation raster map"
msgstr "Nombre de mapa ráster de entrada de elevación"

#: ../lib/gis/parser_standard_options.c:328
msgid "Name of input elevation raster map(s)"
msgstr "Nombre de mapa(s) ráster de entrada de elevación"

#: ../lib/gis/parser_standard_options.c:335
msgid "Type of raster map to be created"
msgstr "Tipo de mapa ráster a ser creado"

#: ../lib/gis/parser_standard_options.c:336
msgid "Storage type for resultant raster map"
msgstr "Tipo de almacenamiento para el mapa ráster resultante"

#: ../lib/gis/parser_standard_options.c:340
msgid "Integer"
msgstr "Entero"

#: ../lib/gis/parser_standard_options.c:341
msgid "Single precision floating point"
msgstr "Punto flotante de precisión simple"

#: ../lib/gis/parser_standard_options.c:342
msgid "Double precision floating point"
msgstr "Punto flotante de precisión doble"

#: ../lib/gis/parser_standard_options.c:348
msgid "Sampling interpolation method"
msgstr "Método de muestreo de interpolación"

#: ../lib/gis/parser_standard_options.c:352
msgid "Nearest-neighbor interpolation"
msgstr "Interpolación por vecino más cercano"

#: ../lib/gis/parser_standard_options.c:353
msgid "Bilinear interpolation"
msgstr "Interpolación bilineal"

#: ../lib/gis/parser_standard_options.c:354
msgid "Bicubic interpolation"
msgstr "Interpolación bicúbica"

#: ../lib/gis/parser_standard_options.c:363
msgid "Name of input basename raster map(s)"
msgstr "Nombre base del mapa(s) ráster de entrada"

#: ../lib/gis/parser_standard_options.c:372
msgid "Name for output basename raster map(s)"
msgstr "Nombre base del mapa(s) ráster de salida"

#: ../lib/gis/parser_standard_options.c:382
msgid "Name of input 3D raster map"
msgstr "Nombre de mapa ráster 3D de entrada"

#: ../lib/gis/parser_standard_options.c:391
msgid "Name of input 3D raster map(s)"
msgstr "Nombre de mapa(s) ráster 3D de entrada"

#: ../lib/gis/parser_standard_options.c:399
msgid "Name for output 3D raster map"
msgstr "Nombre para mapa ráster 3D de salida"

#: ../lib/gis/parser_standard_options.c:407
msgid "Name of 3D raster map"
msgstr "Nombre del mapa ráster 3D"

#: ../lib/gis/parser_standard_options.c:416
msgid "Name of 3D raster map(s)"
msgstr "Nombre del mapa(s) ráster 3D"

#: ../lib/gis/parser_standard_options.c:425
msgid "Data type used in the output raster3d map"
msgstr "Tipo de datos usado en el mapa ráster3d de salida"

#: ../lib/gis/parser_standard_options.c:434
msgid "Number of digits used as mantissa in the internal map storage, 0 -23 for float, 0 - 52 for double, max or default"
msgstr "Número de dígitos usados como mantisa en el almacenamiento interno del mapa, 0 -23 para flotante, 0 -52 para doble, máximo o predeterminado"

#: ../lib/gis/parser_standard_options.c:444
msgid "The compression method used in the output raster3d map"
msgstr "El método de compresión usado en el mapa ráster3d de salida"

#: ../lib/gis/parser_standard_options.c:454
msgid "The dimensions of the tiles used in the output raster3d map (XxYxZ or default: 16x16x8)"
msgstr "Las dimensiones de los mosaicos usadas en el mapa ráster3d de salida (XxYxZ o predeterminada: 16x16x8)"

#: ../lib/gis/parser_standard_options.c:464
msgid "Name of input vector map"
msgstr "Nombre del mapa vectorial de entrada."

#: ../lib/gis/parser_standard_options.c:465
#: ../lib/gis/parser_standard_options.c:492
msgid "Or data source for direct OGR access"
msgstr "O fuente de datos para acceso directo a OGR"

#: ../lib/gis/parser_standard_options.c:474
msgid "Name of input vector map(s)"
msgstr "Nombre(s) del (los) mapa(s) vectorial(es) de entrada."

#: ../lib/gis/parser_standard_options.c:475
msgid "Or data source(s) for direct OGR access"
msgstr "O fuente(s) de datos para acceso directo a OGR"

#: ../lib/gis/parser_standard_options.c:483
msgid "Name for output vector map"
msgstr "Nombre para el mapa vectorial de salida."

#: ../lib/gis/parser_standard_options.c:491
msgid "Name of vector map"
msgstr "Nombre de mapa vectorial"

#: ../lib/gis/parser_standard_options.c:501
msgid "Name of vector map(s)"
msgstr "Nombre de mapa(s) vectorial(es)"

#: ../lib/gis/parser_standard_options.c:510
#: ../lib/gis/parser_standard_options.c:519
msgid "Input feature type"
msgstr "Tipo de elemento de entrada"

#: ../lib/gis/parser_standard_options.c:526
msgid "Layer number or name"
msgstr "Número de capa o nombre"

#: ../lib/gis/parser_standard_options.c:528
msgid "Vector features can have category values in different layers. This number determines which layer to use. When used with direct OGR access this is the layer name."
msgstr "Los elementos vectoriales pueden tener valores de categoría en diferentes capas. Este número determina qué capa usar. Cuando se use con acceso directo OGR este es el número de capa."

#: ../lib/gis/parser_standard_options.c:538
msgid "Layer number or name ('-1' for all layers)"
msgstr "Número de capa o nombre ('-1' para todas las capas)"

#: ../lib/gis/parser_standard_options.c:540
msgid "A single vector map can be connected to multiple database tables. This number determines which table to use. When used with direct OGR access this is the layer name."
msgstr "Un solo mapa vectorial puede conectarse a más de una tabla de base de datos. Este número determina qué tabla usar. Cuando se use con acceso directo OGR este es el número de la capa."

#: ../lib/gis/parser_standard_options.c:549
msgid "Category value"
msgstr "Valor de categoría"

#: ../lib/gis/parser_standard_options.c:557
msgid "Category values"
msgstr "Valores de categorías"

#: ../lib/gis/parser_standard_options.c:558
#: ../lib/gis/parser_standard_options.c:573
msgid "Example: 1,3,7-9,13"
msgstr "Ejemplo: 1,3,7-9,13."

#: ../lib/gis/parser_standard_options.c:565
msgid "Feature id"
msgstr "Identificador de elemento"

#: ../lib/gis/parser_standard_options.c:572
msgid "Feature ids"
msgstr "Identificadores de elementos"

#: ../lib/gis/parser_standard_options.c:583
#: ../lib/gis/parser_standard_options.c:591
msgid "Name of input file"
msgstr "Nombre del archivo de entrada"

#: ../lib/gis/parser_standard_options.c:599
msgid "Name for output file"
msgstr "Nombre del archivo de salida"

#: ../lib/gis/parser_standard_options.c:608
msgid "Field separator"
msgstr "Separador de campos"

#: ../lib/gis/parser_standard_options.c:609
msgid "Special characters: pipe, comma, space, tab, newline"
msgstr "Caracteres especiales: tubería ('|'), espacio, coma, tabulador, línea nueva"

#: ../lib/gis/parser_standard_options.c:620
#: ../lib/gis/parser_standard_options.c:631
msgid "Color"
msgstr "Color"

#: ../lib/gis/parser_standard_options.c:622
msgid "Either a standard color name or R:G:B triplet"
msgstr "Puede ser un nombre de color estándar o triplete R:G:B"

#: ../lib/gis/parser_standard_options.c:633
msgid "Either a standard color name, R:G:B triplet, or \"none\""
msgstr "Puede ser un nombre de color estándar, triplete R:G:B, o \"ninguno\""

#: ../lib/gis/parser_standard_options.c:644
msgid "Name of input directory"
msgstr "Nombre de directorio de entrada"

#: ../lib/gis/parser_standard_options.c:654
msgid "Units"
msgstr "Unidades"

#: ../lib/gis/parser_standard_options.c:663
msgid "Data type(s)"
msgstr "Tipo de dato(s)"

#: ../lib/gis/parser_standard_options.c:673
msgid "Name of mapset (default: current search path)"
msgstr "Nombre de Directorio de mapas (predeterminado: ruta de búsqueda actual)"

#: ../lib/gis/parser_standard_options.c:674
msgid "'.' for current mapset"
msgstr "'.' para Directorio de mapas"

#: ../lib/gis/parser_standard_options.c:682
msgid "Location name"
msgstr "Nombre de Localización"

#: ../lib/gis/parser_standard_options.c:683
msgid "Location name (not location path)"
msgstr "Nombre de Localización (no es ruta de Localización)"

#: ../lib/gis/parser_standard_options.c:693
msgid "GRASS GIS database directory"
msgstr "Directorio de bases de datos GRASS GIS"

#: ../lib/gis/parser_standard_options.c:694
msgid "Default: path to the current GRASS GIS database"
msgstr "Predeterminado: ruta a la base de datos actual GRASS GIS"

#: ../lib/gis/parser_standard_options.c:706
msgid "Coordinates"
msgstr "Coordenadas"

#: ../lib/gis/parser_standard_options.c:715
msgid "Name of color table"
msgstr "Nombre de tabla de colores"

#: ../lib/gis/parser_standard_options.c:726
msgid "String representing NULL value"
msgstr "Texto que representa valor NULO"

#: ../lib/gis/parser_standard_options.c:735
msgid "Name of saved region"
msgstr "Nombre de región guardada"

#: ../lib/gis/parser_standard_options.c:745
msgid "Name of the input space time dataset"
msgstr "Nombre del conjunto de datos espacio temporales de entrada"

#: ../lib/gis/parser_standard_options.c:754
msgid "Name of the input space time datasets"
msgstr "Nombre de los conjuntos de datos espacio temporales de entrada"

#: ../lib/gis/parser_standard_options.c:762
msgid "Name of the output space time dataset"
msgstr "Nombre del conjunto de datos espacio temporales de salida"

#: ../lib/gis/parser_standard_options.c:770
msgid "Name of the input space time raster dataset"
msgstr "Nombre del conjunto de datos ráster espacio temporales de entrada"

#: ../lib/gis/parser_standard_options.c:779
msgid "Name of the input space time raster datasets"
msgstr "Nombre de los conjuntos de datos ráster espacio temporales de entrada"

#: ../lib/gis/parser_standard_options.c:787
msgid "Name of the output space time raster dataset"
msgstr "Nombre del conjunto de datos ráster espacio temporales de salida"

#: ../lib/gis/parser_standard_options.c:795
msgid "Name of the input space time vector dataset"
msgstr "Nombre del conjunto de datos vectoriales espacio temporales de entrada"

#: ../lib/gis/parser_standard_options.c:804
msgid "Name of the input space time vector datasets"
msgstr "Nombre de los conjuntos de datos vectoriales espacio temporales de entrada"

#: ../lib/gis/parser_standard_options.c:812
msgid "Name of the output space time vector dataset"
msgstr "Nombre del conjunto de datos vectoriales espacio temporales de salida"

#: ../lib/gis/parser_standard_options.c:820
msgid "Name of the input space time raster3d dataset"
msgstr "Nombre del conjunto de datos ráster3d espacio temporales de entrada"

#: ../lib/gis/parser_standard_options.c:829
msgid "Name of the input space time raster3d datasets"
msgstr "Nombre de los conjunto de datos ráster3d espacio temporales de entrada"

#: ../lib/gis/parser_standard_options.c:837
msgid "Name of the output space time raster3d dataset"
msgstr "Nombre del conjunto de datos ráster3d espacio temporales de salida"

#: ../lib/gis/parser_standard_options.c:846
msgid "Type of the input space time dataset"
msgstr "Tipo del conjunto de datos espacio temporales de entrada"

#: ../lib/gis/parser_standard_options.c:854
msgid "Name of the input map"
msgstr "Nombre del mapa de entrada"

#: ../lib/gis/parser_standard_options.c:863
msgid "Name of the input maps"
msgstr "Nombre de los mapas de entrada"

#: ../lib/gis/parser_standard_options.c:872
msgid "Type of the input map"
msgstr "Tipo del mapa de entrada"

#: ../lib/gis/parser_standard_options.c:881
msgid "The temporal type of the space time dataset"
msgstr "El tipo de tiempo del conjunto de datos espacio temporales"

#: ../lib/gis/parser_standard_options.c:888
msgid "WHERE conditions of SQL statement without 'where' keyword used in the temporal GIS framework"
msgstr "Condiciones \"WHERE\" de sentencia SQL no tiene la palabra clave \"where\" usada en el marco de trabajo de SIG temporal"

#: ../lib/gis/parser_standard_options.c:889
msgid "Example: start_time > '2001-01-01 12:30:00'"
msgstr "Ejemplo: start_time > '2001-01-01 12:30:00'"

#: ../lib/gis/parser_standard_options.c:899
msgid "The method to be used for sampling the input dataset"
msgstr "El método a ser usado para muestrear el conjunto de datos de entrada"

#: ../lib/gis/parser_standard_options.c:933
msgid "Do not create attribute table"
msgstr "No crear tabla de atributos"

#: ../lib/gis/parser_standard_options.c:937
msgid "Do not build topology"
msgstr "No construir topología"

#: ../lib/gis/parser_standard_options.c:938
msgid "Advantageous when handling a large number of points"
msgstr "Ventajoso cuando se maneja un gran número de puntos"

#: ../lib/gis/gisinit.c:53 ../lib/gis/gisinit.c:87
#, c-format
msgid "Module built against version %s but trying to use version %s. You need to rebuild GRASS GIS or untangle multiple installations."
msgstr "El módulo fue construido con versión %s pero se está intetando usar versión %s. NEcesita reconstruir GRASS GIS o desenmarañar instalaciones múltiples."

#: ../lib/gis/gisinit.c:65
#, c-format
msgid "MAPSET %s - permission denied"
msgstr "DIRECTORIO DE MAPAS %s - permiso denegado"

#: ../lib/gis/gisinit.c:68
#, c-format
msgid "MAPSET %s not found at %s"
msgstr "DIRECTORIO DE MAPAS %s no encontrado en %s"

#: ../lib/gis/gisinit.c:102
msgid "System not initialized. Programmer forgot to call G_gisinit()."
msgstr "El sistema no ha sido inicializado. EL programador olvidó llamar G_gisinit()."

#: ../lib/gis/view.c:176
#, c-format
msgid "Unable to open %s for writing"
msgstr "No se puede abrir %s para escritura."

#: ../lib/gis/view.c:262 ../lib/gis/view.c:479
#, c-format
msgid "Unable to open %s for reading"
msgstr "No se puede abrir %s para lectura."

#: ../lib/gis/view.c:465
#, c-format
msgid "GRASS window when view was saved:\n"
msgstr "Ventana de GRASS cuando la vista se guardó \n"

#: ../lib/gis/view.c:545
#, c-format
msgid " Window saved in \"%s\" is completely outside of current GRASS window."
msgstr " La ventana guardada en \"%s\" se encuentra completamente fuera de la ventana actual de GRASS."

#: ../lib/gis/view.c:549
#, c-format
msgid " Only %d%% of window saved in \"%s\" overlaps with current GRASS window."
msgstr " Solamente %d%% de la ventana guardada en \"%s\" se sobrepone con la ventana actual de GRASS."

#: ../lib/gis/open_misc.c:49
#, c-format
msgid "G__open_misc(read): mapset <%s> doesn't match xmapset <%s>"
msgstr "G__open_misc(read): El directorio de mapas <%s> no corresponde al xmapset <%s>"

#: ../lib/gis/open_misc.c:74
#, c-format
msgid "G__open_misc(write): xmapset <%s> != G_mapset() <%s>"
msgstr "G__open_misc(write): xmapset <%s> != G_mapset() <%s>"

#: ../lib/gis/myname.c:46
msgid "This location has no description."
msgstr "Esta ubicación no tiene descripción."

#: ../lib/gis/adj_cellhd.c:57
#, c-format
msgid "Illegal n-s resolution value <%lf>"
msgstr "Valor de resolución norte-sur (n-s)  <%If> no admitido"

#: ../lib/gis/adj_cellhd.c:61 ../lib/gis/adj_cellhd.c:163
msgid "Illegal row value"
msgstr "Valor de fila no admitido"

#: ../lib/gis/adj_cellhd.c:65 ../lib/gis/adj_cellhd.c:169
msgid "Illegal e-w resolution value"
msgstr "Valor de resolución este-oeste (e-w) no admitido"

#: ../lib/gis/adj_cellhd.c:69 ../lib/gis/adj_cellhd.c:175
msgid "Illegal col value"
msgstr "Valor de columna no admitido"

#: ../lib/gis/adj_cellhd.c:75 ../lib/gis/adj_cellhd.c:191
msgid "North must be north of South"
msgstr "La coordenada Norte debe estar al norte de la coordenada Sur."

#: ../lib/gis/adj_cellhd.c:77 ../lib/gis/adj_cellhd.c:193
msgid "North must be larger than South"
msgstr "El valor de la coordenada Norte debe ser mayor que el valor de la coordenada Sur."

#: ../lib/gis/adj_cellhd.c:83 ../lib/gis/adj_cellhd.c:199
msgid "East must be larger than West"
msgstr "El valor de la coordenada Este debe ser mayor que el valor de la coordenada Oeste."

#: ../lib/gis/adj_cellhd.c:102 ../lib/gis/adj_cellhd.c:242
msgid "Invalid coordinates"
msgstr "Coordenadas no válidas."

#: ../lib/gis/adj_cellhd.c:109 ../lib/gis/adj_cellhd.c:249
msgid "NS resolution has been changed"
msgstr "La resolución N-S, ha sido cambiada."

#: ../lib/gis/adj_cellhd.c:114 ../lib/gis/adj_cellhd.c:254
msgid "EW resolution has been changed"
msgstr "La resolución E-O, ha sido cambiada."

#: ../lib/gis/adj_cellhd.c:117 ../lib/gis/adj_cellhd.c:257
msgid "NS and EW resolutions are different"
msgstr "Las resoluciones N-S y E-O, son diferentes."

#: ../lib/gis/adj_cellhd.c:157
msgid "Illegal n-s resolution value"
msgstr "Valor de resolución norte-sur (n-s) no admitido"

#: ../lib/gis/adj_cellhd.c:159
msgid "Illegal n-s3 resolution value"
msgstr "Valor de la resolución norte-sur 3D (n-s3) no admitido"

#: ../lib/gis/adj_cellhd.c:165
msgid "Illegal row3 value"
msgstr "Valor de fila 3D (row3) no admitido"

#: ../lib/gis/adj_cellhd.c:171
msgid "Illegal e-w3 resolution value"
msgstr "Valor de resolución este-oeste 3D (e-w3) no admitido"

#: ../lib/gis/adj_cellhd.c:177
msgid "Illegal col3 value"
msgstr "Valor de columna 3D (col3) no admitido"

#: ../lib/gis/adj_cellhd.c:181
msgid "Illegal t-b3 resolution value"
msgstr "El valor de la resolución cima - fondo 3D (t-b3) no es admisible."

#: ../lib/gis/adj_cellhd.c:185
msgid "Illegal depths value"
msgstr "Valor de profundidad no admitido"

#: ../lib/gis/adj_cellhd.c:202
msgid "Top must be larger than Bottom"
msgstr "El valor del límite superior, debe ser mayor que el del límite inferior."

#: ../lib/gis/adj_cellhd.c:276
#, c-format
msgid "East (%.15g) is not larger than West (%.15g)"
msgstr "El valor de la frontera Este (%.15g) no es mayor que la Oeste (%.15g). "

#: ../lib/gis/adj_cellhd.c:311
#, c-format
msgid "Illegal latitude for North: %g"
msgstr "Latitud ilegal para el Norte: %g"

#: ../lib/gis/adj_cellhd.c:313
#, c-format
msgid "Illegal latitude for South: %g"
msgstr "Latitud ilegal para el Sur: %g "

#: ../lib/gis/adj_cellhd.c:319
#, c-format
msgid "Illegal longitude for West: %g"
msgstr "Valor ilegal de Longitud para el Oeste: %g "

#: ../lib/gis/adj_cellhd.c:323
#, c-format
msgid "Illegal longitude for East: %g"
msgstr "Valor ilegal de Longitud para el Este: %g "

#: ../lib/gis/adj_cellhd.c:351
#, c-format
msgid "NS extent does not match NS resolution: %g cells difference"
msgstr "La extensión N-S no coincide con la resolución N-S: Existe una diferencia de %g células."

#: ../lib/gis/adj_cellhd.c:360
#, c-format
msgid "%g cells missing to reach 90 degree north"
msgstr " Faltan %g celdas para alcanzar los 90 grados Norte."

#: ../lib/gis/adj_cellhd.c:363 ../lib/gis/adj_cellhd.c:377
#: ../lib/gis/adj_cellhd.c:391
#, c-format
msgid "Subtle input data rounding error of north boundary (%g)"
msgstr "Existe un error sutil de redondeo en los datos de entrada de la frontera Norte (%g)."

#: ../lib/gis/adj_cellhd.c:373
#, c-format
msgid "90 degree north is exceeded by %g cells"
msgstr " Los 90 grados Norte, han sido excedidos por %g céldas."

#: ../lib/gis/adj_cellhd.c:402
msgid "Illegal latitude for North"
msgstr "Latitud no admitida para Norte"

#: ../lib/gis/adj_cellhd.c:410
#, c-format
msgid "%g cells missing to reach 90 degree south"
msgstr " Faltan %g celdas para alcanzar los 90 grados Sur."

#: ../lib/gis/adj_cellhd.c:413 ../lib/gis/adj_cellhd.c:427
#: ../lib/gis/adj_cellhd.c:441
#, c-format
msgid "Subtle input data rounding error of south boundary (%g)"
msgstr "Existe un error sutil de redondeo en los datos de entrada de la frontera Sur (%g)."

#: ../lib/gis/adj_cellhd.c:423
#, c-format
msgid "90 degree south is exceeded by %g cells"
msgstr ""

#: ../lib/gis/adj_cellhd.c:452
msgid "Illegal latitude for South"
msgstr "Latitud no admitida para SUR"

#: ../lib/gis/adj_cellhd.c:481
#, c-format
msgid "EW extent does not match EW resolution: %g cells difference"
msgstr ""

#: ../lib/gis/adj_cellhd.c:487
#, c-format
msgid "360 degree EW extent is exceeded by %g cells"
msgstr ""

#: ../lib/gis/adj_cellhd.c:493
#, c-format
msgid "%g cells missing to cover 360 degree EW extent"
msgstr ""

#: ../lib/gis/adj_cellhd.c:528
msgid "Invalid NS resolution"
msgstr ""

#: ../lib/gis/adj_cellhd.c:533
msgid "Invalid EW resolution"
msgstr ""

#: ../lib/gis/adj_cellhd.c:538
msgid "Invalid North"
msgstr ""

#: ../lib/gis/adj_cellhd.c:543
msgid "Invalid South"
msgstr ""

#: ../lib/gis/adj_cellhd.c:548
msgid "Invalid West"
msgstr ""

#: ../lib/gis/adj_cellhd.c:553
msgid "Invalid East"
msgstr ""

#: ../lib/gis/adj_cellhd.c:606
#, c-format
msgid "NS resolution rounded from %s to %s"
msgstr ""

#: ../lib/gis/adj_cellhd.c:639 ../lib/gis/adj_cellhd.c:694
#, c-format
msgid "North rounded from %s to %s"
msgstr ""

#: ../lib/gis/adj_cellhd.c:651
#, c-format
msgid "South adjusted from %s to %s"
msgstr ""

#: ../lib/gis/adj_cellhd.c:666 ../lib/gis/adj_cellhd.c:709
#, c-format
msgid "South rounded from %s to %s"
msgstr ""

#: ../lib/gis/adj_cellhd.c:678
#, c-format
msgid "North adjusted from %s to %s"
msgstr ""

#: ../lib/gis/adj_cellhd.c:732
#, c-format
msgid "EW resolution rounded from %s to %s"
msgstr ""

#: ../lib/gis/adj_cellhd.c:765 ../lib/gis/adj_cellhd.c:820
#, c-format
msgid "West rounded from %s to %s"
msgstr ""

#: ../lib/gis/adj_cellhd.c:777
#, c-format
msgid "East adjusted from %s to %s"
msgstr ""

#: ../lib/gis/adj_cellhd.c:792 ../lib/gis/adj_cellhd.c:835
#, c-format
msgid "East rounded from %s to %s"
msgstr ""

#: ../lib/gis/adj_cellhd.c:804
#, c-format
msgid "West adjusted from %s to %s"
msgstr ""

#: ../lib/gis/units.c:208
msgid "square units"
msgstr "unidades cuadradas"

#: ../lib/gis/units.c:208
msgid "square unit"
msgstr "unidad cuadrada"

#: ../lib/gis/units.c:210
msgid "units"
msgstr "unidades"

#: ../lib/gis/units.c:210
msgid "unit"
msgstr "unidad"

#: ../lib/gis/units.c:215
msgid "square meters"
msgstr "metros cuadrados"

#: ../lib/gis/units.c:215
msgid "square meter"
msgstr "metro cuadrados"

#: ../lib/gis/units.c:217
msgid "meters"
msgstr "metros"

#: ../lib/gis/units.c:217
msgid "meter"
msgstr "metro"

#: ../lib/gis/units.c:222
msgid "square kilometers"
msgstr "kilómetros cuadrados"

#: ../lib/gis/units.c:222
msgid "square kilometer"
msgstr "kilómetro cuadrado"

#: ../lib/gis/units.c:224
msgid "kilometers"
msgstr "kilómetros"

#: ../lib/gis/units.c:224
msgid "kilometer"
msgstr "kilómetro"

#: ../lib/gis/units.c:229
msgid "acres"
msgstr "acre"

#: ../lib/gis/units.c:229
msgid "acre"
msgstr "acre"

#: ../lib/gis/units.c:237
msgid "hectares"
msgstr "hectáreas"

#: ../lib/gis/units.c:237
msgid "hectare"
msgstr "hectárea"

#: ../lib/gis/units.c:245
msgid "square miles"
msgstr "millas cuadradas"

#: ../lib/gis/units.c:245
msgid "square mile"
msgstr "milla cuadrada"

#: ../lib/gis/units.c:247
msgid "miles"
msgstr "millas"

#: ../lib/gis/units.c:247
msgid "mile"
msgstr "milla"

#: ../lib/gis/units.c:252
msgid "square feet"
msgstr "pies cuadrados"

#: ../lib/gis/units.c:252
msgid "square foot"
msgstr "pie cuadrado"

#: ../lib/gis/units.c:254
msgid "feet"
msgstr "pies"

#: ../lib/gis/units.c:254
msgid "foot"
msgstr "pie"

#: ../lib/gis/units.c:259
msgid "square US feet"
msgstr "pies cuadrados de Estados Unidos"

#: ../lib/gis/units.c:259
msgid "square US foot"
msgstr "pies estadounidenses cuadrados"

#: ../lib/gis/units.c:261
msgid "US feet"
msgstr "pies de Estados Unidos"

#: ../lib/gis/units.c:261
msgid "US foot"
msgstr "pie de Estados Unidos"

#: ../lib/gis/units.c:266
msgid "square degrees"
msgstr "grados cuadrados"

#: ../lib/gis/units.c:266
msgid "square degree"
msgstr "grado cuadrado"

#: ../lib/gis/units.c:268
msgid "degrees"
msgstr "grados"

#: ../lib/gis/units.c:268
msgid "degree"
msgstr "grado"

#: ../lib/gis/units.c:272
msgid "years"
msgstr "años"

#: ../lib/gis/units.c:272
msgid "year"
msgstr "año"

#: ../lib/gis/units.c:276
msgid "months"
msgstr "meses"

#: ../lib/gis/units.c:276
msgid "month"
msgstr "mes"

#: ../lib/gis/units.c:280
msgid "days"
msgstr "días"

#: ../lib/gis/units.c:280
msgid "day"
msgstr "día"

#: ../lib/gis/units.c:284
msgid "hours"
msgstr "horas"

#: ../lib/gis/units.c:284
msgid "hour"
msgstr "hora"

#: ../lib/gis/units.c:288
msgid "minutes"
msgstr "minutos"

#: ../lib/gis/units.c:288
msgid "minute"
msgstr "minuto"

#: ../lib/gis/units.c:292
msgid "seconds"
msgstr "segundos"

#: ../lib/gis/units.c:292
msgid "second"
msgstr "segundo"

#: ../lib/gis/key_value3.c:33
#, c-format
msgid "Unable to open output file <%s>: %s"
msgstr "No se puede abrir el archivo de salida <%s>: %s"

#: ../lib/gis/key_value3.c:36
#, c-format
msgid "Error writing file <%s>: %s"
msgstr "Error al escribir el archivo <%s>: %s"

#: ../lib/gis/key_value3.c:39
#, c-format
msgid "Error closing output file <%s>: %s"
msgstr "Error al cerrar archivo de salida <%s>: %s"

#: ../lib/gis/key_value3.c:60
#, c-format
msgid "Unable to open input file <%s>: %s"
msgstr "No se puede abrir el archivo <%s>: %s"

#: ../lib/gis/key_value3.c:64
#, c-format
msgid "Error reading file <%s>: %s"
msgstr "Error al leer el archivo <%s>: %s"

#: ../lib/gis/key_value3.c:67
#, c-format
msgid "Error closing input file <%s>: %s"
msgstr "Error al cerrar el archivo <%s>: %s"

#: ../lib/gis/proj2.c:63
msgid "Latitude-Longitude"
msgstr "Latitud - Longitud."

#: ../lib/gis/proj2.c:65
msgid "Other Projection"
msgstr "Otra proyección."

#: ../lib/gis/alloc.c:44 ../lib/gis/alloc.c:86 ../lib/gis/alloc.c:132
#, c-format
msgid "Current region rows: %d, cols: %d"
msgstr "La región actual tiene, filas: %d, columnas: %d."

#: ../lib/gis/alloc.c:47
#, c-format
msgid "G_malloc: unable to allocate %lu bytes of memory at %s:%d"
msgstr "G_malloc: no se pude destinar %lu bytes de memoria en %s:%d."

#: ../lib/gis/alloc.c:89
#, c-format
msgid "G_calloc: unable to allocate %lu * %lu bytes of memory at %s:%d"
msgstr "G_calloc: no se puede asignar %lu * %lu bytes de memoria en %s:%d."

#: ../lib/gis/alloc.c:135
#, c-format
msgid "G_realloc: unable to allocate %lu bytes of memory at %s:%d"
msgstr "G_realloc: no se puede asignar %lu bytes de memoria en %s:%d."

#: ../lib/gis/env.c:311
msgid "GISRC - variable not set"
msgstr "GISRC - variable no definida"

#: ../lib/gis/env.c:343 ../lib/gis/env.c:369
#, c-format
msgid "Variable '%s' not set"
msgstr "Variable '%s' no definida"

#: ../lib/gis/list.c:83
#, c-format
msgid "no %s files available in current mapset\n"
msgstr "No hay archivos %s disponibles en el Directorio de mapas actual\n"

#: ../lib/gis/list.c:86
#, c-format
msgid "no %s files available in mapset <%s>\n"
msgstr "No hay archivos %s disponibles en Directorio de mapas <%s>.\n"

#: ../lib/gis/list.c:132
#, c-format
msgid "%s files available in mapset <%s>:\n"
msgstr "Archivos %s disponibles en Directorio de mapas <%s>:\n"

#: ../lib/gis/list.c:204
msgid "G_list: Unknown element type"
msgstr "G_list: tipo de elemento desconocido."

#: ../lib/gis/error.c:362
msgid "WARNING: "
msgstr "ADVERTENCIA: "

#: ../lib/gis/parser_help.c:84
msgid "Description:"
msgstr "Descripción:"

#: ../lib/gis/parser_help.c:103
msgid "Keywords:"
msgstr "Llaves:"

#: ../lib/gis/parser_help.c:111
msgid "Usage:"
msgstr "Uso:"

#: ../lib/gis/parser_help.c:141
msgid "ERROR: Option key not defined"
msgstr "ERROR: opción key no definida"

#: ../lib/gis/parser_help.c:191
msgid "Flags:"
msgstr "Banderas:"

#: ../lib/gis/parser_help.c:220
msgid "Super quiet module output"
msgstr "Salida súper silenciosa del módulo."

#: ../lib/gis/parser_help.c:230
msgid "Parameters:"
msgstr "Parámetros:"

#: ../lib/gis/parser_help.c:253
#, c-format
msgid "  %*s   default: %s\n"
msgstr "  %*s   preestablecido: %s\n"

#: ../lib/gis/parser_help.c:279
#, c-format
msgid "  %*s   options: "
msgstr "  %*s   opciones: "

#: ../lib/gis/spawn.c:386
#, c-format
msgid "CreateProcess() failed: error = %d"
msgstr "CreateProcess() ha fallado: error = %d"

#: ../lib/gis/spawn.c:421
#, c-format
msgid "G_spawn: unable to redirect descriptor %d"
msgstr "G_spawn: No ha sido posible redireccionar el descriptor %d."

#: ../lib/gis/spawn.c:429 ../lib/gis/spawn.c:619
#, c-format
msgid "G_spawn: unable to open file %s"
msgstr "G_spawn: No es posible abrir el archivo %s."

#: ../lib/gis/spawn.c:503
msgid "G_spawn: unable to execute command"
msgstr ""

#: ../lib/gis/spawn.c:528 ../lib/gis/spawn.c:536
#, c-format
msgid "G_spawn: unable to restore signal %d"
msgstr "G_spawn: No es posible restaurar la señal %d."

#: ../lib/gis/spawn.c:567
#, c-format
msgid "G_spawn: unable to reset signal %d"
msgstr "G_spawn: No es posible reinicializar la señal %d."

#: ../lib/gis/spawn.c:576
#, c-format
msgid "G_spawn: unable to ignore signal %d"
msgstr "G_spawn: No es posible ignorar la señal %d."

#: ../lib/gis/spawn.c:587
#, c-format
msgid "G_spawn: unable to block signal %d"
msgstr "G_spawn: No es posible bloquear la señal %d."

#: ../lib/gis/spawn.c:595
#, c-format
msgid "G_spawn: unable to unblock signal %d"
msgstr "G_spawn: No es posible desbloquear la señal %d."

#: ../lib/gis/spawn.c:624 ../lib/gis/spawn.c:633
#, c-format
msgid "G_spawn: unable to duplicate descriptor %d to %d"
msgstr "G_spawn: No es posible duplicar el descriptor de %d a %d."

#: ../lib/gis/spawn.c:666
#, c-format
msgid "Unable to create a new process: %s"
msgstr ""

#: ../lib/gis/spawn.c:681
#, c-format
msgid "Unable to change directory to %s"
msgstr "No se puede cambiar el directorio a %s."

#: ../lib/gis/spawn.c:689
msgid "Unable to execute command"
msgstr "No se puede ejecutar el comando."

#: ../lib/gis/datum.c:160
#, c-format
msgid "unable to open datum table file: %s"
msgstr "No se puede abrir el archivo que contiene la tabla de datum: %s."

#: ../lib/gis/datum.c:182
#, c-format
msgid "error in datum table file, line %d"
msgstr "Error en el archivo de tabla de datum, línea %d."

#: ../lib/gis/rd_cellhd.c:141 ../lib/gis/rd_cellhd.c:180
#: ../lib/gis/rd_cellhd.c:357
#, c-format
msgid "Syntax error in cell header, line %d: %s"
msgstr ""

#: ../lib/gis/rd_cellhd.c:150
msgid "Duplicate projection field"
msgstr "Campo de proyección duplicado"

#: ../lib/gis/rd_cellhd.c:153
#, c-format
msgid "Invalid projection field: %s"
msgstr ""

#: ../lib/gis/rd_cellhd.c:160
msgid "Duplicate zone field"
msgstr "Campo de zona duplicado"

#: ../lib/gis/rd_cellhd.c:163
#, c-format
msgid "Invalid zone field: %s"
msgstr ""

#: ../lib/gis/rd_cellhd.c:170 ../lib/gis/rd_cellhd.c:172
#: ../lib/gis/rd_cellhd.c:363 ../lib/gis/rd_cellhd.c:365
#: ../lib/gis/rd_cellhd.c:367 ../lib/gis/rd_cellhd.c:369
#: ../lib/gis/rd_cellhd.c:371 ../lib/gis/rd_cellhd.c:373
#: ../lib/gis/rd_cellhd.c:384 ../lib/gis/rd_cellhd.c:386
#: ../lib/gis/rd_cellhd.c:388 ../lib/gis/rd_cellhd.c:390
#, c-format
msgid "Field <%s> missing"
msgstr "Campo <%s> faltante"

#: ../lib/gis/rd_cellhd.c:195
msgid "Duplicate north field"
msgstr "Campo de Norte duplicado"

#: ../lib/gis/rd_cellhd.c:197
#, c-format
msgid "Invalid north field: %s"
msgstr ""

#: ../lib/gis/rd_cellhd.c:203
msgid "Duplicate south field"
msgstr "Campo de Sur duplicado"

#: ../lib/gis/rd_cellhd.c:205
#, c-format
msgid "Invalid south field: %s"
msgstr ""

#: ../lib/gis/rd_cellhd.c:211
msgid "Duplicate east field"
msgstr "Campo de Este duplicado"

#: ../lib/gis/rd_cellhd.c:213
#, c-format
msgid "Invalid east field: %s"
msgstr ""

#: ../lib/gis/rd_cellhd.c:219
msgid "Duplicate west field"
msgstr "Campo de Oeste duplicado"

#: ../lib/gis/rd_cellhd.c:221
#, c-format
msgid "Invalid west field: %s"
msgstr ""

#: ../lib/gis/rd_cellhd.c:227
msgid "Duplicate top field"
msgstr "Duplica el campo de cima"

#: ../lib/gis/rd_cellhd.c:229
#, c-format
msgid "Invalid top field: %s"
msgstr ""

#: ../lib/gis/rd_cellhd.c:235
msgid "Duplicate bottom field"
msgstr "Duplica el campo de fondo"

#: ../lib/gis/rd_cellhd.c:237
#, c-format
msgid "Invalid bottom field: %s"
msgstr ""

#: ../lib/gis/rd_cellhd.c:243
msgid "Duplicate e-w resolution field"
msgstr "Duplicar campo de resolución este-oeste (e-w)"

#: ../lib/gis/rd_cellhd.c:245 ../lib/gis/rd_cellhd.c:247
#, c-format
msgid "Invalid e-w resolution field: %s"
msgstr ""

#: ../lib/gis/rd_cellhd.c:253
msgid "Duplicate 3D e-w resolution field"
msgstr "Duplicar de resolución este-oeste (e-w) 3D"

#: ../lib/gis/rd_cellhd.c:255 ../lib/gis/rd_cellhd.c:257
#, c-format
msgid "Invalid 3D e-w resolution field: %s"
msgstr ""

#: ../lib/gis/rd_cellhd.c:263
msgid "Duplicate n-s resolution field"
msgstr "Duplicar campo de resolución norte-sur (n-s)"

#: ../lib/gis/rd_cellhd.c:265 ../lib/gis/rd_cellhd.c:267
#, c-format
msgid "Invalid n-s resolution field: %s"
msgstr ""

#: ../lib/gis/rd_cellhd.c:273
msgid "Duplicate 3D n-s resolution field"
msgstr "Duplicar campo de resolución norte-sur (n-s) 3D"

#: ../lib/gis/rd_cellhd.c:275 ../lib/gis/rd_cellhd.c:277
#, c-format
msgid "Invalid 3D n-s resolution field: %s"
msgstr ""

#: ../lib/gis/rd_cellhd.c:283
msgid "Duplicate t-b resolution field"
msgstr "Duplica el campo de resolución cima-fondo"

#: ../lib/gis/rd_cellhd.c:285 ../lib/gis/rd_cellhd.c:287
#, c-format
msgid "Invalid t-b resolution field: %s"
msgstr ""

#: ../lib/gis/rd_cellhd.c:293
msgid "Duplicate rows field"
msgstr "Duplicar campo de filas"

#: ../lib/gis/rd_cellhd.c:295 ../lib/gis/rd_cellhd.c:297
#, c-format
msgid "Invalid rows field: %s"
msgstr ""

#: ../lib/gis/rd_cellhd.c:303
msgid "Duplicate 3D rows field"
msgstr "Duplicar campo de filas 3D"

#: ../lib/gis/rd_cellhd.c:305 ../lib/gis/rd_cellhd.c:307
#, c-format
msgid "Invalid 3D rows field: %s"
msgstr ""

#: ../lib/gis/rd_cellhd.c:313
msgid "Duplicate cols field"
msgstr "Duplicar campo de columnas"

#: ../lib/gis/rd_cellhd.c:315 ../lib/gis/rd_cellhd.c:317
#, c-format
msgid "Invalid cols field: %s"
msgstr ""

#: ../lib/gis/rd_cellhd.c:323
msgid "Duplicate 3D cols field"
msgstr "Campo de columnas 3D duplicado"

#: ../lib/gis/rd_cellhd.c:325 ../lib/gis/rd_cellhd.c:327
#, c-format
msgid "Invalid 3D cols field: %s"
msgstr ""

#: ../lib/gis/rd_cellhd.c:333
msgid "Duplicate depths field"
msgstr "Campo de profundidad duplicado"

#: ../lib/gis/rd_cellhd.c:335 ../lib/gis/rd_cellhd.c:337
#, c-format
msgid "Invalid depths field: %s"
msgstr ""

#: ../lib/gis/rd_cellhd.c:343
msgid "Duplicate format field"
msgstr "Campo de formato duplicado"

#: ../lib/gis/rd_cellhd.c:345
#, c-format
msgid "Invalid format field: %s"
msgstr ""

#: ../lib/gis/rd_cellhd.c:351
msgid "Duplicate compressed field"
msgstr "Campo comprimido duplicado"

#: ../lib/gis/rd_cellhd.c:353
#, c-format
msgid "Invalid compressed field: %s"
msgstr ""

#: ../lib/gis/seek.c:54 ../lib/gis/seek.c:60
#, fuzzy, c-format
msgid "Unable to seek: %s"
msgstr "No ha sido posible buscar"

#: ../lib/gis/seek.c:58
msgid "Seek offset out of range"
msgstr "Compensación o desplazamiento de búsqueda fuera de rango."

#: ../lib/gis/cmprzstd.c:80 ../lib/gis/cmprzstd.c:95 ../lib/gis/cmprzstd.c:169
msgid "GRASS needs to be compiled with ZSTD for ZSTD compression"
msgstr ""

#: ../lib/gis/cmprzstd.c:134 ../lib/gis/cmprzstd.c:196
#, c-format
msgid "ZSTD compression error %d: %s"
msgstr ""

#: ../lib/gis/paths.c:201
#, c-format
msgid "Unable to open file <%s> for reading"
msgstr "No ha sido posible abrir archivo <%s> para lectura"

#: ../lib/gis/paths.c:217
#, c-format
msgid "Unable to fetch security info for <%s>"
msgstr "No se puede recuperar la información de seguridad para <%s>"

#: ../lib/gis/parser_wps.c:490
msgid "Multiple outputs are not supported by WPS 1.0.0"
msgstr "Las salidas múltiples no están soportadas por WPS 1.0.0"

#: ../lib/gis/color_rules.c:98
msgid "no description"
msgstr "no hay descripción"

#: ../lib/gis/color_rules.c:292
msgid "Unable to open color rule"
msgstr ""

#: ../lib/gis/color_rules.c:341 ../lib/gis/color_rules.c:352
#: ../lib/gis/color_rules.c:356 ../lib/gis/color_rules.c:360
msgid "range: map values"
msgstr ""

#: ../lib/gis/color_rules.c:343
#, c-format
msgid "range: %g to %g"
msgstr ""

#: ../lib/gis/color_rules.c:368
msgid "Unable to open color descriptions"
msgstr ""

#: ../lib/gis/mapset_msc.c:90
#, c-format
msgid "Unable to make mapset element %s (%s): %s"
msgstr "No ha sido posible generar el elemento del Directorio de mapas %s (%s): %s"

#: ../lib/gis/mapset_msc.c:94
#, c-format
msgid "Unable to access mapset element %s (%s): %s"
msgstr "No ha sido posible posible accesar el elemento del Directorio de mapas %s (%s): %s"

#: ../lib/gis/cmprzlib.c:142
#, c-format
msgid "ZLIB compression error %d: %s"
msgstr ""

#: ../lib/gis/cmprzlib.c:204
#, c-format
msgid "ZLIB decompression error %d: %s"
msgstr ""

#: ../lib/gis/ls.c:103
#, c-format
msgid "Unable to open directory %s"
msgstr "No se puede abrir el directorio %s."

#: ../lib/gis/location.c:61
#, c-format
msgid "LOCATION <%s> not available"
msgstr "LOCALIZACIÓN <%s> no disponible"

#: ../lib/gis/token.c:169
msgid "parse error"
msgstr "error al parsear"

#: ../lib/gis/done_msg.c:38
#, c-format
msgid "%s complete. %s"
msgstr "%s completo. %s"

#: ../lib/gis/parser_dependencies.c:122
msgid "Internal error: option or flag not found"
msgstr "Error interno: opción o bandera no encontrada"

#: ../lib/gis/parser_dependencies.c:179
#, c-format
msgid "<%s> or <%s>"
msgstr "<%s> o <%s>"

#: ../lib/gis/parser_dependencies.c:179
#, c-format
msgid "<%s> and <%s>"
msgstr "<%s> y <%s>"

#: ../lib/gis/parser_dependencies.c:212
#, c-format
msgid "Options %s are mutually exclusive"
msgstr "Las opciones %s son mutuamente excluyentes"

#: ../lib/gis/parser_dependencies.c:236
#, c-format
msgid "At least one of the following options is required: %s"
msgstr "Se necesita al menos una de las siguientes opciones: %s"

#: ../lib/gis/parser_dependencies.c:270
#, c-format
msgid "Option <%s> requires at least one of %s"
msgstr ""

#: ../lib/gis/parser_dependencies.c:273
#, c-format
msgid "Option <%s> requires <%s>"
msgstr ""

#: ../lib/gis/parser_dependencies.c:305
#, c-format
msgid "Option <%s> requires all of %s"
msgstr ""

#: ../lib/gis/parser_dependencies.c:332
#, c-format
msgid "Option <%s> is mutually exclusive with all of %s"
msgstr ""

#: ../lib/gis/parser_dependencies.c:358
#, c-format
msgid "Either all or none of %s must be given"
msgstr "Se debe dar todas las %s o ninguna"

#: ../lib/gis/parser_dependencies.c:391 ../lib/gis/parser_dependencies.c:428
#, c-format
msgid "Internal error: invalid rule type: %d"
msgstr "Error interno: tipo de regla no válido: %d"

#: ../lib/gis/get_projinfo.c:37 ../lib/gis/get_projinfo.c:66
#, c-format
msgid "<%s> file not found for location <%s>"
msgstr "Archivo <%s> no encontrado para la Locación <%s>"

#: ../lib/gis/home.c:39
msgid "Unable to determine user's home directory"
msgstr "No ha sido posible determinar el directorio home del usuario"

#: ../lib/gis/home.c:120
#, c-format
msgid "Failed to create directory [%s]"
msgstr "Ha fallado la creación de directorio [%s]"

#: ../lib/gis/debug.c:80
#, c-format
msgid "Cannot open debug file '%s'"
msgstr "No se puede abrir el archivo de depuración '%s'."

#: ../lib/gis/worker.c:84
msgid "Task already has a worker"
msgstr "La tarea ya tiene un trabajador"

#: ../lib/gis/compress.c:143 ../lib/gis/compress.c:208
#: ../lib/gis/compress.c:225 ../lib/gis/compress.c:240
msgid "Request for unsupported compressor"
msgstr "Se pidió un compresor no soportado "

#: ../lib/gis/compress.c:255
msgid "No destination buffer allocated"
msgstr ""

#: ../lib/gis/compress.c:262
#, c-format
msgid "Invalid read size %d"
msgstr ""

#: ../lib/gis/compress.c:283
#, c-format
msgid "Unable to read %d bytes: end of file"
msgstr ""

#: ../lib/gis/compress.c:285
#, c-format
msgid "Unable to read %d bytes: %s"
msgstr ""

#: ../lib/gis/compress.c:360 ../lib/gis/compress.c:383
#: ../lib/gis/compress.c:424
msgid "Unable to write compression flag"
msgstr ""

#: ../lib/gis/compress.c:371 ../lib/gis/compress.c:394
#: ../lib/gis/compress.c:437
#, c-format
msgid "Unable to write %d bytes: nothing written"
msgstr ""

#: ../lib/gis/compress.c:373 ../lib/gis/compress.c:396
#: ../lib/gis/compress.c:439
#, c-format
msgid "Unable to write %d bytes: %s"
msgstr ""

#: ../lib/gis/timestamp.c:292
#, c-format
msgid "Unable to create timestamp file for %s map <%s@%s>"
msgstr "No ha sido posible crear marca de tiempo para %s mapa <%s@%s>"

#: ../lib/gis/timestamp.c:301
#, c-format
msgid "Invalid timestamp specified for %s map <%s@%s>"
msgstr "La marca de tiempo especificada para %s mapa <%s@%s> no es válida"

#: ../lib/gis/timestamp.c:331
#, c-format
msgid "Unable to open timestamp file for %s map <%s@%s>"
msgstr "No ha sido posible abrir archivo de marca de tiempo para %s mapa <%s@%s>"

#: ../lib/gis/timestamp.c:340
#, c-format
msgid "Invalid timestamp file for %s map <%s@%s>"
msgstr "Archivo de marca de tiempo no válido para %s mapa <%s@%s>"

#: ../lib/gis/timestamp.c:479
#, c-format
msgid "Unable to open timestamp file for vector map <%s@%s>"
msgstr "No ha sido posible abrir marca de tiempo para mapa vectorial <%s@%s>"

#: ../lib/gis/timestamp.c:488
#, c-format
msgid "Invalid timestamp file for vector map <%s@%s>"
msgstr "Marca de tiempo no válida para mapa vectorial <%s@%s>"

#: ../lib/gis/timestamp.c:524
#, c-format
msgid "Unable to create timestamp file for vector map <%s@%s>"
msgstr "No ha sido posible crear archivo de marca de tiempo para mapa vectorial <%s@%s>"

#: ../lib/gis/timestamp.c:533
#, c-format
msgid "Invalid timestamp specified for vector map <%s@%s>"
msgstr "Marca de tiempo especificada no es válida para mapa vectorial <%s@%s>"

#: ../lib/gis/legal_name.c:39
#, c-format
msgid "Illegal filename <%s>. Cannot start with '.' or be 'NULL'."
msgstr "Nombre de archivo <%s> no admitido. No puede iniciar con '.' o ser 'NULL'."

#: ../lib/gis/legal_name.c:46
#, c-format
msgid "Illegal filename <%s>. Character <%c> not allowed.\n"
msgstr "Nombre de archivo <%s> no admitido. Carácter <%c> no  permitido.\n"

#: ../lib/gis/legal_name.c:77 ../lib/gis/legal_name.c:81
#, c-format
msgid "Output raster map name <%s> is not valid map name"
msgstr "El nombre del ráster de salida <%s> no es un nombre de mapa válido"

#: ../lib/gis/legal_name.c:118 ../lib/gis/legal_name.c:122
#, c-format
msgid "Output raster map <%s> is used as input"
msgstr "El mapa ráster de salida <%s> es usado como entrada"

#: ../lib/gis/proj3.c:121 ../lib/vector/Vlib/header.c:552
msgid "Unknown projection"
msgstr "Proyección desconocida."

#: ../lib/gis/get_window.c:118
#, c-format
msgid "Unable to open element file <%s> for <%s@%s>"
msgstr "No ha sido posible abrir archivo de elemento %s para <%s@%s>"

#: ../lib/gis/get_window.c:123
#, c-format
msgid "Region file %s/%s/%s is empty"
msgstr "El archivo de región %s/%s/%s está vacío"

#: ../lib/gis/find_file.c:114
#, c-format
msgid "Data element '%s/%s' was found in more mapsets (also found in <%s>)"
msgstr "Elemento de datos '%s/%s' encontrado en otros directorios de mapas (también encontrado en <%s>)"

#: ../lib/gis/find_file.c:127
#, c-format
msgid "Using <%s@%s>..."
msgstr "Usando <%s@%s>..."

#: ../lib/gis/mkstemp.c:132
msgid "Attempt to create read-only temporary file"
msgstr "Se intentó crear archivo temporal solo de lectura (read-only)"

#: ../lib/gis/mkstemp.c:138
#, c-format
msgid "Unrecognised access mode: %o"
msgstr "Modo de acceso no reconocido: %o"

#: ../lib/gis/mapset.c:38
msgid "MAPSET is not set"
msgstr "DIRECTORIO DE MAPAS no definido"

#: ../lib/gis/mapset.c:80
#, c-format
msgid "MAPSET <%s> not available"
msgstr "DIRECTORIO DE MAPAS <%s> no disponible"

#: ../lib/db/dbmi_client/table.c:46 ../lib/db/dbmi_client/delete_tab.c:40
#, c-format
msgid "Unable open database <%s> by driver <%s>"
msgstr "No ha sido posible abrir la base de datos <%s> con el controlador <%s>"

#: ../lib/db/dbmi_client/table.c:110 ../lib/db/dbmi_client/copy_tab.c:242
#: ../lib/db/dbmi_client/copy_tab.c:319 ../lib/vector/Vlib/write_ogr.c:211
#, c-format
msgid "Unable to open select cursor: '%s'"
msgstr "No ha sido posible abrir el cursor resultado de la instrucción select:'%s'."

#: ../lib/db/dbmi_client/delete_tab.c:53
#, c-format
msgid "Unable to drop table: '%s'"
msgstr "No ha sido posible eliminar la tabla: '%s'"

#: ../lib/db/dbmi_client/db.c:41 ../lib/db/dbmi_client/copy_tab.c:107
#: ../lib/db/dbmi_client/copy_tab.c:127 ../lib/vector/Vlib/write_ogr.c:193
#: ../lib/vector/Vlib/write_pg.c:2910 ../lib/vector/Vlib/ascii.c:404
#, c-format
msgid "Unable to start driver <%s>"
msgstr "No ha sido posible iniciar el controlador <%s>"

#: ../lib/db/dbmi_client/copy_tab.c:91
#, c-format
msgid "Array of values to select from column <%s> is empty"
msgstr "El arreglo de valores a seleccionar del la columna <%s> está vacío"

#: ../lib/db/dbmi_client/copy_tab.c:151
#, c-format
msgid "Unable to get list tables in database <%s>"
msgstr "No ha sido posible obtener las tablas de lista de la base de datos <%s>"

#: ../lib/db/dbmi_client/copy_tab.c:189
#, c-format
msgid "Table <%s> already exists in database and will be overwritten"
msgstr "La tabla <%s> ya existe en la base de dato y será sobreescrita"

#: ../lib/db/dbmi_client/copy_tab.c:194
#, c-format
msgid "Table <%s> already exists in database <%s>"
msgstr "La tabla <%s> ya existe en la base de datos <%s>."

#: ../lib/db/dbmi_client/copy_tab.c:274
#, c-format
msgid "Column <%s> is not integer"
msgstr "La columna <%s> no es de tipo \"número entero\""

#: ../lib/db/dbmi_client/copy_tab.c:294
#, c-format
msgid "Unable to create table <%s>"
msgstr "No ha sido posible crear la tabla <%s>"

#: ../lib/db/dbmi_client/copy_tab.c:338 ../lib/vector/Vlib/write_ogr.c:587
#: ../lib/vector/Vlib/write_pg.c:2017
#, c-format
msgid "Unable to fetch data from table <%s>"
msgstr "No se pueden recuperar los datos de la tabla <%s>"

#: ../lib/db/dbmi_client/copy_tab.c:394
#, c-format
msgid "Unknown column type (column <%s>)"
msgstr "Tipo columna desconocido (columna <%s>)"

#: ../lib/db/dbmi_client/select.c:119 ../lib/db/dbmi_client/select.c:221
#: ../lib/db/dbmi_client/select.c:288
msgid "Missing column name"
msgstr "Nombre de columna faltante"

#: ../lib/db/dbmi_client/select.c:216 ../lib/db/dbmi_client/select.c:283
msgid "Missing key column name"
msgstr "Nombre de columna clave faltante"

#: ../lib/db/dbmi_client/select.c:317 ../lib/vector/Vlib/cats.c:603
#, c-format
msgid "Unable select records from table <%s>"
msgstr "No ha sido posible seleccionar registros de la tabla <%s>"

#: ../lib/db/dbmi_client/select.c:333
msgid "Key column type is not integer"
msgstr "El tipo de la columna clave no es entero"

#: ../lib/db/dbmi_driver/d_error.c:35
#, c-format
msgid "DBMI-%s driver error:"
msgstr "DBMI-%s error del controlador:"

#: ../lib/db/dbmi_base/test/test_columns.c:37
msgid ""
"\n"
"++ Running column unit tests ++"
msgstr ""
"\n"
"++ Ejecutando pruebas de unidad de columna ++"

#: ../lib/db/dbmi_base/test/test_columns.c:42
msgid ""
"\n"
"-- column unit tests failure --"
msgstr ""
"\n"
"-- Las pruebas de la unidad de columna han fallado. --"

#: ../lib/db/dbmi_base/test/test_columns.c:44
msgid ""
"\n"
"-- column unit tests finished successfully --"
msgstr ""
"\n"
"-- Las pruebas de la unidad de columna han terminado exitosamente --"

#: ../lib/db/dbmi_base/test/test_columns.c:57
msgid ""
"\n"
"++ Run test copy column ++"
msgstr ""
"\n"
"++ Ejecutar prueba de copiado de columna ++"

#: ../lib/db/dbmi_base/test/test_columns.c:150
msgid ""
"\n"
"++ Test copy column finished ++"
msgstr ""
"\n"
"++ La prueba de copiado de columna ha finalizado ++"

#: ../lib/db/dbmi_base/test/test_main.c:83
msgid "Performs unit and integration tests for the dbmi base library"
msgstr "Realiza las pruebas de unidad e integración para la librería base dbmi"

#: ../lib/db/dbmi_base/test/test_table.c:38
msgid ""
"\n"
"++ Running table unit tests ++"
msgstr ""
"\n"
"++ Ejecutando pruebas de la unidad de tabla ++"

#: ../lib/db/dbmi_base/test/test_table.c:43
msgid ""
"\n"
"-- Table unit tests failure --"
msgstr ""
"\n"
"-- Las pruebas de la unidad de tabla han fallado --"

#: ../lib/db/dbmi_base/test/test_table.c:45
msgid ""
"\n"
"-- Table unit tests finished successfully --"
msgstr ""
"\n"
"-- Las pruebas de la unidad de tabla han terminado exitosamente --"

#: ../lib/db/dbmi_base/default_name.c:139
msgid "Programmer error"
msgstr "Error del programador"

#: ../lib/db/dbmi_base/legal_dbname.c:38
#, c-format
msgid "Illegal table map name <%s>. May not contain '.' or 'NULL'."
msgstr "Nombre de la tabla del mapa <%s> no admitido. No puede contener los caracteres '.' o 'NULL'."

#: ../lib/db/dbmi_base/legal_dbname.c:45
#, c-format
msgid "Illegal table map name <%s>. Must start with a letter."
msgstr "El nombre de la tabla del mapa <%s> no admitido. Debe empezar con una con una letra."

#: ../lib/db/dbmi_base/legal_dbname.c:54
#, c-format
msgid "Illegal table map name <%s>. Character <%c> not allowed."
msgstr "Nombre de mapa <%s> no admitido. Carácter <%c> no permitido."

#: ../lib/db/dbmi_base/valuefmt.c:52
msgid "db_convert_Cstring_to_value(): unrecognized sqltype"
msgstr "db_convert_Cstring_to_value(): sqltype no reconocido"

#: ../lib/db/dbmi_base/valuefmt.c:91
msgid "db_convert_value_into_string(): unrecongized sqltype-type"
msgstr "db_convert_value_into_string(): sqltype-type no reconocido"

#: ../lib/db/dbmi_base/xdrvalue.c:82
msgid "send data: invalid C-type"
msgstr "envío de datos: C-type no válido"

#: ../lib/db/dbmi_base/login.c:115
#, c-format
msgid "Unable to read file '%s'"
msgstr "No ha sido posible leer archivo '%s'"

#: ../lib/db/dbmi_base/login.c:126
#, c-format
msgid "Login file (%s) corrupted (line: %s)"
msgstr "El archivo de acceso (%s) está corrupto (línea: %s)"

#: ../lib/db/dbmi_base/login.c:164
#, c-format
msgid "Unable to write file '%s'"
msgstr "No ha sido posible escribir archivo '%s'"

#: ../lib/db/dbmi_base/login.c:229
#, c-format
msgid "DB connection <%s/%s> already exists and will be overwritten"
msgstr "Conexión DB <%s/%s> ya existe y será sobreescrita"

#: ../lib/db/dbmi_base/login.c:232
#, c-format
msgid "DB connection <%s/%s> already exists. Re-run '%s' with '--%s' flag to overwrite existing settings."
msgstr "Conexión DB <%s/%s> ya existe. Volver a ejecutar  '%s' con bandera '--%s' para sobreescribir la configuración existente."

#: ../lib/db/dbmi_base/error.c:72
msgid "<NULL error message>"
msgstr "<NULL error message>"

#: ../lib/db/dbmi_base/error.c:91
msgid "dbmi: Protocol error"
msgstr "dbmi: error de Protocolo"

#: ../lib/db/dbmi_base/error.c:136
msgid "dbmi: Out of Memory"
msgstr "dbmi: sin memoria suficiente"

#: ../lib/db/dbmi_base/error.c:149
#, c-format
msgid "dbmi: %s() not implemented"
msgstr "dbmi: %s() no ha sido implementado"

#: ../lib/db/dbmi_base/error.c:163
#, c-format
msgid "dbmi: Invalid procedure %d"
msgstr "dbmi: el procedimiento %d no es válido"

#: ../lib/db/dbmi_base/xdrtable.c:109
msgid "fetch: table has wrong number of columns"
msgstr "Alcance: La tabla posee un número erróneo de columnas"

#: ../lib/db/dbmi_base/index.c:180
msgid "db_set_index_column_name(): invalid column number"
msgstr "db_set_index_column_name(): número de columna no válido"

#: ../lib/db/dbmi_base/index.c:197
msgid "db_get_index_column_name(): invalid column number"
msgstr "db_get_index_column_name(): número de columna no válido"

#: ../lib/vector/diglib/spindex_rw.c:99 ../lib/vector/diglib/spindex_rw.c:107
msgid "Topology file must be written before spatial index file"
msgstr "El archivo de topología debe ser escrito antes que el archivo de índices espaciales"

#: ../lib/vector/diglib/spindex_rw.c:303
#, c-format
msgid "This version of GRASS (%d.%d) is too old to read this spatial index format. Try to rebuild topology or upgrade GRASS to at least version %d."
msgstr "Esta versión de GRASS (%d.%d) es demasiado vieja para leer este formato de índices espaciales. Trate de reconstruir la topología o actualizar al menos a la versión %d de GRASS."

#: ../lib/vector/diglib/spindex_rw.c:309
#, c-format
msgid "Your GRASS version does not fully support spatial index format %d.%d of the vector. Consider to rebuild topology or upgrade GRASS."
msgstr "Su versión de GRASS no soporta completamente el formato de índice espacial %d.%d del vectorial. Considere reconstruir la topología o actualice GRASS."

#: ../lib/vector/diglib/spindex_rw.c:318
#, c-format
msgid "Spatial index format version %d.%d is not supported by this release. Please rebuild topology."
msgstr "Formato de índice espacial versión %d.%d no está soportado para esta versión. Por favor reconstruya la topología."

#: ../lib/vector/diglib/plus_line.c:262 ../lib/vector/diglib/plus_line.c:302
#, c-format
msgid "Attempt to delete not registered line %d from node %d"
msgstr ""

#: ../lib/vector/diglib/cindex_rw.c:156
#, c-format
msgid "This version of GRASS (%d.%d) is too old to read this category index format. Try to rebuild topology or upgrade GRASS to at least version %d."
msgstr "Esta versión de GRASS (%d.%d) es demasiado vieja para leer este formato de índice de categorías. Trate de reconstruir la topología o actualizar al menos a la versión %d de GRASS."

#: ../lib/vector/diglib/frmt.c:45 ../lib/vector/diglib/frmt.c:70
#, c-format
msgid "Vector format not recognized: %s"
msgstr "Formato vectorial no reconocido: %s"

#: ../lib/vector/diglib/frmt.c:79 ../lib/vector/diglib/frmt.c:88
#, c-format
msgid "Vector format '%s' not supported"
msgstr "Formato vectorial '%s' no soportado"

#: ../lib/vector/diglib/frmt.c:97
#, c-format
msgid "Format definition is not correct: %s"
msgstr "Definición de formato no es correcta: %s"

#: ../lib/vector/diglib/port_init.c:158
#, c-format
msgid "Unable to find '%x' in %s"
msgstr "No ha sido posible encontrar '%x' en %s"

#: ../lib/vector/diglib/spindex.c:450
#, c-format
msgid "Unable to delete node %d from spatial index"
msgstr "No se puede eliminar el nodo %d del índice espacial"

#: ../lib/vector/diglib/spindex.c:493
#, c-format
msgid "Unable to delete line %d from spatial index"
msgstr "No se puede eliminar la línea %d del índice espacial"

#: ../lib/vector/diglib/spindex.c:529
msgid "Attempt to delete sidx for dead area"
msgstr "Se intentó eliminar sidx para un área muerta (inexistente)"

#: ../lib/vector/diglib/spindex.c:546
#, c-format
msgid "Unable to delete area %d from spatial index"
msgstr "No se puede eliminar el área %d del índice espacial"

#: ../lib/vector/diglib/spindex.c:595
#, c-format
msgid "Unable to delete isle %d from spatial index"
msgstr "No se puede eliminar la isla %d del índice espacial"

#: ../lib/vector/diglib/plus.c:222
msgid "Unable read topology for nodes"
msgstr "No se puede leer la topología para los nodos"

#: ../lib/vector/diglib/plus.c:227
#, c-format
msgid "Unable to read topology for node %d"
msgstr "No se puede leer la topología para el nodo %d"

#: ../lib/vector/diglib/plus.c:232
msgid "Unable read topology for lines"
msgstr "No se puede leer la topología para las líneas"

#: ../lib/vector/diglib/plus.c:237
#, c-format
msgid "Unable to read topology for line %d"
msgstr "No se puede leer la topología para la línea %d"

#: ../lib/vector/diglib/plus.c:242
msgid "Unable to read topo for areas"
msgstr "No se puede leer la topología para las áreas"

#: ../lib/vector/diglib/plus.c:247
#, c-format
msgid "Unable read topology for area %d"
msgstr "No se puede leer la topología para el área %d"

#: ../lib/vector/diglib/plus.c:252
msgid "Unable to read topology for isles"
msgstr "No se puede leer la topología para las islas"

#: ../lib/vector/diglib/plus.c:257
#, c-format
msgid "Unable to read topology for isle %d"
msgstr "No se puede leer la topología para la isla %d"

#: ../lib/vector/diglib/plus.c:279 ../lib/vector/diglib/plus.c:305
msgid "Unable to write head to plus file"
msgstr "No se puede escribir el encabezado en el archivo extra (plus file)"

#: ../lib/vector/diglib/plus.c:284
msgid "Unable to write nodes to plus file"
msgstr "No se pueden escribir los nodos en el archivo extra (plus file)"

#: ../lib/vector/diglib/plus.c:289
msgid "Unable to write lines to plus file"
msgstr "No se pueden escribir las lineas en el archivo extra (plus file)"

#: ../lib/vector/diglib/plus.c:294
msgid "Unable to write areas to plus file"
msgstr "No se pueden escribir las áreas en el archivo extra (plus file)"

#: ../lib/vector/diglib/plus.c:299
msgid "Unable to write isles to plus file"
msgstr "No se pueden escribir las islas en el archivo extra (plus file)"

#: ../lib/vector/diglib/plus_node.c:213
#, c-format
msgid "Attempt to read line angle for the line which is not connected to the node: node %d, line %d"
msgstr "Intento de leer el ángulo de línea para la línea que no está conectada al nodo: Nodo %d, línea %d"

#: ../lib/vector/diglib/file.c:159
msgid "Writing to file loaded to memory not supported"
msgstr "No está soportada la escritura del archivo cargado en la memoria"

#: ../lib/vector/diglib/file.c:197
msgid "Unable to load file to memory, file not open"
msgstr "No se ha abierto el archivo, pues no ha sido posible cargarlo en la memoria"

#: ../lib/vector/diglib/file.c:212
msgid "Vector memory mode not supported, using 'AUTO'"
msgstr "Modo de memoria vectorial no soportado, utilizando 'AUTO'"

#: ../lib/vector/diglib/portable.c:208 ../lib/vector/diglib/portable.c:241
#: ../lib/vector/diglib/portable.c:683 ../lib/vector/diglib/plus_struct.c:563
msgid "Vector exceeds supported file size limit"
msgstr "Vectorial excede el límite de tamaño soportado"

#: ../lib/vector/diglib/test.c:58
msgid "Unable to open test.tmp file"
msgstr "No se puede abrir archivo test.tmp"

#: ../lib/vector/diglib/test.c:75
#, c-format
msgid "Error in read/write portable double, byte_order = %d Written: %.16e3E Read: %.16e3E"
msgstr "Error al leer/escribir double portable, byte_order = %d Escrito: %.16e3E Leido: %.16e3E"

#: ../lib/vector/diglib/test.c:89
#, c-format
msgid "Error in read/write portable float, byte_order = %d Written: %.8e3E Read: %.8e3E"
msgstr ""

#: ../lib/vector/diglib/test.c:104
#, c-format
msgid "Error in read/write portable off_t, byte_order = %d Written: %lu Read: %lu"
msgstr ""

#: ../lib/vector/diglib/test.c:119
#, c-format
msgid "Error in read/write portable long, byte_order = %d Written: %lu Read: %lu"
msgstr ""

#: ../lib/vector/diglib/test.c:134
#, c-format
msgid "Error in read/write portable int, byte_order = %d Written: %d Read: %d"
msgstr ""

#: ../lib/vector/diglib/test.c:150
#, c-format
msgid "Error in read/write portable short, byte_order = %d Written: %d Read: %d"
msgstr ""

#: ../lib/vector/diglib/test.c:165
#, c-format
msgid "Error in read/write portable char, byte_order = %d Written: %d Read: %d"
msgstr ""

#: ../lib/vector/diglib/plus_area.c:218 ../lib/vector/diglib/plus_area.c:718
#, c-format
msgid "Line %d already has area/isle %d to left"
msgstr "La línea %d ya tiene a la izquierda un área/isla %d"

#: ../lib/vector/diglib/plus_area.c:228 ../lib/vector/diglib/plus_area.c:726
#, c-format
msgid "Line %d already has area/isle %d to right"
msgstr "La línea %d ya tiene a la derecha un área/isla %d"

#: ../lib/vector/diglib/plus_area.c:282
msgid "Isle already registered in area"
msgstr "Isla ya registrada en área"

#: ../lib/vector/diglib/plus_area.c:316
msgid "Attempt to delete isle from dead area"
msgstr "Se intentó eliminar una isla del área muerta (inexistente)"

#: ../lib/vector/diglib/plus_area.c:324
#, c-format
msgid "Attempt to delete not registered isle %d from area %d"
msgstr "Intento de eliminar una isla no registrada %d del área %d"

#: ../lib/vector/diglib/plus_area.c:371
msgid "Attempt to delete dead area"
msgstr "Se intentó eliminar un área muerta (inexistente)"

#: ../lib/vector/diglib/plus_area.c:410
#, c-format
msgid "Dead centroid %d registered for area (bug in the vector library)"
msgstr "Centroide muerto (inexistente) %d registrado para área (bug en la biblioteca de vectorial)"

#: ../lib/vector/diglib/plus_area.c:433
#, c-format
msgid "Attempt to delete area %d info from dead isle %d"
msgstr "Se intentó eliminar la información del área %d de la isla %d muerta (inexistente)"

#: ../lib/vector/diglib/plus_area.c:784
#, c-format
msgid "Attempt to delete isle %d info from dead area %d"
msgstr "Se intentó eliminar la isla %d del área %d muerta (inexistente)"

#: ../lib/vector/diglib/plus_struct.c:523
#, c-format
msgid "This version of GRASS (%d.%d) is too old to read this topology format. Try to rebuild topology or upgrade GRASS to at least version %d."
msgstr "Esta versión de GRASS (%d.%d) es demasiado vieja para leer este formato de topología. Trate de reconstruir la topología o actualizar al menos a la versión %d de GRASS."

#: ../lib/vector/diglib/plus_struct.c:529
#, c-format
msgid "Your GRASS version does not fully support topology format %d.%d of the vector. Consider to rebuild topology or upgrade GRASS."
msgstr "Su versión de GRASS no soporta totalmente el formato de topología %d.%d del vectorial. Considere reconstruir la topología o actualizar GRASS."

#: ../lib/vector/diglib/plus_struct.c:539
#, c-format
msgid "Old topology format version %d.%d is not supported by this release. Try to rebuild topology using v.build or v.build.all module."
msgstr "Formato de topología viejo versión %d.%d no está soportado para esta versión. Trate de reconstruir la topología usando los módulos v.build o v.build.all."

#: ../lib/vector/rtree/test_suite/test_basics.c:40
msgid ""
"\n"
"++ Running basic unit tests ++"
msgstr ""
"\n"
"++ Ejecutando pruebas de la unidad básicas ++"

#: ../lib/vector/rtree/test_suite/test_basics.c:48
msgid ""
"\n"
"-- Basic rtree unit tests failure --"
msgstr ""

#: ../lib/vector/rtree/test_suite/test_basics.c:50
msgid ""
"\n"
"-- Basic rtree unit tests finished successfully --"
msgstr ""

#: ../lib/vector/rtree/test_suite/test_main.c:61
msgid "Unit tests for the vector rtree library"
msgstr ""

#: ../lib/vector/vedit/cats.c:63
#, c-format
msgid "Unable to set category %d for (feature id %d)"
msgstr "No se puede establecer la categoría %d para (id de objeto %d)"

#: ../lib/vector/vedit/delete.c:40
#, c-format
msgid "Attempt to delete dead feature (%d)"
msgstr "Se intentó borrar un elemento (%d) muerto (inexistente)"

#: ../lib/vector/vedit/delete.c:72
#, c-format
msgid "No area found for centroid %d"
msgstr "No se encontró ningún área para el centroide %d"

#: ../lib/vector/vedit/delete.c:76
#, c-format
msgid "Duplicate centroid %d, unable to delete area"
msgstr "Centroide duplicado %d, no es posible eliminar área"

#: ../lib/vector/vedit/delete.c:105
#, c-format
msgid "Area %d without centroid"
msgstr "Área %d sin centroide"

#: ../lib/vector/vedit/delete.c:121
#, c-format
msgid "Area %d has no boundaries"
msgstr "Área %d no tiene contornos"

#: ../lib/vector/vedit/select.c:231
msgid "Unknown query tool"
msgstr "Herramienta de consulta desconocida"

#: ../lib/vector/Vlib/cindex.c:32
msgid "Category index is not up to date"
msgstr "El índice de categorías no está actualizado"

#: ../lib/vector/Vlib/cindex.c:38
msgid "Layer index out of range"
msgstr "El índice de capa se encuentra fuera del rango"

#: ../lib/vector/Vlib/cindex.c:268
msgid "Category index out of range"
msgstr "El índice de categoría está fuera de rango"

#: ../lib/vector/Vlib/cindex.c:488
#, c-format
msgid "Unable to create category index file for vector map <%s>"
msgstr "No ha sido posible crear archivo de índices de categoría para el mapa vectorial <%s>"

#: ../lib/vector/Vlib/cindex.c:497
msgid "Error writing out category index file"
msgstr "Error al escribir el archivo de salida de índices de categoría <%s>"

#: ../lib/vector/Vlib/cindex.c:539 ../lib/vector/Vlib/open.c:393
#, c-format
msgid "Unable to open category index file for vector map <%s>"
msgstr "No se puede abrir archivo de índice de categorías del mapa vectorial <%s>"

#: ../lib/vector/Vlib/read_ogr.c:56 ../lib/vector/Vlib/read_ogr.c:157
#: ../lib/vector/Vlib/read_ogr.c:242 ../lib/vector/Vlib/build_ogr.c:101
#: ../lib/vector/Vlib/build_ogr.c:176 ../lib/vector/Vlib/write_ogr.c:69
#: ../lib/vector/Vlib/write_ogr.c:105 ../lib/vector/Vlib/write_ogr.c:146
#: ../lib/vector/Vlib/field.c:675 ../lib/vector/Vlib/write_sfa.c:298
#: ../lib/vector/Vlib/rewind_ogr.c:47 ../lib/vector/Vlib/rewind_ogr.c:71
#: ../lib/vector/Vlib/open_ogr.c:121 ../lib/vector/Vlib/open_ogr.c:154
#: ../lib/vector/Vlib/open_ogr.c:231 ../lib/vector/Vlib/build_sfa.c:714
#: ../lib/vector/Vlib/simple_features.c:310
#: ../lib/vector/Vlib/header_finfo.c:41 ../lib/vector/Vlib/header_finfo.c:80
#: ../lib/vector/Vlib/header_finfo.c:113 ../lib/vector/Vlib/header_finfo.c:153
#: ../lib/vector/Vlib/header_finfo.c:254 ../lib/vector/Vlib/close.c:284
#: ../lib/vector/Vlib/close_ogr.c:77 ../lib/vector/Vlib/close_ogr.c:111
#: ../lib/proj/convert.c:98
msgid "GRASS is not compiled with OGR support"
msgstr "GRASS no está compilado con soporte OGR"

#: ../lib/vector/Vlib/read_ogr.c:215 ../lib/vector/Vlib/read_ogr.c:224
#, c-format
msgid "Unable to get feature geometry, fid %ld"
msgstr "No ha sido posible obtener geometría de elemento, id del elemento %ld"

#: ../lib/vector/Vlib/read_ogr.c:344 ../lib/vector/Vlib/read_ogr.c:578
#: ../lib/vector/Vlib/build_sfa.c:603
#, c-format
msgid "OGR feature type %d not supported"
msgstr "No se soportan objetos espaciales del tipo %d de OGR"

#: ../lib/vector/Vlib/read_ogr.c:382 ../lib/vector/Vlib/read_pg.c:482
msgid "Feature without geometry. Skipped."
msgstr "Elemento sin geometría. Omitido."

#: ../lib/vector/Vlib/read_ogr.c:390
msgid "OGR feature without ID"
msgstr "Objeto espacial OGR sin ID."

#: ../lib/vector/Vlib/read_ogr.c:514
#, c-format
msgid "OGR feature type '%s' not supported"
msgstr "Tipo de elemeto OGR '%s' no soportado"

#: ../lib/vector/Vlib/rewind.c:29 ../lib/vector/Vlib/open.c:59
#: ../lib/vector/Vlib/write.c:56 ../lib/vector/Vlib/write.c:62
#: ../lib/vector/Vlib/close.c:38 ../lib/vector/Vlib/read.c:32
#: ../lib/vector/Vlib/build.c:37
msgid "Requested format is not compiled in this version"
msgstr "El formato solicitado no ha sido compilado en esta versión"

#: ../lib/vector/Vlib/line.c:184 ../lib/vector/Vlib/line.c:217
#: ../lib/vector/Vlib/line.c:250
msgid "Index out of range in"
msgstr "El índice está fuera de rango en"

#: ../lib/vector/Vlib/line.c:550
msgid "Segment outside line, no segment created"
msgstr "El segmento se encuentra fuera de la línea, no se ha creado ningún segmento."

#: ../lib/vector/Vlib/cats.c:45
msgid "Vect_new_cats_struct(): Out of memory"
msgstr "Vect_new_cats_struct(): Sin memoria suficiente."

#: ../lib/vector/Vlib/cats.c:127
#, c-format
msgid "Too many categories (%d), unable to set cat %d (layer %d)"
msgstr "Demasiadas categorías (%d), no ha sido posible establecer la categoría %d (capa %d)."

#: ../lib/vector/Vlib/cats.c:419
#, c-format
msgid "Unable to convert category string '%s' (from '%s') to category range"
msgstr "No ha sido posible convertir la cadena de texto de la categoría '%s' (de '%s') a un rango de categoria."

#: ../lib/vector/Vlib/cats.c:572 ../lib/vector/Vlib/cats.c:668
msgid "Layer number must be > 0 for category constraints"
msgstr "El número de capa debe ser >0 para restricciones de categorías"

#: ../lib/vector/Vlib/cats.c:585
#, c-format
msgid "'%s' and '%s' parameters were supplied, cats will be ignored"
msgstr "Parámetros '%s' y '%s' fueron dados, se ignorarán las categorías"

#: ../lib/vector/Vlib/cats.c:593
#, c-format
msgid "Loading categories from table <%s>..."
msgstr "Cargando categorías para tabla <%s>..."

#: ../lib/vector/Vlib/cats.c:605
#, c-format
msgid "One category loaded"
msgid_plural "%d categories loaded"
msgstr[0] "Una categoría cargada"
msgstr[1] "%d categorías cargadas"

#: ../lib/vector/Vlib/cats.c:627
#, c-format
msgid "No categories selected with '%s' option"
msgstr "No hay categorías seleccionadas con la opción '%s'"

#: ../lib/vector/Vlib/cats.c:637
#, c-format
msgid "%d errors in '%s' option"
msgstr "%d errores en opción '%s'"

#: ../lib/vector/Vlib/copy.c:81
#, c-format
msgid "Unable to copy features. Input vector map <%s> is not open"
msgstr "No ha sido posible copiar elementos. Mapa vectorial de entrada <%s> no está abierto"

#: ../lib/vector/Vlib/copy.c:102
#, c-format
msgid "Unable to create PostGIS layer <%s>"
msgstr "No se puede crear la capa PostGIS <%s>"

#: ../lib/vector/Vlib/copy.c:134
#, c-format
msgid "Vector map <%s> not open on topological level. Areas will be skipped!"
msgstr "El mapa vectorial <%s> no está abierto en nivel topológico. ¡Se omitirán las áreas!"

#: ../lib/vector/Vlib/copy.c:230 ../lib/vector/Vlib/copy.c:235
msgid "Copying features..."
msgstr "Copiando elementos..."

#: ../lib/vector/Vlib/copy.c:232
#, c-format
msgid "Copying features (%s)..."
msgstr "Copiando elementos (%s)..."

#: ../lib/vector/Vlib/copy.c:358
msgid "Writing new feature failed"
msgstr "Ha fallado la escritura de elemento nuevo"

#: ../lib/vector/Vlib/copy.c:364
#, c-format
msgid "%d features without category or from different layer skipped"
msgstr "%d elementos sin categoría o de capa diferente omitidos"

#: ../lib/vector/Vlib/copy.c:396
msgid "Exporting nodes..."
msgstr "Exportando nodos..."

#: ../lib/vector/Vlib/copy.c:424
#, c-format
msgid "Writing node %d failed"
msgstr "Ha fallado la escritura de nodo %d"

#: ../lib/vector/Vlib/copy.c:428 ../lib/vector/Vlib/close_pg.c:99
#: ../lib/vector/Vlib/close_pg.c:146 ../lib/vector/Vlib/rewind_pg.c:56
#: ../lib/vector/Vlib/rewind_pg.c:81 ../lib/vector/Vlib/read_pg.c:91
#: ../lib/vector/Vlib/read_pg.c:214 ../lib/vector/Vlib/read_pg.c:298
#: ../lib/vector/Vlib/read_pg.c:416 ../lib/vector/Vlib/write_pg.c:123
#: ../lib/vector/Vlib/write_pg.c:157 ../lib/vector/Vlib/write_pg.c:196
#: ../lib/vector/Vlib/write_pg.c:294 ../lib/vector/Vlib/write_pg.c:354
#: ../lib/vector/Vlib/write_pg.c:476 ../lib/vector/Vlib/write_sfa.c:306
#: ../lib/vector/Vlib/build_sfa.c:721 ../lib/vector/Vlib/simple_features.c:336
#: ../lib/vector/Vlib/build_pg.c:117 ../lib/vector/Vlib/header_finfo.c:47
#: ../lib/vector/Vlib/header_finfo.c:86 ../lib/vector/Vlib/header_finfo.c:123
#: ../lib/vector/Vlib/header_finfo.c:171 ../lib/vector/Vlib/open_pg.c:143
#: ../lib/vector/Vlib/open_pg.c:200 ../lib/vector/Vlib/open_pg.c:299
#: ../lib/vector/Vlib/open_pg.c:349 ../lib/vector/Vlib/close.c:275
#: ../lib/vector/Vlib/area.c:94 ../lib/vector/Vlib/area.c:499
msgid "GRASS is not compiled with PostgreSQL support"
msgstr "GRASS no está compilado con soporte PostgreSQL"

#: ../lib/vector/Vlib/copy.c:502
msgid "Exporting areas..."
msgstr "Exportado áreas..."

#: ../lib/vector/Vlib/copy.c:560 ../lib/vector/Vlib/copy.c:568
#, c-format
msgid "Writing area %d failed"
msgstr "Ha fallado la escritura de área %d"

#: ../lib/vector/Vlib/copy.c:576
#, c-format
msgid "%d areas without category or from different layer skipped"
msgstr "%d áreas sin categoría o de capa diferente omitidas"

#: ../lib/vector/Vlib/copy.c:630
#, c-format
msgid "Unable to copy table <%s> for layer %d from <%s> to <%s>"
msgstr "No ha sido posible copiar tabla <%s> para capa %d desde <%s> hacia <%s>"

#: ../lib/vector/Vlib/copy.c:749
#, c-format
msgid "Unable to add database link for vector map <%s>"
msgstr "No ha sido posible añadir el enlace del mapa vectorial <%s> a la base de datos."

#: ../lib/vector/Vlib/copy.c:764 ../lib/vector/Vlib/close_nat.c:102
#: ../lib/vector/Vlib/map.c:318
#, c-format
msgid "Unable to copy table <%s>"
msgstr "No se puede copiar la tabla <%s>."

#: ../lib/vector/Vlib/copy.c:773
#, c-format
msgid "Unable to open database <%s> with driver <%s>"
msgstr "No ha sido posible abrir base de datos <%s> con controlador <%s>"

#: ../lib/vector/Vlib/copy.c:780
msgid "Unable to create index"
msgstr "No se puede crear índice"

#: ../lib/vector/Vlib/copy.c:786
#, c-format
msgid "Unable to grant privileges on table <%s>"
msgstr "No ha sido posible conceder privilegios en la tabla <%s>"

#: ../lib/vector/Vlib/remove_duplicates.c:199
#, c-format
msgid "Removed duplicates: %d"
msgstr "Eliminar duplicados: %d"

#: ../lib/vector/Vlib/level.c:34
msgid "Map structure was never initialized"
msgstr "Nunca ha sido inicializada la estructura del mapa."

#: ../lib/vector/Vlib/level.c:36
msgid "Map structure has been closed"
msgstr "Se ha cerrado la estructura del mapa."

#: ../lib/vector/Vlib/open.c:138
#, c-format
msgid "Programmer requested unknown access level %d"
msgstr "El programador solicitó nivel de acceso %d desconocido"

#: ../lib/vector/Vlib/open.c:232
#, c-format
msgid "Vector map <%s> not found in current mapset"
msgstr "Mapa vectorial <%s> no se encuentra en el Directorio de mapas actual"

#: ../lib/vector/Vlib/open.c:252
msgid "Temporary vector maps can be accessed only in the current mapset"
msgstr "Solamente se puede acceder al mapa vectorial temporal desde el Directorio de mapas actual"

#: ../lib/vector/Vlib/open.c:277
msgid "Vector map which is not in the current mapset cannot be opened for update"
msgstr "No puede ser abierto para su actualización, un mapa vectorial que no esté en el directorio actual de mapas de usuario (mapset)."

#: ../lib/vector/Vlib/open.c:311
#, c-format
msgid "Unable to read header file of vector map <%s>"
msgstr "No ha sido posible leer archivo de cabecera del mapa vectorial <%s>"

#: ../lib/vector/Vlib/open.c:352
#, c-format
msgid "Unable to open topology file for vector map <%s>"
msgstr "No ha sido posible abrir el archivo de topología del mapa vectorial <%s>."

#: ../lib/vector/Vlib/open.c:367 ../lib/vector/Vlib/open.c:871
#: ../lib/vector/Vlib/build.c:866
#, c-format
msgid "Unable to open spatial index file for vector map <%s>"
msgstr "No ha sido posible abrir archivo de índices espaciales del mapa vectorial <%s>"

#: ../lib/vector/Vlib/open.c:419
#, c-format
msgid "Unable to open vector map <%s> on level %d. Try to rebuild vector topology with v.build."
msgstr "No ha sido posible abrir mapa vectorial <%s> en el nivel %d. Intente reconstruir la topología vectorial mediante v.build."

#: ../lib/vector/Vlib/open.c:445
#, c-format
msgid "Building topology for OGR layer <%s> from datasource '%s'..."
msgstr "Construyedo topología para capa OGR <%s> desde la fuente de datos '%s'..."

#: ../lib/vector/Vlib/open.c:453
#, c-format
msgid "Unable to open vector map <%s> on level %d"
msgstr "No ha sido posible abrir el mapa vectorial <%s> en el nivel %d"

#: ../lib/vector/Vlib/open.c:507
#, c-format
msgid "Unable to open history file for vector map <%s>"
msgstr "No se puede abrir el archivo de historial del mapa vectorial <%s>."

#: ../lib/vector/Vlib/open.c:777
#, c-format
msgid "Unable to create vector map: <%s> is not in the current mapset (%s)"
msgstr "No ha sido posible crear mapa vectorial: <%s> no se encuentra en el Directorio de mapas actual (%s)."

#: ../lib/vector/Vlib/open.c:786
#, c-format
msgid "Unable to create vector map: <%s> is not SQL compliant"
msgstr "No ha sido posible crear mapa vectorial: <%s> no se ajusta al estándar SQL"

#: ../lib/vector/Vlib/open.c:813 ../lib/vector/Vlib/open.c:826
#: ../lib/vector/Vlib/map.c:160
#, c-format
msgid "Unable to delete vector map <%s>"
msgstr "No se puede borrar el mapa vectorial <%s>."

#: ../lib/vector/Vlib/open.c:821 ../lib/vector/Vlib/map.c:156
#: ../lib/vector/Vlib/map.c:250
#, c-format
msgid "Vector map <%s> already exists and will be overwritten"
msgstr "El mapa vectorial <%s> ya existe y será sobrescrito."

#: ../lib/vector/Vlib/open.c:846
#, c-format
msgid "Unable to open history file of vector map <%s>"
msgstr "No se ha podido abrir archivo de historia para mapa vectorial <%s>"

#: ../lib/vector/Vlib/open.c:887
#, c-format
msgid "Using OGR/%s format"
msgstr "Usando formato OGR/%s "

#: ../lib/vector/Vlib/open.c:891
msgid "Using PostGIS Topology format"
msgstr "Usando formato de topología PostGIS"

#: ../lib/vector/Vlib/open.c:893
msgid "Using PostGIS format"
msgstr "Usando formato PostGIS"

#: ../lib/vector/Vlib/open.c:896
msgid "Using native format"
msgstr "Usando formato nativo"

#: ../lib/vector/Vlib/open.c:985
#, c-format
msgid "Unable to stat file <%s>"
msgstr "No se pueden presentar estadísticas del archivo <%s>."

#: ../lib/vector/Vlib/open.c:1049
#, c-format
msgid "unknown %d (update Vect_maptype_info)"
msgstr "%d desconocido (actualizar Vect_maptype_info)"

#: ../lib/vector/Vlib/open.c:1138
msgid "Size of 'coor' file differs from value saved in topology file"
msgstr "El tamaño del archivo de coordenadas difiere del valor guardado en el archivo de topología."

#: ../lib/vector/Vlib/open.c:1149 ../lib/vector/Vlib/open.c:1248
#, c-format
msgid "Please rebuild topology for vector map <%s@%s>"
msgstr "Por favor, reconstruya la topología del mapa vectorial <%s@%s>."

#: ../lib/vector/Vlib/open.c:1237
msgid "Size of 'coor' file differs from value saved in sidx file"
msgstr "El tamaño del archivo 'coor' difiere del valor guardado en archivo sidx"

#: ../lib/vector/Vlib/open.c:1317
msgid "Unable to open OGR file"
msgstr "No se puede abrir archivo OGR"

#: ../lib/vector/Vlib/open.c:1343
msgid "OGR output also detected, using OGR"
msgstr "Salida OGR detectada también, usando OGR"

#: ../lib/vector/Vlib/open.c:1355 ../lib/vector/Vlib/write_pg.c:612
#: ../lib/vector/Vlib/write_pg.c:880 ../lib/vector/Vlib/build_pg.c:411
msgid "Unable to open PG file"
msgstr "No ha sido posible abrir archivo PG"

#: ../lib/vector/Vlib/write.c:30 ../lib/vector/Vlib/write.c:36
#: ../lib/vector/Vlib/write.c:42 ../lib/vector/Vlib/write.c:49
#: ../lib/vector/Vlib/read.c:25
msgid "for this format/level not supported"
msgstr "No soportado para este formato / nivel."

#: ../lib/vector/Vlib/write.c:194
#, c-format
msgid "Unable to write feature in vector map <%s>"
msgstr "No ha sido posible escribir elemento en el mapa vectorial <%s>"

#: ../lib/vector/Vlib/write.c:234
#, c-format
msgid "Unable to rewrite feature/offset %lu in vector map <%s>"
msgstr ""

#: ../lib/vector/Vlib/write.c:266
#, c-format
msgid "Unable to delete feature/offset %lu from vector map <%s>"
msgstr ""

#: ../lib/vector/Vlib/write.c:299
msgid "Unable to restore feature/offset %"
msgstr ""

#: ../lib/vector/Vlib/write.c:308
#, c-format
msgid "Vector map <%s> is not opened"
msgstr "Mapa vectorial <%s> no está abierto"

#: ../lib/vector/Vlib/write.c:313
#, c-format
msgid "Vector map <%s> is not opened in write mode"
msgstr "Mapa vectorial <%s> no está abierto en modo de escritura"

#: ../lib/vector/Vlib/dgraph.c:432
msgid "Trying to add more edges to the planar_graph than the initial allocation size allows"
msgstr "Se ha intentado añadir más bordes a la planar_graph que los que permite el tamaño asignado inicialmente"

#: ../lib/vector/Vlib/remove_areas.c:107 ../lib/vector/Vlib/remove_areas.c:268
msgid "Area is composed of dead boundary"
msgstr "El área está compuesta por contornos muertos (inexistentes)"

#: ../lib/vector/Vlib/remove_areas.c:194 ../lib/vector/Vlib/remove_areas.c:602
#, c-format
msgid "%d areas of total size %g removed"
msgstr "%d áreas de tamaño total %g removidas"

#: ../lib/vector/Vlib/remove_areas.c:395
msgid "Could not delete line from coor"
msgstr "No fue posible eliminar linea de coor"

#: ../lib/vector/Vlib/remove_areas.c:458
msgid "dissolve_neighbour > 0, failed to build new area"
msgstr "dissolve_neighbour > 0, ha fallado la creación de área nueva"

#: ../lib/vector/Vlib/remove_areas.c:463 ../lib/vector/Vlib/remove_areas.c:501
msgid "Dissolve with neighbour area: corrupt topology"
msgstr "Disolver con área vecina: corromper topología"

#: ../lib/vector/Vlib/remove_areas.c:497
msgid "Failed to build new area"
msgstr "Ha fallado la construcción de área nueva"

#: ../lib/vector/Vlib/remove_areas.c:544 ../lib/vector/Vlib/remove_areas.c:571
msgid "Failed to build new isle"
msgstr "Ha fallado la construcción de isla nueva"

#: ../lib/vector/Vlib/remove_areas.c:549 ../lib/vector/Vlib/remove_areas.c:576
msgid "Dissolve with outer isle: corrupt topology"
msgstr "Disolver con isla externa: topología corrupta"

#: ../lib/vector/Vlib/remove_areas.c:581
msgid "Area merging failed"
msgstr "Ha fallado la unión del área"

#: ../lib/vector/Vlib/close_pg.c:66 ../lib/vector/Vlib/read_pg.c:1420
#, c-format
msgid "Unable to close cursor %s"
msgstr "No ha sido posible cerrar cursor %s"

#: ../lib/vector/Vlib/close_pg.c:139 ../lib/vector/Vlib/close_ogr.c:104
#, c-format
msgid "Unable to save feature index file for vector map <%s>"
msgstr "No ha sido posible guardar archivo de índices de los elementos del mapa vectorial <%s>"

#: ../lib/vector/Vlib/read_nat.c:144 ../lib/vector/Vlib/read_pg.c:331
#: ../lib/vector/Vlib/write_pg.c:236 ../lib/vector/Vlib/write_pg.c:381
#: ../lib/vector/Vlib/write_pg.c:396 ../lib/vector/Vlib/write_sfa.c:158
#: ../lib/vector/Vlib/write_sfa.c:207 ../lib/vector/Vlib/read_sfa.c:50
#: ../lib/vector/Vlib/write_nat.c:182 ../lib/vector/Vlib/write_nat.c:295
#: ../lib/vector/Vlib/write_nat.c:651 ../lib/vector/Vlib/box.c:249
#: ../lib/vector/Vlib/read.c:173
#, c-format
msgid "Attempt to access feature with invalid id (%d)"
msgstr "Se intentó accesar a elemento con id no válido (%d)"

#: ../lib/vector/Vlib/read_nat.c:150 ../lib/vector/Vlib/read_pg.c:337
#: ../lib/vector/Vlib/write_pg.c:242 ../lib/vector/Vlib/write_pg.c:402
#: ../lib/vector/Vlib/write_pg.c:2592 ../lib/vector/Vlib/write_pg.c:2689
#: ../lib/vector/Vlib/read_sfa.c:56 ../lib/vector/Vlib/write_nat.c:301
#: ../lib/vector/Vlib/write_nat.c:657
#, c-format
msgid "Attempt to access dead feature %d"
msgstr "Se intentó accesar a elemento %d muerto (inexistente)"

#: ../lib/vector/Vlib/read_pg.c:192 ../lib/vector/Vlib/read_sfa.c:117
#, c-format
msgid "Unexpected feature type (%d) - should be (%d)"
msgstr "Tipo de elemento (%d) - debe ser (%d)"

#: ../lib/vector/Vlib/read_pg.c:272 ../lib/vector/Vlib/read_pg.c:471
#, c-format
msgid "Feature %ld without geometry skipped"
msgstr "Elemento sin geometría %ld omitido"

#: ../lib/vector/Vlib/read_pg.c:365
#, c-format
msgid "Requesting invalid feature from cache (%d). Number of features in cache: %d"
msgstr "Se ha solicitado elemento no válido desde caché (%d). Cantidad de elementos en caché: %d"

#: ../lib/vector/Vlib/read_pg.c:368
#, c-format
msgid "Feature %d: unexpected type (%d) - should be %d"
msgstr "Elemento %d: tipo no esperado (%d) - puede %d"

#: ../lib/vector/Vlib/read_pg.c:378 ../lib/vector/Vlib/build_sfa.c:354
#: ../lib/vector/Vlib/build_sfa.c:364
#, c-format
msgid "Feature %d without geometry skipped"
msgstr "Elemento %d sin geometría omitido"

#: ../lib/vector/Vlib/read_pg.c:575
msgid "No geometry or topo geometry column defined"
msgstr "No se definió columna de geometría o topogeometría"

#: ../lib/vector/Vlib/read_pg.c:585
msgid "Random access not supported. Primary key not defined."
msgstr "Acceso aleatorio no soportado. Llave primaria no definida."

#: ../lib/vector/Vlib/read_pg.c:652
msgid "Inconsistency in topology: detected centroid (should be point)"
msgstr "Inconsistencia en topología: centroide detectado (debería ser punto)"

#: ../lib/vector/Vlib/read_pg.c:662
msgid "Inconsistency in topology: detected boundary (should be line)"
msgstr "Inconsistencia en topología: borde detectado (debería ser linea) "

#: ../lib/vector/Vlib/read_pg.c:787
#, c-format
msgid "Invalid WKB content: %d bytes"
msgstr "Contenido WKB no válido: %d bytes"

#: ../lib/vector/Vlib/read_pg.c:803
msgid "Reading EWKB with 4-dimensional coordinates (XYZM) is not supported"
msgstr "La lectura de EWKB con coordenadas de cuatro dimensiones (XYZM) no está soportada"

#: ../lib/vector/Vlib/read_pg.c:884 ../lib/vector/Vlib/read_pg.c:1192
#: ../lib/vector/Vlib/read_pg.c:1362 ../lib/vector/Vlib/read_pg.c:1455
#: ../lib/vector/Vlib/write_pg.c:737 ../lib/vector/Vlib/write_pg.c:1176
#: ../lib/vector/Vlib/write_pg.c:1285 ../lib/vector/Vlib/write_pg.c:1798
#: ../lib/vector/Vlib/write_pg.c:1975 ../lib/vector/Vlib/write_pg.c:2333
#, c-format
msgid "Unsupported feature type %d"
msgstr "Tipo de elemento  %d no soportado"

#: ../lib/vector/Vlib/read_pg.c:996 ../lib/vector/Vlib/read_pg.c:1066
#: ../lib/vector/Vlib/read_pg.c:1137
msgid "Length of input WKB is too small"
msgstr "Tamaño de WKB de entrada es demasiado pequeño"

#: ../lib/vector/Vlib/read_pg.c:1077
#, c-format
msgid "Invalid cache index %d (max: %d)"
msgstr "Índice %d de caché no es válido (máx: %d)"

#: ../lib/vector/Vlib/read_pg.c:1215
#, c-format
msgid "Corrupted data. %s."
msgstr "Datos corrompidos. %s."

#: ../lib/vector/Vlib/read_pg.c:1217
msgid "Corrupted data"
msgstr "Datos corruptos"

#: ../lib/vector/Vlib/read_pg.c:1252
#, c-format
msgid "Unable to parse '%s'"
msgstr ""

#: ../lib/vector/Vlib/read_pg.c:1530
#, c-format
msgid ""
"Execution failed: %s (...)\n"
"Reason: %s"
msgstr ""
"Ha fallado la ejecución: %s (...)\n"
"Razón: %s"

#: ../lib/vector/Vlib/read_pg.c:1561
#, c-format
msgid ""
"Execution failed: %s\n"
"Reason: %s"
msgstr ""
"Ha fallado la ejecución: %s\n"
"Razón: %s"

#: ../lib/vector/Vlib/read_pg.c:1693
#, c-format
msgid ""
"Unable to read features. Reason:\n"
"%s"
msgstr ""
"No ha sido posible leer elementos. Razón:\n"
"%s"

#: ../lib/vector/Vlib/build_ogr.c:72
msgid "Empty OGR layer, nothing to build"
msgstr "Capa OGR vacía, nada que construir"

#: ../lib/vector/Vlib/build_ogr.c:87 ../lib/vector/Vlib/build_pg.c:93
#, c-format
msgid "Feature table <%s> has no primary key defined"
msgstr "Tabla de elemento <%s> no tiene una llave primaria definida"

#: ../lib/vector/Vlib/build_ogr.c:89
msgid "Random read is not supported by OGR for this layer. Unable to build topology."
msgstr "La lectura aleatoria no está soportada por OGR para esta capa. No ha sido posible construir topología."

#: ../lib/vector/Vlib/build_ogr.c:95 ../lib/vector/Vlib/build_pg.c:101
#, c-format
msgid "Using external data format '%s' (feature type '%s')"
msgstr "Usando formato de datos externo '%s' (tipo de elemento '%s')"

#: ../lib/vector/Vlib/build_ogr.c:139
#, c-format
msgid "Unable to open fidx file for write <%s>"
msgstr "No ha sido posible archivo de id de elementos para escribir <%s>"

#: ../lib/vector/Vlib/close_nat.c:74
#, c-format
msgid "Unable to create '%s': %s"
msgstr "No ha sido posible crear  '%s': %s"

#: ../lib/vector/Vlib/close_nat.c:81
#, c-format
msgid "Unable to copy '%s': %s"
msgstr "No ha sido posible copiar  '%s': %s"

#: ../lib/vector/Vlib/close_nat.c:167
#, c-format
msgid "Unable to drop table <%s>"
msgstr "No se puede eliminar la tabla <%s>"

#: ../lib/vector/Vlib/write_ogr.c:96 ../lib/vector/Vlib/write_pg.c:187
#: ../lib/vector/Vlib/write_pg.c:255 ../lib/vector/Vlib/write_sfa.c:164
msgid "Unable to rewrite feature (incompatible feature types)"
msgstr "No ha sido posible reescribir elemento (tipos de elementos no compatibles)"

#: ../lib/vector/Vlib/write_ogr.c:129 ../lib/vector/Vlib/open_ogr.c:65
msgid "OGR layer not defined"
msgstr "Capa OGR no definida"

#: ../lib/vector/Vlib/write_ogr.c:134 ../lib/vector/Vlib/write_pg.c:326
#, c-format
msgid "Invalid offset (%ld)"
msgstr ""

#: ../lib/vector/Vlib/write_ogr.c:140 ../lib/vector/Vlib/write_pg.c:347
msgid "Unable to delete feature"
msgstr "No ha sido posible eliminar elemento"

#: ../lib/vector/Vlib/write_ogr.c:240
#, c-format
msgid "Creating field <%s> failed"
msgstr "Ha fallado la creación de campo <%s>"

#: ../lib/vector/Vlib/write_ogr.c:306 ../lib/vector/Vlib/write_pg.c:1105
#, c-format
msgid "Unsupported geometry type (%d)"
msgstr "Tipo de geometría no soportado (%d)"

#: ../lib/vector/Vlib/write_ogr.c:328
#, c-format
msgid "Unable to create OGR layer <%s> in '%s'"
msgstr "No ha sido posible crear capa OGR <%s> en '%s'"

#: ../lib/vector/Vlib/write_ogr.c:340 ../lib/vector/Vlib/write_pg.c:1118
#, c-format
msgid "More layers defined, using driver <%s> and database <%s>"
msgstr "Más capas definidas, usando controlador <%s> y base de datos <%s>"

#: ../lib/vector/Vlib/write_ogr.c:346 ../lib/vector/Vlib/write_pg.c:1123
msgid "Database connection not defined. Unable to write attributes."
msgstr "Conexión a base de datos no definida. No ha sido posible escribir atributos."

#: ../lib/vector/Vlib/write_ogr.c:410 ../lib/vector/Vlib/write_pg.c:1238
#: ../lib/vector/Vlib/write_pg.c:1403
#, c-format
msgid "No category defined for layer %d"
msgstr "No hay categoría definida para capa %d"

#: ../lib/vector/Vlib/write_ogr.c:412 ../lib/vector/Vlib/write_pg.c:1240
#: ../lib/vector/Vlib/write_pg.c:1405
#, c-format
msgid "Feature has more categories, using category %d (from layer %d)"
msgstr "El elemento tiene más categorías, usando categoría %d (de la capa %d)"

#: ../lib/vector/Vlib/write_ogr.c:426
msgid "Feature is not a point. Skipping."
msgstr "El elemento no es un punto. Omitiendo."

#: ../lib/vector/Vlib/write_ogr.c:434
msgid "Feature is not a line. Skipping."
msgstr "El elemento no es una línea. Omitiendo."

#: ../lib/vector/Vlib/write_ogr.c:441
msgid "Feature is not a polygon. Skipping."
msgstr "El elemento no es un polígono. Omitiendo."

#: ../lib/vector/Vlib/write_ogr.c:448
msgid "Feature is not a face. Skipping."
msgstr "El elemento no es una face. Omitiendo."

#: ../lib/vector/Vlib/write_ogr.c:454
#, c-format
msgid "Unsupported feature type (%d)"
msgstr "Tipo de elemento no soportado (%d)"

#: ../lib/vector/Vlib/write_ogr.c:473
msgid "Boundary is not closed. Feature skipped."
msgstr "El contorno no está cerrado. Elemento omitido."

#: ../lib/vector/Vlib/write_ogr.c:502
msgid "Unable to writes feature attributes"
msgstr "No ha sido posible escribir atributos del elemento"

#: ../lib/vector/Vlib/write_ogr.c:567
#, c-format
msgid "Feature without category of layer %d"
msgstr "Elemento sin categoría en capa %d"

#: ../lib/vector/Vlib/write_ogr.c:581 ../lib/vector/Vlib/write_pg.c:2013
#, c-format
msgid "Unable to select attributes for category %d"
msgstr "No ha sido posible seleccionar atributos para la categoría %d"

#: ../lib/vector/Vlib/write_ogr.c:593 ../lib/vector/Vlib/write_pg.c:2022
#, c-format
msgid "No database record for category %d, no attributes will be written"
msgstr "No hay registros para la categoría %d, no se escribirán los atributos"

#: ../lib/vector/Vlib/write_ogr.c:626
#, c-format
msgid "Unable to create field <%s>"
msgstr "No ha sido posible crear campos <%s>"

#: ../lib/vector/Vlib/write_ogr.c:655 ../lib/vector/Vlib/write_pg.c:2082
#, c-format
msgid "Unsupported column type %d"
msgstr "Tipo de columna %d no soportado"

#: ../lib/vector/Vlib/field.c:91
msgid "Layer number must be 1 or greater"
msgstr "El número de capa debe ser 1 o mayor."

#: ../lib/vector/Vlib/field.c:96
msgid "Unable to add attribute link, vector map is not opened in WRITE mode"
msgstr "No se puede añadir el enlace del atributo, el mapa vectorial no ha sido abierto en modo ESCRIBIR "

#: ../lib/vector/Vlib/field.c:103
msgid "Unable to add attribute link"
msgstr "No ha sido posible añadir enlace a atributos"

#: ../lib/vector/Vlib/field.c:109
msgid "Unable to write attribute links"
msgstr "No ha sido posible escribir atributo de enlaces"

#: ../lib/vector/Vlib/field.c:154
msgid "Unable to write database links"
msgstr "No se pueden escribir los enlaces a la base de datos."

#: ../lib/vector/Vlib/field.c:178
msgid "Database connection not defined. Skipping."
msgstr "No se ha definido conexión a base de datos. Omitiendo."

#: ../lib/vector/Vlib/field.c:185
msgid "More DB links defined for input vector map. Using only first DB link for output."
msgstr "Más enlaces DB definidos para mapa vectorial de entrada. Usando solamente el primer enlace DB para salida."

#: ../lib/vector/Vlib/field.c:261
#, c-format
msgid "Layer number %d or name <%s> already exists"
msgstr "El número de capa %d o el nombre <%s> ya existen."

#: ../lib/vector/Vlib/field.c:345
#, c-format
msgid ""
"Default driver / database set to:\n"
"driver: %s\n"
"database: %s"
msgstr ""
"Controlador/base de datos predeterminados:\n"
"controlador: %s\n"
"base de datos: %s"

#: ../lib/vector/Vlib/field.c:352
msgid "Default driver is not set"
msgstr "El controlador predeterminado no se ha establecido."

#: ../lib/vector/Vlib/field.c:355
msgid "Default database is not set"
msgstr "No ha sido establecida la base de datos predeterminada."

#: ../lib/vector/Vlib/field.c:428
#, c-format
msgid "Requested dblink %d, maximum link number %d"
msgstr "Dblink solicitado %d, número máximo de enlace %d."

#: ../lib/vector/Vlib/field.c:614 ../lib/vector/Vlib/field.c:622
#, c-format
msgid "Error in rule on row %d in <%s>"
msgstr "Error en la regla en la fila %d en <%s>"

#: ../lib/vector/Vlib/field.c:690 ../lib/vector/Vlib/open_ogr.c:77
#, c-format
msgid "Unable to open OGR data source '%s'"
msgstr "No se puede abrir la fuente de datos OGR '%s'."

#: ../lib/vector/Vlib/field.c:707
#, c-format
msgid "Unable to open OGR layer <%s>"
msgstr "No se puede abrir la capa OGR <%s>"

#: ../lib/vector/Vlib/field.c:734
msgid "Unable to open OGR DBMI driver"
msgstr "No se puede abrir el controlador OGR DBMI."

#: ../lib/vector/Vlib/field.c:773
msgid "All FID tests failed. Neither 'FID' nor 'ogc_fid' nor 'ogr_fid' nor 'gid' available in OGR DB table"
msgstr "Todas las pruebas FID han fallado. Ni los \"FID\" ni \"ogc_fid\" ni \"ogr_fid\" ni \"gid\", están disponibles en la tabla OGR DB"

#: ../lib/vector/Vlib/field.c:840
#, c-format
msgid "Feature table <%s> has no primary key defined. Unable to define DB links."
msgstr "Tabla de elementos <%s> no tiene definida una llave primaria. No ha sido posible definir enlaces DB."

#: ../lib/vector/Vlib/field.c:860
msgid "GRASS not compiled with PostgreSQL support"
msgstr "GRASS no está compilado con soporte PostgreSQL"

#: ../lib/vector/Vlib/field.c:892
msgid "Unknown vector map format"
msgstr "Formato de mapa vectorial"

#: ../lib/vector/Vlib/field.c:925
#, c-format
msgid "Unable to create database definition file for vector map <%s>"
msgstr "No ha sido posible crear archivo de definición de base de datos para mapa vectorial <%s>"

#: ../lib/vector/Vlib/field.c:1020
msgid "Bug: attempt to update map which is not in current mapset"
msgstr "Bug: se intentó actualizar mapa que no se encuentra en el Directorio de mapas actual"

#: ../lib/vector/Vlib/snap.c:223 ../lib/vector/Vlib/snap.c:583
msgid "Snap vertices Pass 1: select points"
msgstr "Ajustar vértices; Paso 1, Seleccione los puntos."

#: ../lib/vector/Vlib/snap.c:268 ../lib/vector/Vlib/snap.c:637
msgid "Snap vertices Pass 2: assign anchor vertices"
msgstr "Ajustar vértices; Paso 2, Asigne los vértices ancla."

#: ../lib/vector/Vlib/snap.c:337 ../lib/vector/Vlib/snap.c:706
msgid "Snap vertices Pass 3: snap to assigned points"
msgstr "Ajustar vértices; Paso 3, Ajustar a los puntos asignados."

#: ../lib/vector/Vlib/snap.c:526 ../lib/vector/Vlib/snap.c:889
#, c-format
msgid "Snapped vertices: %d"
msgstr "Vertices ajustados: %d"

#: ../lib/vector/Vlib/snap.c:527 ../lib/vector/Vlib/snap.c:890
#, c-format
msgid "New vertices: %d"
msgstr "Nuevos vértices:%d"

#: ../lib/vector/Vlib/snap.c:917
msgid "Reading features..."
msgstr "Leyendo elementos..."

#: ../lib/vector/Vlib/write_pg.c:285
#, c-format
msgid "Unable to rewrite feature %d"
msgstr "No se puede reescribir el el objeto espacial %d"

#: ../lib/vector/Vlib/write_pg.c:321 ../lib/vector/Vlib/write_pg.c:811
#: ../lib/vector/Vlib/write_pg.c:1213 ../lib/vector/Vlib/write_pg.c:1371
#: ../lib/vector/Vlib/simple_features.c:324
msgid "No connection defined"
msgstr "No se ha definido la conexión"

#: ../lib/vector/Vlib/write_pg.c:452
#, c-format
msgid "Unable to delete feature (%s) %d"
msgstr "No ha sido posible eliminar elemento (%s) %d"

#: ../lib/vector/Vlib/write_pg.c:554 ../lib/vector/Vlib/write_pg.c:1301
#: ../lib/vector/Vlib/write_sfa.c:349
msgid "Boundary is not closed. Skipping."
msgstr "Contorno no cerrado. Omitiendo."

#: ../lib/vector/Vlib/write_pg.c:773
#, c-format
msgid "Building spatial index on <%s>..."
msgstr "Construyendo índice espacial en <%s>..."

#: ../lib/vector/Vlib/write_pg.c:841
#, c-format
msgid "Schema <%s> doesn't exist, created"
msgstr "Esquema <%s> no existe, creado"

#: ../lib/vector/Vlib/write_pg.c:920
#, c-format
msgid "Creating topology schema <%s>..."
msgstr "Creando esquema de topología <%s>..."

#: ../lib/vector/Vlib/write_pg.c:934
#, c-format
msgid "Adding new topology column <%s>..."
msgstr "Añadiendo nueva columna <%s> de topología..."

#: ../lib/vector/Vlib/write_pg.c:1072 ../lib/vector/Vlib/open_pg.c:85
#: ../lib/vector/Vlib/open_pg.c:232
msgid "Connection string not defined"
msgstr "No se ha definido la cadena (string) de la conexión"

#: ../lib/vector/Vlib/write_pg.c:1077 ../lib/vector/Vlib/write_pg.c:1217
#: ../lib/vector/Vlib/write_pg.c:1375 ../lib/vector/Vlib/open_pg.c:90
#: ../lib/vector/Vlib/open_pg.c:237
msgid "PostGIS feature table not defined"
msgstr "Tabla de elementos PostGIS no definida"

#: ../lib/vector/Vlib/write_pg.c:1130
msgid "Unable to create new PostGIS feature table"
msgstr "No ha sido posible crear una nueva tabla de elementos PostGIS"

#: ../lib/vector/Vlib/write_pg.c:1144
msgid "Unable to create new PostGIS topology schema"
msgstr "No ha sido posible un nuevo esquema de topología PostGIS"

#: ../lib/vector/Vlib/write_pg.c:1251
#, c-format
msgid "Point skipped (output feature type: %s)"
msgstr "Punto omitido (tipo de elemento de salida: %s)"

#: ../lib/vector/Vlib/write_pg.c:1258
#, c-format
msgid "Line skipped (output feature type: %s)"
msgstr "Línea omitida (tipo de elemento de salida: %s)"

#: ../lib/vector/Vlib/write_pg.c:1265
#, c-format
msgid "Centroid skipped (output feature type: %s)"
msgstr ""

#: ../lib/vector/Vlib/write_pg.c:1272
#, c-format
msgid "Boundary skipped (output feature type: %s)"
msgstr ""

#: ../lib/vector/Vlib/write_pg.c:1279
#, c-format
msgid "Face skipped (output feature type: %s)"
msgstr "Face omitida (tipo de elemento de salida: %s)"

#: ../lib/vector/Vlib/write_pg.c:1365
#, c-format
msgid "Invalid feature type (%d) for nodes"
msgstr "Tipo de elemento (%d) no válido para nodos"

#: ../lib/vector/Vlib/write_pg.c:1379
msgid "PostGIS topology schema not defined"
msgstr "Esquema de topología PostGIS no definido"

#: ../lib/vector/Vlib/write_pg.c:1880
msgid "Trying to insert 3D data into feature table which store 2D data only"
msgstr "Tratando de insertar dato 3D en tabla de elementos que solo guarda datos 2D"

#: ../lib/vector/Vlib/write_pg.c:1885
msgid "Trying to insert 2D data into feature table which store 3D data only"
msgstr "Tratando de insertar dato ED en tabla de elementos que solo guarda datos 3D"

#: ../lib/vector/Vlib/write_pg.c:1910
msgid "Unable to insert topological element into PostGIS Topology schema"
msgstr "No ha sido posible insertar elemento topológico en esquema de topología PostGIS"

#: ../lib/vector/Vlib/write_pg.c:2048
#, c-format
msgid "FID column must be integer, column <%s> ignored!"
msgstr "¡Columna FID debe ser de enteros, se ignoró la columna <%s>!"

#: ../lib/vector/Vlib/write_pg.c:2089
msgid "Invalid value for FID column: NULL"
msgstr "Valor no válido para columna de FID: NULL"

#: ../lib/vector/Vlib/write_pg.c:2181
#, c-format
msgid "Invalid feature %d (max: %d)"
msgstr "Elemento %d no válido (máx: %d)"

#: ../lib/vector/Vlib/write_pg.c:2195
#, c-format
msgid "Invalid feature type (%d) for node"
msgstr "Tipo de elemento (%d) no válido para nodo"

#: ../lib/vector/Vlib/write_pg.c:2199
#, c-format
msgid "Invalid node %d (%d)"
msgstr "Nodo no válido %d (%d)"

#: ../lib/vector/Vlib/write_pg.c:2277
#, c-format
msgid "Unable to determine next left/right edge for edge %d"
msgstr "No ha sido posible determinar borde derecho/izquierdo siguiente para el borde %d"

#: ../lib/vector/Vlib/write_pg.c:2282
msgid "Unable to insert new edge. Topology not available."
msgstr "No ha sido posible insertar borde nuevo. La topología no está disponible."

#: ../lib/vector/Vlib/write_pg.c:2381 ../lib/vector/Vlib/write_pg.c:2388
msgid "Invalid topology"
msgstr "Topología no válida"

#: ../lib/vector/Vlib/write_pg.c:2587 ../lib/vector/Vlib/write_pg.c:2684
#, c-format
msgid "Attempt to access non-existing feature %d"
msgstr "Intento de accesar a un elemento %d inexistente"

#: ../lib/vector/Vlib/write_pg.c:2618
msgid "Unable to determine next left/right edge"
msgstr "No ha sido posible determinar borde derecho/izquierdo siguiente"

#: ../lib/vector/Vlib/write_pg.c:2704
msgid "Unable to create new face"
msgstr ""

#: ../lib/vector/Vlib/write_pg.c:2842 ../lib/vector/Vlib/write_pg.c:2854
#, c-format
msgid "Unable to delete node %d"
msgstr "No ha sido posible eliminar nodo %d"

#: ../lib/vector/Vlib/write_sfa.c:117
msgid "Unable to calculate centroid for area"
msgstr "No ha sido posible calcular centroide para área"

#: ../lib/vector/Vlib/write_sfa.c:131 ../lib/vector/Vlib/write_sfa.c:173
#: ../lib/vector/Vlib/write_sfa.c:273 ../lib/vector/Vlib/read_sfa.c:124
msgid "GRASS is not compiled with OGR/PostgreSQL support"
msgstr "GRASS no está compilado con soporte OGR/PostgreSQL"

#: ../lib/vector/Vlib/write_sfa.c:219
msgid "Attempt to delete dead feature"
msgstr "Se intentó borrar elemento muerto (inexistente)"

#: ../lib/vector/Vlib/write_sfa.c:311
#, c-format
msgid "Unsupported vector map format (%d)"
msgstr "Formato de mapa vectorial no soportado (%d)"

#: ../lib/vector/Vlib/level_two.c:23
#, c-format
msgid "Vector map <%s> is not open at topological level"
msgstr "Mapa vectorial <%s> no está abierto a nivel topológico"

#: ../lib/vector/Vlib/level_two.c:284
#, c-format
msgid "Invalid node id: %d"
msgstr "Id de nodo no válida: %d"

#: ../lib/vector/Vlib/level_two.c:316
#, c-format
msgid "Nodes not available for line %d"
msgstr "Nodos no disponibles para línea %d"

#: ../lib/vector/Vlib/level_two.c:357
#, c-format
msgid "Areas not available for line %d"
msgstr "Área no disponible para línea %d"

#: ../lib/vector/Vlib/level_two.c:362
#, c-format
msgid "Line %d is not a boundary"
msgstr "Línea %d no es un contorno"

#: ../lib/vector/Vlib/level_two.c:445
#, c-format
msgid "Topology info not available for feature %d"
msgstr "No está disponible la información topológica para el elemento %d"

#: ../lib/vector/Vlib/buffer2.c:361
msgid "Line is not looped"
msgstr "La línea no ha sido utilizada en un lazo."

#: ../lib/vector/Vlib/buffer2.c:443
#, c-format
msgid "Unexpected result of line_intersection() res = %d"
msgstr "Resultado inesperado de line_intersection() res = %d"

#: ../lib/vector/Vlib/buffer2.c:589
msgid "Next edge was visited (right) but it is not the first one !!! breaking loop"
msgstr "¡¡¡El siguiente borde (derecha) fue visitado pero no es el primero!!! Rompiendo el ciclo."

#: ../lib/vector/Vlib/buffer2.c:600
msgid "Next edge was visited (left) but it is not the first one !!! breaking loop"
msgstr "¡¡¡Borde siguiente ya ha sido visitado (izquierda) pero no es el primero!!! Rompiendo bucle"

#: ../lib/vector/Vlib/buffer2.c:648
msgid "side != 0 feature not implemented"
msgstr "lado ! = 0. Característica no implementada."

#: ../lib/vector/Vlib/buffer2.c:890 ../lib/vector/Vlib/buffer2.c:937
msgid "zero area size"
msgstr "Àrea de tamaño cero."

#: ../lib/vector/Vlib/buffer2.c:896 ../lib/vector/Vlib/buffer2.c:943
msgid "Line was not closed"
msgstr "La línea no ha sido cerrada."

#: ../lib/vector/Vlib/buffer2.c:909 ../lib/vector/Vlib/buffer2.c:960
msgid "Vect_get_point_in_poly() failed"
msgstr "Ha fallado Vect_get_point_in_poly()."

#: ../lib/vector/Vlib/map.c:140 ../lib/vector/Vlib/map.c:246
msgid "Vector map name is not SQL compliant"
msgstr "El nombre del mapa vectorial no se ajusta al estándar SQL."

#: ../lib/vector/Vlib/map.c:144
#, c-format
msgid "Unable to find vector map <%s> in <%s>"
msgstr "No ha sido posible encontrar el mapa vectorial <%s> en <%s>."

#: ../lib/vector/Vlib/map.c:180 ../lib/vector/Vlib/map.c:268
#, c-format
msgid "Unable to copy vector map <%s> to <%s>"
msgstr "No se puede copiar el mapa vectorial <%s> en <%s>."

#: ../lib/vector/Vlib/map.c:332 ../lib/vector/Vlib/map.c:463
#, c-format
msgid "Unable to delete table <%s>"
msgstr "No se puede borrar la tabla <%s>."

#: ../lib/vector/Vlib/map.c:347
#, c-format
msgid "Unable to create index for table <%s>, key <%s>"
msgstr "No ha sido posible crear el índice para la tabla <%s>, llave <%s>."

#: ../lib/vector/Vlib/map.c:403
#, c-format
msgid "Ignoring invalid mapset: %s"
msgstr "Ignorando Directorio de mapas no válido: %s"

#: ../lib/vector/Vlib/map.c:408
#, c-format
msgid "Invalid vector map name <%s>"
msgstr "Nombre de mapa vectorial no válido <%s>."

#: ../lib/vector/Vlib/map.c:418
#, c-format
msgid "Unable to open header file for vector map <%s>"
msgstr "No se puede abrir el archivo de cabecera del mapa vectorial <%s>."

#: ../lib/vector/Vlib/map.c:450
#, c-format
msgid "Unable to find table <%s> linked to vector map <%s>"
msgstr "No se puede encontrar la tabla <%s> enlazada con el mapa vectorial <%s>."

#: ../lib/vector/Vlib/map.c:473
#, c-format
msgid "Table <%s> linked to vector map <%s> does not exist"
msgstr "La tabla <%s> enlazada con el mapa vectorial <%s> no existe."

#: ../lib/vector/Vlib/map.c:486
#, c-format
msgid "Unable to open directory '%s'"
msgstr "No se puede abrir el directorio '%s'."

#: ../lib/vector/Vlib/map.c:500
#, c-format
msgid "Unable to delete file '%s'"
msgstr "No se puede borrar el archivo '%s'."

#: ../lib/vector/Vlib/map.c:520
#, c-format
msgid "Unable to rename directory '%s' to '%s'"
msgstr "No se puede cambiar el nombre del directorio de '%s' a '%s'."

#: ../lib/vector/Vlib/map.c:529
#, c-format
msgid "Unable to remove directory '%s': %s"
msgstr "No ha sido posible remover el directorio  '%s': %s"

#: ../lib/vector/Vlib/open_ogr.c:60
msgid "OGR datasource not defined"
msgstr "Fuente de datos OGR no definida"

#: ../lib/vector/Vlib/open_ogr.c:97
#, c-format
msgid "OGR layer <%s> not found"
msgstr "Capa OGR <%s> no encontrada"

#: ../lib/vector/Vlib/open_ogr.c:145 ../lib/vector/Vlib/open_pg.c:193
#, c-format
msgid "Unable to open feature index file for vector map <%s>"
msgstr "No ha sido posible abrir archivo de índice de elementos de mapa vectorial <%s>"

#: ../lib/vector/Vlib/open_ogr.c:191
#, c-format
msgid "Unable to get OGR driver <%s>"
msgstr "No ha sido posible obtener el controlador OGR <%s>"

#: ../lib/vector/Vlib/open_ogr.c:199
#, c-format
msgid "Unable to create OGR data source '%s'"
msgstr "No se puede crear fuente de datos OGR '%s'"

#: ../lib/vector/Vlib/open_ogr.c:211
#, c-format
msgid "OGR layer <%s> already exists and will be overwritten"
msgstr "Capa OGR <%s> ya existía y será rescrito"

#: ../lib/vector/Vlib/open_ogr.c:215
#, c-format
msgid "Unable to delete OGR layer <%s>"
msgstr "No se ha podido eliminar capa OGR <%s>"

#: ../lib/vector/Vlib/open_ogr.c:221
#, c-format
msgid "OGR layer <%s> already exists in datasource '%s'"
msgstr "Capa OGR <%s> ya existe en la fuente de datos '%s'"

#: ../lib/vector/Vlib/open_ogr.c:279
#, c-format
msgid "Feature index format version %d.%d is not supported by this release. Try to rebuild topology or upgrade GRASS."
msgstr "La versión de formato de índice del objeto espacial %d.%d no está soportado en esta versión. Intente reconstruir la topología o actualice GRASS."

#: ../lib/vector/Vlib/open_ogr.c:284
#, c-format
msgid "Your GRASS version does not fully support feature index format %d.%d of the vector. Consider to rebuild topology or upgrade GRASS."
msgstr "Su versión de GRASS no soporta completamente el formato de índice del objeto espacial %d.%d del vector.Considere reconstruir la topología o actualizar GRASS."

#: ../lib/vector/Vlib/intersect2.c:1259 ../lib/vector/Vlib/intersect2.c:1265
#: ../lib/vector/Vlib/intersect2.c:1267 ../lib/vector/Vlib/intersect2.c:1319
#: ../lib/vector/Vlib/intersect2.c:1328 ../lib/vector/Vlib/intersect2.c:1349
#: ../lib/vector/Vlib/intersect2.c:1366 ../lib/vector/Vlib/intersect.c:1194
#: ../lib/vector/Vlib/intersect.c:1200 ../lib/vector/Vlib/intersect.c:1202
#: ../lib/vector/Vlib/intersect.c:1257 ../lib/vector/Vlib/intersect.c:1266
#: ../lib/vector/Vlib/intersect.c:1287 ../lib/vector/Vlib/intersect.c:1304
msgid "Error while adding point to array. Out of memory"
msgstr "Error al añadir el punto a la matriz. Se ha quedado sin memoria."

#: ../lib/vector/Vlib/bridges.c:213
#, c-format
msgid "Removed lines: %d"
msgstr "Líneas eliminadas: %d"

#: ../lib/vector/Vlib/bridges.c:214
#, c-format
msgid "Removed bridges: %d"
msgstr "Puentes eliminados: %d"

#: ../lib/vector/Vlib/ascii.c:84
#, c-format
msgid "Error reading ASCII file: (bad type) [%s]"
msgstr "Error al leer archivo ASCII: (tipo erroneo) [%s]"

#: ../lib/vector/Vlib/ascii.c:123
#, c-format
msgid "Error reading ASCII file: (unknown type) [%s]"
msgstr "Error al leer archivo ASCII: (tipo desconocido) [%s]"

#: ../lib/vector/Vlib/ascii.c:143
msgid "End of ASCII file reached before end of coordinates"
msgstr "Final de archivo ASCII alcanzado antes que el final de las coordenadas"

#: ../lib/vector/Vlib/ascii.c:155
#, c-format
msgid "Error reading ASCII file: (bad point) [%s]"
msgstr "Error al leer archivo ASCII: (punto erroneo) [%s]"

#: ../lib/vector/Vlib/ascii.c:160
#, c-format
msgid "Unparsable longitude value: [%s]"
msgstr "Valor de longitud no parseable: [%s]"

#: ../lib/vector/Vlib/ascii.c:165
#, c-format
msgid "Unparsable latitude value: [%s]"
msgstr "Valor de latitud no parseable: [%s]"

#: ../lib/vector/Vlib/ascii.c:201
msgid "End of ASCII file reached before end of categories"
msgstr "Se alcanzó el final del archivo ASCII antes que el final de las categorías"

#: ../lib/vector/Vlib/ascii.c:212
#, c-format
msgid "Error reading categories: [%s]"
msgstr "Error al leer categorías: [%s]"

#: ../lib/vector/Vlib/ascii.c:225
msgid "Unable to copy points"
msgstr "No ha sido posible copiar puntos"

#: ../lib/vector/Vlib/ascii.c:238
#, c-format
msgid "Vector map <%s> is 2D. %d 3D features (faces or kernels) skipped."
msgstr "Mapa vectorial <%s> es 2D. %d elementos 3D (faces o kerenls) omitidos."

#: ../lib/vector/Vlib/ascii.c:270
#, c-format
msgid ""
"Unexpected data in vector header:\n"
"[%s]"
msgstr ""
"Dato inesperado en encabezado de vectorial:\n"
"[%s]"

#: ../lib/vector/Vlib/ascii.c:306
#, c-format
msgid "Unknown keyword <%s> in vector head"
msgstr "Palabra clave <%s> en la cabecera del vectorial"

#: ../lib/vector/Vlib/ascii.c:465
#, c-format
msgid "Column <%s> does not exist"
msgstr "La columna <%s> no existe"

#: ../lib/vector/Vlib/ascii.c:467
msgid "Available columns:"
msgstr "Columnas disponibles:"

#: ../lib/vector/Vlib/ascii.c:472
msgid "Export cancelled"
msgstr "Exportación cancelada"

#: ../lib/vector/Vlib/ascii.c:505
#, c-format
msgid "Unknown type of column <%s>, export cancelled"
msgstr "Tipo de columna <%s> desconocido, exportación cancelada"

#: ../lib/vector/Vlib/ascii.c:539
#, c-format
msgid "Unable to select record from table <%s> (key %s, column %s)"
msgstr "No ha sido posible seleccionar registro de la tabla <%s> (llave %s, columna %s)"

#: ../lib/vector/Vlib/ascii.c:661
#, c-format
msgid "Unknown feature type %d"
msgstr "Tipo de elemento %d desconocido"

#: ../lib/vector/Vlib/ascii.c:701
#, c-format
msgid "Feature has more categories. Only one category (%d) is exported."
msgstr "El elemento tiene más categorías. Solo una categoría (%d) es exportada."

#: ../lib/vector/Vlib/ascii.c:718
#, c-format
msgid "Cannot select attributes for cat = %d"
msgstr "No se pueden seleccionar atributos para categoría = %d"

#: ../lib/vector/Vlib/ascii.c:724
msgid "Unable to fetch data from table"
msgstr "No se pueden recuperar los datos de la tabla"

#: ../lib/vector/Vlib/ascii.c:756 ../lib/vector/Vlib/net_build.c:216
#: ../lib/vector/Vlib/net_build.c:501 ../lib/vector/Vlib/net_build.c:519
#: ../lib/vector/Vlib/net_build.c:802 ../lib/vector/Vlib/net_build.c:820
#: ../lib/vector/Vlib/net_build.c:981
#, c-format
msgid "Column <%s> not found in table <%s>"
msgstr "No se ha encontrado la columna <%s> en la tabla <%s>"

#: ../lib/vector/Vlib/ascii.c:758
#, c-format
msgid "Column <%s>: unsupported data type"
msgstr "Columna <%s>: tipo de datos no soportado"

#: ../lib/vector/Vlib/ascii.c:840
msgid "Unknown format"
msgstr "Formato desconocido"

#: ../lib/vector/Vlib/ascii.c:850
msgid "Topology not available, unable to process areas"
msgstr "Topología no disponible, no ha sido posible procesar áreas"

#: ../lib/vector/Vlib/ascii.c:863
#, c-format
msgid "Unable to get boundary of area id %d"
msgstr "No ha sido posible obtener contorno para área con id %d"

#: ../lib/vector/Vlib/ascii.c:875
#, c-format
msgid "Unable to get boundary of isle id %d (area id %d)"
msgstr "No ha sido posible obtener contorno para la isla con id %d (id de área %d)"

#: ../lib/vector/Vlib/ascii.c:889
#, c-format
msgid "%d features without category skipped. To export also features without category use '%s=-1'."
msgstr "%d elementos sin categoría omitidos. Para exportar también elementos sin categoría use '%s=1'."

#: ../lib/vector/Vlib/constraint.c:150
msgid "Layer constraint ignored for non-native vector formats"
msgstr "Restricciones de la capa ignoradas para formatos vectoriales no nativos"

#: ../lib/vector/Vlib/geos.c:52
msgid "vector map is not opened"
msgstr "El mapa vectorial no ha sido abierto"

#: ../lib/vector/Vlib/geos.c:55
#, c-format
msgid "Vect_read_line_geos(): feature id %d is not reasonable (max features in vector map <%s>: %d)"
msgstr "Vect_read_line_geos(): El identificador del razgo id %d no es razonable (El número máximo de rasgos en el mapa vectorial es <%s>: %d)"

#: ../lib/vector/Vlib/geos.c:60
msgid "only native format supported"
msgstr "Sólo el formato nativo es soportado"

#: ../lib/vector/Vlib/geos.c:65 ../lib/vector/Vlib/geos.c:258
msgid "Attempt to read dead line"
msgstr "Se intentó leer línea muerta (inexistente)"

#: ../lib/vector/Vlib/geos.c:90
#, c-format
msgid "Vect_read_area_geos(): unable to read area id %d"
msgstr "Vect_read_area_geos(): No se puede leer el área id %d"

#: ../lib/vector/Vlib/geos.c:104
#, c-format
msgid "Vect_read_area_geos(): unable to read isle id %d of area id %d"
msgstr "Vect_read_area_geos(): No se puede leer el id de la isla %d del id del área %d"

#: ../lib/vector/Vlib/geos.c:205
#, c-format
msgid "Unable to read line offset %ld"
msgstr "No se puede leer el ajuste de desplazamiento de línea %ld"

#: ../lib/vector/Vlib/geos.c:412
#, c-format
msgid "Attempt to read points of nonexistent area id %d"
msgstr "Intento de leer puntos de un id de área inexistente %d"

#: ../lib/vector/Vlib/geos.c:472
#, c-format
msgid "Unable to read feature id %d"
msgstr "No se puede leer el id %d del elemento."

#: ../lib/vector/Vlib/header.c:86
#, c-format
msgid "Unable to create header file for vector map <%s>"
msgstr "No ha sido posible crear archivo de encabezado para el mapa vectorial <%s>"

#: ../lib/vector/Vlib/header.c:129
#, c-format
msgid "Unable to open header file of vector <%s>"
msgstr "No se puede abrir el archivo de cabecera del vector <%s>."

#: ../lib/vector/Vlib/header.c:137
#, c-format
msgid "Corrupted row in head: %s"
msgstr "Línea dañada en la cabecera: %s."

#: ../lib/vector/Vlib/header.c:175
#, c-format
msgid "Unknown keyword '%s' in vector head"
msgstr "Palabra clave '%s' desconocida en encabezado de vectorial"

#: ../lib/vector/Vlib/build_sfa.c:279 ../lib/vector/Vlib/build_sfa.c:546
#, c-format
msgid "Unable to calculate centroid for area %d"
msgstr "No ha sido posible calcular el centróide del área %d."

#: ../lib/vector/Vlib/build_sfa.c:305
#, c-format
msgid "Feature type %d not supported"
msgstr "Tipo de elemeto %d no soportado"

#: ../lib/vector/Vlib/build_sfa.c:339 ../lib/vector/Vlib/build_sfa.c:632
#: ../lib/vector/Vlib/build_nat.c:75
msgid "Registering primitives..."
msgstr "Registrando primitivas..."

#: ../lib/vector/Vlib/build_sfa.c:385 ../lib/vector/Vlib/build_sfa.c:664
#: ../lib/vector/Vlib/build_nat.c:118
#, c-format
msgid "One primitive registered"
msgid_plural "%d primitives registered"
msgstr[0] "Una primitiva registrada"
msgstr[1] "%d primitivas registradas"

#: ../lib/vector/Vlib/build_sfa.c:386 ../lib/vector/Vlib/build_sfa.c:665
#: ../lib/vector/Vlib/build_nat.c:119
#, c-format
msgid "One vertex registered"
msgid_plural "%d vertices registered"
msgstr[0] ""
msgstr[1] ""

#: ../lib/vector/Vlib/build_sfa.c:668
#, c-format
msgid "One feature without geometry skipped"
msgid_plural "%d features without geometry skipped"
msgstr[0] "Un elemento sin geometría omitido"
msgstr[1] "%d elementos sin geometría omitidos"

#: ../lib/vector/Vlib/build_sfa.c:725
#, c-format
msgid "%s: Native format unsupported"
msgstr "%s: formato nativo no soportado"

#: ../lib/vector/Vlib/build_sfa.c:751
msgid "Feature index is built only for non-native formats. Nothing to dump."
msgstr "Índice de elemento está constuido solo para formatos no nativos. Nada que descartar."

#: ../lib/vector/Vlib/simple_features.c:225
#, c-format
msgid "Unknown Simple Features type (%d)"
msgstr "Tipo de elementos simples (%d) desconocido"

#: ../lib/vector/Vlib/simple_features.c:332
msgid "Unable to get number of simple features"
msgstr "No ha sido posible obtener la cantidad de elementos simples"

#: ../lib/vector/Vlib/simple_features.c:341
#, c-format
msgid "Unable to report simple features for vector map <%s>"
msgstr "No ha sido posible reportar elementos simples de mapa vectorial <%s>"

#: ../lib/vector/Vlib/build_pg.c:88
msgid "No DB connection"
msgstr "No hay conexión DB"

#: ../lib/vector/Vlib/build_pg.c:95
msgid "Random read is not supported for this layer. Unable to build topology."
msgstr "La lectura aleatoria no está soportada para esta capa. No se puede construir la topología."

#: ../lib/vector/Vlib/build_pg.c:105
msgid "Building pseudo-topology over simple features..."
msgstr "Construyendo pseudotopología sobre elementos simples..."

#: ../lib/vector/Vlib/build_pg.c:107
#, c-format
msgid "Building topology from PostGIS topology schema <%s>..."
msgstr "Construyendo topología desde esquema de topología PostGIS <%s>..."

#: ../lib/vector/Vlib/build_pg.c:212 ../lib/vector/Vlib/open_pg.c:1485
#, c-format
msgid "Inconsistency in topology: number of nodes %d (should be %d)"
msgstr "Incosistencia en la topología: cantidad de nodos %d (debería ser %d)"

#: ../lib/vector/Vlib/build_pg.c:237
msgid "Cleaning-up topology schema..."
msgstr "Limpiando esquema de topología..."

#: ../lib/vector/Vlib/build_pg.c:282
msgid "Updating faces..."
msgstr "Actualizando faces..."

#: ../lib/vector/Vlib/build_pg.c:314
msgid "Updating edges..."
msgstr "Actualizando bordes..."

#: ../lib/vector/Vlib/build_pg.c:323
msgid "Inconsistency in topology detected. Dead line found."
msgstr "Se ha detectado una inconsistencia en la topología. Se encontró una línea muerta (inexistente)."

#: ../lib/vector/Vlib/build_pg.c:377
msgid "Updating TopoGeometry data..."
msgstr "Actualizando datos TopoGeométricos"

#: ../lib/vector/Vlib/build_pg.c:462
#, c-format
msgid "Unsupported topo geometry type %d"
msgstr "Tipo de geometría topológica %d no soportado"

#: ../lib/vector/Vlib/build_pg.c:491
#, c-format
msgid "Unable to create <%s.%s>"
msgstr "No ha sido posible crear <%s.%s>"

#: ../lib/vector/Vlib/build_pg.c:642
msgid "Unable to write nodes, offset array mismatch"
msgstr ""

#: ../lib/vector/Vlib/build_pg.c:671
msgid "Unable to write nodes"
msgstr "No se ha podido escribir nodos"

#: ../lib/vector/Vlib/build_pg.c:716
#, c-format
msgid "Inconsistency in topology: number of boundaries %d (should be %d)"
msgstr "Inconsistencia en topología: cantidad de contornos %d (debe ser %d)"

#: ../lib/vector/Vlib/build_pg.c:739
msgid "Unable to write lines"
msgstr "No ha sido posible escribir líneas"

#: ../lib/vector/Vlib/build_pg.c:790
#, c-format
msgid "Topology for centroid %d not available. Area %d skipped"
msgstr "Topología para centroide %d no disponible. Área %d omitida"

#: ../lib/vector/Vlib/build_pg.c:1000
msgid "Create simple features topology from topogeometry data..."
msgstr "Creando "

#: ../lib/vector/Vlib/build_pg.c:1018
#, c-format
msgid "Unable to build simple features from topogeometry data. Unsupported type %d."
msgstr "No ha sido posible constuir elementos simples desde los datos topogeométricos. Tipo %d no soportado."

#: ../lib/vector/Vlib/clean_nodes.c:248
#, c-format
msgid "Modifications: %d"
msgstr "Modificaciones: %d"

#: ../lib/vector/Vlib/open_pg.c:109 ../lib/vector/Vlib/open_pg.c:267
msgid "No feature tables found in database."
msgstr "No se encontró ninguna tabla de elementos en la base de datos."

#: ../lib/vector/Vlib/open_pg.c:133
#, c-format
msgid "Feature table <%s> not found in 'geometry_columns'"
msgstr "Tabla de elementos <%s> no encontrada en 'geometry_columns'"

#: ../lib/vector/Vlib/open_pg.c:181
msgid "Topology schema not found."
msgstr "Esquema de topología no encontrado."

#: ../lib/vector/Vlib/open_pg.c:273
#, c-format
msgid "PostGIS layer <%s.%s> already exists and will be overwritten"
msgstr "Capa PostGIS <%s.%s> ya existe y será sobreescrita"

#: ../lib/vector/Vlib/open_pg.c:276
#, c-format
msgid "Unable to delete PostGIS layer <%s>"
msgstr "No ha sido posible eliminar capa PostGIS <%s>"

#: ../lib/vector/Vlib/open_pg.c:282
#, c-format
msgid "PostGIS layer <%s.%s> already exists in database '%s'"
msgstr "Capa PostGIS <%s.%s> ya existe en la base de datos '%s'"

#: ../lib/vector/Vlib/open_pg.c:390
msgid "No key column detected."
msgstr "No se detectó columna clave."

#: ../lib/vector/Vlib/open_pg.c:462 ../lib/vector/Vlib/open_pg.c:474
#, c-format
msgid "Execution failed: %s"
msgstr "Ha fallado la ejecución: %s"

#: ../lib/vector/Vlib/open_pg.c:476
#, c-format
msgid "PostGIS topology schema <%s> dropped"
msgstr "Esquema de topología PostGIS <%s> abandonado"

#: ../lib/vector/Vlib/open_pg.c:559
msgid "Connection to PostgreSQL database failed. Try to set up username/password by db.login."
msgstr "Falló la conexión a base de datos PostgreSQL. Trate de definir nombre de usuario/contraseña con db.login."

#: ../lib/vector/Vlib/open_pg.c:566
msgid "Unable to get database name"
msgstr "No ha sido posible obtener nombre de la base de datso"

#: ../lib/vector/Vlib/open_pg.c:571
#, c-format
msgid "<%s> is not PostGIS database. DB table 'spatial_ref_sys' not found."
msgstr "<%s> no es una base de datos PostGIS. Tabla DB  'spatial_ref_sys'  no encontrada"

#: ../lib/vector/Vlib/open_pg.c:580
#, c-format
msgid "PostGIS Topology extension not found in the database <%s>"
msgstr "Extensión de topología PostGIS no encontrada en la base de datos <%s>"

#: ../lib/vector/Vlib/open_pg.c:667
msgid "Empty bounding box"
msgstr "Bounding box vacía"

#: ../lib/vector/Vlib/open_pg.c:768
#, c-format
msgid "Inconsistency in topology: unable to read node %d"
msgstr "Inconsistencia en topología: no se puede leer nodo %d"

#: ../lib/vector/Vlib/open_pg.c:834
#, c-format
msgid "Inconsistency in topology: node %d - unexpected feature type %d"
msgstr "Inconsistencia en la topología: nodo %d - tipo de elemento no esperado %d"

#: ../lib/vector/Vlib/open_pg.c:1003
#, c-format
msgid "Area %d without boundary detected"
msgstr "Área %d con contorno detectado"

#: ../lib/vector/Vlib/open_pg.c:1061
#, c-format
msgid "Isle %d without boundary detected"
msgstr "Isla %d sin borde detectado"

#: ../lib/vector/Vlib/open_pg.c:1128
msgid "Unable to get map bounding box from topology"
msgstr "No se pueden recuperar los datos de la tabla. <%s>."

#: ../lib/vector/Vlib/open_pg.c:1135
#, c-format
msgid ""
"Unable to parse map bounding box:\n"
"%s"
msgstr ""
"No ha sido posible parsear bounding box del mapa:\n"
"%s"

#: ../lib/vector/Vlib/open_pg.c:1159
#, c-format
msgid "Different number of nodes detected (%d, %d)"
msgstr "Se detectó una cantidad diferente de nodos (%d, %d)"

#: ../lib/vector/Vlib/open_pg.c:1187 ../lib/vector/Vlib/open_pg.c:1209
#, c-format
msgid "Different number of areas detected (%d, %d)"
msgstr "Se detectó una cantidad diferente de áreas (%d, %d)"

#: ../lib/vector/Vlib/open_pg.c:1380
msgid "To be implemented: isles not attached in Topo-Geo-only mode"
msgstr "A ser implementado: islas no añadidas en modo Topo-Geo-only"

#: ../lib/vector/Vlib/open_pg.c:1569
#, c-format
msgid "Inconsistency in topology: number of points %d (should be %d)"
msgstr "Inconsistencia en topología: cantida de puntos %d (debe ser %d)"

#: ../lib/vector/Vlib/open_pg.c:1614
#, c-format
msgid "Inconsistency in topology: number of lines %d (should be %d)"
msgstr "Inconsistencia en topología: número de líneas %d (debería ser %d)"

#: ../lib/vector/Vlib/open_pg.c:1668
#, c-format
msgid "Inconsistency in topology: number of centroids %d (should be %d)"
msgstr "Inconsistencia en topología: número de centroides %d (debería ser %d)"

#: ../lib/vector/Vlib/net_analyze.c:201 ../lib/vector/Vlib/graph.c:226
#, c-format
msgid "dglShortestPath error: %s"
msgstr "Error de dglShortestPath: %s"

#: ../lib/vector/Vlib/net_analyze.c:291 ../lib/vector/Vlib/net_analyze.c:332
#, c-format
msgid "Unable to find point with defined unique category for node <%d>."
msgstr ""

#: ../lib/vector/Vlib/net_analyze.c:295 ../lib/vector/Vlib/net_analyze.c:336
#, c-format
msgid ""
"There exists more than one point on node <%d> with unique category in field  <%d>.\n"
"The unique category layer may not be valid."
msgstr ""

#: ../lib/vector/Vlib/net_analyze.c:452
msgid "Wrong line direction in Vect_net_get_line_cost()"
msgstr "Dirección de línea incorrecta en Vect_net_get_line_cost()"

#: ../lib/vector/Vlib/close.c:91
#, c-format
msgid "Unable to create vector map <%s>"
msgstr "No se puede crear el mapa vectorial <%s>."

#: ../lib/vector/Vlib/close.c:108
msgid "Copying features failed"
msgstr "Ha fallado el copiado de elementos"

#: ../lib/vector/Vlib/close.c:141
#, c-format
msgid "Unable to open %s file"
msgstr "No ha sido posible abrir archivo %s"

#: ../lib/vector/Vlib/close.c:226
#, c-format
msgid "Unable to close vector <%s>"
msgstr "No se puede cerrar el mapa vectorial <%s>."

#: ../lib/vector/Vlib/close.c:257
#, c-format
msgid "Invalid request for writing frmt file - map format is %d"
msgstr "Solicitud para escribir archivo frmt no válida - el formato del mapa es %d"

#: ../lib/vector/Vlib/close.c:289
#, c-format
msgid "Link to vector map <%s> created"
msgstr "Enlace a mapa vectorial <%s> creado"

#: ../lib/vector/Vlib/read_sfa.c:90
#, c-format
msgid "Unable to construct centroid for area %d. Skipped."
msgstr "No ha sido posible construir centroide para área %d. Omitiendo."

#: ../lib/vector/Vlib/read_sfa.c:95
#, c-format
msgid "Centroid %d: invalid area %d"
msgstr "Centroide %d: área inválida %d"

#: ../lib/vector/Vlib/array.c:96
#, c-format
msgid "%d errors in category string"
msgstr "%d errores en la cadena de categorías"

#: ../lib/vector/Vlib/array.c:142 ../lib/vector/Vlib/array.c:267
msgid "Mixed area and other type requested for vector array"
msgstr "Se ha solicitado un área mixta y de otro tipo para la matriz de vectores"

#: ../lib/vector/Vlib/array.c:152 ../lib/vector/Vlib/array.c:175
#: ../lib/vector/Vlib/array.c:304 ../lib/vector/Vlib/array.c:336
msgid "Not enough space in vector array"
msgstr "Espacio insuficiente en la matriz vectorial."

#: ../lib/vector/Vlib/array.c:292
#, c-format
msgid "Unable to select record from table <%s> (key %s, where %s)"
msgstr "No se puede seleccionar el registro de la tabla <%s> (clave %s, donde %s)"

#: ../lib/vector/Vlib/write_nat.c:398
msgid "Attempt to access feature with invalid id (%"
msgstr "Tratando de acceder elemento con id no válida (%"

#: ../lib/vector/Vlib/write_nat.c:404
#, c-format
msgid "Attempt to access alive feature %d"
msgstr "Se ha intentado accesar a elemento %d vivo (existente)"

#: ../lib/vector/Vlib/write_nat.c:566 ../lib/vector/Vlib/write_nat.c:602
#, c-format
msgid "%s: Area %d does not exist"
msgstr "%s: El área %d no existe."

#: ../lib/vector/Vlib/write_nat.c:756
#, c-format
msgid "Attempt to access dead area %d"
msgstr "Se intentó accesar a un área %d muerta (inexistente)"

#: ../lib/vector/Vlib/area.c:50
msgid "Attempt to read points of nonexistent area"
msgstr "Se ha intentado leer puntos de un área que no existe"

#: ../lib/vector/Vlib/area.c:81
msgid "Attempt to read points of nonexistent isle"
msgstr "Se intentó leer puntos de una isla que no existe"

#: ../lib/vector/Vlib/area.c:121 ../lib/vector/Vlib/area.c:153
#: ../lib/vector/Vlib/area.c:219 ../lib/vector/Vlib/area.c:248
#, c-format
msgid "Attempt to read topo for dead area (%d)"
msgstr "Se intentó leer la topología de un área (%d) muerta (inexistente)"

#: ../lib/vector/Vlib/area.c:189 ../lib/vector/Vlib/area.c:275
#, c-format
msgid "Attempt to read topo for dead isle (%d)"
msgstr "Se intentó leer la topología de una isla (%d) muerta (inexistente)"

#: ../lib/vector/Vlib/break_lines.c:574
#, c-format
msgid "Intersections: %d"
msgstr "Intersecciones: %d"

#: ../lib/vector/Vlib/box.c:264
#, c-format
msgid "Unable to determine bbox for feature %d"
msgstr "No ha sido posible determinar bounding box para elemento %d"

#: ../lib/vector/Vlib/box.c:313 ../lib/vector/Vlib/box.c:359
#, c-format
msgid "Attempt to access area with invalid id (%d)"
msgstr "Se intento accesar área con id (%d) no válida"

#: ../lib/vector/Vlib/box.c:325
#, c-format
msgid "Unable to determine bbox for area %d"
msgstr "No ha sido posible determinar bounding box para área %d"

#: ../lib/vector/Vlib/box.c:371
#, c-format
msgid "Unable to determine bbox for isle %d"
msgstr "No se ha podido determinar bounding box para isla %d"

#: ../lib/vector/Vlib/box.c:429
#, c-format
msgid "Topology not available for vector map <%s>. Registering primitives..."
msgstr ""

#: ../lib/vector/Vlib/box.c:436 ../lib/vector/Vlib/build_nat.c:85
msgid "Unable to read vector map"
msgstr "No se puede leer el mapa vectorial."

#: ../lib/vector/Vlib/net_build.c:101 ../lib/vector/Vlib/net_build.c:727
msgid "Building graph..."
msgstr "Construyendo grafica..."

#: ../lib/vector/Vlib/net_build.c:143 ../lib/vector/Vlib/net_build.c:775
msgid "Unable to build network graph"
msgstr "Imposible crear gráfico de la red."

#: ../lib/vector/Vlib/net_build.c:149 ../lib/vector/Vlib/net_build.c:781
msgid "Forward costs column not specified"
msgstr "Columna de costos a futuro no especificada."

#: ../lib/vector/Vlib/net_build.c:156
msgid "Turntable field < 1"
msgstr ""

#: ../lib/vector/Vlib/net_build.c:172
#, c-format
msgid "Turntable column <%s> not found in table <%s>"
msgstr ""

#: ../lib/vector/Vlib/net_build.c:182 ../lib/vector/Vlib/net_build.c:223
#: ../lib/vector/Vlib/net_build.c:508 ../lib/vector/Vlib/net_build.c:526
#: ../lib/vector/Vlib/net_build.c:809 ../lib/vector/Vlib/net_build.c:827
#: ../lib/vector/Vlib/net_build.c:988
#, c-format
msgid "Data type of column <%s> not supported (must be numeric)"
msgstr "El tipo de datos para la columna <%s> no está soportado (debe ser de tipo numérico)."

#: ../lib/vector/Vlib/net_build.c:202 ../lib/vector/Vlib/net_build.c:967
msgid "Setting node costs..."
msgstr "Estableciendo costes de nodos..."

#: ../lib/vector/Vlib/net_build.c:277 ../lib/vector/Vlib/net_build.c:1032
#, c-format
msgid "Database record for node %d (cat = %d) not found (cost set to 0)"
msgstr "No se encuentra el registro para el nodo %d (cat = %d). (El coste se establece como 0)."

#: ../lib/vector/Vlib/net_build.c:332 ../lib/vector/Vlib/net_build.c:352
msgid "Cannot add network arc for virtual node connection."
msgstr ""

#: ../lib/vector/Vlib/net_build.c:364
#, c-format
msgid ""
"There exists more than one point of node <%d> with unique category field  <%d>.\n"
"The unique categories layer is not valid therefore you will probably get incorrect results."
msgstr ""

#: ../lib/vector/Vlib/net_build.c:393
#, c-format
msgid ""
"Unable to find point representing intersection <%d> in unique categories field <%d>.\n"
"Cost for the intersection was set to 0.\n"
"The unique categories layer is not valid therefore you will probably get incorrect results."
msgstr ""

#: ../lib/vector/Vlib/net_build.c:407
#, c-format
msgid ""
"Unable to find node for point representing intersection <%d> in unique categories field <%d>.\n"
"Cost for the intersection was set to 0.\n"
"The unique categories layer is not valid therefore you will probably get incorrect results."
msgstr ""

#: ../lib/vector/Vlib/net_build.c:432
#, c-format
msgid "Database record for turn with cat = %d in not found. (The turn was skipped."
msgstr ""

#: ../lib/vector/Vlib/net_build.c:465
msgid "Cannot add network arc representing turn."
msgstr ""

#: ../lib/vector/Vlib/net_build.c:487 ../lib/vector/Vlib/net_build.c:788
msgid "Arc field < 1"
msgstr "Campo de arco < 1."

#: ../lib/vector/Vlib/net_build.c:539 ../lib/vector/Vlib/net_build.c:840
msgid "Registering arcs..."
msgstr "Registrando arcos..."

#: ../lib/vector/Vlib/net_build.c:558
#, c-format
msgid ""
"Line with id <%d> has more unique categories defined in field <%d>.\n"
"The unique categories layer is not valid therefore you will probably get incorrect results."
msgstr ""

#: ../lib/vector/Vlib/net_build.c:579
#, c-format
msgid "Database record for line %d (cat = %d, forward/both direction(s)) not found (cost was set to 0)"
msgstr ""

#: ../lib/vector/Vlib/net_build.c:596
#, c-format
msgid "Database record for line %d (cat = %d, backword direction) not found(cost was set to 0)"
msgstr ""

#: ../lib/vector/Vlib/net_build.c:658 ../lib/vector/Vlib/net_build.c:1064
msgid "Flattening the graph..."
msgstr "Achatamiento de la gráfica ..."

#: ../lib/vector/Vlib/net_build.c:661 ../lib/vector/Vlib/net_build.c:1067
#: ../lib/vector/Vlib/graph.c:105 ../lib/vector/neta/flow.c:331
msgid "GngFlatten error"
msgstr "Error GngFlatten"

#: ../lib/vector/Vlib/net_build.c:667 ../lib/vector/Vlib/net_build.c:1073
msgid "Graph was built"
msgstr "El grafico fue construido."

#: ../lib/vector/Vlib/net_build.c:869
#, c-format
msgid "Database record for line %d (cat = %d, forward/both direction(s)) not found (forward/both direction(s) of line skipped)"
msgstr "No se ha encontrado el registro de la base de datos para la línea %d (cat =%d, hacia adelante/en una o ambas direcciones) (se omite la línea hacia adelante/en una o ambas direcciones)."

#: ../lib/vector/Vlib/net_build.c:888
#, c-format
msgid "Database record for line %d (cat = %d, backword direction) not found(direction of line skipped)"
msgstr "No se ha encontrado el registro de la línea %d (cat = %d, en la dirección hacia atrás) en la base de datos , (se omite la dirección de la línea)."

#: ../lib/vector/Vlib/net_build.c:937
msgid "Cannot add network arc"
msgstr "No se ha podido añadir el arco a la red."

#: ../lib/vector/Vlib/legal_vname.c:43
#, c-format
msgid "Illegal vector map name <%s>. May not contain '.' or 'NULL'."
msgstr "Nombre del mapa vectorial  <%s> no admitido. Este no podrá contener '.' o 'NULL'."

#: ../lib/vector/Vlib/legal_vname.c:50
#, c-format
msgid "Illegal vector map name <%s>. Must start with a letter."
msgstr "Nombre del mapa vectorial <%s> no admitido. Debe empezar con una letra."

#: ../lib/vector/Vlib/legal_vname.c:58
#, c-format
msgid "Illegal vector map name <%s>. Character '%c' not allowed."
msgstr "Nombre del mapa vectorial <%s> no admitido. Carácter no permitido '%c'."

#: ../lib/vector/Vlib/legal_vname.c:65
#, c-format
msgid "Illegal vector map name <%s>. SQL keyword cannot be used as vector map name."
msgstr "Nombre del mapa vectorial  <%s> no admitido. No se puede utilizar una palabra reservada de SQL como nombre de un mapa vectorial."

#: ../lib/vector/Vlib/legal_vname.c:100 ../lib/vector/Vlib/legal_vname.c:104
#, c-format
msgid "Output vector map name <%s> is not in the current mapset (%s)"
msgstr "Nombre <%s> de mapa vectorial de salida no está en el Directorio de mapas actual (%s)"

#: ../lib/vector/Vlib/legal_vname.c:117 ../lib/vector/Vlib/legal_vname.c:121
#, c-format
msgid "Output vector map name <%s> is not SQL compliant"
msgstr "Nombre <%s> de mapa vectorial de salida no no se ajusta al estándar SQL"

#: ../lib/vector/Vlib/legal_vname.c:159 ../lib/vector/Vlib/legal_vname.c:163
#, c-format
msgid "Output vector map <%s> is used as input"
msgstr "El mapa vectorial de salida <%s> es usado como entrada."

#: ../lib/vector/Vlib/merge_lines.c:241
#, c-format
msgid "%d lines merged"
msgstr ""

#: ../lib/vector/Vlib/merge_lines.c:242
#, c-format
msgid "%d new lines"
msgstr ""

#: ../lib/vector/Vlib/merge_lines.c:245
#, c-format
msgid "%d boundaries merged"
msgstr "%d Contornos fusionados."

#: ../lib/vector/Vlib/merge_lines.c:246
#, c-format
msgid "%d new boundaries"
msgstr "%d Nuevos contornos."

#: ../lib/vector/Vlib/merge_lines.c:249
#, c-format
msgid "%d lines and boundaries merged"
msgstr ""

#: ../lib/vector/Vlib/merge_lines.c:250
#, c-format
msgid "%d new lines and boundaries"
msgstr ""

#: ../lib/vector/Vlib/open_nat.c:56
#, c-format
msgid "Unable to open coor file for vector map <%s>"
msgstr "No ha sido posible abrir archivo de coordenadas del mapa vectorial <%s>"

#: ../lib/vector/Vlib/open_nat.c:152
#, c-format
msgid "Coor file of vector map <%s@%s> is larger than it should be (%ld bytes excess)"
msgstr "El archivo de coordenadas del mapa vectorial <%s@%s> es mayor de lo que debiera (%ld bytes sobrantes)"

#: ../lib/vector/Vlib/open_nat.c:156
#, c-format
msgid "Coor file of vector <%s@%s> is shorter than it should be (%ld bytes missing)."
msgstr "El archivo de coordenadas del mapa vectorial <%s@%s> es menor de lo que debería ser (faltan %ld bytes)."

#: ../lib/vector/Vlib/read.c:93 ../lib/vector/Vlib/read.c:129
#: ../lib/vector/Vlib/read.c:168
msgid "Vector map is not open for reading"
msgstr "Mapa vectorial no está abierto para lectura"

#: ../lib/vector/Vlib/read.c:136 ../lib/vector/Vlib/read.c:180
#, c-format
msgid "Unable to read feature %d from vector map <%s>"
msgstr "No se ha podido leer elemento %d para mapa vectorial <%s>"

#: ../lib/vector/Vlib/read.c:200
msgid "Line index is out of range"
msgstr "Índice de línea fuera de rango"

#: ../lib/vector/Vlib/read.c:224
msgid "Node index is out of range"
msgstr "Índice de nodo fuera de rango"

#: ../lib/vector/Vlib/read.c:248
msgid "Area index is out of range"
msgstr "Índice de área fuera de rango"

#: ../lib/vector/Vlib/read.c:272
msgid "Isle index is out of range"
msgstr "Índice de isla está fuera de rango"

#: ../lib/vector/Vlib/dangles.c:148
msgid "Changed"
msgstr "Cambiado"

#: ../lib/vector/Vlib/dangles.c:151
msgid "Removed"
msgstr "Removiendo"

#: ../lib/vector/Vlib/dangles.c:154
msgid "Selected"
msgstr "Seleccionado"

#: ../lib/vector/Vlib/dangles.c:262
#, c-format
msgid "%s lines: %d"
msgstr "%s líneas: %d"

#: ../lib/vector/Vlib/dangles.c:263
#, c-format
msgid "%s dangles: %d"
msgstr "%s dangles: %d"

#: ../lib/vector/Vlib/overlay.c:72
msgid "unknown operator"
msgstr "Operador desconocido."

#: ../lib/vector/Vlib/overlay.c:124
msgid "Overlay: line/boundary types not supported by AND operator"
msgstr "Superposición: los tipos de línea / contorno no son compatibles con el operador AND."

#: ../lib/vector/Vlib/overlay.c:127
msgid "Overlay: area x area types not supported by AND operator"
msgstr "Superposición: Los tipos \"area x area\" no son compatibles con el operador AND."

#: ../lib/vector/Vlib/intersect.c:127
msgid "3D not supported by Vect_segment_intersection()"
msgstr "Visualización 3D no soportada por Vect_segment_intersection()"

#: ../lib/vector/Vlib/intersect.c:353
msgid "Vect_segment_intersection() ERROR (collinear vertical segments)"
msgstr "ERROR en Vect_segment_intersection() (segmentos verticales colineales)"

#: ../lib/vector/Vlib/intersect.c:447
msgid "Vect_segment_intersection() ERROR (collinear non vertical segments)"
msgstr "ERROR en Vect_segment_intersection() (segmentos colineales no verticales)"

#: ../lib/vector/Vlib/build.c:116
msgid "Area of size = 0.0 (less than 4 vertices) ignored"
msgstr "Área de tamaño = 0,0 (con menos de 4 vértices) ignorada"

#: ../lib/vector/Vlib/build.c:132
msgid "Unable to add area (map closed, topo saved)"
msgstr "No se puede agregar el área (mapa cerrado, topología guardada)"

#: ../lib/vector/Vlib/build.c:140
msgid "Unable to add isle (map closed, topo saved)"
msgstr "No se puede agregar la isla (mapa cerrado, topología guardada)"

#: ../lib/vector/Vlib/build.c:150
msgid "Area of size = 0.0 ignored"
msgstr "Área de tamaño = 0,0 ignorada"

#: ../lib/vector/Vlib/build.c:201
msgid "Request to find area outside nonexistent isle"
msgstr "Solicitud para encontrar un área fuera de una isla no existente"

#: ../lib/vector/Vlib/build.c:352
msgid "Larger bbox but smaller area!!!"
msgstr "¡¡¡Bounding box grande pero el área es menor!!!"

#: ../lib/vector/Vlib/build.c:607
msgid "Checking for topological errors..."
msgstr "Revisando errores topológicos..."

#: ../lib/vector/Vlib/build.c:642
#, c-format
msgid "Number of lines of length zero: %d"
msgstr "Cantidad de líneas de distancia cero: %d"

#: ../lib/vector/Vlib/build.c:644
#, c-format
msgid "Number of boundaries of length zero: %d"
msgstr "Cantidad de contornos a distancia cero: %d"

#: ../lib/vector/Vlib/build.c:653
#, c-format
msgid "Number of boundary intersections: %d"
msgstr "Cantidad de intersecciones de contornos: %d"

#: ../lib/vector/Vlib/build.c:677
msgid "Skipping further checks because of incorrect boundaries"
msgstr "Omitiendo revisiones posteriores debido a contornos incorrectos"

#: ../lib/vector/Vlib/build.c:727
#, c-format
msgid "Number of redundant holes: %d"
msgstr "Cantidad de agujeros redundantes: %d"

#: ../lib/vector/Vlib/build.c:872
#, c-format
msgid "Building topology for vector map <%s>..."
msgstr "Construyendo topología para el mapa vectorial <%s>..."

#: ../lib/vector/Vlib/build.c:890
msgid "Topology was built"
msgstr "Se ha construido la topología"

#: ../lib/vector/Vlib/build.c:901
#, c-format
msgid "Number of nodes: %d"
msgstr "Cantidad de nodos: %d"

#: ../lib/vector/Vlib/build.c:902
#, c-format
msgid "Number of primitives: %d"
msgstr "Cantidad de primitivas: %d"

#: ../lib/vector/Vlib/build.c:903
#, c-format
msgid "Number of points: %d"
msgstr "Cantidad de puntos: %d"

#: ../lib/vector/Vlib/build.c:904
#, c-format
msgid "Number of lines: %d"
msgstr "Cantidad de líneas: %d"

#: ../lib/vector/Vlib/build.c:905
#, c-format
msgid "Number of boundaries: %d"
msgstr "Cantidad de contornos: %d"

#: ../lib/vector/Vlib/build.c:906
#, c-format
msgid "Number of centroids: %d"
msgstr "Cantidad de centroides: %d"

#: ../lib/vector/Vlib/build.c:909
#, c-format
msgid "Number of faces: %d"
msgstr "Cantidad de caras: %d"

#: ../lib/vector/Vlib/build.c:912
#, c-format
msgid "Number of kernels: %d"
msgstr "Cantidad de kernels: %d"

#: ../lib/vector/Vlib/build.c:958
#, c-format
msgid "Number of areas: %d"
msgstr "Cantidad de áreas: %d"

#: ../lib/vector/Vlib/build.c:959
#, c-format
msgid "Number of isles: %d"
msgstr "Cantidad de islas: %d"

#: ../lib/vector/Vlib/build.c:964
#, c-format
msgid "Number of areas without centroid: %d"
msgstr "Cantidad de áreas sin centroide: %d"

#: ../lib/vector/Vlib/build.c:969
#, c-format
msgid "Number of centroids exceeds number of areas: %d > %d"
msgstr "La cantidad de centroides excede la cantidad de áreas: %d > %d"

#: ../lib/vector/Vlib/build.c:973
#, c-format
msgid "Number of incorrect boundaries: %d"
msgstr "Cantidad de contornos incorrectos: %d"

#: ../lib/vector/Vlib/build.c:977
#, c-format
msgid "Number of centroids outside area: %d"
msgstr "Cantidad de centroides fuera de áreas: %d"

#: ../lib/vector/Vlib/build.c:981
#, c-format
msgid "Number of duplicate centroids: %d"
msgstr "Cantidad de centroides duplicados: %d"

#: ../lib/vector/Vlib/build.c:985
msgid "Number of areas: -"
msgstr "Cantidad de áreas: -"

#: ../lib/vector/Vlib/build.c:986
msgid "Number of isles: -"
msgstr "Cantidad de íslas: -"

#: ../lib/vector/Vlib/build.c:1014
#, c-format
msgid "Unable to create topo file for vector map <%s>"
msgstr "No ha sido posible crear archivo de topología del mapa vectorial <%s>"

#: ../lib/vector/Vlib/build.c:1022
msgid "Error writing out topo file"
msgstr "Error al escribir el archivo de topología"

#: ../lib/vector/Vlib/build.c:1211
msgid "Unable to build spatial index from topology, vector map is not opened at topology level 2"
msgstr "No ha sido posible constuir índice para topología, el mapa vectorial no está abierto en el nivel topológico 2"

#: ../lib/vector/Vlib/build.c:1234
#, c-format
msgid "%s is no longer supported"
msgstr "%s no está soportado más"

#: ../lib/vector/Vlib/build.c:1257
msgid "Spatial index not available, can not be saved"
msgstr "Índice espacial no disponible, no puede ser guardado"

#: ../lib/vector/Vlib/build.c:1269
#, c-format
msgid "Unable to create spatial index file for vector map <%s>"
msgstr "No ha sido posible crear archivo de índices espaciales del mapa vectorial <%s>"

#: ../lib/vector/Vlib/build.c:1278
msgid "Error writing out spatial index file"
msgstr "Error al escribir el archivo de índice espacial"

#: ../lib/vector/Vlib/break_polygons.c:102
msgid "Break polygons: Bug in binary tree!"
msgstr "Romper polígono: ¡bug en árbol binario!"

#: ../lib/vector/Vlib/break_polygons.c:156
#: ../lib/vector/Vlib/break_polygons.c:435
msgid "Breaking polygons (pass 1: select break points)..."
msgstr "Rompiendo polígonos (paso 1: seleccionar puntos de corte)..."

#: ../lib/vector/Vlib/break_polygons.c:286
#: ../lib/vector/Vlib/break_polygons.c:552
msgid "Breaking polygons (pass 2: break at selected points)..."
msgstr "Rompiendo polígonos (paso 2: cortando en puntos seleccionados)..."

#: ../lib/vector/Vlib/break_polygons.c:398
#: ../lib/vector/Vlib/break_polygons.c:650
#, c-format
msgid "Breaks: %d"
msgstr "Rupturas: %d"

#: ../lib/vector/Vlib/break_polygons.c:592
msgid "Point not in search tree!"
msgstr "¡El punto no está en el árbol de búsqueda!"

#: ../lib/vector/Vlib/graph.c:138
msgid "Unable to add network arc"
msgstr "No ha sido posible añadir un arco a la red"

#: ../lib/vector/Vlib/poly.c:268
msgid "Unable to find point in polygon"
msgstr "No ha sido posible encontrar el punto en el polígono."

#: ../lib/vector/Vlib/poly.c:810
msgid "conditions failed"
msgstr "han fallado las condiciones"

#: ../lib/vector/Vlib/build_nat.c:132
msgid "Building areas..."
msgstr "Construyendo áreas."

#: ../lib/vector/Vlib/build_nat.c:156
#, c-format
msgid "One area built"
msgid_plural "%d areas built"
msgstr[0] "Un área construida"
msgstr[1] "%d áreas construidas"

#: ../lib/vector/Vlib/build_nat.c:157
#, c-format
msgid "One isle built"
msgid_plural "%d isles built"
msgstr[0] "una isla construida"
msgstr[1] "%d islas construidas"

#: ../lib/vector/Vlib/build_nat.c:168
msgid "Attaching islands..."
msgstr "Adjuntando islas..."

#: ../lib/vector/Vlib/build_nat.c:188
msgid "Attaching centroids..."
msgstr "Adjuntando centróides..."

#: ../lib/vector/Vlib/select.c:116
#, c-format
msgid "Unable to delete item %d from spatial index"
msgstr "No ha sido posible eliminar el objeto %d del índice espacial."

#: ../lib/vector/neta/spanningtree.c:109
msgid "Computing minimum spanning tree..."
msgstr "Calculando el árbol de mínima expansión..."

#: ../lib/vector/neta/utils.c:200
#, c-format
msgid "Point %d is not connected!"
msgstr "¡El punto %d no está conectado!"

#: ../lib/vector/neta/utils.c:235
#, c-format
msgid "'%s' must be > 0"
msgstr "'%s' debe ser >0"

#: ../lib/vector/neta/utils.c:244
msgid "'where' and 'cats' parameters were supplied, cat will be ignored"
msgstr "Como se han suministrado los parámetros 'where' y 'cats', las categorías (cat) serán ignoradas"

#: ../lib/vector/neta/utils.c:247
msgid "Unable to load data from database"
msgstr "No ha sido posible cargar los datos desde la base de datos"

#: ../lib/vector/neta/utils.c:254
msgid "Problem loading category values"
msgstr "Problema cargando los valores de las categorías"

#: ../lib/vector/neta/timetables.c:46 ../lib/vector/neta/timetables.c:203
#: ../lib/vector/neta/timetables.c:244 ../lib/vector/neta/timetables.c:286
#, c-format
msgid "Unable to open select cursor: %s"
msgstr "No ha sido posible abrir el cursor resultado de la instrucción select: %s"

#: ../lib/proj/get_proj.c:158
#, c-format
msgid "Invalid zone %s specified"
msgstr "Se ha especificado una zona inválida %s."

#: ../lib/proj/get_proj.c:243
msgid "Unable to initialise PROJ with the following parameter list:"
msgstr ""

#: ../lib/proj/get_proj.c:252
#, c-format
msgid "The PROJ error message: %s"
msgstr ""

#: ../lib/proj/get_proj.c:360
msgid "Option input overflowed option table"
msgstr "La opción de entrada, desbordó la tabla de opciones."

#: ../lib/proj/get_proj.c:388
msgid "Unable to initialize pj"
msgstr ""

#: ../lib/proj/get_proj.c:396
#, c-format
msgid "Unable to initialize pj cause: %s"
msgstr "No se puede inicializar pj, por la causa: %s."

#: ../lib/proj/get_proj.c:501
msgid "Input Projection Parameters"
msgstr "Entrada de parámetros de projección."

#: ../lib/proj/get_proj.c:503
msgid "Input Unit Factor"
msgstr "Factor de unidades de entrada."

#: ../lib/proj/get_proj.c:513
msgid "Output Projection Parameters"
msgstr "Parámetros de proyección de salida."

#: ../lib/proj/get_proj.c:515
msgid "Output Unit Factor"
msgstr "Factor de unidades de salida."

#: ../lib/proj/ellipse.c:97
#, c-format
msgid "Invalid ellipsoid <%s> in file"
msgstr "Elipsoide no válido <%s> en el archivo."

#: ../lib/proj/ellipse.c:124
msgid "No secondary ellipsoid descriptor (rf, es or b) in file"
msgstr "No hay un descriptor secundario de elipsoide (rf, es o b) en el archivo"

#: ../lib/proj/ellipse.c:128
msgid "Invalid ellipsoid descriptors (a, rf, es or b) in file"
msgstr "Descriptores de elipsoide no válidos (a, rf, es o b) en el archivo."

#: ../lib/proj/ellipse.c:141
msgid "No ellipsoid info given in file"
msgstr "No se ha dado información del elipsoide en el archivo."

#: ../lib/proj/datum.c:195
msgid "Failed to detect nadgrids path, GRASS_PROJSHARE not defined"
msgstr "Error al detectar la ruta de acceso a nadgrids, GRASS_PROJSHARE no está definido."

#: ../lib/proj/datum.c:278 ../lib/proj/datum.c:358
#, c-format
msgid "Unable to open datum table file <%s>"
msgstr "No se puede abrir el archivo de la tabla de datum <%s>."

#: ../lib/proj/datum.c:291 ../lib/proj/datum.c:372
#, c-format
msgid "Error in datum table file <%s>, line %d"
msgstr "Error en el archivo de tabla de datum <%s>, línea %d."

#: ../lib/proj/convert.c:194
msgid "Unable parse GRASS PROJ_INFO file"
msgstr "No se puede analizar el archivo PROJ_INFO de GRASS"

#: ../lib/proj/convert.c:201
msgid "Unable get PROJ.4-style parameter string"
msgstr "No es posible obtener la cadena de texto con los parámetros de estilo PROJ 4."

#: ../lib/proj/convert.c:219
#, c-format
msgid "OGR can't parse PROJ.4-style parameter string: %s (OGR Error code was %d)"
msgstr "OGR no puede analizar la cadena de texto con los parámetros de estilo PROJ 4 %s. (El código de error OGR fue %d)."

#: ../lib/proj/convert.c:232
#, c-format
msgid "OGR can't get WKT-style parameter string (OGR Error code was %d)"
msgstr "OGR no puede obtener la cadena de texto con los parámetros de estilo WKT. (el código de error OGR fue %d)."

#: ../lib/proj/convert.c:469
#, c-format
msgid "Updating spatial reference with embedded proj4 definition failed. Proj4 definition: <%s>"
msgstr "Error al actualizar la referencia espacial con la definición de proj4 incrustada. Definición de Proj4: <%s>."

#: ../lib/proj/convert.c:476
msgid "Updating spatial reference with embedded proj4 definition"
msgstr "Actualizando el sistema de referencia espacial con la definición proj4 incrustada."

#: ../lib/proj/convert.c:610
msgid "No projection name! Projection parameters likely to be meaningless."
msgstr "¡Sin nombre de proyección! Es probable que los parámetros de la proyección puedan carecer de significado."

#: ../lib/proj/convert.c:672
#, c-format
msgid "Datum <%s> not recognised by GRASS and no parameters found"
msgstr "El datum <%s> no es reconocido por GRASS y no se han encontrado parámetros."

#: ../lib/proj/convert.c:688
#, c-format
msgid "Datum <%s> apparently recognised by GRASS but no parameters found. You may want to look into this."
msgstr "El datum <%s> aparentemente es reconocido por GRASS pero no se han encontrado parámetros. Quiza usted quiera revisar esto."

#: ../lib/proj/convert.c:692
#, c-format
msgid "Invalid transformation number %d; valid range is 1 to %d. Leaving datum transform parameters unspecified."
msgstr "Número de transformación inválido %d, el rángo válido es desde 1 hasta %d. Se dejan los parámetros de transformación del datum sin especificar."

#: ../lib/proj/do_proj.c:89
msgid "Input coordinate system is NULL"
msgstr ""

#: ../lib/proj/do_proj.c:104
#, c-format
msgid "proj_create() failed for '%s'"
msgstr ""

#: ../lib/proj/do_proj.c:114
#, c-format
msgid "Unable to create latlong equivalent for '%s'"
msgstr ""

#: ../lib/proj/do_proj.c:164
msgid "No input projection"
msgstr ""

#: ../lib/proj/do_proj.c:167 ../lib/proj/do_proj.c:336
msgid "No transformation object"
msgstr ""

#: ../lib/proj/do_proj.c:221 ../lib/proj/do_proj.c:446
#, c-format
msgid "proj_trans() failed: %s"
msgstr ""

#: ../lib/proj/do_proj.c:247
msgid "No output projection"
msgstr ""

#: ../lib/proj/do_proj.c:276 ../lib/proj/do_proj.c:499
#: ../lib/proj/do_proj.c:626 ../lib/proj/do_proj.c:790
#, c-format
msgid "pj_transform() failed: %s"
msgstr "Ha fallado pj_transform(): %s"

#: ../lib/proj/do_proj.c:584 ../lib/proj/do_proj.c:747
#, c-format
msgid "proj_trans() failed: %d"
msgstr ""

#: ../lib/lidar/zones.c:476 ../lib/lidar/zones.c:513
#, c-format
msgid "<%s> created in database."
msgstr "<%s> creado en base de datos."

#: ../lib/lidar/zones.c:480 ../lib/lidar/zones.c:517
#, c-format
msgid "<%s> has not been created in database."
msgstr "<%s> no ha sido creada en base de datos."

#: ../lib/lidar/raster.c:74 ../lib/lidar/raster.c:89 ../lib/lidar/raster.c:102
#: ../lib/lidar/raster.c:119 ../lib/lidar/raster.c:134
#: ../lib/lidar/raster.c:147 ../lib/lidar/raster.c:162
#: ../lib/lidar/raster.c:175
#, c-format
msgid "Unable to access table <%s>"
msgstr "No ha sido posible accesar tabla <%s>"

msgid "Error reading null data for row %d of <%s>"
msgstr "Error al leer datos nulos para fila %d de <%s>"

msgid "'%s/%s' was found in more mapsets (also found in <%s>)"
msgstr "'%s / %s' fue encontrado en más Directorios de mapas (también encontrado en <%s>)"

msgid "Using <%s@%s>"
msgstr "Utilizando <%s@%s>"

msgid "Fixing subtle input data rounding error of west boundary (%g>%g)"
msgstr "Corrigiendo un error sutil de redondeo en los datos de entrada del límite oeste (%g>%g)."

msgid "Fixing subtle input data rounding error of east boundary (%g>%g)"
msgstr "Corrigiendo un error sutil de redondeo en los datos de entrada del límite este (%g>%g)."

msgid "No centroid defined for area %d. Area not exported."
msgstr "No hay centroide definido para %d. Área no exportada."

#, fuzzy
msgid ""
"Unable to start GRASS GIS. You have the choice to:\n"
" - Launch the GRASS GIS interface with the '-gui' switch (`{cmd_name} -gui`)\n"
" - Launch GRASS GIS directly with path to the location/mapset as an argument (`{cmd_name} /path/to/location/mapset`)\n"
" - Create manually the GISRC file ({gisrcrc})"
msgstr ""
"No se puede iniciar GRASS. Usted puede:\n"
" - Lanzar GRASS con '-gui' switch (`grass70 -gui`)\n"
" - Crear manualmente un archivo GISRC (%s)\n"
" - Lanzar GRASS con la ruta para localización/directorio de mapas (mapset) como un argumento (`grass70 /pruta/a/localización/directorio de mapas`)"

msgid "Unable to open file '%s'"
msgstr "No se puede abrir el archivo '%s'"

msgid "Unable to check table. There is no temporal database connection defined for mapset <%(mapset)s>"
msgstr "No ha sido posible revisar la tabla. No está definida la conexión a la base de datos temporales para el Directorio de mapas <%(mapset)s>"

#
#, fuzzy
msgid "Unable to fetch one. There is no temporal database connection defined for mapset <%(mapset)s>"
msgstr "No se puede abrir el archivo de cabecera del mapa vectorial <%s>"

#
#, fuzzy
msgid "Unable to fetch all. There is no temporal database connection defined for mapset <%(mapset)s>"
msgstr "No se puede abrir el archivo de cabecera del mapa vectorial <%s>"

msgid "Unable to find a temporary null file <%s>"
msgstr "No ha sido posible encontrar archivo temporal nulo <%s>"

msgid "Unable to open null file <%s>"
msgstr "No ha sido posible abrir archivo temporal nulo <%s>"

msgid "ERROR: <%s> is not a valid GRASS location"
msgstr "ERROR: <%s> no es una Localización GRASS válida"

msgid "GRASS GUI should be <%s>"
msgstr "La GUI de GRASS debería ser <%s>"

#, fuzzy
msgid "Invalid offset (%d)"
msgstr "El nombre del mapa vectorial <%s> no es válido"

#
#, fuzzy
msgid "Unable to restore feature/offset %lu in vector map <%s>"
msgstr "No se puede abrir archivo de índice del mapa vectorial que correspondiente a la categoría <%s>."

#, fuzzy
msgid "Out of memmory"
msgstr "Sin memoria."

msgid "ERROR: option <%s>: <%s> exists.\n"
msgstr "ERROR: La opción <%s>: <%s> existe.\n"

#, fuzzy
msgid "Hit RETURN to continue"
msgstr "Presione ENTER para continuar. -->"

#, fuzzy
msgid "Vector map <%s> is not opened on topology level"
msgstr "El mapa vectorial <%s> no ha sido abierto en un nivel >= 2"

msgid "Attributes for category %d not found"
msgstr "No se encontraron atributos para la categoría %d."

msgid "Category must be integer"
msgstr "La categoría debe ser de tipo entero."

msgid "Memory error in writing timestamp"
msgstr "Error de memoria mientras se escribía la fecha."

msgid "Illegal TimeStamp string"
msgstr "Cadena de texto ilegal en la fecha."

msgid "Dev note: Adapted sites library used for vector points. (module should be updated to GRASS 6 vector library)"
msgstr "Nota del Des: Para los puntos vectoriales, se ha utilizado una librería de sitios adaptada. (El módulo debería ser actualizado a la librería de vectores de GRASS 6)."

msgid "Cannot fetch row"
msgstr "No se puede recuperar la fila."

msgid "G_oldsite_new_struct: invalid # dims or fields"
msgstr "G_oldsite_new_struct: Número no válido de dimensiones o campos."

msgid "Background color"
msgstr "Color de fondo."

msgid "Neighbor boundaries should be complete"
msgstr "Los bordes vecinos deben estar completos"

#, fuzzy
msgid "Mode type: {0} not supported."
msgstr "No se soportan objetos espaciales del tipo %d OGR"

#, fuzzy
msgid "Invalid type {0}"
msgstr "El nombre del mapa vectorial <%s> no es válido"

#, fuzzy
msgid "Removing empty 3D raster maps"
msgstr "Nombre del ráster de entrada"

#, fuzzy
msgid "Wrong type of input"
msgstr "No es posible cerrar el mapa de entrada."

msgid "Unable to remove directory '%s'"
msgstr "No se puede eliminar el directorio '%s'."

msgid "Unable to mogrify sql statement. There is no temporal database connection defined for mapset <%(mapset)s>"
msgstr "No ha sido posible modificar sentencia sql. No hay conexión a base de datos temporales definida para Directorio de mapas <%(mapset)s>"

msgid "Unable to execute sql statement. There is no temporal database connection defined for mapset <%(mapset)s>"
msgstr "No ha sido posible ejecutar la sentencia sql. No hay conexión a base de datos temporales definida para el  Directorio de mapas <%(mapset)s>"

msgid "Unable to execute transaction. There is no temporal database connection defined for mapset <%(mapset)s>"
msgstr "No ha sido posible ejecutar la transacción. No hay conexión definida a base de datos temporales para el Directorio de mapas <%(mapset)s>"

msgid "Raster map <%s@%s>: unsupported compression type %d"
msgstr "Mapa ráster <%s@%s>: tipo de compresión %d no soportada"

#
#, fuzzy
msgid "Unable to read compressed null file for <%s@%s>"
msgstr "No se puede abrir el archivo de cabecera del vectorial <%s>"

msgid "%s variable defined, %s ignored"
msgstr "%s variable definida, %s ignorado"

msgid "initial database (path to GIS data)"
msgstr "base de datos inicial (ruta a datos)"

msgid "initial location"
msgstr "Localización inicial"

msgid "initial mapset"
msgstr "Directorio de mapas inicial"

#, fuzzy
msgid "fully qualified initial mapset directory"
msgstr "directorio de Directorio de mapas inicial totalmente calificado"

msgid "select GUI (text, gui)"
msgstr "seleccionar GUI (texto, gui)"

msgid "ERROR: Invalid line in RC file: '%s' (%s)\n"
msgstr "ERROR: línea no válida en archivo RC: '%s' (%s)\n"

msgid ""
"It appears that the X Windows system is not active.\n"
"A graphical based user interface is not supported.\n"
"Switching to text based interface mode.\n"
"\n"
"Hit RETURN to continue"
msgstr ""
"Al parecer el sistema X de Windows no está activo.\n"
"No se puede soportar una interfaz gráfica de usuario.\n"
"Cambiando al modo de interfaz basada en texto.\n"
"\n"
"Presione RETURN para continuar"

msgid "Mapset <%s> doesn't exist in GRASS location <%s>. A new mapset can be created by '-c' switch."
msgstr "Directorio de mapas <%s> no existe en Localización GRASS <%s>. Se puede crear un nuevo Directorio de mapas con switch '-c'."

msgid ""
"Error in GUI startup. If necessary, please report this error to the GRASS developers.\n"
"Switching to text mode now.\n"
"\n"
"Hit RETURN to continue..."
msgstr ""
"Error al arrancar GUI. Si es necesario, por favor reporte este error a los desarrolladores de GRASS.\n"
"Cambiando a modo de texto ahora.\n"
"\n"
"Presione RETURN para continuar..."

msgid ""
"Received EXIT message from GUI.\n"
"GRASS is not started. Bye."
msgstr ""
"Se recibió mensaje de SALIDA de la GUI.\n"
"GRASS no se iniciará. Hasta pronto."

msgid ""
"Error reading data path information from g.gisenv.\n"
"GISDBASE=%(gisbase)s\n"
"LOCATION_NAME=%(location)s\n"
"MAPSET=%(mapset)s\n"
"\n"
"Check the <%s(file)> file."
msgstr ""
"Error al leer datos de información de ruta para g.gisenv.\n"
"BASESIG=%(gisbase)s\n"
"LOCATION_NAME=%(location)s\n"
"MAPSET=%(mapset)s\n"
"\n"
"Revisar el archivo <%s(file)> ."

msgid "Environmental variable '%s' already set, ignoring value '%s'"
msgstr "Variable ambiental '%s' ya está definida, ignorando valor '%s'"

msgid "A language override has been requested. Trying to switch GRASS into '%s'..."
msgstr "Se ha solicitado un cambio de idioma. Intentando cambiar GRASS a '%s'"

msgid "%(user)s is currently running GRASS in selected mapset (file %(file)s found). Concurrent use not allowed."
msgstr "%(user)s está corriendo actualmente GRASS en Directorio de mapas seleccionado (archivo %(file)s encontrado). No está permitido el uso simultáneo."

msgid "Unsupported shell <%(sh)s>: %(env)s"
msgstr "Consola de comandos <%(sh)s> no soportada: %(env)s"

msgid ""
"Job file '%s' has been defined in the 'GRASS_BATCH_JOB' variable but not found. Exiting.\n"
"\n"
"Use 'unset GRASS_BATCH_JOB' to disable batch job processing."
msgstr ""
"Archivo de trabajo '%s' ha sido definido en la variable 'GRASS_BATCH_JOB' pero no ha sido encontrado. Saliendo.\n"
"\n"
"Use 'unset GRASS_BATCH_JOB' para deshabilitar procesamiento de trabajo por lotes."

msgid "Change file permission to 'executable' for '%s'"
msgstr "Cambiar permiso de archivo a 'ejecutable' para '%s'"

msgid "Executing '%s' ..."
msgstr "Ejecutando '%s'..."

msgid "Execution of '%s' finished."
msgstr "La ejecución de '%s' ha terminado."

msgid "Flag -e required also flag -c"
msgstr "Bandera -e se necesita también bandera -c"

msgid ""
"Unable to start GRASS. You can:\n"
" - Launch GRASS with '-gui' switch (`grass70 -gui`)\n"
" - Create manually GISRC file (%s)\n"
" - Launch GRASS with path to the location/mapset as an argument (`grass70 /path/to/location/mapset`)"
msgstr ""
"No se puede iniciar GRASS. Usted puede:\n"
" - Lanzar GRASS con '-gui' switch (`grass70 -gui`)\n"
" - Crear manualmente un archivo GISRC (%s)\n"
" - Lanzar GRASS con la ruta para localización/directorio de mapas (mapset) como un argumento (`grass70 /pruta/a/localización/directorio de mapas`)"

#, fuzzy
msgid "Invalid size {0}"
msgstr "El nombre del mapa vectorial <%s> no es válido"

#, fuzzy
msgid "Removing empty raster maps"
msgstr "Nombre del mapa raster de entrada."

msgid "test"
msgstr "prueba"

msgid "syntax error"
msgstr "error de sintaxis"

msgid "R/G/B not in range 0-255"
msgstr "El valor R / G / B no se encuentra en el rango 0-255."

msgid "invalid color name"
msgstr "Nombre de color incorrecto."

msgid "SQL select statement"
msgstr "Sentencia select SQL"

msgid "For example: 'select * from rybniky where kapri = 'hodne'"
msgstr "Por ejemplo:  'select * from rybniky where kapri = 'hodne'"

msgid "Example: income < 1000 and inhab >= 10000"
msgstr "Ejemplo: salario < 1000 y habitantes >=10000."

msgid "An error occurred while running r3.mapcalc"
msgstr "Ocurrió un error al correr r3.mapcalc"

msgid "An error occurred while running r.mapcalc"
msgstr "Ocurrió un error al correr r.mapcalc"

msgid "Object <%s> not found in the temporal database"
msgstr "Objeto <%s> no encontrado en la base de datos temporales"

msgid "Unbale to open raster <%s>"
msgstr "No ha sido posible abrir ráster <%s>"

msgid "Absurd polygon."
msgstr "Polígono absurdo."

msgid ""
"GISDBASE, LOCATION_NAME and MAPSET variables not set properly.\n"
"Interactive startup needed."
msgstr ""
"Variables GISDBASE, LOCATION_NAME y MAPSET no están definidas adecuadamente.\n"
"Se necesita arranque interactivo."

msgid "BUG in option name, '%s' is not valid"
msgstr "BUG in opción nombre, '%s' no es válido"

msgid "Default locale settings are missing. GRASS running with C locale."
msgstr "Faltan configuraciones locales predeterminadas. GRASS está corriendo con C local."

msgid "Unable to initialise PROJ.4 with the following parameter list:"
msgstr "No es posible inicializar PROJ 4 con la lista de parámetros siguientes."

msgid "The error message: %s"
msgstr "El mensaje de error: %s."

msgid "Unknown compression method <%s>, using default ZLIB"
msgstr "Método de compresión desconocido <%s>, usando ZLIB por defecto"

msgid "This GRASS version does not support %s compression, using default ZLIB"
msgstr "Esta versión de GRASS no soporta la compresión %s, utilizando ZLIB por defecto"

msgid "BUG in descriptions, option '%s' in <%s> does not exist"
msgstr "Error en las descripciónes, no existe la opción '%s' en <%s>."

msgid "Unable allocate PNG structure"
msgstr "No ha sido posible asignar estructura PNG"

msgid "Unable to read find raster <%s>"
msgstr "No se puede leer \"Encontrar ráster <% s>\"."

msgid "Failed to create new location. The location <%s> already exists."
msgstr "Ha fallado la creación de una nueva Localización. La localización <%s> ya existe."

msgid "Creating new GRASS GIS location/mapset..."
msgstr "Creando nueva Localización/Directorio de mapas..."

msgid "Option %s requires all of %s"
msgstr "La opción %s necesita todas las %s"

msgid "Option %s is mutually exclusive with all of %s"
msgstr "La opción %s es mutuamente excluyente con todas las %s"

#~ msgid ""
#~ "Unable to fetch interface description for command '%(cmd)s'.\n"
#~ "\n"
#~ "Details: %(det)s"
#~ msgstr ""
#~ "No se puede recuperar la descripción para el comando '%(cmd)s':\n"
#~ "Detalles:%(det)s"

#~ msgid "Unable to seek"
#~ msgstr "No ha sido posible buscar"<|MERGE_RESOLUTION|>--- conflicted
+++ resolved
@@ -3415,11 +3415,7 @@
 
 #: ../lib/imagery/iscatt_core.c:526
 msgid "Unable to read from category raster condition file."
-<<<<<<< HEAD
-msgstr "No ha sido posible leer desde archivo de condiciones de categorías ráster."
-=======
-msgstr ""
->>>>>>> a5c598ad
+msgstr ""
 
 #: ../lib/imagery/iscatt_core.c:533
 msgid "Invalid size of category raster conditions file."
@@ -3452,11 +3448,7 @@
 #: ../lib/imagery/iscatt_core.c:803
 #, c-format
 msgid "Unable to open category raster condition file <%s>"
-<<<<<<< HEAD
-msgstr "No ha sido posible abrir archivo <%s> de condiciones de categorías"
-=======
-msgstr ""
->>>>>>> a5c598ad
+msgstr ""
 
 #: ../lib/imagery/iscatt_core.c:817
 msgid "Corrupted category raster conditions file (fseek failed)"
