# translation of grasslibs_es.po to Español
# This file is distributed under the same license as the GRASS package.
# Copyright (C) 2004-2016 GRASS Development Team
#
# el bueno <manzano_jm@yahoo.es>, 2005.
# Luis Izquierdo <luisizq2002@hotmail.com>, 2005.
# Enrique Cerrillo Cuenca <ecerrillo@unex.es>, 2007.
# Agustin Diez Castillo <adiez@uv.es>, 2007.
# Roberto Antolin <tolanss@yahoo.es>, 2007.
# Carlos Davila <carluti@users.sourceforge.net>, 2007, 2008.
# Joana Palahí/SIGTE-UdG <joana@sigte.udg.edu>, 2011.
# Javier García Prieto <fjgarciaprieto@hotmail.com>, 2009, 2010, 2013, 2014, 2016.
# Daniel Torres <nobeeakon@gmail.com>, 2014, 2016.
msgid ""
msgstr ""
"Project-Id-Version: grasslibs_es\n"
"Report-Msgid-Bugs-To: \n"
"POT-Creation-Date: 2021-02-17 23:13-0500\n"
"PO-Revision-Date: 2016-07-14 22:45-0500\n"
"Last-Translator: \n"
"Language-Team: Spanish <grass-translations@lists.osgeo.org>\n"
"Language: es_ES\n"
"MIME-Version: 1.0\n"
"Content-Type: text/plain; charset=UTF-8\n"
"Content-Transfer-Encoding: 8bit\n"
"X-Poedit-Language: Spanish\n"
"X-Poedit-Country: SPAIN\n"
"X-Generator: Lokalize 1.5\n"
"Plural-Forms: nplurals=2; plural=(n != 1);\n"

#: ../lib/init/grass.py:209
msgid "WARNING"
msgstr "ADVERTENCIA"

#: ../lib/init/grass.py:213 ../lib/gis/parser.c:633
msgid "ERROR"
msgstr "ERROR"

#: ../lib/init/grass.py:214
msgid "Exiting..."
msgstr "Saliendo..."

#: ../lib/init/grass.py:366
msgid "Usage"
msgstr "Uso"

#: ../lib/init/grass.py:367 ../lib/gis/parser_rest.c:146
#: ../lib/gis/parser_html.c:153
msgid "Flags"
msgstr "Identificadores."

#: ../lib/init/grass.py:368
msgid "print this help message"
msgstr "mostrar este mensaje de ayuda"

#: ../lib/init/grass.py:369
msgid "show version information and exit"
msgstr "mostrar información de la versión y salir"

#: ../lib/init/grass.py:370
msgid "create given database, location or mapset if it doesn't exist"
msgstr "crear base de datos dada, Localización o Directorio de mapas si es que no existe"

#: ../lib/init/grass.py:371
msgid "exit after creation of location or mapset. Only with -c flag"
msgstr "salir luego de la creación de la Localización o Directorio de mapas. Solo con bandera -c"

#: ../lib/init/grass.py:372
msgid "force removal of .gislock if exists (use with care!). Only with --text flag"
msgstr ""

#: ../lib/init/grass.py:373
msgid "use text based interface (skip graphical welcome screen)"
msgstr ""

#: ../lib/init/grass.py:374 ../lib/init/grass.py:376 ../lib/init/grass.py:378
msgid "and set as default"
msgstr "y establecer como predeterminado"

#: ../lib/init/grass.py:375
msgid "use text based interface (show graphical welcome screen)"
msgstr ""

#: ../lib/init/grass.py:377
msgid "use $DEFAULT_GUI graphical user interface"
msgstr "use $DEFAULT_GUI interfaz gráfica de usuario"

#: ../lib/init/grass.py:379
msgid "print GRASS configuration parameters"
msgstr "mostrar parámetros de configuración GRASS"

#: ../lib/init/grass.py:380
msgid "options: arch,build,compiler,date,path,revision,svn_revision,version"
msgstr ""

#: ../lib/init/grass.py:381 ../lib/gis/parser_rest.c:179
#: ../lib/gis/parser_html.c:201
msgid "Parameters"
msgstr "Parámetros"

#: ../lib/init/grass.py:382
msgid "initial GRASS database directory"
msgstr ""

#: ../lib/init/grass.py:383
msgid "directory containing Locations"
msgstr "directorio que contiene Localizaciones"

#: ../lib/init/grass.py:384
msgid "initial GRASS Location"
msgstr "Localización inicial de GRASS"

#: ../lib/init/grass.py:385
msgid "directory containing Mapsets with one common coordinate system (projection)"
msgstr "directorio que contiene Directorio de mapas con un sistema de coordenadas común (proyección)"

#: ../lib/init/grass.py:386
msgid "initial GRASS Mapset"
msgstr "Directorio de mapas inicial de GRASS"

#: ../lib/init/grass.py:387
msgid "fully qualified initial Mapset directory"
msgstr "directorio de mapas inicial completamente cualificado"

#: ../lib/init/grass.py:388
msgid "Environment variables relevant for startup"
msgstr "Variables ambientales relevantes para arranque"

#: ../lib/init/grass.py:389
msgid "select GUI (text, gui, gtext)"
msgstr "seleccionar GUI (texto, gui, gtext)"

#: ../lib/init/grass.py:390
msgid "set html web browser for help pages"
msgstr "establecer navegador web para páginas de ayuda"

#: ../lib/init/grass.py:391
msgid "set additional path(s) to local GRASS modules or user scripts"
msgstr "definir ruta(s) adicionales para módulos GRASS locales o scripts del usuario"

#: ../lib/init/grass.py:392
msgid "set additional GISBASE for locally installed GRASS Addons"
msgstr "definir GISBASE adicional para Complementos instalados localmente"

#: ../lib/init/grass.py:393
msgid "set Python interpreter name to override 'python'"
msgstr "defina el nombre del intérprete Python a sobreescribir 'python'"

#: ../lib/init/grass.py:394
msgid "execute GRASS module or script"
msgstr "ejecutar módulo GRASS o script"

#: ../lib/init/grass.py:395
msgid "provided executable will be executed in GRASS session"
msgstr "el archivo ejecutable será ejecutado en la sesión de GRASS"

#: ../lib/init/grass.py:396
msgid "GRASS module, script or any other executable"
msgstr "módulo de GRASS, script o cualquier otro ejecutable"

#: ../lib/init/grass.py:397
msgid "parameters of the executable"
msgstr "parámetros del ejecutable"

#: ../lib/init/grass.py:398
msgid "standard flags"
msgstr "banderas estándar"

#: ../lib/init/grass.py:399
msgid "create temporary location (use with the --exec flag)"
msgstr ""

#: ../lib/init/grass.py:400
msgid "created in a temporary directory and deleted at exit"
msgstr ""

#: ../lib/init/grass.py:401
msgid "create temporary mapset (use with the --exec flag)"
msgstr ""

#: ../lib/init/grass.py:402
msgid "created in the specified location and deleted at exit"
msgstr ""

#: ../lib/init/grass.py:424
msgid "The APPDATA variable is not set, ask your operating system support"
msgstr ""

#: ../lib/init/grass.py:427
msgid "The APPDATA variable points to directory which does not exist, ask your operating system support"
msgstr ""

#: ../lib/init/grass.py:440
#, python-format
msgid "Failed to create configuration directory '%s' with error: %s"
msgstr ""

#: ../lib/init/grass.py:483
#, python-format
msgid "Unable to create temporary directory <grass7-%(user)s-%(lock)s>! Exiting."
msgstr "¡No ha sido posible crear directorio temporal <grass7-%(user)s-%(lock)s>! Saliendo."

#: ../lib/init/grass.py:537
#, python-brace-format
msgid "Invalid line in RC file ({file}): '{line}' ({error})\n"
msgstr ""

#: ../lib/init/grass.py:543
#, python-brace-format
msgid "Empty RC file ({file})"
msgstr ""

#: ../lib/init/grass.py:606
#, python-format
msgid "GUI <%s> not supported in this version"
msgstr "GUI <%s> no soportada en esta versión"

#: ../lib/init/grass.py:806
msgid ""
"The python command does not work as expected.\n"
"Please check your installation or set the GRASS_PYTHON environment variable."
msgstr ""

#: ../lib/init/grass.py:810
msgid "GRASS GUI not found. Please check your installation."
msgstr "No se encontró la GUI de GRASS. Por favor revise su instalación."

#: ../lib/init/grass.py:812
msgid ""
"{}\n"
"Switching to text based interface mode."
msgstr ""

#: ../lib/init/grass.py:819
msgid ""
"It appears that the X Windows system is not active.\n"
"A graphical based user interface is not supported.\n"
"(DISPLAY variable is not set.)\n"
"Switching to text based interface mode."
msgstr ""

#: ../lib/init/grass.py:891
#, python-brace-format
msgid "Unable to create new location because the location <{location}> already exists."
msgstr ""

#: ../lib/init/grass.py:895
#, python-brace-format
msgid "Unable to create new location <{location}> because <{path}> is a file."
msgstr ""

#: ../lib/init/grass.py:898
#, python-brace-format
msgid "Unable to create new location <{location}> because the directory <{path}> already exists."
msgstr ""

#: ../lib/init/grass.py:902
#, python-brace-format
msgid "Unable to create new location in the directory <{path}> for an unknown reason."
msgstr ""

#: ../lib/init/grass.py:973
msgid "Mapset <{}> already exists. Unable to create a new temporary mapset of that name."
msgstr ""

#: ../lib/init/grass.py:977
msgid "Mapset <{}> already exists."
msgstr ""

#: ../lib/init/grass.py:985
msgid "A new mapset can be created using '-c' flag."
msgstr ""

#: ../lib/init/grass.py:987
msgid "Maybe you meant a different directory."
msgstr ""

#: ../lib/init/grass.py:1017
msgid "Provide CRS to create a location"
msgstr ""

#: ../lib/init/grass.py:1018
msgid "Creating new GRASS GIS location <{}>..."
msgstr ""

#: ../lib/init/grass.py:1027
#, python-brace-format
msgid "Unable to create new mapset <{mapset}> because <{path}> is a file."
msgstr ""

#: ../lib/init/grass.py:1033
msgid "The mapset <{}> is missing the WIND file (computational region). It will be fixed now. Note that this warning may become an error in future versions."
msgstr ""

#: ../lib/init/grass.py:1040
msgid "No CRS is needed for creating mapset. Did you mean to create a new location?"
msgstr ""

#: ../lib/init/grass.py:1042
msgid "Creating new GRASS GIS mapset <{}>..."
msgstr ""

#: ../lib/init/grass.py:1066
msgid "GRASS GIS database directory, location and mapset not set properly. Use GUI or command line to set them."
msgstr ""

#: ../lib/init/grass.py:1091
#, python-format
msgid "Invalid user interface specified - <%s>. Use the --help option to see valid interface names."
msgstr "Interfaz de usuario especificada no válida - <%s>. Use la opción --help para ver los nombres válidos para interfaces."

#: ../lib/init/grass.py:1111
#, python-brace-format
msgid ""
"Error in GUI startup. See messages above (if any) and if necessary, please report this error to the GRASS developers.\n"
"On systems with package manager, make sure you have the right GUI package, probably named grass-gui, installed.\n"
"To run GRASS GIS in text mode use the --text flag.\n"
"Use '--help' for further options\n"
"     {cmd_name} --help\n"
"See also: https://grass.osgeo.org/{cmd_name}/manuals/helptext.html"
msgstr ""

#: ../lib/init/grass.py:1123
msgid ""
"Exit was requested in GUI.\n"
"GRASS GIS will not start. Bye."
msgstr ""
"Salida fue pedida en la GUI.\n"
"GRASS GIS no iniciará. Adiós."

#: ../lib/init/grass.py:1126
msgid ""
"Invalid return code from GUI startup script.\n"
"Please advise GRASS developers of this error."
msgstr ""
"Código de retorno no válido para script de arranque de GUI.\n"
"Por favor avise a los desarrolladores de GRASS de este error."

#: ../lib/init/grass.py:1174
#, python-brace-format
msgid ""
"Error reading data path information from g.gisenv.\n"
"GISDBASE={gisdbase}\n"
"LOCATION_NAME={location}\n"
"MAPSET={mapset}\n"
"\n"
"Check the <{file}> file."
msgstr ""

#: ../lib/init/grass.py:1456
#, python-format
msgid "Path '%s' doesn't exist"
msgstr "Ruta '%s' no existe"

#: ../lib/init/grass.py:1458
#, python-format
msgid "Path '%s' not accessible."
msgstr "La ruta '%s' no accesable."

#. GTC %s is mapset's folder path
#: ../lib/init/grass.py:1463
#, python-format
msgid "You are not the owner of '%s'."
msgstr "Usted no es el dueño de '%s'."

#: ../lib/init/grass.py:1471
#, python-format
msgid ""
"%(user)s is currently running GRASS in selected mapset (file %(file)s found). Concurrent use not allowed.\n"
"You can force launching GRASS using -f flag (note that you need permission for this operation). Have another look in the processor manager just to be sure..."
msgstr ""
"%(user)s está usando GRASS en el Directorio de mapas seleccionado (archivo %(file)s encontrado). El uso simultáneo no está permitido.\n"
"El inicio de GRASS se puede forzar usando -f (note que necesita permiso para esta operación). Revise el administrador de procesos nuevamente para asegurarse..."

#: ../lib/init/grass.py:1480
#, python-format
msgid "%(user)s is currently running GRASS in selected mapset (file %(file)s found). Forcing to launch GRASS..."
msgstr "%(user)s está usando GRASS en el Directorio de mapas seleccionado (archivo %(file)s encontrado). Forzando el inicio de GRASS..."

#: ../lib/init/grass.py:1484
#, python-format
msgid ""
"Unable to properly access '%s'.\n"
"Please notify system personnel."
msgstr ""
"No ha sido posible acceder '%s' de manera correcta.\n"
"Por favor notifique al personal de sistemas."

#: ../lib/init/grass.py:1516
msgid "Building user fontcap..."
msgstr ""

#: ../lib/init/grass.py:1577
msgid "The SHELL variable is not set"
msgstr "La variable SHELL no está definida"

#: ../lib/init/grass.py:1593
#, python-brace-format
msgid "Unsupported shell <{sh}>: {env_file}"
msgstr ""

#: ../lib/init/grass.py:1609
#, python-format
msgid "Executing <%s> ..."
msgstr "Ejecutando <%s> ..."

#: ../lib/init/grass.py:1636
#, python-brace-format
msgid ""
"Execution of <{cmd}> failed:\n"
"{error}"
msgstr ""
"La ejecución de <{cmd}> ha fallado:\n"
"{error}"

#: ../lib/init/grass.py:1651
#, python-format
msgid "Execution of <%s> finished."
msgstr "La ejecución de <%s> ha terminado."

#: ../lib/init/grass.py:1684
#, python-brace-format
msgid "Unable to close GUI. {0}"
msgstr "Imposible cerrar la GUI. {0}"

#: ../lib/init/grass.py:1701
#, python-format
msgid "Welcome to GRASS GIS %s"
msgstr "Bienvenido a GRASS GIS %s"

#: ../lib/init/grass.py:1726
msgid "GRASS GIS homepage:"
msgstr "Página web de GRASS GIS:"

#. GTC Running through: SHELL NAME
#: ../lib/init/grass.py:1728
msgid "This version running through:"
msgstr "Esta versión corriendo a través de:"

#: ../lib/init/grass.py:1730
msgid "Help is available with the command:"
msgstr "La ayuda está disponible con el comando:"

#: ../lib/init/grass.py:1731
msgid "See the licence terms with:"
msgstr "Vea los términos de la licencia con:"

#: ../lib/init/grass.py:1732
msgid "See citation options with:"
msgstr "Leer opciones para citar con:"

#: ../lib/init/grass.py:1735
msgid "If required, restart the GUI with:"
msgstr "Si lo necesita, reinicie la GUI con:"

#: ../lib/init/grass.py:1737
msgid "Start the GUI with:"
msgstr "Iniciar GUI con:"

#: ../lib/init/grass.py:1739
msgid "When ready to quit enter:"
msgstr "En cuanto esté listo para salir escriba: "

#: ../lib/init/grass.py:1899
msgid "2D and 3D raster MASKs present"
msgstr "MÁSCARAS ráster 2D y 3D presentes"

#: ../lib/init/grass.py:1900
msgid "Raster MASK present"
msgstr "MÁSCARA ráster presente"

#: ../lib/init/grass.py:1901
msgid "3D raster MASK present"
msgstr "MÁSCARA ráster 3D presente"

#: ../lib/init/grass.py:1952
msgid "Done."
msgstr "Hecho."

#: ../lib/init/grass.py:1954
msgid "Goodbye from GRASS GIS"
msgstr "Salió de GRASS GIS, hasta pronto"

#: ../lib/init/grass.py:1959 ../lib/python/script/setup.py:247
msgid "Cleaning up temporary files..."
msgstr "Limpiando archivos temporales..."

#: ../lib/init/grass.py:2001
msgid "Please install the GRASS GIS development package"
msgstr "Por favor instale el paquete de desarrolladores de GRASS GIS"

#: ../lib/init/grass.py:2046
#, python-format
msgid "Parameter <%s> not supported"
msgstr "Parámetro <%s> no soportado"

#: ../lib/init/grass.py:2094
#, python-format
msgid "use mapset %(metavar)s"
msgstr ""

#: ../lib/init/grass.py:2100
#, python-format
msgid "use temporary mapset in location %(metavar)s"
msgstr ""

#: ../lib/init/grass.py:2108
msgid "path to mapset (or location if creating one)"
msgstr ""

#: ../lib/init/grass.py:2111
msgid "use temporary mapset"
msgstr ""

#: ../lib/init/grass.py:2118
#, python-format
msgid "use temporary location with %(metavar)s (EPSG, georeferenced file, ...)"
msgstr ""

#: ../lib/init/grass.py:2125
msgid "remove lock if present"
msgstr ""

#: ../lib/init/grass.py:2174
msgid "execute module or script (followed by executable with arguments)"
msgstr ""

#: ../lib/init/grass.py:2230
msgid "Flag -e requires also flag -c"
msgstr "La bandera -e requiere también de la bandera -c"

#: ../lib/init/grass.py:2232
msgid "Flag -c requires name of location or mapset"
msgstr ""

#: ../lib/init/grass.py:2235
msgid "Either --tmp-location or --tmp-mapset can be used, not both"
msgstr ""

#: ../lib/init/grass.py:2241
msgid "Coordinate reference system argument (e.g. EPSG) is needed for --tmp-location"
msgstr ""

#: ../lib/init/grass.py:2248
msgid "Only one argument (e.g. EPSG) is needed for --tmp-location, mapset name <{}> provided"
msgstr ""

#: ../lib/init/grass.py:2339
#, python-brace-format
msgid ""
"Unable to start GRASS GIS. You have the choice to:\n"
" - Launch the graphical user interface with the '--gui' switch\n"
"     {cmd_name} --gui\n"
" - Launch with path to the location/mapset as an argument\n"
"     {cmd_name} /path/to/location/mapset`\n"
" - Create a location with '-c' and launch in its PERMANENT mapset\n"
"     {cmd_name} -c EPSG:number /path/to/location\n"
"     {cmd_name} -c geofile /path/to/location\n"
" - Create manually the GISRC file ({gisrcrc})\n"
" - Use '--help' for further options\n"
"     {cmd_name} --help\n"
"See also: https://grass.osgeo.org/{cmd_name}/manuals/helptext.html"
msgstr ""

#: ../lib/init/grass.py:2357
msgid "Starting GRASS GIS..."
msgstr "Iniciando GRASS GIS..."

#: ../lib/init/grass.py:2399
#, python-brace-format
msgid "<{0}> requested, but not available. Run GRASS in text mode (--text) or install missing package (usually 'grass-gui')."
msgstr ""

#: ../lib/init/grass.py:2467
#, python-format
msgid "Launching <%s> GUI in the background, please wait..."
msgstr "Lanzando GUI <%s> en el fondo, por favor espere..."

#: ../lib/init/grass.py:2500
#, python-format
msgid "Failed to start shell '%s'"
msgstr "Ha fallado el iniciar la consola de comandos '%s'"

#: ../lib/init/lock.c:38
#, c-format
msgid "Usage: %s file pid"
msgstr "Uso: pid del archivo %s"

#: ../lib/init/lock.c:42
msgid "Concurrent mapset locking is not supported on Windows"
msgstr "El bloqueo simultáneo de Directorio de mapas no está soportado en Windows"

#: ../lib/init/lock.c:60
#, c-format
msgid "Unable to write lockfile %s (%s)"
msgstr "No ha sido posible escribir archivo de bloqueo (lockfile) %s (%s)"

#: ../lib/arraystats/class.c:19
#, c-format
msgid "Unknown algorithm '%s'"
msgstr "'%s' algoritmo desconocido"

#: ../lib/arraystats/class.c:42
msgid "Discont algorithm currently not available because of bugs"
msgstr "El algoritmo Discont no se encuentra disponible debido a errores."

#: ../lib/arraystats/class.c:49
msgid "Classification algorithm failed"
msgstr "Ha fallado el algoritmo de clasificación"

#: ../lib/arraystats/class.c:227
msgid "Equiprobable classbreaks currently limited to 10 classes"
msgstr "Límites de clases equiprobables está limitado actualmete a 10 clases"

#: ../lib/arraystats/class.c:242
#, c-format
msgid "There are classbreaks outside the range min-max. Number of classes reduced to %i, but using probabilities for %i classes."
msgstr "Existen límites de clase fuera del mínimo o máximo del rango. El número de clases se reducirá a %i, pero se utilizan probabilidades para el número de clases %i."

#: ../lib/rowio/setup.c:61 ../lib/rowio/setup.c:67
#: ../lib/rst/interp_float/segmen2d.c:197
#: ../lib/rst/interp_float/segmen2d.c:203
#: ../lib/rst/interp_float/segmen2d.c:209
#: ../lib/rst/interp_float/segmen2d.c:219
#: ../lib/rst/interp_float/interp2d.c:139
#: ../lib/rst/interp_float/interp2d.c:145
#: ../lib/rst/interp_float/segmen2d_parallel.c:78
#: ../lib/rst/interp_float/segmen2d_parallel.c:85
#: ../lib/rst/interp_float/segmen2d_parallel.c:92
#: ../lib/rst/interp_float/segmen2d_parallel.c:101
#: ../lib/rst/interp_float/segmen2d_parallel.c:263
#: ../lib/vector/diglib/struct_alloc.c:494 ../lib/vector/neta/bridge.c:58
#: ../lib/vector/neta/spanningtree.c:104 ../lib/vector/neta/components.c:71
#: ../lib/vector/neta/components.c:176 ../lib/vector/neta/centrality.c:63
#: ../lib/vector/neta/centrality.c:145 ../lib/vector/neta/timetables.c:69
#: ../lib/vector/neta/timetables.c:168 ../lib/vector/neta/timetables.c:178
#: ../lib/vector/neta/timetables.c:191 ../lib/vector/neta/timetables.c:278
#: ../lib/vector/neta/timetables.c:413 ../lib/vector/neta/timetables.c:425
#: ../lib/vector/neta/flow.c:66 ../lib/vector/neta/flow.c:190
#: ../lib/vector/neta/path.c:262 ../lib/vector/neta/articulation_point.c:60
#: ../lib/vector/Vlib/map.c:48 ../lib/vector/Vlib/line.c:50
#: ../lib/vector/Vlib/line.c:154 ../lib/segment/open.c:118
msgid "Out of memory"
msgstr "Se ha terminado el espacio en la memoria"

#: ../lib/driver/parse_ftcap.c:84
#, c-format
msgid "%s: Unable to read font definition file; use the default"
msgstr "No es posible leer el archivo de definición del tipo de letra %s; Se utilizará la opción predeterminada."

#: ../lib/driver/parse_ftcap.c:90
#, c-format
msgid "%s: No font definition file"
msgstr "%s: No hay un archivo de definición del tipo de letra"

#: ../lib/rst/interp_float/vinput2d.c:94
#, c-format
msgid "Vector map <%s> is not 3D"
msgstr "El mapa vectorial <%s> no es 3D"

#: ../lib/rst/interp_float/vinput2d.c:97
msgid "Loading data from attribute table ..."
msgstr "Cargando datos de la tabla de atributos..."

#: ../lib/rst/interp_float/vinput2d.c:100 ../lib/vector/Vlib/array.c:276
#: ../lib/vector/Vlib/map.c:301 ../lib/vector/Vlib/map.c:437
#: ../lib/vector/Vlib/ascii.c:398 ../lib/vector/Vlib/cats.c:589
#: ../lib/vector/Vlib/copy.c:620 ../lib/vector/Vlib/copy.c:730
#: ../lib/vector/Vlib/net_build.c:159 ../lib/vector/Vlib/net_build.c:206
#: ../lib/vector/Vlib/net_build.c:490 ../lib/vector/Vlib/net_build.c:791
#: ../lib/vector/Vlib/net_build.c:971 ../lib/ogsf/gv3.c:344
#: ../lib/ogsf/gp3.c:202
#, c-format
msgid "Database connection not defined for layer %d"
msgstr "No se ha definido la conexión a la base de datos para la capa %d"

#: ../lib/rst/interp_float/vinput2d.c:109 ../lib/vector/neta/timetables.c:133
#: ../lib/vector/neta/utils.c:119 ../lib/vector/Vlib/array.c:282
#: ../lib/vector/Vlib/map.c:342 ../lib/vector/Vlib/write_pg.c:2953
#: ../lib/vector/Vlib/ascii.c:410 ../lib/vector/Vlib/close_nat.c:160
#: ../lib/vector/Vlib/write_ogr.c:198 ../lib/vector/Vlib/cats.c:597
#: ../lib/vector/Vlib/net_build.c:165 ../lib/vector/Vlib/net_build.c:211
#: ../lib/vector/Vlib/net_build.c:496 ../lib/vector/Vlib/net_build.c:797
#: ../lib/vector/Vlib/net_build.c:976 ../lib/db/dbmi_client/db.c:46
#: ../lib/db/dbmi_client/copy_tab.c:112 ../lib/db/dbmi_client/copy_tab.c:133
#: ../lib/ogsf/gv3.c:350 ../lib/ogsf/gp3.c:208
#, c-format
msgid "Unable to open database <%s> by driver <%s>"
msgstr "No ha sido posible abrir la base de datos <%s> con el controlador <%s>"

#: ../lib/rst/interp_float/vinput2d.c:115
#: ../lib/rst/interp_float/vinput2d.c:129 ../lib/db/dbmi_client/copy_tab.c:291
#, c-format
msgid "Column <%s> not found"
msgstr "Columna <%s> no encontrada"

#: ../lib/rst/interp_float/vinput2d.c:118
#: ../lib/rst/interp_float/vinput2d.c:131
#, c-format
msgid "Data type of column <%s> must be numeric"
msgstr "El tipo de datos para la columna <%s> debe ser numérico"

#: ../lib/rst/interp_float/vinput2d.c:142
msgid "Reading features from vector map ..."
msgstr "Leyendo elementos del mapa vectorial ..."

#: ../lib/rst/interp_float/vinput2d.c:174
#, c-format
msgid "Database record for cat %d not found"
msgstr "No se ha encontrado el registro para cat %d en la base de datos"

#: ../lib/rst/interp_float/vinput2d.c:192
msgid "Negative value of smoothing detected: sm must be >= 0"
msgstr "Se ha detectado un valor de suavizado negativo: sm debe ser  >= 0."

#: ../lib/rst/interp_float/vinput2d.c:256
msgid "Strip exists with insufficient data"
msgstr "La franja existe con datos insuficientes."

#: ../lib/rst/interp_float/vinput2d.c:270
#, c-format
msgid "There are points outside specified 2D/3D region - %d points ignored"
msgstr "Existen puntos fuera de la región 2D/3D especificada -Se han ignorado %d puntos."

#: ../lib/rst/interp_float/vinput2d.c:273
#, c-format
msgid "Ignoring %d points (too dense)"
msgstr "Ignorando %d puntos (demasiado denso)"

#: ../lib/rst/interp_float/vinput2d.c:277
#, c-format
msgid "%d points given for interpolation (after thinning) is less than given NPMIN=%d"
msgstr "Los %d puntos dados para la interpolación (después de adelgazar) son menos que el NPMIN dado=%d."

#: ../lib/rst/interp_float/vinput2d.c:282
msgid "Zero points in the given region"
msgstr "Cero puntos en la región dada"

#: ../lib/rst/interp_float/vinput2d.c:287
#, c-format
msgid "Segmentation parameters set to invalid values: npmin= %d, segmax= %d for smooth connection of segments, npmin > segmax (see manual)"
msgstr "Se han asignado valores no válidos a los parámetros de segmentación: npmin= %d, segmax= %d. Para lograr conexiones suaves de segmentos, npmin > segmax (Por favor consulte el manual)."

#: ../lib/rst/interp_float/vinput2d.c:293
#, c-format
msgid "There are less than %d points for interpolation. No segmentation is necessary, to run the program faster set segmax=%d (see manual)"
msgstr "Hay menos de %d puntos para la interpolación. No es necesaria la segmentación, para ejecutar el programa mas rápidamente defina segmax=%d (Por favor consulte el manual)."

#: ../lib/rst/interp_float/vinput2d.c:297
#, c-format
msgid "Number of points from vector map %d"
msgstr "Cantidad de puntos del mapa vectorial %d"

#: ../lib/rst/interp_float/vinput2d.c:298
#, c-format
msgid "Number of points outside of 2D/3D region %d"
msgstr "Cantidad de puntos fuera de la región 2D/3D %d"

#: ../lib/rst/interp_float/vinput2d.c:300
#, c-format
msgid "Number of points being used %d"
msgstr "Cantidad de puntos que están siendo utilizados %d"

#: ../lib/rst/interp_float/vinput2d.c:333
msgid "Some points outside of region (ignored)"
msgstr "Algunos puntos fuera de la región (Estos se han ignorado)."

#: ../lib/rst/interp_float/vinput2d.c:339
msgid "Unable to allocate memory"
msgstr "No se puede asignar memoria"

#: ../lib/rst/interp_float/vinput2d.c:347
#, c-format
msgid "Unable to insert %f,%f,%f a = %d"
msgstr "No se puede insertar %f,%f,%f a = %d"

#: ../lib/rst/interp_float/input2d.c:58
#, c-format
msgid "Mask raster map <%s> not found"
msgstr "No se ha encontrado la máscara del mapa ráster <%s>"

#: ../lib/rst/interp_float/input2d.c:81
msgid "Bitmap mask created"
msgstr "Máscara del mapa de bits creada"

#: ../lib/rst/interp_float/segmen2d.c:133
#: ../lib/rst/interp_float/segmen2d_parallel.c:188
msgid "Taking too long to find points for interpolation - please change the region to area where your points are. Continuing calculations..."
msgstr "Ha tomado demasiado tiempo en encontrar puntos de interpolación - por favor, cambie la región a la zona donde están los puntos. Continuando con los cálculos ..."

#: ../lib/rst/interp_float/output2d.c:117
#, c-format
msgid "First change your rows number to nsizr! %d %d"
msgstr "¡Primero cambie el número de filas a nsizr! %d %d"

#: ../lib/rst/interp_float/output2d.c:124
#, c-format
msgid "First change your cols number to nsizc %d %d"
msgstr "Primero cambie su número de columnas a nsizc %d %d."

#: ../lib/rst/interp_float/output2d.c:247
#: ../lib/rst/interp_float/output2d.c:328
#: ../lib/rst/interp_float/output2d.c:397
#: ../lib/rst/interp_float/output2d.c:447
#: ../lib/rst/interp_float/output2d.c:461
#: ../lib/rst/interp_float/output2d.c:475
#: ../lib/rst/interp_float/output2d.c:491
#: ../lib/rst/interp_float/resout2d.c:205
#: ../lib/rst/interp_float/resout2d.c:253
#: ../lib/rst/interp_float/resout2d.c:296
#: ../lib/rst/interp_float/resout2d.c:327
#: ../lib/rst/interp_float/resout2d.c:377
#: ../lib/rst/interp_float/resout2d.c:395
#: ../lib/rst/interp_float/resout2d.c:410
#: ../lib/rst/interp_float/resout2d.c:426 ../lib/gis/legal_name.c:94
#: ../lib/gis/legal_name.c:97 ../lib/manage/do_remove.c:73
#: ../lib/manage/do_rename.c:71 ../lib/ogsf/gs3.c:125 ../lib/ogsf/gs3.c:189
#: ../lib/ogsf/gs3.c:264 ../lib/ogsf/gs3.c:336 ../lib/ogsf/gs3.c:442
#: ../lib/ogsf/gs3.c:529 ../lib/ogsf/gs3.c:588 ../lib/ogsf/gs3.c:645
#: ../lib/ogsf/gs3.c:716 ../lib/ogsf/gs3.c:786 ../lib/ogsf/gsd_legend.c:239
#: ../lib/raster/open.c:177 ../lib/raster/open.c:854 ../lib/raster/open.c:891
#: ../lib/raster/open.c:943
#, c-format
msgid "Raster map <%s> not found"
msgstr "Mapa ráster <%s> no encontrado"

#: ../lib/rst/interp_float/interp2d.c:232
#, c-format
msgid "Overshoot - increase in tension suggested. Overshoot occurs at (%d,%d) cell. Z-value %f, zmin %f, zmax %f."
msgstr "Sobrepico o rebasamiento- Se sugiere un aumento en la tensión. El sobrepico ocurre en las celdas (%d,%d). Valor-Z %f, zmin %f, zmax %f."

#: ../lib/rst/interp_float/resout2d.c:77
msgid "Temporarily changing the region to desired resolution..."
msgstr "Cambiando temporalmente la región a la resolución deseada..."

#: ../lib/rst/interp_float/resout2d.c:103
#, c-format
msgid "First change your rows number(%d) to %d"
msgstr "Primero cambie la cantidad de filas (%d) a %d"

#: ../lib/rst/interp_float/resout2d.c:110
#, c-format
msgid "First change your columns number(%d) to %d"
msgstr "Primero cambie la cantidad de columnas (%d) a %d"

#: ../lib/rst/interp_float/resout2d.c:264
msgid "No color table for input raster map -- will not create color table"
msgstr "No hay tabla de colores para el mapa ráster de entrada -- no se creará la tabla de colores"

#: ../lib/rst/interp_float/resout2d.c:458
msgid "Changing the region back to initial..."
msgstr "Cambiando la región de vuelta a la región inicial..."

#: ../lib/rst/interp_float/write2d.c:53 ../lib/rst/interp_float/write2d.c:64
#: ../lib/rst/interp_float/write2d.c:79 ../lib/rst/interp_float/write2d.c:88
#: ../lib/rst/interp_float/write2d.c:96 ../lib/rst/interp_float/write2d.c:104
msgid "Cannot write files"
msgstr "No se puede escribir archivos"

#: ../lib/rst/interp_float/segmen2d_parallel.c:109
msgid "Starting parallel work"
msgstr "Empezando trabajo en paralelo"

#: ../lib/cluster/c_exec.c:44
#, c-format
msgid "Not enough data points (%d) in cluster"
msgstr "No hay suficientes puntos de datos (%d) en el cluster."

#: ../lib/cluster/c_begin.c:57
#, c-format
msgid "produced by i.cluster"
msgstr "Producido por i.cluster."

#: ../lib/gis/open_misc.c:49
#, c-format
msgid "G__open_misc(read): mapset <%s> doesn't match xmapset <%s>"
msgstr "G__open_misc(read): El directorio de mapas <%s> no corresponde al xmapset <%s>"

#: ../lib/gis/open_misc.c:74
#, c-format
msgid "G__open_misc(write): xmapset <%s> != G_mapset() <%s>"
msgstr "G__open_misc(write): xmapset <%s> != G_mapset() <%s>"

#: ../lib/gis/lrand48.c:85
#, c-format
msgid "gettimeofday failed: %s"
msgstr "Ha fallado gettimeofday: %s"

#: ../lib/gis/lrand48.c:115
msgid "Pseudo-random number generator not seeded"
msgstr "No se dio la semilla para el generardor de número pseudo aleatorios"

#: ../lib/gis/parser.c:347
msgid "Bug in UI description. Missing module description"
msgstr ""

#: ../lib/gis/parser.c:357
msgid "Bug in UI description. Missing option key"
msgstr ""

#: ../lib/gis/parser.c:359
#, c-format
msgid "Bug in UI description. Option key <%s> is not valid"
msgstr ""

#: ../lib/gis/parser.c:361
#, c-format
msgid "Bug in UI description. Description for option <%s> missing"
msgstr ""

#: ../lib/gis/parser.c:413
#, c-format
msgid "Bug in UI description. Option '%s' in <%s> does not exist"
msgstr ""

#: ../lib/gis/parser.c:537
msgid "Use either --quiet or --verbose flag, not both. Assuming --verbose."
msgstr "Utilice cualquier identificador de opción (flag) --quiet (silencioso) o --verbose (detallado), pero no ambos, de ser este el caso se asume la opción detallado --verbose."

#: ../lib/gis/parser.c:551
msgid "Use either --quiet or --verbose flag, not both. Assuming --quiet."
msgstr "Utilice cualquier identificador de opción (flag) --quiet (silencioso) o --verbose (detallado), pero no ambos, de ser este el caso se asume silencioso --quiet."

#: ../lib/gis/parser.c:566
msgid "Use either --qq or --verbose flag, not both. Assuming --qq."
msgstr "Utilice --qq o --verbose, no ambas. Asumiendo --qq."

#: ../lib/gis/parser.c:597
#, c-format
msgid "Sorry <%s> is not a valid option"
msgstr "Disculpe <%s> no es una opción válida"

#: ../lib/gis/parser.c:610
msgid "Your installation doesn't include GUI, exiting."
msgstr "Tu instalación no incluye la GUI, saliendo."

#: ../lib/gis/parser.c:961
msgid "Unable to determine program name"
msgstr "No se puede determinar el nombre del programa."

#: ../lib/gis/parser.c:983 ../lib/gis/parser.c:1002
#, c-format
msgid "%s: Sorry, <%c> is not a valid flag"
msgstr "%s: Disculpe, <%c> no es una bandera válida"

#: ../lib/gis/parser.c:1136
#, c-format
msgid "%s: Sorry, <%s=> is ambiguous"
msgstr "%s: Disculpe, <%s=> es ambiguo"

#: ../lib/gis/parser.c:1139
#, c-format
msgid "Option <%s=> matches"
msgstr "Opción <%s=> coincide"

#: ../lib/gis/parser.c:1157
#, c-format
msgid "Please update the usage of <%s>: option <%s> has been renamed to <%s>"
msgstr "Por favor actualice el uso de <%s>: la opción <%s> ha sido renombrada como <%s>"

#: ../lib/gis/parser.c:1170
#, c-format
msgid "%s: Sorry, <%s> is not a valid parameter"
msgstr "%s: Disculpe, <%s> no es un parámetro válido"

#: ../lib/gis/parser.c:1176 ../lib/gis/parser.c:1422
#, c-format
msgid "<%s> is an abbreviation for <%s>"
msgstr "<%s> es una abreviación de <%s>"

#: ../lib/gis/parser.c:1181
#, c-format
msgid "Option <%s> does not accept multiple answers"
msgstr "La opción <%s> no acepta respuestas múltiples"

#: ../lib/gis/parser.c:1253
#, c-format
msgid ""
"Illegal range syntax for parameter <%s>\n"
"\tPresented as: %s"
msgstr ""
"Syntaxis de rango no admitida para parámetro <%s>\n"
"\tPresentado como: %s"

#: ../lib/gis/parser.c:1259
#, c-format
msgid ""
"Value <%s> out of range for parameter <%s>\n"
"\tLegal range: %s"
msgstr ""
"Valor <%s> fuera de rango para parámetro <%s>\n"
"\tRango permitido: %s"

#: ../lib/gis/parser.c:1265
#, c-format
msgid "Missing value for parameter <%s>"
msgstr "Falta valor para parámetro <%s>"

#: ../lib/gis/parser.c:1271
#, c-format
msgid ""
"Value <%s> ambiguous for parameter <%s>\n"
"\tValid options: %s"
msgstr ""
"Valor <%s> es ambiguo para parámetro <%s>\n"
"\tOpciones válidas: %s"

#: ../lib/gis/parser.c:1444
#, c-format
msgid ""
"Required parameter <%s> not set:\n"
"\t(%s)"
msgstr ""
"Parámetro requerido <%s> no definido:\n"
"\t(%s)"

#: ../lib/gis/parser.c:1536
#, c-format
msgid ""
"Option <%s> must be provided in multiples of %d\n"
"\tYou provided %d item(s): %s"
msgstr ""
"La opción <%s> debe ser dada en múltiplos de %d\n"
"\tUsted dio %d item(s): %s"

#: ../lib/gis/parser.c:1610 ../lib/gis/error.c:363
#, c-format
msgid "ERROR: "
msgstr "ERROR: "

#: ../lib/gis/parser.c:1612 ../lib/gis/parser.c:1619
#, c-format
msgid "option <%s>: <%s> exists. To overwrite, use the --overwrite flag"
msgstr "opción <%s>: <%s> ya existe. Para sobreescribir, use la bandera --overwrite"

#: ../lib/gis/parser.c:1729
#, c-format
msgid "%s= is not a separator option"
msgstr "%s= no es una opción de separador"

#: ../lib/gis/parser.c:1732
#, c-format
msgid "No separator given for %s="
msgstr "No hay separador dado para %s="

#: ../lib/gis/parser.c:1794 ../lib/gis/parser.c:1811
#, c-format
msgid "%s= is not a file option"
msgstr "%s= no es una opción de archivo"

#: ../lib/gis/parser.c:1796
#, c-format
msgid "Opening multiple files not supported for %s="
msgstr "No está soportada la apertura de múltiples archivos para %s="

#: ../lib/gis/parser.c:1802
#, c-format
msgid "Unable to open %s file <%s>"
msgstr "No ha sido posible abrir %s archivo <%s>"

#: ../lib/gis/parser.c:1808
#, c-format
msgid "Unable to create %s file <%s>"
msgstr "No ha sido posible crear %s archivo <%s>"

#: ../lib/gis/gisinit.c:54 ../lib/gis/gisinit.c:89
#, c-format
msgid "Module built against version %s but trying to use version %s. You need to rebuild GRASS GIS or untangle multiple installations."
msgstr "El módulo fue construido con versión %s pero se está intetando usar versión %s. NEcesita reconstruir GRASS GIS o desenmarañar instalaciones múltiples."

#: ../lib/gis/gisinit.c:66
#, c-format
msgid "MAPSET %s - permission denied"
msgstr "DIRECTORIO DE MAPAS %s - permiso denegado"

#: ../lib/gis/gisinit.c:69
#, c-format
msgid "MAPSET %s not found at %s"
msgstr "DIRECTORIO DE MAPAS %s no encontrado en %s"

#: ../lib/gis/gisinit.c:104
msgid "System not initialized. Programmer forgot to call G_gisinit()."
msgstr "El sistema no ha sido inicializado. EL programador olvidó llamar G_gisinit()."

#: ../lib/gis/cmprlz4.c:89 ../lib/gis/cmprlz4.c:156 ../lib/gis/cmprzlib.c:100
#: ../lib/gis/cmprzlib.c:179 ../lib/gis/cmprzstd.c:102
#: ../lib/gis/cmprzstd.c:176 ../lib/gis/cmprbzip.c:104
#: ../lib/gis/cmprbzip.c:183 ../lib/gis/compress.c:335
msgid "No source buffer"
msgstr ""

#: ../lib/gis/cmprlz4.c:92 ../lib/gis/cmprlz4.c:159 ../lib/gis/cmprzlib.c:103
#: ../lib/gis/cmprzlib.c:182 ../lib/gis/cmprzstd.c:105
#: ../lib/gis/cmprzstd.c:179 ../lib/gis/cmprbzip.c:107
#: ../lib/gis/cmprbzip.c:186
msgid "No destination buffer"
msgstr ""

#: ../lib/gis/cmprlz4.c:99 ../lib/gis/cmprlz4.c:166 ../lib/gis/cmprzlib.c:110
#: ../lib/gis/cmprzlib.c:189 ../lib/gis/cmprzstd.c:112
#: ../lib/gis/cmprzstd.c:186 ../lib/gis/cmprbzip.c:114
#: ../lib/gis/cmprbzip.c:193 ../lib/gis/compress.c:337
#, c-format
msgid "Invalid source buffer size %d"
msgstr ""

#: ../lib/gis/cmprlz4.c:101 ../lib/gis/cmprlz4.c:168 ../lib/gis/cmprzlib.c:112
#: ../lib/gis/cmprzlib.c:191 ../lib/gis/cmprzstd.c:114
#: ../lib/gis/cmprzstd.c:188 ../lib/gis/cmprbzip.c:116
#: ../lib/gis/cmprbzip.c:195 ../lib/gis/compress.c:257
#, c-format
msgid "Invalid destination buffer size %d"
msgstr ""

#: ../lib/gis/cmprlz4.c:121
msgid "LZ4 compression error"
msgstr ""

#: ../lib/gis/cmprlz4.c:177
msgid "LZ4 decompression error"
msgstr ""

#: ../lib/gis/cmprlz4.c:186 ../lib/gis/cmprzlib.c:215 ../lib/gis/cmprzstd.c:206
#: ../lib/gis/cmprbzip.c:219
#, c-format
msgid "Got uncompressed size %d, expected %d"
msgstr ""

#: ../lib/gis/distance.c:154
#, c-format
msgid "%s: shouldn't happen: code=%d P=(%f,%f) S=(%f,%f)(%f,%f)"
msgstr "%s: no debería ocurrir: código=%d P=(%f,%f) S=(%f,%f)(%f,%f)"

#: ../lib/gis/parser_help.c:84
msgid "Description:"
msgstr "Descripción:"

#: ../lib/gis/parser_help.c:103
msgid "Keywords:"
msgstr "Llaves:"

#: ../lib/gis/parser_help.c:111
msgid "Usage:"
msgstr "Uso:"

#: ../lib/gis/parser_help.c:141
msgid "ERROR: Option key not defined"
msgstr "ERROR: opción key no definida"

#: ../lib/gis/parser_help.c:198
msgid "Flags:"
msgstr "Banderas:"

#: ../lib/gis/parser_help.c:223 ../lib/gis/parser_interface.c:329
#: ../lib/gis/parser_rest.c:164 ../lib/gis/parser_html.c:179
msgid "Allow output files to overwrite existing files"
msgstr "Permite a los archivos de salida sobrescribir los archivos existentes"

#: ../lib/gis/parser_help.c:225 ../lib/gis/parser_interface.c:337
#: ../lib/gis/parser_html.c:183
msgid "Print usage summary"
msgstr "Mostrar resumen de uso"

#: ../lib/gis/parser_help.c:226 ../lib/gis/parser_interface.c:344
#: ../lib/gis/parser_rest.c:168 ../lib/gis/parser_html.c:186
msgid "Verbose module output"
msgstr "Salida detallada del módulo"

#: ../lib/gis/parser_help.c:227 ../lib/gis/parser_interface.c:351
#: ../lib/gis/parser_rest.c:171 ../lib/gis/parser_html.c:189
msgid "Quiet module output"
msgstr "Salida \"silenciosa\" del módulo"

#: ../lib/gis/parser_help.c:228
msgid "Super quiet module output"
msgstr "Salida súper silenciosa del módulo."

#: ../lib/gis/parser_help.c:229 ../lib/gis/parser_html.c:192
msgid "Force launching GUI dialog"
msgstr "Forzar lanzamiento de cuadro de diálogo GUI"

#: ../lib/gis/parser_help.c:238
msgid "Parameters:"
msgstr "Parámetros:"

#: ../lib/gis/parser_help.c:261
#, c-format
msgid "  %*s   default: %s\n"
msgstr "  %*s   preestablecido: %s\n"

#: ../lib/gis/parser_help.c:287
#, c-format
msgid "  %*s   options: "
msgstr "  %*s   opciones: "

#: ../lib/gis/proj3.c:124 ../lib/vector/Vlib/header.c:556
msgid "Unknown projection"
msgstr "Proyección desconocida."

#: ../lib/gis/error.c:362
msgid "WARNING: "
msgstr "ADVERTENCIA: "

#: ../lib/gis/list.c:83
#, c-format
msgid "no %s files available in current mapset\n"
msgstr "No hay archivos %s disponibles en el Directorio de mapas actual\n"

#: ../lib/gis/list.c:86
#, c-format
msgid "no %s files available in mapset <%s>\n"
msgstr "No hay archivos %s disponibles en Directorio de mapas <%s>.\n"

#: ../lib/gis/list.c:132
#, c-format
msgid "%s files available in mapset <%s>:\n"
msgstr "Archivos %s disponibles en Directorio de mapas <%s>:\n"

#: ../lib/gis/list.c:204
msgid "G_list: Unknown element type"
msgstr "G_list: tipo de elemento desconocido."

#: ../lib/gis/alloc.c:44 ../lib/gis/alloc.c:86 ../lib/gis/alloc.c:132
#, c-format
msgid "Current region rows: %d, cols: %d"
msgstr "La región actual tiene, filas: %d, columnas: %d."

#: ../lib/gis/alloc.c:47
#, c-format
msgid "G_malloc: unable to allocate %lu bytes of memory at %s:%d"
msgstr "G_malloc: no se pude destinar %lu bytes de memoria en %s:%d."

#: ../lib/gis/alloc.c:89
#, c-format
msgid "G_calloc: unable to allocate %lu * %lu bytes of memory at %s:%d"
msgstr "G_calloc: no se puede asignar %lu * %lu bytes de memoria en %s:%d."

#: ../lib/gis/alloc.c:135
#, c-format
msgid "G_realloc: unable to allocate %lu bytes of memory at %s:%d"
msgstr "G_realloc: no se puede asignar %lu bytes de memoria en %s:%d."

#: ../lib/gis/parser_json.c:373
#, c-format
msgid "Input string not understood: <%s>. Multiple '@' chars?"
msgstr ""

#: ../lib/gis/mapset_msc.c:90
#, c-format
msgid "Unable to make mapset element %s (%s): %s"
msgstr "No ha sido posible generar el elemento del Directorio de mapas %s (%s): %s"

#: ../lib/gis/mapset_msc.c:94
#, c-format
msgid "Unable to access mapset element %s (%s): %s"
msgstr "No ha sido posible posible accesar el elemento del Directorio de mapas %s (%s): %s"

#: ../lib/gis/paths.c:201
#, c-format
msgid "Unable to open file <%s> for reading"
msgstr "No ha sido posible abrir archivo <%s> para lectura"

#: ../lib/gis/paths.c:217
#, c-format
msgid "Unable to fetch security info for <%s>"
msgstr "No se puede recuperar la información de seguridad para <%s>"

#: ../lib/gis/datum.c:160
#, c-format
msgid "unable to open datum table file: %s"
msgstr "No se puede abrir el archivo que contiene la tabla de datum: %s."

#: ../lib/gis/datum.c:182
#, c-format
msgid "error in datum table file, line %d"
msgstr "Error en el archivo de tabla de datum, línea %d."

#: ../lib/gis/aprintf.c:140
#, c-format
msgid "Failed to print %s"
msgstr ""

#: ../lib/gis/aprintf.c:254
#, c-format
msgid "Failed to parse string specifier: %s"
msgstr ""

#: ../lib/gis/aprintf.c:343
#, c-format
msgid "Format specifier exceeds the buffer size (%d)"
msgstr ""

#: ../lib/gis/make_loc.c:531 ../lib/gis/make_loc.c:581
#: ../lib/gis/key_value3.c:33
#, c-format
msgid "Unable to open output file <%s>: %s"
msgstr "No se puede abrir el archivo de salida <%s>: %s"

#: ../lib/gis/make_loc.c:545 ../lib/gis/make_loc.c:595
#: ../lib/gis/get_projinfo.c:196 ../lib/gis/get_projinfo.c:311
#: ../lib/gis/key_value3.c:39
#, c-format
msgid "Error closing output file <%s>: %s"
msgstr "Error al cerrar archivo de salida <%s>: %s"

#: ../lib/gis/get_ellipse.c:263 ../lib/proj/ellipse.c:243
#, c-format
msgid "Unable to open ellipsoid table file <%s>"
msgstr "No se puede abrir el archivo que contiene la tabla de elipsoides <%s>"

#: ../lib/gis/get_ellipse.c:344 ../lib/gis/get_ellipse.c:367
#, c-format
msgid "Invalid a: field '%s' in file %s in <%s>"
msgstr "No válido: campo '%s' en el archivo %s en <%s>"

#: ../lib/gis/get_ellipse.c:356
#, c-format
msgid "Invalid ellipsoid '%s' in file %s in <%s>"
msgstr "Elipsoide no válido '%s' en el archivo %s en <%s>"

#: ../lib/gis/get_ellipse.c:370
#, c-format
msgid "Invalid es: field '%s' in file %s in <%s>"
msgstr "Campo es no válido:'%s' en el archivo %s en <%s>."

#: ../lib/gis/get_ellipse.c:383
#, c-format
msgid "No ellipsoid info given in file %s in <%s>"
msgstr "No se ha proporcionado información del elipsoide en el archivo %s en <%s>."

#: ../lib/gis/view.c:176
#, c-format
msgid "Unable to open %s for writing"
msgstr "No se puede abrir %s para escritura."

#: ../lib/gis/view.c:262 ../lib/gis/view.c:479
#, c-format
msgid "Unable to open %s for reading"
msgstr "No se puede abrir %s para lectura."

#: ../lib/gis/view.c:465
#, c-format
msgid "GRASS window when view was saved:\n"
msgstr "Ventana de GRASS cuando la vista se guardó \n"

#: ../lib/gis/view.c:545
#, c-format
msgid " Window saved in \"%s\" is completely outside of current GRASS window."
msgstr " La ventana guardada en \"%s\" se encuentra completamente fuera de la ventana actual de GRASS."

#: ../lib/gis/view.c:549
#, c-format
msgid " Only %d%% of window saved in \"%s\" overlaps with current GRASS window."
msgstr " Solamente %d%% de la ventana guardada en \"%s\" se sobrepone con la ventana actual de GRASS."

#: ../lib/gis/seek.c:54 ../lib/gis/seek.c:60
#, c-format
msgid "Unable to seek: %s"
msgstr ""

#: ../lib/gis/seek.c:58
msgid "Seek offset out of range"
msgstr "Compensación o desplazamiento de búsqueda fuera de rango."

#: ../lib/gis/done_msg.c:38
#, c-format
msgid "%s complete. %s"
msgstr "%s completo. %s"

#: ../lib/gis/proj2.c:63
msgid "Latitude-Longitude"
msgstr "Latitud - Longitud."

#: ../lib/gis/proj2.c:65
msgid "Other Projection"
msgstr "Otra proyección."

#: ../lib/gis/adj_cellhd.c:57 ../lib/gis/adj_cellhd.c:172
#, c-format
msgid "Illegal n-s resolution value: %g"
msgstr ""

#: ../lib/gis/adj_cellhd.c:62 ../lib/gis/adj_cellhd.c:180
#, c-format
msgid "Illegal number of rows: %d (resolution is %g)"
msgstr ""

#: ../lib/gis/adj_cellhd.c:68 ../lib/gis/adj_cellhd.c:190
#, c-format
msgid "Illegal e-w resolution value: %g"
msgstr ""

#: ../lib/gis/adj_cellhd.c:73 ../lib/gis/adj_cellhd.c:198
#, c-format
msgid "Illegal number of columns: %d (resolution is %g)"
msgstr ""

#: ../lib/gis/adj_cellhd.c:81 ../lib/gis/adj_cellhd.c:219
#, c-format
msgid "North must be north of South, but %g (north) <= %g (south"
msgstr ""

#: ../lib/gis/adj_cellhd.c:85 ../lib/gis/adj_cellhd.c:223
#, c-format
msgid "North must be larger than South, but %g (north) <= %g (south"
msgstr ""

#: ../lib/gis/adj_cellhd.c:93 ../lib/gis/adj_cellhd.c:231
#, c-format
msgid "East must be larger than West, but %g (east) <= %g (west)"
msgstr ""

#: ../lib/gis/adj_cellhd.c:114 ../lib/gis/adj_cellhd.c:277
msgid "Invalid coordinates: negative number of columns"
msgstr ""

#: ../lib/gis/adj_cellhd.c:117 ../lib/gis/adj_cellhd.c:280
msgid "Invalid coordinates: negative number of rows"
msgstr ""

#: ../lib/gis/adj_cellhd.c:124 ../lib/gis/adj_cellhd.c:290
msgid "NS resolution has been changed"
msgstr "La resolución N-S, ha sido cambiada."

#: ../lib/gis/adj_cellhd.c:129 ../lib/gis/adj_cellhd.c:295
msgid "EW resolution has been changed"
msgstr "La resolución E-O, ha sido cambiada."

#: ../lib/gis/adj_cellhd.c:132 ../lib/gis/adj_cellhd.c:298
msgid "NS and EW resolutions are different"
msgstr "Las resoluciones N-S y E-O, son diferentes."

#: ../lib/gis/adj_cellhd.c:175
#, c-format
msgid "Illegal n-s resolution value for 3D: %g"
msgstr ""

#: ../lib/gis/adj_cellhd.c:184
#, c-format
msgid "Illegal number of rows for 3D: %d (resolution is %g)"
msgstr ""

#: ../lib/gis/adj_cellhd.c:193
#, c-format
msgid "Illegal e-w resolution value for 3D: %g"
msgstr ""

#: ../lib/gis/adj_cellhd.c:202
#, c-format
msgid "Illegal number of columns for 3D: %d (resolution is %g)"
msgstr ""

#: ../lib/gis/adj_cellhd.c:208
#, c-format
msgid "Illegal t-b resolution value: %g"
msgstr ""

#: ../lib/gis/adj_cellhd.c:213
#, c-format
msgid "Illegal depths value: %d"
msgstr ""

#: ../lib/gis/adj_cellhd.c:236
#, c-format
msgid "Top must be larger than Bottom, but %g (top) <= %g (bottom)"
msgstr ""

#: ../lib/gis/adj_cellhd.c:283
msgid "Invalid coordinates: negative number of depths"
msgstr ""

#: ../lib/gis/adj_cellhd.c:317
#, c-format
msgid "East (%.15g) is not larger than West (%.15g)"
msgstr "El valor de la frontera Este (%.15g) no es mayor que la Oeste (%.15g). "

#: ../lib/gis/adj_cellhd.c:352
#, c-format
msgid "Illegal latitude for North: %g"
msgstr "Latitud ilegal para el Norte: %g"

#: ../lib/gis/adj_cellhd.c:354
#, c-format
msgid "Illegal latitude for South: %g"
msgstr "Latitud ilegal para el Sur: %g "

#: ../lib/gis/adj_cellhd.c:360
#, c-format
msgid "Illegal longitude for West: %g"
msgstr "Valor ilegal de Longitud para el Oeste: %g "

#: ../lib/gis/adj_cellhd.c:364
#, c-format
msgid "Illegal longitude for East: %g"
msgstr "Valor ilegal de Longitud para el Este: %g "

#: ../lib/gis/adj_cellhd.c:392
#, c-format
msgid "NS extent does not match NS resolution: %g cells difference"
msgstr "La extensión N-S no coincide con la resolución N-S: Existe una diferencia de %g células."

#: ../lib/gis/adj_cellhd.c:401
#, c-format
msgid "%g cells missing to reach 90 degree north"
msgstr " Faltan %g celdas para alcanzar los 90 grados Norte."

#: ../lib/gis/adj_cellhd.c:404 ../lib/gis/adj_cellhd.c:418
#: ../lib/gis/adj_cellhd.c:432
#, c-format
msgid "Subtle input data rounding error of north boundary (%g)"
msgstr "Existe un error sutil de redondeo en los datos de entrada de la frontera Norte (%g)."

#: ../lib/gis/adj_cellhd.c:414
#, c-format
msgid "90 degree north is exceeded by %g cells"
msgstr " Los 90 grados Norte, han sido excedidos por %g céldas."

#: ../lib/gis/adj_cellhd.c:443
msgid "Illegal latitude for North"
msgstr "Latitud no admitida para Norte"

#: ../lib/gis/adj_cellhd.c:451
#, c-format
msgid "%g cells missing to reach 90 degree south"
msgstr " Faltan %g celdas para alcanzar los 90 grados Sur."

#: ../lib/gis/adj_cellhd.c:454 ../lib/gis/adj_cellhd.c:468
#: ../lib/gis/adj_cellhd.c:482
#, c-format
msgid "Subtle input data rounding error of south boundary (%g)"
msgstr "Existe un error sutil de redondeo en los datos de entrada de la frontera Sur (%g)."

#: ../lib/gis/adj_cellhd.c:464
#, c-format
msgid "90 degree south is exceeded by %g cells"
msgstr ""

#: ../lib/gis/adj_cellhd.c:493
msgid "Illegal latitude for South"
msgstr "Latitud no admitida para SUR"

#: ../lib/gis/adj_cellhd.c:522
#, c-format
msgid "EW extent does not match EW resolution: %g cells difference"
msgstr ""

#: ../lib/gis/adj_cellhd.c:528
#, c-format
msgid "360 degree EW extent is exceeded by %g cells"
msgstr ""

#: ../lib/gis/adj_cellhd.c:534
#, c-format
msgid "%g cells missing to cover 360 degree EW extent"
msgstr ""

#: ../lib/gis/adj_cellhd.c:569
msgid "Invalid NS resolution"
msgstr ""

#: ../lib/gis/adj_cellhd.c:574
msgid "Invalid EW resolution"
msgstr ""

#: ../lib/gis/adj_cellhd.c:579
msgid "Invalid North"
msgstr "Norte no válido"

#: ../lib/gis/adj_cellhd.c:584
msgid "Invalid South"
msgstr "Sur no válido"

#: ../lib/gis/adj_cellhd.c:589
msgid "Invalid West"
msgstr "Oeste no válido"

#: ../lib/gis/adj_cellhd.c:594
msgid "Invalid East"
msgstr "Este no válido"

#: ../lib/gis/adj_cellhd.c:647
#, c-format
msgid "NS resolution rounded from %s to %s"
msgstr ""

#: ../lib/gis/adj_cellhd.c:680 ../lib/gis/adj_cellhd.c:735
#, c-format
msgid "North rounded from %s to %s"
msgstr ""

#: ../lib/gis/adj_cellhd.c:692
#, c-format
msgid "South adjusted from %s to %s"
msgstr ""

#: ../lib/gis/adj_cellhd.c:707 ../lib/gis/adj_cellhd.c:750
#, c-format
msgid "South rounded from %s to %s"
msgstr ""

#: ../lib/gis/adj_cellhd.c:719
#, c-format
msgid "North adjusted from %s to %s"
msgstr ""

#: ../lib/gis/adj_cellhd.c:773
#, c-format
msgid "EW resolution rounded from %s to %s"
msgstr ""

#: ../lib/gis/adj_cellhd.c:806 ../lib/gis/adj_cellhd.c:861
#, c-format
msgid "West rounded from %s to %s"
msgstr ""

#: ../lib/gis/adj_cellhd.c:818
#, c-format
msgid "East adjusted from %s to %s"
msgstr ""

#: ../lib/gis/adj_cellhd.c:833 ../lib/gis/adj_cellhd.c:876
#, c-format
msgid "East rounded from %s to %s"
msgstr ""

#: ../lib/gis/adj_cellhd.c:845
#, c-format
msgid "West adjusted from %s to %s"
msgstr ""

#: ../lib/gis/get_projinfo.c:40 ../lib/gis/get_projinfo.c:69
#, c-format
msgid "<%s> file not found for location <%s>"
msgstr "Archivo <%s> no encontrado para la Locación <%s>"

#: ../lib/gis/get_projinfo.c:146 ../lib/gis/get_projinfo.c:261
#: ../lib/gis/key_value3.c:60
#, c-format
msgid "Unable to open input file <%s>: %s"
msgstr "No se puede abrir el archivo <%s>: %s"

#: ../lib/gis/open.c:68
#, c-format
msgid "G__open(read): mapset <%s> doesn't match xmapset <%s>"
msgstr "G__open(read): Directorio de mapas <%s> no corresponde a xmapset <%s>"

#: ../lib/gis/open.c:89
#, c-format
msgid "G__open(read): Unable to open '%s': %s"
msgstr "G__open(read): no ha sido posible abrir '%s': %s"

#: ../lib/gis/open.c:98
#, c-format
msgid "G__open(write): xmapset <%s> != G_mapset() <%s>"
msgstr "G__open(write): xmapset <%s> != G_mapset() <%s>"

#: ../lib/gis/open.c:122
#, c-format
msgid "G__open(write): Unable to open '%s': %s"
msgstr "G__open(write): no ha sido posible abrir '%s': %s"

#: ../lib/gis/legal_name.c:39
#, c-format
msgid "Illegal filename <%s>. Cannot start with '.' or be 'NULL'."
msgstr "Nombre de archivo <%s> no admitido. No puede iniciar con '.' o ser 'NULL'."

#: ../lib/gis/legal_name.c:46
#, c-format
msgid "Illegal filename <%s>. Character <%c> not allowed.\n"
msgstr "Nombre de archivo <%s> no admitido. Carácter <%c> no  permitido.\n"

#: ../lib/gis/legal_name.c:77 ../lib/gis/legal_name.c:81
#, c-format
msgid "Output raster map name <%s> is not valid map name"
msgstr "El nombre del ráster de salida <%s> no es un nombre de mapa válido"

#: ../lib/gis/legal_name.c:118 ../lib/gis/legal_name.c:122
#, c-format
msgid "Output raster map <%s> is used as input"
msgstr "El mapa ráster de salida <%s> es usado como entrada"

#: ../lib/gis/home.c:39
msgid "Unable to determine user's home directory"
msgstr "No ha sido posible determinar el directorio home del usuario"

#: ../lib/gis/home.c:120
#, c-format
msgid "Failed to create directory [%s]"
msgstr "Ha fallado la creación de directorio [%s]"

#: ../lib/gis/units.c:208
msgid "square units"
msgstr "unidades cuadradas"

#: ../lib/gis/units.c:208
msgid "square unit"
msgstr "unidad cuadrada"

#: ../lib/gis/units.c:210
msgid "units"
msgstr "unidades"

#: ../lib/gis/units.c:210
msgid "unit"
msgstr "unidad"

#: ../lib/gis/units.c:215
msgid "square meters"
msgstr "metros cuadrados"

#: ../lib/gis/units.c:215
msgid "square meter"
msgstr "metro cuadrados"

#: ../lib/gis/units.c:217
msgid "meters"
msgstr "metros"

#: ../lib/gis/units.c:217
msgid "meter"
msgstr "metro"

#: ../lib/gis/units.c:222
msgid "square kilometers"
msgstr "kilómetros cuadrados"

#: ../lib/gis/units.c:222
msgid "square kilometer"
msgstr "kilómetro cuadrado"

#: ../lib/gis/units.c:224
msgid "kilometers"
msgstr "kilómetros"

#: ../lib/gis/units.c:224
msgid "kilometer"
msgstr "kilómetro"

#: ../lib/gis/units.c:229
msgid "acres"
msgstr "acre"

#: ../lib/gis/units.c:229
msgid "acre"
msgstr "acre"

#: ../lib/gis/units.c:237
msgid "hectares"
msgstr "hectáreas"

#: ../lib/gis/units.c:237
msgid "hectare"
msgstr "hectárea"

#: ../lib/gis/units.c:245
msgid "square miles"
msgstr "millas cuadradas"

#: ../lib/gis/units.c:245
msgid "square mile"
msgstr "milla cuadrada"

#: ../lib/gis/units.c:247
msgid "miles"
msgstr "millas"

#: ../lib/gis/units.c:247
msgid "mile"
msgstr "milla"

#: ../lib/gis/units.c:252
msgid "square feet"
msgstr "pies cuadrados"

#: ../lib/gis/units.c:252
msgid "square foot"
msgstr "pie cuadrado"

#: ../lib/gis/units.c:254
msgid "feet"
msgstr "pies"

#: ../lib/gis/units.c:254
msgid "foot"
msgstr "pie"

#: ../lib/gis/units.c:259
msgid "square US feet"
msgstr "pies cuadrados de Estados Unidos"

#: ../lib/gis/units.c:259
msgid "square US foot"
msgstr "pies estadounidenses cuadrados"

#: ../lib/gis/units.c:261
msgid "US feet"
msgstr "pies de Estados Unidos"

#: ../lib/gis/units.c:261
msgid "US foot"
msgstr "pie de Estados Unidos"

#: ../lib/gis/units.c:266
msgid "square degrees"
msgstr "grados cuadrados"

#: ../lib/gis/units.c:266
msgid "square degree"
msgstr "grado cuadrado"

#: ../lib/gis/units.c:268
msgid "degrees"
msgstr "grados"

#: ../lib/gis/units.c:268
msgid "degree"
msgstr "grado"

#: ../lib/gis/units.c:272
msgid "years"
msgstr "años"

#: ../lib/gis/units.c:272
msgid "year"
msgstr "año"

#: ../lib/gis/units.c:276
msgid "months"
msgstr "meses"

#: ../lib/gis/units.c:276
msgid "month"
msgstr "mes"

#: ../lib/gis/units.c:280
msgid "days"
msgstr "días"

#: ../lib/gis/units.c:280
msgid "day"
msgstr "día"

#: ../lib/gis/units.c:284
msgid "hours"
msgstr "horas"

#: ../lib/gis/units.c:284
msgid "hour"
msgstr "hora"

#: ../lib/gis/units.c:288
msgid "minutes"
msgstr "minutos"

#: ../lib/gis/units.c:288
msgid "minute"
msgstr "minuto"

#: ../lib/gis/units.c:292
msgid "seconds"
msgstr "segundos"

#: ../lib/gis/units.c:292
msgid "second"
msgstr "segundo"

#: ../lib/gis/cmprzlib.c:142
#, c-format
msgid "ZLIB compression error %d: %s"
msgstr ""

#: ../lib/gis/cmprzlib.c:204
#, c-format
msgid "ZLIB decompression error %d: %s"
msgstr ""

#: ../lib/gis/make_mapset.c:66 ../lib/python/grassdb/checks.py:263
#, c-format, python-format
msgid "Location <%s> doesn't exist"
msgstr "Localización <%s> no existe"

#: ../lib/gis/myname.c:46
msgid "This location has no description."
msgstr "Esta ubicación no tiene descripción."

#: ../lib/gis/cmprzstd.c:80 ../lib/gis/cmprzstd.c:95 ../lib/gis/cmprzstd.c:169
msgid "GRASS needs to be compiled with ZSTD for ZSTD compression"
msgstr ""

#: ../lib/gis/cmprzstd.c:134 ../lib/gis/cmprzstd.c:196
#, c-format
msgid "ZSTD compression error %d: %s"
msgstr ""

#: ../lib/gis/parser_dependencies.c:122
msgid "Internal error: option or flag not found"
msgstr "Error interno: opción o bandera no encontrada"

#: ../lib/gis/parser_dependencies.c:179
#, c-format
msgid "<%s> or <%s>"
msgstr "<%s> o <%s>"

#: ../lib/gis/parser_dependencies.c:179
#, c-format
msgid "<%s> and <%s>"
msgstr "<%s> y <%s>"

#: ../lib/gis/parser_dependencies.c:212
#, c-format
msgid "Options %s are mutually exclusive"
msgstr "Las opciones %s son mutuamente excluyentes"

#: ../lib/gis/parser_dependencies.c:236
#, c-format
msgid "At least one of the following options is required: %s"
msgstr "Se necesita al menos una de las siguientes opciones: %s"

#: ../lib/gis/parser_dependencies.c:270
#, c-format
msgid "Option <%s> requires at least one of %s"
msgstr ""

#: ../lib/gis/parser_dependencies.c:273
#, c-format
msgid "Option <%s> requires <%s>"
msgstr ""

#: ../lib/gis/parser_dependencies.c:305
#, c-format
msgid "Option <%s> requires all of %s"
msgstr ""

#: ../lib/gis/parser_dependencies.c:332
#, c-format
msgid "Option <%s> is mutually exclusive with all of %s"
msgstr ""

#: ../lib/gis/parser_dependencies.c:358
#, c-format
msgid "Either all or none of %s must be given"
msgstr "Se debe dar todas las %s o ninguna"

#: ../lib/gis/parser_dependencies.c:391 ../lib/gis/parser_dependencies.c:428
#, c-format
msgid "Internal error: invalid rule type: %d"
msgstr "Error interno: tipo de regla no válido: %d"

#: ../lib/gis/find_file.c:114
#, c-format
msgid "Data element '%s/%s' was found in more mapsets (also found in <%s>)"
msgstr "Elemento de datos '%s/%s' encontrado en otros directorios de mapas (también encontrado en <%s>)"

#: ../lib/gis/find_file.c:127
#, c-format
msgid "Using <%s@%s>..."
msgstr "Usando <%s@%s>..."

#: ../lib/gis/debug.c:80
#, c-format
msgid "Cannot open debug file '%s'"
msgstr "No se puede abrir el archivo de depuración '%s'."

#: ../lib/gis/key_value3.c:36
#, c-format
msgid "Error writing file <%s>: %s"
msgstr "Error al escribir el archivo <%s>: %s"

#: ../lib/gis/key_value3.c:64
#, c-format
msgid "Error reading file <%s>: %s"
msgstr "Error al leer el archivo <%s>: %s"

#: ../lib/gis/key_value3.c:67
#, c-format
msgid "Error closing input file <%s>: %s"
msgstr "Error al cerrar el archivo <%s>: %s"

#: ../lib/gis/cmprbzip.c:97 ../lib/gis/cmprbzip.c:176
msgid "GRASS needs to be compiled with BZIP2 for BZIP2 compression"
msgstr "GRASS necesita ser compilado con BZIP2 para la compresión BZIP2"

#: ../lib/gis/cmprbzip.c:141
#, c-format
msgid "BZIP2 version %s compression error %d"
msgstr ""

#: ../lib/gis/cmprbzip.c:208
#, c-format
msgid "BZIP2 version %s decompression error %d"
msgstr ""

#: ../lib/gis/compress.c:143 ../lib/gis/compress.c:208
#: ../lib/gis/compress.c:225 ../lib/gis/compress.c:240
msgid "Request for unsupported compressor"
msgstr "Se pidió un compresor no soportado "

#: ../lib/gis/compress.c:255
msgid "No destination buffer allocated"
msgstr ""

#: ../lib/gis/compress.c:262
#, c-format
msgid "Invalid read size %d"
msgstr ""

#: ../lib/gis/compress.c:283
#, c-format
msgid "Unable to read %d bytes: end of file"
msgstr ""

#: ../lib/gis/compress.c:285
#, c-format
msgid "Unable to read %d bytes: %s"
msgstr ""

#: ../lib/gis/compress.c:360 ../lib/gis/compress.c:383
#: ../lib/gis/compress.c:424
msgid "Unable to write compression flag"
msgstr ""

#: ../lib/gis/compress.c:371 ../lib/gis/compress.c:394
#: ../lib/gis/compress.c:437
#, c-format
msgid "Unable to write %d bytes: nothing written"
msgstr ""

#: ../lib/gis/compress.c:373 ../lib/gis/compress.c:396
#: ../lib/gis/compress.c:439
#, c-format
msgid "Unable to write %d bytes: %s"
msgstr ""

#: ../lib/gis/token.c:169
msgid "parse error"
msgstr "error al parsear"

#: ../lib/gis/env.c:311
msgid "GISRC - variable not set"
msgstr "GISRC - variable no definida"

#: ../lib/gis/env.c:343 ../lib/gis/env.c:369
#, c-format
msgid "Variable '%s' not set"
msgstr "Variable '%s' no definida"

#: ../lib/gis/location.c:61
#, c-format
msgid "LOCATION <%s> not available"
msgstr "LOCALIZACIÓN <%s> no disponible"

#: ../lib/gis/parser_wps.c:490
msgid "Multiple outputs are not supported by WPS 1.0.0"
msgstr "Las salidas múltiples no están soportadas por WPS 1.0.0"

#: ../lib/gis/spawn.c:386
#, c-format
msgid "CreateProcess() failed: error = %d"
msgstr "CreateProcess() ha fallado: error = %d"

#: ../lib/gis/spawn.c:421
#, c-format
msgid "G_spawn: unable to redirect descriptor %d"
msgstr "G_spawn: No ha sido posible redireccionar el descriptor %d."

#: ../lib/gis/spawn.c:429 ../lib/gis/spawn.c:619
#, c-format
msgid "G_spawn: unable to open file %s"
msgstr "G_spawn: No es posible abrir el archivo %s."

#: ../lib/gis/spawn.c:503
msgid "G_spawn: unable to execute command"
msgstr ""

#: ../lib/gis/spawn.c:528 ../lib/gis/spawn.c:536
#, c-format
msgid "G_spawn: unable to restore signal %d"
msgstr "G_spawn: No es posible restaurar la señal %d."

#: ../lib/gis/spawn.c:567
#, c-format
msgid "G_spawn: unable to reset signal %d"
msgstr "G_spawn: No es posible reinicializar la señal %d."

#: ../lib/gis/spawn.c:576
#, c-format
msgid "G_spawn: unable to ignore signal %d"
msgstr "G_spawn: No es posible ignorar la señal %d."

#: ../lib/gis/spawn.c:587
#, c-format
msgid "G_spawn: unable to block signal %d"
msgstr "G_spawn: No es posible bloquear la señal %d."

#: ../lib/gis/spawn.c:595
#, c-format
msgid "G_spawn: unable to unblock signal %d"
msgstr "G_spawn: No es posible desbloquear la señal %d."

#: ../lib/gis/spawn.c:624 ../lib/gis/spawn.c:633
#, c-format
msgid "G_spawn: unable to duplicate descriptor %d to %d"
msgstr "G_spawn: No es posible duplicar el descriptor de %d a %d."

#: ../lib/gis/spawn.c:666
#, c-format
msgid "Unable to create a new process: %s"
msgstr ""

#: ../lib/gis/spawn.c:681
#, c-format
msgid "Unable to change directory to %s"
msgstr "No se puede cambiar el directorio a %s."

#: ../lib/gis/spawn.c:689
#, c-format
msgid "Unable to execute command '%s': %s"
msgstr ""

#: ../lib/gis/timestamp.c:292
#, c-format
msgid "Unable to create timestamp file for %s map <%s@%s>"
msgstr "No ha sido posible crear marca de tiempo para %s mapa <%s@%s>"

#: ../lib/gis/timestamp.c:301
#, c-format
msgid "Invalid timestamp specified for %s map <%s@%s>"
msgstr "La marca de tiempo especificada para %s mapa <%s@%s> no es válida"

#: ../lib/gis/timestamp.c:331
#, c-format
msgid "Unable to open timestamp file for %s map <%s@%s>"
msgstr "No ha sido posible abrir archivo de marca de tiempo para %s mapa <%s@%s>"

#: ../lib/gis/timestamp.c:340
#, c-format
msgid "Invalid timestamp file for %s map <%s@%s>"
msgstr "Archivo de marca de tiempo no válido para %s mapa <%s@%s>"

#: ../lib/gis/timestamp.c:479
#, c-format
msgid "Unable to open timestamp file for vector map <%s@%s>"
msgstr "No ha sido posible abrir marca de tiempo para mapa vectorial <%s@%s>"

#: ../lib/gis/timestamp.c:488
#, c-format
msgid "Invalid timestamp file for vector map <%s@%s>"
msgstr "Marca de tiempo no válida para mapa vectorial <%s@%s>"

#: ../lib/gis/timestamp.c:524
#, c-format
msgid "Unable to create timestamp file for vector map <%s@%s>"
msgstr "No ha sido posible crear archivo de marca de tiempo para mapa vectorial <%s@%s>"

#: ../lib/gis/timestamp.c:533
#, c-format
msgid "Invalid timestamp specified for vector map <%s@%s>"
msgstr "Marca de tiempo especificada no es válida para mapa vectorial <%s@%s>"

#: ../lib/gis/parser_rest.c:60 ../lib/gis/parser_html.c:69
msgid "NAME"
msgstr "NOMBRE"

#: ../lib/gis/parser_rest.c:73 ../lib/gis/parser_html.c:82
msgid "KEYWORDS"
msgstr "PALABRAS CLAVE"

#: ../lib/gis/parser_rest.c:78 ../lib/gis/parser_html.c:87
msgid "SYNOPSIS"
msgstr "SINOPSIS"

#: ../lib/gis/parser_rest.c:223 ../lib/gis/parser_html.c:245
msgid "Options"
msgstr "Opciones"

#: ../lib/gis/parser_rest.c:230 ../lib/gis/parser_html.c:251
msgid "Default"
msgstr "Preseleccionado"

#: ../lib/gis/mapset.c:38
msgid "MAPSET is not set"
msgstr "DIRECTORIO DE MAPAS no definido"

#: ../lib/gis/mapset.c:80
#, c-format
msgid "MAPSET <%s> not available"
msgstr "DIRECTORIO DE MAPAS <%s> no disponible"

#: ../lib/gis/worker.c:84
msgid "Task already has a worker"
msgstr "La tarea ya tiene un trabajador"

#: ../lib/gis/rd_cellhd.c:141 ../lib/gis/rd_cellhd.c:180
#: ../lib/gis/rd_cellhd.c:357
#, c-format
msgid "Syntax error in cell header, line %d: %s"
msgstr ""

#: ../lib/gis/rd_cellhd.c:150
msgid "Duplicate projection field"
msgstr "Campo de proyección duplicado"

#: ../lib/gis/rd_cellhd.c:153
#, c-format
msgid "Invalid projection field: %s"
msgstr ""

#: ../lib/gis/rd_cellhd.c:160
msgid "Duplicate zone field"
msgstr "Campo de zona duplicado"

#: ../lib/gis/rd_cellhd.c:163
#, c-format
msgid "Invalid zone field: %s"
msgstr ""

#: ../lib/gis/rd_cellhd.c:170 ../lib/gis/rd_cellhd.c:172
#: ../lib/gis/rd_cellhd.c:363 ../lib/gis/rd_cellhd.c:365
#: ../lib/gis/rd_cellhd.c:367 ../lib/gis/rd_cellhd.c:369
#: ../lib/gis/rd_cellhd.c:371 ../lib/gis/rd_cellhd.c:373
#: ../lib/gis/rd_cellhd.c:384 ../lib/gis/rd_cellhd.c:386
#: ../lib/gis/rd_cellhd.c:388 ../lib/gis/rd_cellhd.c:390
#, c-format
msgid "Field <%s> missing"
msgstr "Campo <%s> faltante"

#: ../lib/gis/rd_cellhd.c:195
msgid "Duplicate north field"
msgstr "Campo de Norte duplicado"

#: ../lib/gis/rd_cellhd.c:197
#, c-format
msgid "Invalid north field: %s"
msgstr ""

#: ../lib/gis/rd_cellhd.c:203
msgid "Duplicate south field"
msgstr "Campo de Sur duplicado"

#: ../lib/gis/rd_cellhd.c:205
#, c-format
msgid "Invalid south field: %s"
msgstr ""

#: ../lib/gis/rd_cellhd.c:211
msgid "Duplicate east field"
msgstr "Campo de Este duplicado"

#: ../lib/gis/rd_cellhd.c:213
#, c-format
msgid "Invalid east field: %s"
msgstr ""

#: ../lib/gis/rd_cellhd.c:219
msgid "Duplicate west field"
msgstr "Campo de Oeste duplicado"

#: ../lib/gis/rd_cellhd.c:221
#, c-format
msgid "Invalid west field: %s"
msgstr ""

#: ../lib/gis/rd_cellhd.c:227
msgid "Duplicate top field"
msgstr "Duplica el campo de cima"

#: ../lib/gis/rd_cellhd.c:229
#, c-format
msgid "Invalid top field: %s"
msgstr ""

#: ../lib/gis/rd_cellhd.c:235
msgid "Duplicate bottom field"
msgstr "Duplica el campo de fondo"

#: ../lib/gis/rd_cellhd.c:237
#, c-format
msgid "Invalid bottom field: %s"
msgstr ""

#: ../lib/gis/rd_cellhd.c:243
msgid "Duplicate e-w resolution field"
msgstr "Duplicar campo de resolución este-oeste (e-w)"

#: ../lib/gis/rd_cellhd.c:245 ../lib/gis/rd_cellhd.c:247
#, c-format
msgid "Invalid e-w resolution field: %s"
msgstr ""

#: ../lib/gis/rd_cellhd.c:253
msgid "Duplicate 3D e-w resolution field"
msgstr "Duplicar de resolución este-oeste (e-w) 3D"

#: ../lib/gis/rd_cellhd.c:255 ../lib/gis/rd_cellhd.c:257
#, c-format
msgid "Invalid 3D e-w resolution field: %s"
msgstr ""

#: ../lib/gis/rd_cellhd.c:263
msgid "Duplicate n-s resolution field"
msgstr "Duplicar campo de resolución norte-sur (n-s)"

#: ../lib/gis/rd_cellhd.c:265 ../lib/gis/rd_cellhd.c:267
#, c-format
msgid "Invalid n-s resolution field: %s"
msgstr ""

#: ../lib/gis/rd_cellhd.c:273
msgid "Duplicate 3D n-s resolution field"
msgstr "Duplicar campo de resolución norte-sur (n-s) 3D"

#: ../lib/gis/rd_cellhd.c:275 ../lib/gis/rd_cellhd.c:277
#, c-format
msgid "Invalid 3D n-s resolution field: %s"
msgstr ""

#: ../lib/gis/rd_cellhd.c:283
msgid "Duplicate t-b resolution field"
msgstr "Duplica el campo de resolución cima-fondo"

#: ../lib/gis/rd_cellhd.c:285 ../lib/gis/rd_cellhd.c:287
#, c-format
msgid "Invalid t-b resolution field: %s"
msgstr ""

#: ../lib/gis/rd_cellhd.c:293
msgid "Duplicate rows field"
msgstr "Duplicar campo de filas"

#: ../lib/gis/rd_cellhd.c:295 ../lib/gis/rd_cellhd.c:297
#, c-format
msgid "Invalid rows field: %s"
msgstr ""

#: ../lib/gis/rd_cellhd.c:303
msgid "Duplicate 3D rows field"
msgstr "Duplicar campo de filas 3D"

#: ../lib/gis/rd_cellhd.c:305 ../lib/gis/rd_cellhd.c:307
#, c-format
msgid "Invalid 3D rows field: %s"
msgstr ""

#: ../lib/gis/rd_cellhd.c:313
msgid "Duplicate cols field"
msgstr "Duplicar campo de columnas"

#: ../lib/gis/rd_cellhd.c:315 ../lib/gis/rd_cellhd.c:317
#, c-format
msgid "Invalid cols field: %s"
msgstr ""

#: ../lib/gis/rd_cellhd.c:323
msgid "Duplicate 3D cols field"
msgstr "Campo de columnas 3D duplicado"

#: ../lib/gis/rd_cellhd.c:325 ../lib/gis/rd_cellhd.c:327
#, c-format
msgid "Invalid 3D cols field: %s"
msgstr ""

#: ../lib/gis/rd_cellhd.c:333
msgid "Duplicate depths field"
msgstr "Campo de profundidad duplicado"

#: ../lib/gis/rd_cellhd.c:335 ../lib/gis/rd_cellhd.c:337
#, c-format
msgid "Invalid depths field: %s"
msgstr ""

#: ../lib/gis/rd_cellhd.c:343
msgid "Duplicate format field"
msgstr "Campo de formato duplicado"

#: ../lib/gis/rd_cellhd.c:345
#, c-format
msgid "Invalid format field: %s"
msgstr ""

#: ../lib/gis/rd_cellhd.c:351
msgid "Duplicate compressed field"
msgstr "Campo comprimido duplicado"

#: ../lib/gis/rd_cellhd.c:353
#, c-format
msgid "Invalid compressed field: %s"
msgstr ""

#: ../lib/gis/mkstemp.c:132
msgid "Attempt to create read-only temporary file"
msgstr "Se intentó crear archivo temporal solo de lectura (read-only)"

#: ../lib/gis/mkstemp.c:138
#, c-format
msgid "Unrecognised access mode: %o"
msgstr "Modo de acceso no reconocido: %o"

#: ../lib/gis/get_window.c:118
#, c-format
msgid "Unable to open element file <%s> for <%s@%s>"
msgstr "No ha sido posible abrir archivo de elemento %s para <%s@%s>"

#: ../lib/gis/get_window.c:123
#, c-format
msgid "Region file %s/%s/%s is empty"
msgstr "El archivo de región %s/%s/%s está vacío"

#: ../lib/gis/ls.c:103
#, c-format
msgid "Unable to open directory %s"
msgstr "No se puede abrir el directorio %s."

#: ../lib/gis/parser_standard_options.c:151
msgid "SQL SELECT statement"
msgstr ""

#: ../lib/gis/parser_standard_options.c:153
msgid "Example: select * from towns where population > 10000"
msgstr ""

#: ../lib/gis/parser_standard_options.c:161
msgid "WHERE conditions of SQL statement without 'where' keyword"
msgstr "Condiciones \"WHERE\", de la instrucción SQL sin la palabra clave \"where\"."

#: ../lib/gis/parser_standard_options.c:162
msgid "Example: income < 1000 and population >= 10000"
msgstr ""

#: ../lib/gis/parser_standard_options.c:170
msgid "Name of attribute table"
msgstr "Nombre de la tabla de atributos"

#: ../lib/gis/parser_standard_options.c:179
msgid "Name of database driver"
msgstr "Nombre del controlador de bases de datos"

#: ../lib/gis/parser_standard_options.c:188
msgid "Name of database"
msgstr "Nombre de base de datos"

#: ../lib/gis/parser_standard_options.c:197
msgid "Database schema"
msgstr "Esquema de base de datos"

#: ../lib/gis/parser_standard_options.c:198
msgid "Do not use this option if schemas are not supported by driver/database server"
msgstr "No use esta opción si los esquemas no están soportados por el servidor de controlador/base de datos"

#: ../lib/gis/parser_standard_options.c:207
msgid "Name of attribute column"
msgstr "Nombre de la columna de atributos."

#: ../lib/gis/parser_standard_options.c:216
msgid "Name of attribute column(s)"
msgstr "Nombre de la(s) columna(s) de atributos."

#: ../lib/gis/parser_standard_options.c:225
msgid "Name of key column"
msgstr "Nombre de la columa clave"

#: ../lib/gis/parser_standard_options.c:226
msgid "Must refer to an integer column"
msgstr "Debe referir a una columna de enteros"

#: ../lib/gis/parser_standard_options.c:238
msgid "Name of input imagery group"
msgstr "Nombre del grupo de imágenes de entrada."

#: ../lib/gis/parser_standard_options.c:246
msgid "Name of input imagery subgroup"
msgstr "Nombre del subgrupo de imágenes de entrada."

#: ../lib/gis/parser_standard_options.c:263
msgid "Maximum memory to be used (in MB)"
msgstr "Memoria máxima a utilizar (en MB)"

#: ../lib/gis/parser_standard_options.c:264
msgid "Cache size for raster rows"
msgstr ""

#: ../lib/gis/parser_standard_options.c:272
msgid "Name of input raster map"
msgstr "Nombre del mapa ráster de entrada"

#: ../lib/gis/parser_standard_options.c:281
msgid "Name of input raster map(s)"
msgstr "Nombre del mapa(s) ráster de entrada"

#: ../lib/gis/parser_standard_options.c:289
msgid "Name for output raster map"
msgstr "Nombre del mapa ráster de salida"

#: ../lib/gis/parser_standard_options.c:298
msgid "Name for output raster map(s)"
msgstr "Nombre para mapa(s) ráster de salida"

#: ../lib/gis/parser_standard_options.c:306
msgid "Name of raster map"
msgstr "Nombre de mapa ráster"

#: ../lib/gis/parser_standard_options.c:315
msgid "Name of raster map(s)"
msgstr "Nombre de mapa(s) ráster"

#: ../lib/gis/parser_standard_options.c:323
msgid "Name of base raster map"
msgstr "Nombre del mapa ráster base"

#: ../lib/gis/parser_standard_options.c:331
msgid "Name of cover raster map"
msgstr "Nombre del mapa ráster de cobertura"

#: ../lib/gis/parser_standard_options.c:339
msgid "Name of input elevation raster map"
msgstr "Nombre de mapa ráster de entrada de elevación"

#: ../lib/gis/parser_standard_options.c:348
msgid "Name of input elevation raster map(s)"
msgstr "Nombre de mapa(s) ráster de entrada de elevación"

#: ../lib/gis/parser_standard_options.c:355
msgid "Type of raster map to be created"
msgstr "Tipo de mapa ráster a ser creado"

#: ../lib/gis/parser_standard_options.c:356
msgid "Storage type for resultant raster map"
msgstr "Tipo de almacenamiento para el mapa ráster resultante"

#: ../lib/gis/parser_standard_options.c:360
msgid "Integer"
msgstr "Entero"

#: ../lib/gis/parser_standard_options.c:361
msgid "Single precision floating point"
msgstr "Punto flotante de precisión simple"

#: ../lib/gis/parser_standard_options.c:362
msgid "Double precision floating point"
msgstr "Punto flotante de precisión doble"

#: ../lib/gis/parser_standard_options.c:368
msgid "Sampling interpolation method"
msgstr "Método de muestreo de interpolación"

#: ../lib/gis/parser_standard_options.c:372
msgid "Nearest-neighbor interpolation"
msgstr "Interpolación por vecino más cercano"

#: ../lib/gis/parser_standard_options.c:373
msgid "Bilinear interpolation"
msgstr "Interpolación bilineal"

#: ../lib/gis/parser_standard_options.c:374
msgid "Bicubic interpolation"
msgstr "Interpolación bicúbica"

#: ../lib/gis/parser_standard_options.c:383
msgid "Name of input basename raster map(s)"
msgstr "Nombre base del mapa(s) ráster de entrada"

#: ../lib/gis/parser_standard_options.c:392
msgid "Name for output basename raster map(s)"
msgstr "Nombre base del mapa(s) ráster de salida"

#: ../lib/gis/parser_standard_options.c:402
msgid "Name of input 3D raster map"
msgstr "Nombre de mapa ráster 3D de entrada"

#: ../lib/gis/parser_standard_options.c:411
msgid "Name of input 3D raster map(s)"
msgstr "Nombre de mapa(s) ráster 3D de entrada"

#: ../lib/gis/parser_standard_options.c:419
msgid "Name for output 3D raster map"
msgstr "Nombre para mapa ráster 3D de salida"

#: ../lib/gis/parser_standard_options.c:427
msgid "Name of 3D raster map"
msgstr "Nombre del mapa ráster 3D"

#: ../lib/gis/parser_standard_options.c:436
msgid "Name of 3D raster map(s)"
msgstr "Nombre del mapa(s) ráster 3D"

#: ../lib/gis/parser_standard_options.c:445
msgid "Data type used in the output raster3d map"
msgstr "Tipo de datos usado en el mapa ráster3d de salida"

#: ../lib/gis/parser_standard_options.c:454
msgid "Number of digits used as mantissa in the internal map storage, 0 -23 for float, 0 - 52 for double, max or default"
msgstr "Número de dígitos usados como mantisa en el almacenamiento interno del mapa, 0 -23 para flotante, 0 -52 para doble, máximo o predeterminado"

#: ../lib/gis/parser_standard_options.c:464
msgid "The compression method used in the output raster3d map"
msgstr "El método de compresión usado en el mapa ráster3d de salida"

#: ../lib/gis/parser_standard_options.c:474
msgid "The dimensions of the tiles used in the output raster3d map (XxYxZ or default: 16x16x8)"
msgstr "Las dimensiones de los mosaicos usadas en el mapa ráster3d de salida (XxYxZ o predeterminada: 16x16x8)"

#: ../lib/gis/parser_standard_options.c:484
msgid "Name of input vector map"
msgstr "Nombre del mapa vectorial de entrada."

#: ../lib/gis/parser_standard_options.c:485
#: ../lib/gis/parser_standard_options.c:512
msgid "Or data source for direct OGR access"
msgstr "O fuente de datos para acceso directo a OGR"

#: ../lib/gis/parser_standard_options.c:494
msgid "Name of input vector map(s)"
msgstr "Nombre(s) del (los) mapa(s) vectorial(es) de entrada."

#: ../lib/gis/parser_standard_options.c:495
msgid "Or data source(s) for direct OGR access"
msgstr "O fuente(s) de datos para acceso directo a OGR"

#: ../lib/gis/parser_standard_options.c:503
msgid "Name for output vector map"
msgstr "Nombre para el mapa vectorial de salida."

#: ../lib/gis/parser_standard_options.c:511
msgid "Name of vector map"
msgstr "Nombre de mapa vectorial"

#: ../lib/gis/parser_standard_options.c:521
msgid "Name of vector map(s)"
msgstr "Nombre de mapa(s) vectorial(es)"

#: ../lib/gis/parser_standard_options.c:530
#: ../lib/gis/parser_standard_options.c:539
msgid "Input feature type"
msgstr "Tipo de elemento de entrada"

#: ../lib/gis/parser_standard_options.c:546
msgid "Layer number or name"
msgstr "Número de capa o nombre"

#: ../lib/gis/parser_standard_options.c:548
msgid "Vector features can have category values in different layers. This number determines which layer to use. When used with direct OGR access this is the layer name."
msgstr "Los elementos vectoriales pueden tener valores de categoría en diferentes capas. Este número determina qué capa usar. Cuando se use con acceso directo OGR este es el número de capa."

#: ../lib/gis/parser_standard_options.c:558
msgid "Layer number or name ('-1' for all layers)"
msgstr "Número de capa o nombre ('-1' para todas las capas)"

#: ../lib/gis/parser_standard_options.c:560
msgid "A single vector map can be connected to multiple database tables. This number determines which table to use. When used with direct OGR access this is the layer name."
msgstr "Un solo mapa vectorial puede conectarse a más de una tabla de base de datos. Este número determina qué tabla usar. Cuando se use con acceso directo OGR este es el número de la capa."

#: ../lib/gis/parser_standard_options.c:569
msgid "Category value"
msgstr "Valor de categoría"

#: ../lib/gis/parser_standard_options.c:577
msgid "Category values"
msgstr "Valores de categorías"

#: ../lib/gis/parser_standard_options.c:578
#: ../lib/gis/parser_standard_options.c:593
msgid "Example: 1,3,7-9,13"
msgstr "Ejemplo: 1,3,7-9,13."

#: ../lib/gis/parser_standard_options.c:585
msgid "Feature id"
msgstr "Identificador de elemento"

#: ../lib/gis/parser_standard_options.c:592
msgid "Feature ids"
msgstr "Identificadores de elementos"

#: ../lib/gis/parser_standard_options.c:603
#: ../lib/gis/parser_standard_options.c:611
msgid "Name of input file"
msgstr "Nombre del archivo de entrada"

#: ../lib/gis/parser_standard_options.c:619
msgid "Name for output file"
msgstr "Nombre del archivo de salida"

#: ../lib/gis/parser_standard_options.c:628
msgid "Field separator"
msgstr "Separador de campos"

#: ../lib/gis/parser_standard_options.c:629
msgid "Special characters: pipe, comma, space, tab, newline"
msgstr "Caracteres especiales: tubería ('|'), espacio, coma, tabulador, línea nueva"

#: ../lib/gis/parser_standard_options.c:640
#: ../lib/gis/parser_standard_options.c:651
msgid "Color"
msgstr "Color"

#: ../lib/gis/parser_standard_options.c:642
msgid "Either a standard color name or R:G:B triplet"
msgstr "Puede ser un nombre de color estándar o triplete R:G:B"

#: ../lib/gis/parser_standard_options.c:653
msgid "Either a standard color name, R:G:B triplet, or \"none\""
msgstr "Puede ser un nombre de color estándar, triplete R:G:B, o \"ninguno\""

#: ../lib/gis/parser_standard_options.c:664
msgid "Name of input directory"
msgstr "Nombre de directorio de entrada"

#: ../lib/gis/parser_standard_options.c:674
msgid "Units"
msgstr "Unidades"

#: ../lib/gis/parser_standard_options.c:683
msgid "Data type(s)"
msgstr "Tipo de dato(s)"

#: ../lib/gis/parser_standard_options.c:693
msgid "Name of mapset (default: current search path)"
msgstr "Nombre de Directorio de mapas (predeterminado: ruta de búsqueda actual)"

#: ../lib/gis/parser_standard_options.c:694
msgid "'.' for current mapset"
msgstr "'.' para Directorio de mapas"

#: ../lib/gis/parser_standard_options.c:702
msgid "Location name"
msgstr "Nombre de Localización"

#: ../lib/gis/parser_standard_options.c:703
msgid "Location name (not location path)"
msgstr "Nombre de Localización (no es ruta de Localización)"

#: ../lib/gis/parser_standard_options.c:713
msgid "GRASS GIS database directory"
msgstr "Directorio de bases de datos GRASS GIS"

#: ../lib/gis/parser_standard_options.c:714
msgid "Default: path to the current GRASS GIS database"
msgstr "Predeterminado: ruta a la base de datos actual GRASS GIS"

#: ../lib/gis/parser_standard_options.c:726
msgid "Coordinates"
msgstr "Coordenadas"

#: ../lib/gis/parser_standard_options.c:735
msgid "Name of color table"
msgstr "Nombre de tabla de colores"

#: ../lib/gis/parser_standard_options.c:746
msgid "String representing NULL value"
msgstr "Texto que representa valor NULO"

#: ../lib/gis/parser_standard_options.c:755
msgid "Name of saved region"
msgstr "Nombre de región guardada"

#: ../lib/gis/parser_standard_options.c:765
msgid "Name of the input space time dataset"
msgstr "Nombre del conjunto de datos espacio temporales de entrada"

#: ../lib/gis/parser_standard_options.c:774
msgid "Name of the input space time datasets"
msgstr "Nombre de los conjuntos de datos espacio temporales de entrada"

#: ../lib/gis/parser_standard_options.c:782
msgid "Name of the output space time dataset"
msgstr "Nombre del conjunto de datos espacio temporales de salida"

#: ../lib/gis/parser_standard_options.c:790
msgid "Name of the input space time raster dataset"
msgstr "Nombre del conjunto de datos ráster espacio temporales de entrada"

#: ../lib/gis/parser_standard_options.c:799
msgid "Name of the input space time raster datasets"
msgstr "Nombre de los conjuntos de datos ráster espacio temporales de entrada"

#: ../lib/gis/parser_standard_options.c:807
msgid "Name of the output space time raster dataset"
msgstr "Nombre del conjunto de datos ráster espacio temporales de salida"

#: ../lib/gis/parser_standard_options.c:816
msgid "Name of the output space time raster datasets"
msgstr ""

#: ../lib/gis/parser_standard_options.c:824
msgid "Name of the input space time vector dataset"
msgstr "Nombre del conjunto de datos vectoriales espacio temporales de entrada"

#: ../lib/gis/parser_standard_options.c:833
msgid "Name of the input space time vector datasets"
msgstr "Nombre de los conjuntos de datos vectoriales espacio temporales de entrada"

#: ../lib/gis/parser_standard_options.c:841
msgid "Name of the output space time vector dataset"
msgstr "Nombre del conjunto de datos vectoriales espacio temporales de salida"

#: ../lib/gis/parser_standard_options.c:849
msgid "Name of the input space time raster3d dataset"
msgstr "Nombre del conjunto de datos ráster3d espacio temporales de entrada"

#: ../lib/gis/parser_standard_options.c:858
msgid "Name of the input space time raster3d datasets"
msgstr "Nombre de los conjunto de datos ráster3d espacio temporales de entrada"

#: ../lib/gis/parser_standard_options.c:866
msgid "Name of the output space time raster3d dataset"
msgstr "Nombre del conjunto de datos ráster3d espacio temporales de salida"

#: ../lib/gis/parser_standard_options.c:875
msgid "Type of the input space time dataset"
msgstr "Tipo del conjunto de datos espacio temporales de entrada"

#: ../lib/gis/parser_standard_options.c:883
msgid "Name of the input map"
msgstr "Nombre del mapa de entrada"

#: ../lib/gis/parser_standard_options.c:892
msgid "Name of the input maps"
msgstr "Nombre de los mapas de entrada"

#: ../lib/gis/parser_standard_options.c:901
msgid "Type of the input map"
msgstr "Tipo del mapa de entrada"

#: ../lib/gis/parser_standard_options.c:910
msgid "The temporal type of the space time dataset"
msgstr "El tipo de tiempo del conjunto de datos espacio temporales"

#: ../lib/gis/parser_standard_options.c:917
msgid "WHERE conditions of SQL statement without 'where' keyword used in the temporal GIS framework"
msgstr "Condiciones \"WHERE\" de sentencia SQL no tiene la palabra clave \"where\" usada en el marco de trabajo de SIG temporal"

#: ../lib/gis/parser_standard_options.c:918
msgid "Example: start_time > '2001-01-01 12:30:00'"
msgstr "Ejemplo: start_time > '2001-01-01 12:30:00'"

#: ../lib/gis/parser_standard_options.c:928
msgid "The method to be used for sampling the input dataset"
msgstr "El método a ser usado para muestrear el conjunto de datos de entrada"

#: ../lib/gis/parser_standard_options.c:962
msgid "Do not create attribute table"
msgstr "No crear tabla de atributos"

#: ../lib/gis/parser_standard_options.c:966
msgid "Do not build topology"
msgstr "No construir topología"

#: ../lib/gis/parser_standard_options.c:967
msgid "Advantageous when handling a large number of points"
msgstr "Ventajoso cuando se maneja un gran número de puntos"

#: ../lib/gis/color_rules.c:98
msgid "no description"
msgstr "no hay descripción"

#: ../lib/gis/color_rules.c:292
msgid "Unable to open color rule"
msgstr ""

#: ../lib/gis/color_rules.c:341 ../lib/gis/color_rules.c:352
#: ../lib/gis/color_rules.c:356 ../lib/gis/color_rules.c:360
msgid "range: map values"
msgstr ""

#: ../lib/gis/color_rules.c:343
#, c-format
msgid "range: %g to %g"
msgstr "rango: %g a %g "

#: ../lib/gis/color_rules.c:368
msgid "Unable to open color descriptions"
msgstr ""

#: ../lib/temporal/lib/default_name.c:69
msgid "Programmer error - only SQLite driver is currently supported"
msgstr "Error del programador - solo el controlador SQLite está soportado actualmente"

#: ../lib/temporal/lib/connect.c:110
#, c-format
msgid "Mapset <%s> does not exist."
msgstr "El Directorio de mapas <%s> no existe."

#: ../lib/nviz/map_obj.c:59
msgid "Maximum surfaces loaded!"
msgstr "¡Se ha cargado el máximo de superficies!"

#: ../lib/nviz/map_obj.c:88
msgid "Maximum vector line maps loaded!"
msgstr "¡Se ha cargado el máximo de mapas de líneas vectoriales!"

#: ../lib/nviz/map_obj.c:97 ../lib/nviz/map_obj.c:128
#, c-format
msgid "Error loading vector map <%s>"
msgstr "Error al cargar el mapa vectorial <%s>"

#: ../lib/nviz/map_obj.c:116
msgid "Maximum vector point maps loaded!"
msgstr "¡Se ha cargado el máximo de mapas vectoriales de puntos!"

#: ../lib/nviz/map_obj.c:143
msgid "Maximum volumes loaded!"
msgstr "¡Se ha cargado el máximo de volúmenes!"

#: ../lib/nviz/map_obj.c:152
#, c-format
msgid "Error loading 3d raster map <%s>"
msgstr "Error al cargar el mapa ráster 3D <%s>"

#: ../lib/nviz/map_obj.c:160
msgid "Nviz_new_map_obj(): unsupported data type"
msgstr "Nviz_new_map_obj(): tipo de datos no soportado"

#: ../lib/nviz/render.c:39
#, c-format
msgid "Unable to get function address for %s"
msgstr "No ha sido posible obtener la dirección de la función  para %s."

#: ../lib/nviz/render.c:163
msgid "Bad server connection"
msgstr "Mala conexión con el servidor"

#: ../lib/nviz/render.c:169
msgid "Unable to get visual info"
msgstr "No ha sido posible obtener la información visual."

#: ../lib/nviz/render.c:176
msgid "Unable to create rendering context"
msgstr "No ha sido posible crear un contexto de creación de la visualización"

#: ../lib/nviz/render.c:225
#, c-format
msgid "Unable to choose pixel format (CGL error = %d)"
msgstr "No ha sido posible seleccionar el formato del pixel (Error CGL= %d)."

#: ../lib/nviz/render.c:231
#, c-format
msgid "Unable to create context (CGL error = %d)"
msgstr "No ha sido posible crear el contexto (Error CGL=1%d)."

#: ../lib/nviz/render.c:266
msgid "Unable to register window class"
msgstr "No ha sido posible registrar la clase de la ventana."

#: ../lib/nviz/render.c:275
msgid "Unable to create window"
msgstr "No ha sido posible crear la ventana."

#: ../lib/nviz/render.c:323
#, c-format
msgid "Unable to set current context (CGL error = %d)"
msgstr ""

#: ../lib/nviz/render.c:361
#, c-format
msgid "Incomplete framebuffer status (status = %d)"
msgstr ""

#: ../lib/nviz/lights.c:171
msgid "Unable to define new light"
msgstr "No ha sido posible definir una nueva fuente de luz"

#: ../lib/nviz/nviz.c:128
#, c-format
msgid "Invalid color (%s), using \"white\" as default"
msgstr "Color no válido (%s), Utilizando el \"blanco\" como predeterminado"

#: ../lib/nviz/position.c:56
msgid "Unable to set focus"
msgstr "No es posible establecer el foco"

#: ../lib/imagery/iscatt_core.c:81
#, c-format
msgid "Unable to write header into category raster condition file <%s>."
msgstr "No ha sido posible escribir encabezado en archivo de condiciones de categorías ráster <%s>."

#: ../lib/imagery/iscatt_core.c:98
#, c-format
msgid "Unable to write into category raster condition file <%s>."
msgstr "No ha sido posible escribir en archivo de condiciones de categorías ráster <%s>."

#: ../lib/imagery/iscatt_core.c:255
#, c-format
msgid "Unable to open category raster conditions file <%s>."
msgstr "No ha sido posible abrir el archivo de condiciones de categoría raster <%s>."

#: ../lib/imagery/iscatt_core.c:263
#, c-format
msgid "Unable to find patch raster <%s>."
msgstr "No ha sido posible encontrar el raster de parche <%s>."

#: ../lib/imagery/iscatt_core.c:280
#, c-format
msgid "Resolutions of patch <%s> and patched file <%s> are not same."
msgstr "Las resoluciones del parche <%s>  y el archivo parchado <%s> no son iguales."

#: ../lib/imagery/iscatt_core.c:307 ../lib/imagery/iscatt_core.c:349
#, c-format
msgid "Corrupted  category raster conditions file <%s> (fseek failed)"
msgstr "Archivo <%s> de condiciones de categorías ráster corrompido (ha fallado fseek)"

#: ../lib/imagery/iscatt_core.c:338
#, c-format
msgid "Unable to write into category raster conditions file <%s>"
msgstr "No ha sido posible escribir en archivo de condiciones de categorías ráster <%s>"

#: ../lib/imagery/iscatt_core.c:526
msgid "Unable to read from category raster condition file."
msgstr ""

#: ../lib/imagery/iscatt_core.c:533
msgid "Invalid size of category raster conditions file."
msgstr "Archivo de condiciones de categorías ráster no válido."

#: ../lib/imagery/iscatt_core.c:579
msgid "Data inconsistent. Value computed for scatter plot is out of initialized range."
msgstr "Inconsistencia en los datos. Valor calculado para gráfica de dispersión está fuera del rango inicial."

#: ../lib/imagery/iscatt_core.c:745
#, c-format
msgid "Unable to find raster <%s>"
msgstr "No ha sido posible encontrar el raster <%s>"

#: ../lib/imagery/iscatt_core.c:755
#, c-format
msgid "Unable to open raster <%s>"
msgstr "No ha sido posible abrir mapa ráster <%s>"

#: ../lib/imagery/iscatt_core.c:761
#, c-format
msgid "Raster <%s> type is not <%s>"
msgstr "Tipo de ráster <%s> no es <%s>"

#: ../lib/imagery/iscatt_core.c:775
#, c-format
msgid "Unable to read range of raster <%s>"
msgstr "No ha sido posible leer rango de ráster <%s>"

#: ../lib/imagery/iscatt_core.c:803
#, c-format
msgid "Unable to open category raster condition file <%s>"
msgstr ""

#: ../lib/imagery/iscatt_core.c:817
msgid "Corrupted category raster conditions file (fseek failed)"
msgstr "Archivo de condiciones de categorías ráster corrompido (ha fallado fseek)"

#: ../lib/imagery/iscatt_core.c:972 ../lib/imagery/iclass_statistics.c:227
#, c-format
msgid "prepare_signature: scan line %d has odd number of points."
msgstr "prepare_signature: El escaneo de la línea %d tiene un número impar de puntos."

#: ../lib/imagery/iscatt_core.c:981 ../lib/imagery/iclass_statistics.c:237
msgid "signature: perimeter points out of order."
msgstr "firma: perímetro puntos fuera de orden."

#: ../lib/imagery/sigsetfile.c:41
#, c-format
msgid "Unable to create signature file <%s> for subgroup <%s> of group <%s> - <%s> is not current mapset"
msgstr "No se puede crear el archivo de firma <%s> para el subgrupo <%s> del grupo <%s> - <%s> no es el Directorio de mapas actual"

#: ../lib/imagery/sigsetfile.c:57
#, c-format
msgid "Unable to create signature file <%s> for subgroup <%s> of group <%s>"
msgstr "No se puede crear el archivo de firma <%s> para el subgrupo <%s> del grupo <%s>."

#: ../lib/imagery/fopen.c:25
#, c-format
msgid "Unable to find file [%s] of group [%s in %s]"
msgstr "No se puede encontrar el archivo [%s] del grupo [%s en %s]."

#: ../lib/imagery/fopen.c:33 ../lib/imagery/fopen.c:89
#, c-format
msgid "Unable to open file [%s] of group [%s in %s]"
msgstr "No se puede abrir el archivo [%s] del grupo [%s en %s]."

#: ../lib/imagery/fopen.c:52
#, c-format
msgid "Unable to find file [%s] for subgroup [%s] of group [%s in %s]"
msgstr "No se puede encontrar el archivo [%s] para el subgrupo [%s] del grupo [%s en %s]."

#: ../lib/imagery/fopen.c:63 ../lib/imagery/fopen.c:164
#, c-format
msgid "Unable to open file [%s] for subgroup [%s] of group [%s in %s]"
msgstr "No se puede abrir el archivo [%s] para el subgrupo [%s] del grupo [%s en %s]."

#: ../lib/imagery/fopen.c:76
#, c-format
msgid "Unable to create file [%s] of group [%s in %s]"
msgstr "No se puede crear archivo [%s] del grupo [%s en %s]."

#: ../lib/imagery/fopen.c:142
#, c-format
msgid "Unable to create file [%s] for subgroup [%s] of group [%s in %s]"
msgstr "No se puede crear el archivo [%s] para el subgrupo [%s] del grupo [%s en %s]."

#: ../lib/imagery/iclass.c:83
#, c-format
msgid "No areas in category %d"
msgstr "No hay áreas en categoría %d"

#: ../lib/imagery/iclass.c:127
#, c-format
msgid "Raster map <%s@%s> in subgroup <%s> does not exist"
msgstr "Mapa ráster <%s@%s> no existe en subgrupo <%s>"

#: ../lib/imagery/iclass.c:131
#, c-format
msgid "Raster map <%s@%s> in group <%s> does not exist"
msgstr "Mapa ráster <%s@%s> no existe en grupo <%s>"

#: ../lib/imagery/iclass.c:143
#, c-format
msgid "Subgroup <%s> does not have enough files (it has %d files)"
msgstr "Subgrupo <%s> no tiene archivos suficientes (tiene %d archivos)"

#: ../lib/imagery/iclass.c:147
#, c-format
msgid "Group <%s> does not have enough files (it has %d files)"
msgstr "El grupo <%s> no tiene archivos suficientes (tiene %d archivos)"

#: ../lib/imagery/iclass_statistics.c:218
msgid "prepare_signature: outline has odd number of points."
msgstr "prepare_signature: El contorno tiene un número impar de puntos."

#: ../lib/imagery/iclass_statistics.c:248
#, c-format
msgid "Data error preparing signatures: value (%d) > num of cats (%d)"
msgstr "Error en los datos al preparar firmas: valor (%d) > cantidad de categorías (%d)"

#: ../lib/imagery/iclass_statistics.c:561
#: ../lib/imagery/iclass_statistics.c:584
#: ../lib/imagery/iclass_statistics.c:607
#: ../lib/imagery/iclass_statistics.c:630
#: ../lib/imagery/iclass_statistics.c:653
#: ../lib/imagery/iclass_statistics.c:680
#: ../lib/imagery/iclass_statistics.c:712
#: ../lib/imagery/iclass_statistics.c:735
#: ../lib/imagery/iclass_statistics.c:758
msgid "Band index out of range"
msgstr "Índice de banda fuera de rango"

#: ../lib/imagery/iclass_statistics.c:684
msgid "Cell category value out of range"
msgstr "Valor de categoría de celda fuera de rango"

#: ../lib/imagery/iclass_signatures.c:120
#, c-format
msgid "Unable to open output signature file '%s'"
msgstr "No ha sido posible abrir archivo de salida de firmas '%s'"

#: ../lib/imagery/iclass_perimeter.c:109
#, c-format
msgid "Get area %d failed"
msgstr "Ha fallado la obtención de área %d"

#: ../lib/imagery/iclass_perimeter.c:116
msgid "Perimeter computation failed"
msgstr "Ha fallado el cálculo de perímetro"

#: ../lib/imagery/iclass_perimeter.c:208
msgid "Invalid polygon"
msgstr "Polígono inválido"

#: ../lib/imagery/iclass_perimeter.c:253
msgid "Outlined area is too large."
msgstr "El área delimitada es demasiado grande."

#: ../lib/imagery/list_subgp.c:90
#, c-format
msgid "subgroup <%s> of group <%s> is empty\n"
msgstr "subgrupo <%s> del grupo <%s> está vacío.\n"

#: ../lib/imagery/list_subgp.c:103
#, c-format
msgid "subgroup <%s> of group <%s> references the following raster maps\n"
msgstr "subgrupo <%s> del grupo <%s> hace referencia a los siguientes mapas ráster:\n"

#: ../lib/imagery/target.c:38
#, c-format
msgid "Unable to read target file for group [%s]"
msgstr "No se puede leer el archivo objetivo para el grupo [%s]."

#: ../lib/imagery/list_gp.c:34
#, c-format
msgid "group <%s> is empty\n"
msgstr "grupo <%s> está vacío\n"

#: ../lib/imagery/list_gp.c:44
#, c-format
msgid "group <%s> references the following raster maps\n"
msgstr "grupo <%s> hace referencia a los siguientes mapas ráster:\n"

#: ../lib/imagery/points.c:124
#, c-format
msgid "Unable to open control point file for group [%s in %s]"
msgstr "No ha sido posible abrir el archivo de puntos de control del grupo [%s en %s]."

#: ../lib/imagery/points.c:132
#, c-format
msgid "Bad format in control point file for group [%s in %s]"
msgstr "Formato incorrecto en el archivo de puntos de control para el grupo [%s en %s]."

#: ../lib/imagery/points.c:159
#, c-format
msgid "Unable to create control point file for group [%s in %s]"
msgstr "No se puede crear el archivo de puntos de control del grupo [%s en %s]."

#: ../lib/imagery/georef_tps.c:219
msgid "Calculating forward transformation coefficients"
msgstr "Calculando los coeficientes de \"transformación hacia adelante\"."

#: ../lib/imagery/georef_tps.c:236
msgid "Calculating backward transformation coefficients"
msgstr "Calculando los coeficientes de \"transformación hacia atrás\"."

#: ../lib/imagery/georef_tps.c:279 ../lib/imagery/georef_tps.c:282
#: ../lib/imagery/georef_tps.c:285 ../lib/imagery/georef_tps.c:290
#: ../lib/imagery/georef_tps.c:293
#, c-format
msgid "%s: out of memory"
msgstr "%s: sin memoria"

#: ../lib/htmldriver/graph_set.c:97
#, c-format
msgid "html: collecting to file '%s'"
msgstr "html: recolectando al archivo '% s'"

#: ../lib/htmldriver/graph_set.c:98
#, c-format
msgid "html: image size %dx%d"
msgstr "html: tamaño de imagen %dx%d"

#: ../lib/htmldriver/graph_set.c:111 ../lib/htmldriver/graph_set.c:115
#: ../lib/htmldriver/graph_set.c:119
#, c-format
msgid "html: type '%s'"
msgstr "html: tipo '%s'"

#: ../lib/lidar/raster.c:74 ../lib/lidar/raster.c:89 ../lib/lidar/raster.c:102
#: ../lib/lidar/raster.c:119 ../lib/lidar/raster.c:134
#: ../lib/lidar/raster.c:147 ../lib/lidar/raster.c:162
#: ../lib/lidar/raster.c:175
#, c-format
msgid "Unable to access table <%s>"
msgstr "No ha sido posible accesar tabla <%s>"

#: ../lib/lidar/zones.c:476 ../lib/lidar/zones.c:513
#, c-format
msgid "<%s> created in database."
msgstr "<%s> creado en base de datos."

#: ../lib/lidar/zones.c:480 ../lib/lidar/zones.c:517
#, c-format
msgid "<%s> has not been created in database."
msgstr "<%s> no ha sido creada en base de datos."

#: ../lib/display/tran_colr.c:107 ../lib/display/tran_colr.c:109
#, c-format
msgid "[%s]: No such color"
msgstr "[%s]: No existe tal color"

#: ../lib/display/r_raster.c:98
#, c-format
msgid "Both %s and %s are defined. %s will be ignored."
msgstr "Tanto %s como %s están definidos. %s será ignorado."

#: ../lib/display/r_raster.c:131
#, c-format
msgid "Neither %s (managed by d.mon command) nor %s (used for direct rendering) defined"
msgstr "Ni %s (administrado por el comando d.mon), ni %s (utilizado para renderización directa) han sido definidos"

#: ../lib/display/r_raster.c:150
#, c-format
msgid "Unknown display driver <%s>"
msgstr "Controlador de visualización <%s> desconocido"

#: ../lib/display/r_raster.c:151
#, c-format
msgid "Using display driver <%s>..."
msgstr "Usando el controlador de visualización <%s>..."

#: ../lib/display/icon.c:80
#, c-format
msgid "Unsupported icon %d"
msgstr "Ícono no soportado %d"

#: ../lib/gmath/solvers_direct.c:45
msgid "Starting direct gauss elimination solver"
msgstr "Iniciando el solucionador de Eliminación Gaussiana Directa."

#: ../lib/gmath/solvers_direct.c:73
msgid "Starting direct lu decomposition solver"
msgstr "Iniciando solucionador de descomposición directa LU."

#: ../lib/gmath/solvers_direct.c:131
msgid "Starting cholesky decomposition solver"
msgstr "Iniciando el solucionador de descomposición de Cholesky."

#: ../lib/gmath/solvers_direct.c:134 ../lib/gmath/solvers_krylov.c:254
#: ../lib/gmath/solvers_krylov.c:482 ../lib/gmath/solvers_krylov.c:646
msgid "Unable to solve the linear equation system"
msgstr "No es posible resolver el sistema de ecuaciones lineales."

#: ../lib/gmath/solvers_krylov.c:262
#, c-format
msgid "Sparse PCG -- iteration %i error  %g\n"
msgstr "PCG disperso-- iteración %i error  %g.\n"

#: ../lib/gmath/solvers_krylov.c:264
#, c-format
msgid "PCG -- iteration %i error  %g\n"
msgstr "PCG -- iteración %i error  %g.\n"

#: ../lib/gmath/solvers_krylov.c:490
#, c-format
msgid "Sparse CG -- iteration %i error  %g\n"
msgstr "CG disperso-- iteración %i error  %g.\n"

#: ../lib/gmath/solvers_krylov.c:492
#, c-format
msgid "CG -- iteration %i error  %g\n"
msgstr "CG -- iteración %i error  %g.\n"

#: ../lib/gmath/solvers_krylov.c:695
#, c-format
msgid "Sparse BiCGStab -- iteration %i error  %g\n"
msgstr "BiCGStab disperso-- iteración %i error  %g.\n"

#: ../lib/gmath/solvers_krylov.c:698
#, c-format
msgid "BiCGStab -- iteration %i error  %g\n"
msgstr "BiCGStab -- iteración %i error  %g.\n"

#: ../lib/gmath/del2g.c:50
msgid "    taking FFT of image..."
msgstr "     tomando la transformada rápida de Fourier (FFT) de la imagen..."

#: ../lib/gmath/del2g.c:56
msgid "    computing del**2 g..."
msgstr "    calculando del**2 g..."

#: ../lib/gmath/del2g.c:59
msgid "    taking FFT of del**2 g..."
msgstr "    tomando la transformada rápida de Fourier (FFT) de del**2 g..."

#: ../lib/gmath/del2g.c:63
msgid "    multiplying transforms..."
msgstr "    multiplicando las transformaciones..."

#: ../lib/gmath/del2g.c:66
msgid "    taking inverse FFT..."
msgstr "    tomando la transformada rápida de Fourier (FFT) inversa..."

#: ../lib/gmath/la.c:61 ../lib/gmath/la.c:117
msgid "Matrix dimensions out of range"
msgstr "Dimensiones de la matriz fuera de rango."

#: ../lib/gmath/la.c:150
msgid "Matrix is not initialised fully."
msgstr "La matriz no se ha inicializado por completo."

#: ../lib/gmath/la.c:155
msgid "Unable to allocate space for matrix copy"
msgstr "No se puede asignar espacio para la copia de la matriz."

#: ../lib/gmath/la.c:220
msgid "Input matrix is uninitialized"
msgstr "La matriz de entrada no ha sido inicializada"

#: ../lib/gmath/la.c:285
msgid "First scalar multiplier must be non-zero"
msgstr "El primer multiplicador escalar no debe ser cero."

#: ../lib/gmath/la.c:291 ../lib/gmath/la.c:299 ../lib/gmath/la.c:364
msgid "One or both input matrices uninitialised"
msgstr "Una o ambas matrices de entrada no se han inicializado."

#: ../lib/gmath/la.c:304 ../lib/gmath/la.c:369
msgid "Matrix order does not match"
msgstr "El orden de las matrices no coincide."

#: ../lib/gmath/la.c:310
msgid "Unable to allocate space for matrix sum"
msgstr "No se puede asignar espacio para la suma de matrices."

#: ../lib/gmath/la.c:374
msgid "Unable to allocate space for matrix product"
msgstr "No se puede asignar espacio para el producto de matrices."

#: ../lib/gmath/la.c:486
msgid "Input: one or both data matrices uninitialised"
msgstr "Entrada: Una o ambas matrices quedaron sin inicializar."

#: ../lib/gmath/la.c:491
msgid "Principal matrix is not properly dimensioned"
msgstr "La matriz principal no ha sido propiamente dimensionada."

#: ../lib/gmath/la.c:496
msgid "Input: you must have at least one array to solve"
msgstr "Entrada: Debe haber cuando menos un arreglo a resolver."

#: ../lib/gmath/la.c:502
msgid "Could not allocate space for solution matrix"
msgstr "No ha sido posible asignar espacio para la matriz de solución."

#: ../lib/gmath/la.c:508 ../lib/gmath/la.c:516
msgid "Could not allocate space for working matrix"
msgstr "No se puede asignar espacio para la matriz de trabajo."

#: ../lib/gmath/la.c:569
msgid "Matrix (or submatrix is singular). Solution undetermined"
msgstr "La matriz ( o la sub matriz es singular). Solución indeterminada."

#: ../lib/gmath/la.c:573
msgid "Problem in LA routine."
msgstr "Problema en la rutina LA."

#: ../lib/gmath/la.c:580
msgid "Procedure not yet available for selected matrix type"
msgstr "El procedimiento todavía no se encuentra disponible para el tipo seleccionado de matriz."

#: ../lib/gmath/la.c:614
msgid "Matrix is not square. Cannot determine inverse"
msgstr "La matriz no es cuadrada. No se puede determinar la inversa."

#: ../lib/gmath/la.c:619
msgid "Unable to allocate space for matrix"
msgstr "No se puede asignar espacio para la matriz."

#: ../lib/gmath/la.c:636
msgid "Matrix is singular"
msgstr "La matriz es singular."

#: ../lib/gmath/la.c:641
msgid "Problem in LA procedure."
msgstr "Problema en el procedimiento LA."

#: ../lib/gmath/la.c:729
msgid "Element array has not been allocated"
msgstr "La matriz (Array) de elementos no ha sido asignada"

#: ../lib/gmath/la.c:734
msgid "Specified element is outside array bounds"
msgstr "Elemento especificado se encuentra fuera de las fronteras de la matriz"

#: ../lib/gmath/la.c:788
msgid "Specified matrix column index is outside range"
msgstr "Índice de columna de la matriz especificado se encuentra fuera de rango"

#: ../lib/gmath/la.c:793 ../lib/gmath/la.c:834 ../lib/gmath/la.c:1198
#: ../lib/gmath/la.c:1250 ../lib/gmath/la.c:1325
msgid "Matrix is not initialised"
msgstr "La matriz no ha sido inicializada"

#: ../lib/gmath/la.c:798 ../lib/gmath/la.c:839
msgid "Could not allocate space for vector structure"
msgstr "No se puede asignar espacio para la estructura vectorial"

#: ../lib/gmath/la.c:829
msgid "Specified matrix row index is outside range"
msgstr "Índice de fila de matriz especificado se encuentra fuera de rango."

#: ../lib/gmath/la.c:869
msgid "Specified row index is outside range"
msgstr "Índice de fila especificado se encuentra fuera de rango"

#: ../lib/gmath/la.c:874
msgid "Specified column index is outside range"
msgstr "Índice de columna especificado se encuentra fuera de rango"

#: ../lib/gmath/la.c:894
msgid "Unknown vector type."
msgstr "Tipo desconocido de vector."

#: ../lib/gmath/la.c:949
msgid "Input matrix and vector have differing dimensions1"
msgstr "Matriz y vector de entrada tienen distintas dimensions1"

#: ../lib/gmath/la.c:955 ../lib/gmath/la.c:1071 ../lib/gmath/la.c:1361
msgid "Output vector is uninitialized"
msgstr "El vector de salida no ha sido inicializado"

#: ../lib/gmath/la.c:1076 ../lib/gmath/la.c:1366
msgid "Vectors are not of the same type"
msgstr "Los vectores no son del mismo tipo"

#: ../lib/gmath/la.c:1081
msgid "Output vector is of incorrect type"
msgstr "El vector de salida es de un tipo incorrecto"

#: ../lib/gmath/la.c:1086 ../lib/gmath/la.c:1376
msgid "Matrices not allowed"
msgstr "No se permiten matrices"

#: ../lib/gmath/la.c:1092 ../lib/gmath/la.c:1383
msgid "Vectors have differing dimensions"
msgstr "Los vectores tienen dimensiones diferentes"

#: ../lib/gmath/la.c:1098 ../lib/gmath/la.c:1390
msgid "Output vector has incorrect dimension"
msgstr "El vector de salida tiene una dimensión incorrecta"

#: ../lib/gmath/la.c:1143
msgid "Vector dimensions out of range"
msgstr "Dimensiones del vector fuera de rango"

#: ../lib/gmath/la.c:1148
msgid "Row/column out of range"
msgstr "Fila/columna fuera de rango"

#: ../lib/gmath/la.c:1371
msgid "Output vector is not the same type as others"
msgstr "Vectorial de salida no es de mismo tipo que otros"

#: ../lib/gmath/la.c:1437
msgid "Vector structure is not initialised"
msgstr "La estructura del vector no ha sido inicializada"

#: ../lib/gmath/la.c:1558 ../lib/gmath/la.c:1566 ../lib/gmath/la.c:1571
msgid "Input format error"
msgstr "Error de formato de entrada"

#: ../lib/gmath/solvers_classic_iter.c:84
#, c-format
msgid "sparse Jacobi -- iteration %5i error %g\n"
msgstr "Jacobi disperso-- iteración %5i error %g.\n"

#: ../lib/gmath/solvers_classic_iter.c:156
#, c-format
msgid "sparse SOR -- iteration %5i error %g\n"
msgstr "SOR disperso-- iteración %5i error %g.\n"

#: ../lib/gmath/solvers_classic_iter.c:218
#, c-format
msgid "Jacobi -- iteration %5i error %g\n"
msgstr "Jacobi -- iteración %5i error %g\n"

#: ../lib/gmath/solvers_classic_iter.c:275
#, c-format
msgid "SOR -- iteration %5i error %g\n"
msgstr "SOR -- iteración %5i error %g\n"

#: ../lib/gmath/solvers_direct_cholesky_band.c:33
#, c-format
msgid "Decomposition failed at row %i and col %i"
msgstr "Ha fallado la descomposición en fila %i y columna %i"

#: ../lib/gmath/test/test_ccmath_wrapper.c:37
msgid ""
"\n"
"++ Running ccmath wrapper unit tests ++"
msgstr ""

#: ../lib/gmath/test/test_ccmath_wrapper.c:42
msgid ""
"\n"
"-- ccmath wrapper unit tests failure --"
msgstr ""

#: ../lib/gmath/test/test_ccmath_wrapper.c:44
msgid ""
"\n"
"-- ccmath wrapper unit tests finished successfully --"
msgstr ""

#: ../lib/gmath/test/bench_solver_direct.c:34
msgid ""
"\n"
"++ Running direct solver benchmark ++"
msgstr ""

#: ../lib/gmath/test/test_blas1.c:40
msgid ""
"\n"
"++ Running blas level 1 unit tests ++"
msgstr ""

#: ../lib/gmath/test/test_blas1.c:47
msgid ""
"\n"
"-- blas level 1 unit tests failure --"
msgstr ""

#: ../lib/gmath/test/test_blas1.c:49
msgid ""
"\n"
"-- blas level 1 unit tests finished successfully --"
msgstr ""

#: ../lib/gmath/test/test_main.c:47
#: ../lib/vector/rtree/test_suite/test_main.c:44
#: ../lib/db/dbmi_base/test/test_main.c:47
msgid "Choose the unit tests to run"
msgstr "Elija las pruebas de unidad a ejecutar"

#: ../lib/gmath/test/test_main.c:54 ../lib/db/dbmi_base/test/test_main.c:54
msgid "Choose the integration tests to run"
msgstr "Elija las pruebas de integración a ejecutar"

#: ../lib/gmath/test/test_main.c:61
msgid "The size of the matrices and vectors for benchmarking"
msgstr ""

#: ../lib/gmath/test/test_main.c:68
msgid "Choose solver benchmark"
msgstr ""

#: ../lib/gmath/test/test_main.c:75
msgid "Choose blas benchmark"
msgstr ""

#: ../lib/gmath/test/test_main.c:79 ../lib/db/dbmi_base/test/test_main.c:58
msgid "Run all unit tests"
msgstr "Ejecutar todas las pruebas de unidad"

#: ../lib/gmath/test/test_main.c:83 ../lib/db/dbmi_base/test/test_main.c:62
msgid "Run all integration tests"
msgstr "Ejecutar todas las pruebas de integración"

#: ../lib/gmath/test/test_main.c:87 ../lib/db/dbmi_base/test/test_main.c:66
msgid "Run all unit and integration tests"
msgstr "Ejecutar todas las pruebas de unidad e integración"

#: ../lib/gmath/test/test_main.c:106
msgid "Performs benchmarks, unit and integration tests for the gmath library"
msgstr ""

#: ../lib/gmath/test/bench_solver_krylov.c:34
msgid ""
"\n"
"++ Running krylov solver benchmark ++"
msgstr ""

#: ../lib/gmath/test/bench_blas2.c:35
msgid ""
"\n"
"++ Running blas level 2 benchmark ++"
msgstr ""

#: ../lib/gmath/test/test_blas2.c:38
msgid ""
"\n"
"++ Running blas level 2 unit tests ++"
msgstr ""

#: ../lib/gmath/test/test_blas2.c:44
msgid ""
"\n"
"-- blas level 2 unit tests failure --"
msgstr ""

#: ../lib/gmath/test/test_blas2.c:46
msgid ""
"\n"
"-- blas level 2 unit tests finished successfully --"
msgstr ""

#: ../lib/gmath/test/bench_blas3.c:34
msgid ""
"\n"
"++ Running blas level 3 benchmark ++"
msgstr ""

#: ../lib/gmath/test/test_matrix_conversion.c:37
msgid ""
"\n"
"++ Running matrix conversion unit tests ++"
msgstr ""

#: ../lib/gmath/test/test_matrix_conversion.c:42
msgid ""
"\n"
"-- Matrix conversion unit tests failure --"
msgstr ""

#: ../lib/gmath/test/test_matrix_conversion.c:44
msgid ""
"\n"
"-- Matrix conversion unit tests finished successfully --"
msgstr ""

#: ../lib/gmath/test/test_blas3.c:38
msgid ""
"\n"
"++ Running blas level 3 unit tests ++"
msgstr ""

#: ../lib/gmath/test/test_blas3.c:44
msgid ""
"\n"
"-- blas level 3 unit tests failure --"
msgstr ""

#: ../lib/gmath/test/test_blas3.c:46
msgid ""
"\n"
"-- blas level 3 unit tests finished successfully --"
msgstr ""

#: ../lib/gmath/test/test_solvers.c:37
msgid ""
"\n"
"++ Running solver unit tests ++"
msgstr ""
"\n"
"++ Ejecutando las pruebas de la unidad de resolución ++"

#: ../lib/gmath/test/test_solvers.c:42
msgid ""
"\n"
"-- Solver unit tests failure --"
msgstr ""
"\n"
"-- Las pruebas de la unidad de solucionado han fallado --"

#: ../lib/gmath/test/test_solvers.c:44
msgid ""
"\n"
"-- Solver unit tests finished successfully --"
msgstr ""
"\n"
"-- Las pruebas de la unidad de solucionado han terminado exitosamente --"

#: ../lib/manage/do_remove.c:42
#, c-format
msgid "Removing %s <%s>"
msgstr "Removiendo %s <%s>"

#: ../lib/manage/do_remove.c:57 ../lib/manage/do_rename.c:54
#: ../lib/vector/Vlib/map.c:264 ../lib/vector/Vlib/open.c:235
#: ../lib/vector/Vlib/legal_vname.c:141 ../lib/vector/Vlib/legal_vname.c:144
#: ../lib/ogsf/gv3.c:60 ../lib/ogsf/gv3.c:333 ../lib/ogsf/gp3.c:56
#: ../lib/ogsf/gp3.c:191
#, c-format
msgid "Vector map <%s> not found"
msgstr "El mapa vectorial <%s> no se ha encontrado"

#: ../lib/manage/do_remove.c:65
msgid "Unable to delete vector map"
msgstr "No se puede borrar el mapa vectorial"

#: ../lib/manage/do_remove.c:78 ../lib/manage/do_rename.c:76
#: ../lib/gpde/n_arrays_io.c:273 ../lib/ogsf/gvl3.c:40
#: ../lib/ogsf/gvl_file.c:427
#, c-format
msgid "3D raster map <%s> not found"
msgstr "El mapa ráster 3D <%s> no se ha encontrado"

#: ../lib/manage/do_remove.c:85
#, c-format
msgid "Unable to remove %s element"
msgstr "No se puede eliminar el elemento %s"

#: ../lib/manage/do_remove.c:89 ../lib/manage/do_remove.c:109
#: ../lib/manage/do_rename.c:87 ../lib/manage/do_rename.c:107
#: ../lib/manage/do_copy.c:61
#, c-format
msgid "%s is missing"
msgstr "%s está ausente"

#: ../lib/manage/do_remove.c:92 ../lib/manage/do_remove.c:112
#, c-format
msgid "%s removed"
msgstr "%s removido"

#: ../lib/manage/do_remove.c:105
#, c-format
msgid "Unable to remove %s"
msgstr "No se puede remover %s"

#: ../lib/manage/do_remove.c:121
#, c-format
msgid "<%s> nothing removed"
msgstr "<%s> nada eliminado"

#: ../lib/manage/do_rename.c:42
#, c-format
msgid "Rename %s <%s> to <%s>"
msgstr "Renombrar %s <%s> como <%s>"

#: ../lib/manage/do_rename.c:62
#, c-format
msgid "Unable to rename vector map <%s> to <%s>"
msgstr "No se puede renombrar el mapa vectorial <%s> como <%s>."

#: ../lib/manage/do_rename.c:83 ../lib/manage/do_rename.c:103
#, c-format
msgid "Unable to rename %s"
msgstr "No puede renombrar %s"

#: ../lib/manage/do_rename.c:90 ../lib/manage/do_rename.c:110
#, c-format
msgid "%s renamed"
msgstr "%s renombrado"

#: ../lib/manage/do_rename.c:119
#, c-format
msgid "<%s> nothing renamed"
msgstr "<%s> nada renombrado"

#: ../lib/manage/option.c:47
#, c-format
msgid "%s to be %s"
msgstr "%s a ser %s"

#: ../lib/manage/option.c:51
msgid "Raster"
msgstr "Ráster"

#: ../lib/manage/option.c:53
msgid "Vector"
msgstr "Vector/vectorial"

#: ../lib/manage/option.c:55
msgid "Region"
msgstr "Región"

#: ../lib/manage/option.c:57
msgid "Group"
msgstr "Grupo"

#: ../lib/manage/read_list.c:73
#, c-format
msgid "Unable to open data base element list '%s'"
msgstr "No se puede abrir la lista de elementos de la base de datos '%s'"

#: ../lib/manage/read_list.c:134
#, c-format
msgid "Format error: file ('%s') line (%d) - %s"
msgstr "Error de formato: archivo ('% s') línea (% d) -% s"

#: ../lib/manage/do_copy.c:43
#, c-format
msgid "Copying %s <%s> to current mapset as <%s>"
msgstr ""

#: ../lib/manage/do_copy.c:50 ../lib/manage/do_copy.c:67
#, c-format
msgid "Unable to copy <%s> to current mapset as <%s>"
msgstr "No ha sido posible copiar <%s> al conjunto de mapas actual como <%s>"

#: ../lib/manage/do_copy.c:72
#, c-format
msgid "%s copied"
msgstr "%s copiado"

#: ../lib/manage/do_list.c:30
#, c-format
msgid "%s: invalid index %d"
msgstr "%s: índice no válido %d"

#: ../lib/vector/diglib/file.c:159
msgid "Writing to file loaded to memory not supported"
msgstr "No está soportada la escritura del archivo cargado en la memoria"

#: ../lib/vector/diglib/file.c:197
msgid "Unable to load file to memory, file not open"
msgstr "No se ha abierto el archivo, pues no ha sido posible cargarlo en la memoria"

#: ../lib/vector/diglib/file.c:212
msgid "Vector memory mode not supported, using 'AUTO'"
msgstr "Modo de memoria vectorial no soportado, utilizando 'AUTO'"

#: ../lib/vector/diglib/plus_struct.c:523
#, c-format
msgid "This version of GRASS (%d.%d) is too old to read this topology format. Try to rebuild topology or upgrade GRASS to at least version %d."
msgstr "Esta versión de GRASS (%d.%d) es demasiado vieja para leer este formato de topología. Trate de reconstruir la topología o actualizar al menos a la versión %d de GRASS."

#: ../lib/vector/diglib/plus_struct.c:529
#, c-format
msgid "Your GRASS version does not fully support topology format %d.%d of the vector. Consider to rebuild topology or upgrade GRASS."
msgstr "Su versión de GRASS no soporta totalmente el formato de topología %d.%d del vectorial. Considere reconstruir la topología o actualizar GRASS."

#: ../lib/vector/diglib/plus_struct.c:539
#, c-format
msgid "Old topology format version %d.%d is not supported by this release. Try to rebuild topology using v.build or v.build.all module."
msgstr "Formato de topología viejo versión %d.%d no está soportado para esta versión. Trate de reconstruir la topología usando los módulos v.build o v.build.all."

#: ../lib/vector/diglib/plus_struct.c:563 ../lib/vector/diglib/portable.c:208
#: ../lib/vector/diglib/portable.c:241 ../lib/vector/diglib/portable.c:683
msgid "Vector exceeds supported file size limit"
msgstr "Vectorial excede el límite de tamaño soportado"

#: ../lib/vector/diglib/plus_node.c:213
#, c-format
msgid "Attempt to read line angle for the line which is not connected to the node: node %d, line %d"
msgstr "Intento de leer el ángulo de línea para la línea que no está conectada al nodo: Nodo %d, línea %d"

#: ../lib/vector/diglib/port_init.c:158
#, c-format
msgid "Unable to find '%x' in %s"
msgstr "No ha sido posible encontrar '%x' en %s"

#: ../lib/vector/diglib/frmt.c:45 ../lib/vector/diglib/frmt.c:70
#, c-format
msgid "Vector format not recognized: %s"
msgstr "Formato vectorial no reconocido: %s"

#: ../lib/vector/diglib/frmt.c:79 ../lib/vector/diglib/frmt.c:88
#, c-format
msgid "Vector format '%s' not supported"
msgstr "Formato vectorial '%s' no soportado"

#: ../lib/vector/diglib/frmt.c:97
#, c-format
msgid "Format definition is not correct: %s"
msgstr "Definición de formato no es correcta: %s"

#: ../lib/vector/diglib/plus_area.c:218 ../lib/vector/diglib/plus_area.c:718
#, c-format
msgid "Line %d already has area/isle %d to left"
msgstr "La línea %d ya tiene a la izquierda un área/isla %d"

#: ../lib/vector/diglib/plus_area.c:228 ../lib/vector/diglib/plus_area.c:726
#, c-format
msgid "Line %d already has area/isle %d to right"
msgstr "La línea %d ya tiene a la derecha un área/isla %d"

#: ../lib/vector/diglib/plus_area.c:282
msgid "Isle already registered in area"
msgstr "Isla ya registrada en área"

#: ../lib/vector/diglib/plus_area.c:316
msgid "Attempt to delete isle from dead area"
msgstr "Se intentó eliminar una isla del área muerta (inexistente)"

#: ../lib/vector/diglib/plus_area.c:324
#, c-format
msgid "Attempt to delete not registered isle %d from area %d"
msgstr "Intento de eliminar una isla no registrada %d del área %d"

#: ../lib/vector/diglib/plus_area.c:371
msgid "Attempt to delete dead area"
msgstr "Se intentó eliminar un área muerta (inexistente)"

#: ../lib/vector/diglib/plus_area.c:410
#, c-format
msgid "Dead centroid %d registered for area (bug in the vector library)"
msgstr "Centroide muerto (inexistente) %d registrado para área (bug en la biblioteca de vectorial)"

#: ../lib/vector/diglib/plus_area.c:433
#, c-format
msgid "Attempt to delete area %d info from dead isle %d"
msgstr "Se intentó eliminar la información del área %d de la isla %d muerta (inexistente)"

#: ../lib/vector/diglib/plus_area.c:784
#, c-format
msgid "Attempt to delete isle %d info from dead area %d"
msgstr "Se intentó eliminar la isla %d del área %d muerta (inexistente)"

#: ../lib/vector/diglib/cindex_rw.c:156
#, c-format
msgid "This version of GRASS (%d.%d) is too old to read this category index format. Try to rebuild topology or upgrade GRASS to at least version %d."
msgstr "Esta versión de GRASS (%d.%d) es demasiado vieja para leer este formato de índice de categorías. Trate de reconstruir la topología o actualizar al menos a la versión %d de GRASS."

#: ../lib/vector/diglib/spindex_rw.c:99 ../lib/vector/diglib/spindex_rw.c:107
msgid "Topology file must be written before spatial index file"
msgstr "El archivo de topología debe ser escrito antes que el archivo de índices espaciales"

#: ../lib/vector/diglib/spindex_rw.c:303
#, c-format
msgid "This version of GRASS (%d.%d) is too old to read this spatial index format. Try to rebuild topology or upgrade GRASS to at least version %d."
msgstr "Esta versión de GRASS (%d.%d) es demasiado vieja para leer este formato de índices espaciales. Trate de reconstruir la topología o actualizar al menos a la versión %d de GRASS."

#: ../lib/vector/diglib/spindex_rw.c:309
#, c-format
msgid "Your GRASS version does not fully support spatial index format %d.%d of the vector. Consider to rebuild topology or upgrade GRASS."
msgstr "Su versión de GRASS no soporta completamente el formato de índice espacial %d.%d del vectorial. Considere reconstruir la topología o actualice GRASS."

#: ../lib/vector/diglib/spindex_rw.c:318
#, c-format
msgid "Spatial index format version %d.%d is not supported by this release. Please rebuild topology."
msgstr "Formato de índice espacial versión %d.%d no está soportado para esta versión. Por favor reconstruya la topología."

#: ../lib/vector/diglib/spindex.c:450
#, c-format
msgid "Unable to delete node %d from spatial index"
msgstr "No se puede eliminar el nodo %d del índice espacial"

#: ../lib/vector/diglib/spindex.c:493
#, c-format
msgid "Unable to delete line %d from spatial index"
msgstr "No se puede eliminar la línea %d del índice espacial"

#: ../lib/vector/diglib/spindex.c:529
msgid "Attempt to delete sidx for dead area"
msgstr "Se intentó eliminar sidx para un área muerta (inexistente)"

#: ../lib/vector/diglib/spindex.c:546
#, c-format
msgid "Unable to delete area %d from spatial index"
msgstr "No se puede eliminar el área %d del índice espacial"

#: ../lib/vector/diglib/spindex.c:595
#, c-format
msgid "Unable to delete isle %d from spatial index"
msgstr "No se puede eliminar la isla %d del índice espacial"

#: ../lib/vector/diglib/test.c:58
msgid "Unable to open test.tmp file"
msgstr "No se puede abrir archivo test.tmp"

#: ../lib/vector/diglib/test.c:75
#, c-format
msgid "Error in read/write portable double, byte_order = %d Written: %.16e3E Read: %.16e3E"
msgstr "Error al leer/escribir double portable, byte_order = %d Escrito: %.16e3E Leido: %.16e3E"

#: ../lib/vector/diglib/test.c:89
#, c-format
msgid "Error in read/write portable float, byte_order = %d Written: %.8e3E Read: %.8e3E"
msgstr ""

#: ../lib/vector/diglib/test.c:104
#, c-format
msgid "Error in read/write portable off_t, byte_order = %d Written: %lu Read: %lu"
msgstr ""

#: ../lib/vector/diglib/test.c:119
#, c-format
msgid "Error in read/write portable long, byte_order = %d Written: %lu Read: %lu"
msgstr ""

#: ../lib/vector/diglib/test.c:134
#, c-format
msgid "Error in read/write portable int, byte_order = %d Written: %d Read: %d"
msgstr ""

#: ../lib/vector/diglib/test.c:150
#, c-format
msgid "Error in read/write portable short, byte_order = %d Written: %d Read: %d"
msgstr ""

#: ../lib/vector/diglib/test.c:165
#, c-format
msgid "Error in read/write portable char, byte_order = %d Written: %d Read: %d"
msgstr ""

#: ../lib/vector/diglib/plus_line.c:262 ../lib/vector/diglib/plus_line.c:302
#, c-format
msgid "Attempt to delete not registered line %d from node %d"
msgstr ""

#: ../lib/vector/diglib/plus.c:222
msgid "Unable read topology for nodes"
msgstr "No se puede leer la topología para los nodos"

#: ../lib/vector/diglib/plus.c:227
#, c-format
msgid "Unable to read topology for node %d"
msgstr "No se puede leer la topología para el nodo %d"

#: ../lib/vector/diglib/plus.c:232
msgid "Unable read topology for lines"
msgstr "No se puede leer la topología para las líneas"

#: ../lib/vector/diglib/plus.c:237
#, c-format
msgid "Unable to read topology for line %d"
msgstr "No se puede leer la topología para la línea %d"

#: ../lib/vector/diglib/plus.c:242
msgid "Unable to read topo for areas"
msgstr "No se puede leer la topología para las áreas"

#: ../lib/vector/diglib/plus.c:247
#, c-format
msgid "Unable read topology for area %d"
msgstr "No se puede leer la topología para el área %d"

#: ../lib/vector/diglib/plus.c:252
msgid "Unable to read topology for isles"
msgstr "No se puede leer la topología para las islas"

#: ../lib/vector/diglib/plus.c:257
#, c-format
msgid "Unable to read topology for isle %d"
msgstr "No se puede leer la topología para la isla %d"

#: ../lib/vector/diglib/plus.c:279 ../lib/vector/diglib/plus.c:305
msgid "Unable to write head to plus file"
msgstr "No se puede escribir el encabezado en el archivo extra (plus file)"

#: ../lib/vector/diglib/plus.c:284
msgid "Unable to write nodes to plus file"
msgstr "No se pueden escribir los nodos en el archivo extra (plus file)"

#: ../lib/vector/diglib/plus.c:289
msgid "Unable to write lines to plus file"
msgstr "No se pueden escribir las lineas en el archivo extra (plus file)"

#: ../lib/vector/diglib/plus.c:294
msgid "Unable to write areas to plus file"
msgstr "No se pueden escribir las áreas en el archivo extra (plus file)"

#: ../lib/vector/diglib/plus.c:299
msgid "Unable to write isles to plus file"
msgstr "No se pueden escribir las islas en el archivo extra (plus file)"

#: ../lib/vector/vedit/delete.c:40
#, c-format
msgid "Attempt to delete dead feature (%d)"
msgstr "Se intentó borrar un elemento (%d) muerto (inexistente)"

#: ../lib/vector/vedit/delete.c:72
#, c-format
msgid "No area found for centroid %d"
msgstr "No se encontró ningún área para el centroide %d"

#: ../lib/vector/vedit/delete.c:76
#, c-format
msgid "Duplicate centroid %d, unable to delete area"
msgstr "Centroide duplicado %d, no es posible eliminar área"

#: ../lib/vector/vedit/delete.c:105
#, c-format
msgid "Area %d without centroid"
msgstr "Área %d sin centroide"

#: ../lib/vector/vedit/delete.c:121
#, c-format
msgid "Area %d has no boundaries"
msgstr "Área %d no tiene contornos"

#: ../lib/vector/vedit/cats.c:63
#, c-format
msgid "Unable to set category %d for (feature id %d)"
msgstr "No se puede establecer la categoría %d para (id de objeto %d)"

#: ../lib/vector/vedit/select.c:231
msgid "Unknown query tool"
msgstr "Herramienta de consulta desconocida"

#: ../lib/vector/neta/spanningtree.c:109
msgid "Computing minimum spanning tree..."
msgstr "Calculando el árbol de mínima expansión..."

#: ../lib/vector/neta/timetables.c:46 ../lib/vector/neta/timetables.c:203
#: ../lib/vector/neta/timetables.c:244 ../lib/vector/neta/timetables.c:286
#, c-format
msgid "Unable to open select cursor: %s"
msgstr "No ha sido posible abrir el cursor resultado de la instrucción select: %s"

#: ../lib/vector/neta/utils.c:200
#, c-format
msgid "Point %d is not connected!"
msgstr "¡El punto %d no está conectado!"

#: ../lib/vector/neta/utils.c:235
#, c-format
msgid "'%s' must be > 0"
msgstr "'%s' debe ser >0"

#: ../lib/vector/neta/utils.c:244
msgid "'where' and 'cats' parameters were supplied, cat will be ignored"
msgstr "Como se han suministrado los parámetros 'where' y 'cats', las categorías (cat) serán ignoradas"

#: ../lib/vector/neta/utils.c:247
msgid "Unable to load data from database"
msgstr "No ha sido posible cargar los datos desde la base de datos"

#: ../lib/vector/neta/utils.c:254
msgid "Problem loading category values"
msgstr "Problema cargando los valores de las categorías"

#: ../lib/vector/neta/flow.c:331 ../lib/vector/Vlib/graph.c:105
#: ../lib/vector/Vlib/net_build.c:661 ../lib/vector/Vlib/net_build.c:1067
msgid "GngFlatten error"
msgstr "Error GngFlatten"

#: ../lib/vector/rtree/test_suite/test_main.c:61
msgid "Unit tests for the vector rtree library"
msgstr ""

#: ../lib/vector/rtree/test_suite/test_basics.c:40
msgid ""
"\n"
"++ Running basic unit tests ++"
msgstr ""
"\n"
"++ Ejecutando pruebas de la unidad básicas ++"

#: ../lib/vector/rtree/test_suite/test_basics.c:48
msgid ""
"\n"
"-- Basic rtree unit tests failure --"
msgstr ""

#: ../lib/vector/rtree/test_suite/test_basics.c:50
msgid ""
"\n"
"-- Basic rtree unit tests finished successfully --"
msgstr ""

#: ../lib/vector/Vlib/geos.c:52
msgid "vector map is not opened"
msgstr "El mapa vectorial no ha sido abierto"

#: ../lib/vector/Vlib/geos.c:55
#, c-format
msgid "Vect_read_line_geos(): feature id %d is not reasonable (max features in vector map <%s>: %d)"
msgstr "Vect_read_line_geos(): El identificador del razgo id %d no es razonable (El número máximo de rasgos en el mapa vectorial es <%s>: %d)"

#: ../lib/vector/Vlib/geos.c:60
msgid "only native format supported"
msgstr "Sólo el formato nativo es soportado"

#: ../lib/vector/Vlib/geos.c:65 ../lib/vector/Vlib/geos.c:258
msgid "Attempt to read dead line"
msgstr "Se intentó leer línea muerta (inexistente)"

#: ../lib/vector/Vlib/geos.c:90
#, c-format
msgid "Vect_read_area_geos(): unable to read area id %d"
msgstr "Vect_read_area_geos(): No se puede leer el área id %d"

#: ../lib/vector/Vlib/geos.c:104
#, c-format
msgid "Vect_read_area_geos(): unable to read isle id %d of area id %d"
msgstr "Vect_read_area_geos(): No se puede leer el id de la isla %d del id del área %d"

#: ../lib/vector/Vlib/geos.c:205
#, c-format
msgid "Unable to read line offset %ld"
msgstr "No se puede leer el ajuste de desplazamiento de línea %ld"

#: ../lib/vector/Vlib/geos.c:412
#, c-format
msgid "Attempt to read points of nonexistent area id %d"
msgstr "Intento de leer puntos de un id de área inexistente %d"

#: ../lib/vector/Vlib/geos.c:472
#, c-format
msgid "Unable to read feature id %d"
msgstr "No se puede leer el id %d del elemento."

#: ../lib/vector/Vlib/read_sfa.c:50 ../lib/vector/Vlib/write_nat.c:182
#: ../lib/vector/Vlib/write_nat.c:295 ../lib/vector/Vlib/write_nat.c:651
#: ../lib/vector/Vlib/write_pg.c:237 ../lib/vector/Vlib/write_pg.c:382
#: ../lib/vector/Vlib/write_pg.c:397 ../lib/vector/Vlib/read_nat.c:144
#: ../lib/vector/Vlib/write_sfa.c:158 ../lib/vector/Vlib/write_sfa.c:207
#: ../lib/vector/Vlib/read.c:173 ../lib/vector/Vlib/read_pg.c:331
#: ../lib/vector/Vlib/box.c:249
#, c-format
msgid "Attempt to access feature with invalid id (%d)"
msgstr "Se intentó accesar a elemento con id no válido (%d)"

#: ../lib/vector/Vlib/read_sfa.c:56 ../lib/vector/Vlib/write_nat.c:301
#: ../lib/vector/Vlib/write_nat.c:657 ../lib/vector/Vlib/write_pg.c:243
#: ../lib/vector/Vlib/write_pg.c:403 ../lib/vector/Vlib/write_pg.c:2630
#: ../lib/vector/Vlib/write_pg.c:2727 ../lib/vector/Vlib/read_nat.c:150
#: ../lib/vector/Vlib/read_pg.c:337
#, c-format
msgid "Attempt to access dead feature %d"
msgstr "Se intentó accesar a elemento %d muerto (inexistente)"

#: ../lib/vector/Vlib/read_sfa.c:90
#, c-format
msgid "Unable to construct centroid for area %d. Skipped."
msgstr "No ha sido posible construir centroide para área %d. Omitiendo."

#: ../lib/vector/Vlib/read_sfa.c:95
#, c-format
msgid "Centroid %d: invalid area %d"
msgstr "Centroide %d: área inválida %d"

#: ../lib/vector/Vlib/read_sfa.c:117 ../lib/vector/Vlib/read_pg.c:192
#, c-format
msgid "Unexpected feature type (%d) - should be (%d)"
msgstr "Tipo de elemento (%d) - debe ser (%d)"

#: ../lib/vector/Vlib/read_sfa.c:124 ../lib/vector/Vlib/write_sfa.c:131
#: ../lib/vector/Vlib/write_sfa.c:173 ../lib/vector/Vlib/write_sfa.c:273
msgid "GRASS is not compiled with OGR/PostgreSQL support"
msgstr "GRASS no está compilado con soporte OGR/PostgreSQL"

#: ../lib/vector/Vlib/header.c:86
#, c-format
msgid "Unable to create header file for vector map <%s>"
msgstr "No ha sido posible crear archivo de encabezado para el mapa vectorial <%s>"

#: ../lib/vector/Vlib/header.c:129
#, c-format
msgid "Unable to open header file of vector <%s>"
msgstr "No se puede abrir el archivo de cabecera del vector <%s>."

#: ../lib/vector/Vlib/header.c:137
#, c-format
msgid "Corrupted row in head: %s"
msgstr "Línea dañada en la cabecera: %s."

#: ../lib/vector/Vlib/header.c:175
#, c-format
msgid "Unknown keyword '%s' in vector head"
msgstr "Palabra clave '%s' desconocida en encabezado de vectorial"

#: ../lib/vector/Vlib/build.c:37 ../lib/vector/Vlib/close.c:38
#: ../lib/vector/Vlib/read.c:32 ../lib/vector/Vlib/open.c:59
#: ../lib/vector/Vlib/write.c:56 ../lib/vector/Vlib/write.c:62
#: ../lib/vector/Vlib/rewind.c:29
msgid "Requested format is not compiled in this version"
msgstr "El formato solicitado no ha sido compilado en esta versión"

#: ../lib/vector/Vlib/build.c:116
msgid "Area of size = 0.0 (less than 4 vertices) ignored"
msgstr "Área de tamaño = 0,0 (con menos de 4 vértices) ignorada"

#: ../lib/vector/Vlib/build.c:132
msgid "Unable to add area (map closed, topo saved)"
msgstr "No se puede agregar el área (mapa cerrado, topología guardada)"

#: ../lib/vector/Vlib/build.c:140
msgid "Unable to add isle (map closed, topo saved)"
msgstr "No se puede agregar la isla (mapa cerrado, topología guardada)"

#: ../lib/vector/Vlib/build.c:150
msgid "Area of size = 0.0 ignored"
msgstr "Área de tamaño = 0,0 ignorada"

#: ../lib/vector/Vlib/build.c:201
msgid "Request to find area outside nonexistent isle"
msgstr "Solicitud para encontrar un área fuera de una isla no existente"

#: ../lib/vector/Vlib/build.c:352
msgid "Larger bbox but smaller area!!!"
msgstr "¡¡¡Bounding box grande pero el área es menor!!!"

#: ../lib/vector/Vlib/build.c:607
msgid "Checking for topological errors..."
msgstr "Revisando errores topológicos..."

#: ../lib/vector/Vlib/build.c:642
#, c-format
msgid "Number of lines of length zero: %d"
msgstr "Cantidad de líneas de distancia cero: %d"

#: ../lib/vector/Vlib/build.c:644
#, c-format
msgid "Number of boundaries of length zero: %d"
msgstr "Cantidad de contornos a distancia cero: %d"

#: ../lib/vector/Vlib/build.c:653
#, c-format
msgid "Number of boundary intersections: %d"
msgstr "Cantidad de intersecciones de contornos: %d"

#: ../lib/vector/Vlib/build.c:677
msgid "Skipping further checks because of incorrect boundaries"
msgstr "Omitiendo revisiones posteriores debido a contornos incorrectos"

#: ../lib/vector/Vlib/build.c:727
#, c-format
msgid "Number of redundant holes: %d"
msgstr "Cantidad de agujeros redundantes: %d"

#: ../lib/vector/Vlib/build.c:866 ../lib/vector/Vlib/open.c:367
#: ../lib/vector/Vlib/open.c:871
#, c-format
msgid "Unable to open spatial index file for vector map <%s>"
msgstr "No ha sido posible abrir archivo de índices espaciales del mapa vectorial <%s>"

#: ../lib/vector/Vlib/build.c:872
#, c-format
msgid "Building topology for vector map <%s>..."
msgstr "Construyendo topología para el mapa vectorial <%s>..."

#: ../lib/vector/Vlib/build.c:890
msgid "Topology was built"
msgstr "Se ha construido la topología"

#: ../lib/vector/Vlib/build.c:901
#, c-format
msgid "Number of nodes: %d"
msgstr "Cantidad de nodos: %d"

#: ../lib/vector/Vlib/build.c:902
#, c-format
msgid "Number of primitives: %d"
msgstr "Cantidad de primitivas: %d"

#: ../lib/vector/Vlib/build.c:903
#, c-format
msgid "Number of points: %d"
msgstr "Cantidad de puntos: %d"

#: ../lib/vector/Vlib/build.c:904
#, c-format
msgid "Number of lines: %d"
msgstr "Cantidad de líneas: %d"

#: ../lib/vector/Vlib/build.c:905
#, c-format
msgid "Number of boundaries: %d"
msgstr "Cantidad de contornos: %d"

#: ../lib/vector/Vlib/build.c:906
#, c-format
msgid "Number of centroids: %d"
msgstr "Cantidad de centroides: %d"

#: ../lib/vector/Vlib/build.c:909
#, c-format
msgid "Number of faces: %d"
msgstr "Cantidad de caras: %d"

#: ../lib/vector/Vlib/build.c:912
#, c-format
msgid "Number of kernels: %d"
msgstr "Cantidad de kernels: %d"

#: ../lib/vector/Vlib/build.c:958
#, c-format
msgid "Number of areas: %d"
msgstr "Cantidad de áreas: %d"

#: ../lib/vector/Vlib/build.c:959
#, c-format
msgid "Number of isles: %d"
msgstr "Cantidad de islas: %d"

#: ../lib/vector/Vlib/build.c:964
#, c-format
msgid "Number of areas without centroid: %d"
msgstr "Cantidad de áreas sin centroide: %d"

#: ../lib/vector/Vlib/build.c:969
#, c-format
msgid "Number of centroids exceeds number of areas: %d > %d"
msgstr "La cantidad de centroides excede la cantidad de áreas: %d > %d"

#: ../lib/vector/Vlib/build.c:973
#, c-format
msgid "Number of incorrect boundaries: %d"
msgstr "Cantidad de contornos incorrectos: %d"

#: ../lib/vector/Vlib/build.c:977
#, c-format
msgid "Number of centroids outside area: %d"
msgstr "Cantidad de centroides fuera de áreas: %d"

#: ../lib/vector/Vlib/build.c:981
#, c-format
msgid "Number of duplicate centroids: %d"
msgstr "Cantidad de centroides duplicados: %d"

#: ../lib/vector/Vlib/build.c:985
msgid "Number of areas: -"
msgstr "Cantidad de áreas: -"

#: ../lib/vector/Vlib/build.c:986
msgid "Number of isles: -"
msgstr "Cantidad de íslas: -"

#: ../lib/vector/Vlib/build.c:1014
#, c-format
msgid "Unable to create topo file for vector map <%s>"
msgstr "No ha sido posible crear archivo de topología del mapa vectorial <%s>"

#: ../lib/vector/Vlib/build.c:1022
msgid "Error writing out topo file"
msgstr "Error al escribir el archivo de topología"

#: ../lib/vector/Vlib/build.c:1211
msgid "Unable to build spatial index from topology, vector map is not opened at topology level 2"
msgstr "No ha sido posible constuir índice para topología, el mapa vectorial no está abierto en el nivel topológico 2"

#: ../lib/vector/Vlib/build.c:1234
#, c-format
msgid "%s is no longer supported"
msgstr "%s no está soportado más"

#: ../lib/vector/Vlib/build.c:1257
msgid "Spatial index not available, can not be saved"
msgstr "Índice espacial no disponible, no puede ser guardado"

#: ../lib/vector/Vlib/build.c:1269
#, c-format
msgid "Unable to create spatial index file for vector map <%s>"
msgstr "No ha sido posible crear archivo de índices espaciales del mapa vectorial <%s>"

#: ../lib/vector/Vlib/build.c:1278
msgid "Error writing out spatial index file"
msgstr "Error al escribir el archivo de índice espacial"

#: ../lib/vector/Vlib/remove_duplicates.c:199
#, c-format
msgid "Removed duplicates: %d"
msgstr "Eliminar duplicados: %d"

#: ../lib/vector/Vlib/constraint.c:150
msgid "Layer constraint ignored for non-native vector formats"
msgstr "Restricciones de la capa ignoradas para formatos vectoriales no nativos"

#: ../lib/vector/Vlib/buffer2.c:361
msgid "Line is not looped"
msgstr "La línea no ha sido utilizada en un lazo."

#: ../lib/vector/Vlib/buffer2.c:443
#, c-format
msgid "Unexpected result of line_intersection() res = %d"
msgstr "Resultado inesperado de line_intersection() res = %d"

#: ../lib/vector/Vlib/buffer2.c:589
msgid "Next edge was visited (right) but it is not the first one !!! breaking loop"
msgstr "¡¡¡El siguiente borde (derecha) fue visitado pero no es el primero!!! Rompiendo el ciclo."

#: ../lib/vector/Vlib/buffer2.c:600
msgid "Next edge was visited (left) but it is not the first one !!! breaking loop"
msgstr "¡¡¡Borde siguiente ya ha sido visitado (izquierda) pero no es el primero!!! Rompiendo bucle"

#: ../lib/vector/Vlib/buffer2.c:648
msgid "side != 0 feature not implemented"
msgstr "lado ! = 0. Característica no implementada."

#: ../lib/vector/Vlib/buffer2.c:890 ../lib/vector/Vlib/buffer2.c:937
msgid "zero area size"
msgstr "Àrea de tamaño cero."

#: ../lib/vector/Vlib/buffer2.c:896 ../lib/vector/Vlib/buffer2.c:943
msgid "Line was not closed"
msgstr "La línea no ha sido cerrada."

#: ../lib/vector/Vlib/buffer2.c:909 ../lib/vector/Vlib/buffer2.c:960
msgid "Vect_get_point_in_poly() failed"
msgstr "Ha fallado Vect_get_point_in_poly()."

#: ../lib/vector/Vlib/dgraph.c:432
msgid "Trying to add more edges to the planar_graph than the initial allocation size allows"
msgstr "Se ha intentado añadir más bordes a la planar_graph que los que permite el tamaño asignado inicialmente"

#: ../lib/vector/Vlib/array.c:96
#, c-format
msgid "%d errors in category string"
msgstr "%d errores en la cadena de categorías"

#: ../lib/vector/Vlib/array.c:142 ../lib/vector/Vlib/array.c:267
msgid "Mixed area and other type requested for vector array"
msgstr "Se ha solicitado un área mixta y de otro tipo para la matriz de vectores"

#: ../lib/vector/Vlib/array.c:152 ../lib/vector/Vlib/array.c:175
#: ../lib/vector/Vlib/array.c:304 ../lib/vector/Vlib/array.c:336
msgid "Not enough space in vector array"
msgstr "Espacio insuficiente en la matriz vectorial."

#: ../lib/vector/Vlib/array.c:292
#, c-format
msgid "Unable to select record from table <%s> (key %s, where %s)"
msgstr "No se puede seleccionar el registro de la tabla <%s> (clave %s, donde %s)"

#: ../lib/vector/Vlib/write_nat.c:398
msgid "Attempt to access feature with invalid id (%"
msgstr "Tratando de acceder elemento con id no válida (%"

#: ../lib/vector/Vlib/write_nat.c:404
#, c-format
msgid "Attempt to access alive feature %d"
msgstr "Se ha intentado accesar a elemento %d vivo (existente)"

#: ../lib/vector/Vlib/write_nat.c:566 ../lib/vector/Vlib/write_nat.c:602
#, c-format
msgid "%s: Area %d does not exist"
msgstr "%s: El área %d no existe."

#: ../lib/vector/Vlib/write_nat.c:756
#, c-format
msgid "Attempt to access dead area %d"
msgstr "Se intentó accesar a un área %d muerta (inexistente)"

#: ../lib/vector/Vlib/map.c:140 ../lib/vector/Vlib/map.c:246
msgid "Vector map name is not SQL compliant"
msgstr "El nombre del mapa vectorial no se ajusta al estándar SQL."

#: ../lib/vector/Vlib/map.c:144
#, c-format
msgid "Unable to find vector map <%s> in <%s>"
msgstr "No ha sido posible encontrar el mapa vectorial <%s> en <%s>."

#: ../lib/vector/Vlib/map.c:156 ../lib/vector/Vlib/map.c:250
#: ../lib/vector/Vlib/open.c:821
#, c-format
msgid "Vector map <%s> already exists and will be overwritten"
msgstr "El mapa vectorial <%s> ya existe y será sobrescrito."

#: ../lib/vector/Vlib/map.c:160 ../lib/vector/Vlib/open.c:813
#: ../lib/vector/Vlib/open.c:826
#, c-format
msgid "Unable to delete vector map <%s>"
msgstr "No se puede borrar el mapa vectorial <%s>."

#: ../lib/vector/Vlib/map.c:180 ../lib/vector/Vlib/map.c:268
#, c-format
msgid "Unable to copy vector map <%s> to <%s>"
msgstr "No se puede copiar el mapa vectorial <%s> en <%s>."

#: ../lib/vector/Vlib/map.c:193 ../lib/vector/Vlib/map.c:203
#: ../lib/vector/Vlib/map.c:275 ../lib/vector/Vlib/open.c:301
#: ../lib/vector/Vlib/open.c:437
#: ../lib/python/temporal/c_libraries_interface.py:884 ../lib/ogsf/gv3.c:66
#: ../lib/ogsf/gv3.c:338 ../lib/ogsf/gp3.c:62 ../lib/ogsf/gp3.c:196
#, c-format, python-format
msgid "Unable to open vector map <%s>"
msgstr "No se puede abrir el mapa vectorial <%s>."

#: ../lib/vector/Vlib/map.c:318 ../lib/vector/Vlib/close_nat.c:102
#: ../lib/vector/Vlib/copy.c:764
#, c-format
msgid "Unable to copy table <%s>"
msgstr "No se puede copiar la tabla <%s>."

#: ../lib/vector/Vlib/map.c:332 ../lib/vector/Vlib/map.c:463
#, c-format
msgid "Unable to delete table <%s>"
msgstr "No se puede borrar la tabla <%s>."

#: ../lib/vector/Vlib/map.c:347
#, c-format
msgid "Unable to create index for table <%s>, key <%s>"
msgstr "No ha sido posible crear el índice para la tabla <%s>, llave <%s>."

#: ../lib/vector/Vlib/map.c:403
#, c-format
msgid "Ignoring invalid mapset: %s"
msgstr "Ignorando Directorio de mapas no válido: %s"

#: ../lib/vector/Vlib/map.c:408
#, c-format
msgid "Invalid vector map name <%s>"
msgstr "Nombre de mapa vectorial no válido <%s>."

#: ../lib/vector/Vlib/map.c:418
#, c-format
msgid "Unable to open header file for vector map <%s>"
msgstr "No se puede abrir el archivo de cabecera del mapa vectorial <%s>."

#: ../lib/vector/Vlib/map.c:450
#, c-format
msgid "Unable to find table <%s> linked to vector map <%s>"
msgstr "No se puede encontrar la tabla <%s> enlazada con el mapa vectorial <%s>."

#: ../lib/vector/Vlib/map.c:473
#, c-format
msgid "Table <%s> linked to vector map <%s> does not exist"
msgstr "La tabla <%s> enlazada con el mapa vectorial <%s> no existe."

#: ../lib/vector/Vlib/map.c:486
#, c-format
msgid "Unable to open directory '%s'"
msgstr "No se puede abrir el directorio '%s'."

#: ../lib/vector/Vlib/map.c:500
#, c-format
msgid "Unable to delete file '%s'"
msgstr "No se puede borrar el archivo '%s'."

#: ../lib/vector/Vlib/map.c:520
#, c-format
msgid "Unable to rename directory '%s' to '%s'"
msgstr "No se puede cambiar el nombre del directorio de '%s' a '%s'."

#: ../lib/vector/Vlib/map.c:529
#, c-format
msgid "Unable to remove directory '%s': %s"
msgstr "No ha sido posible remover el directorio  '%s': %s"

#: ../lib/vector/Vlib/write_pg.c:124 ../lib/vector/Vlib/write_pg.c:158
#: ../lib/vector/Vlib/write_pg.c:197 ../lib/vector/Vlib/write_pg.c:295
#: ../lib/vector/Vlib/write_pg.c:355 ../lib/vector/Vlib/write_pg.c:477
#: ../lib/vector/Vlib/close.c:275 ../lib/vector/Vlib/simple_features.c:336
#: ../lib/vector/Vlib/open_pg.c:143 ../lib/vector/Vlib/open_pg.c:200
#: ../lib/vector/Vlib/open_pg.c:299 ../lib/vector/Vlib/open_pg.c:349
#: ../lib/vector/Vlib/header_finfo.c:47 ../lib/vector/Vlib/header_finfo.c:86
#: ../lib/vector/Vlib/header_finfo.c:123 ../lib/vector/Vlib/header_finfo.c:171
#: ../lib/vector/Vlib/write_sfa.c:306 ../lib/vector/Vlib/area.c:94
#: ../lib/vector/Vlib/area.c:499 ../lib/vector/Vlib/read_pg.c:91
#: ../lib/vector/Vlib/read_pg.c:214 ../lib/vector/Vlib/read_pg.c:298
#: ../lib/vector/Vlib/read_pg.c:416 ../lib/vector/Vlib/build_sfa.c:721
#: ../lib/vector/Vlib/copy.c:428 ../lib/vector/Vlib/rewind_pg.c:56
#: ../lib/vector/Vlib/rewind_pg.c:81 ../lib/vector/Vlib/build_pg.c:117
#: ../lib/vector/Vlib/close_pg.c:99 ../lib/vector/Vlib/close_pg.c:146
msgid "GRASS is not compiled with PostgreSQL support"
msgstr "GRASS no está compilado con soporte PostgreSQL"

#: ../lib/vector/Vlib/write_pg.c:188 ../lib/vector/Vlib/write_pg.c:256
#: ../lib/vector/Vlib/write_sfa.c:164 ../lib/vector/Vlib/write_ogr.c:96
msgid "Unable to rewrite feature (incompatible feature types)"
msgstr "No ha sido posible reescribir elemento (tipos de elementos no compatibles)"

#: ../lib/vector/Vlib/write_pg.c:286
#, c-format
msgid "Unable to rewrite feature %d"
msgstr "No se puede reescribir el el objeto espacial %d"

#: ../lib/vector/Vlib/write_pg.c:322 ../lib/vector/Vlib/write_pg.c:812
#: ../lib/vector/Vlib/write_pg.c:1214 ../lib/vector/Vlib/write_pg.c:1372
#: ../lib/vector/Vlib/simple_features.c:324
msgid "No connection defined"
msgstr "No se ha definido la conexión"

#: ../lib/vector/Vlib/write_pg.c:327 ../lib/vector/Vlib/write_ogr.c:134
msgid "Invalid offset (%"
msgstr ""

#: ../lib/vector/Vlib/write_pg.c:348 ../lib/vector/Vlib/write_ogr.c:140
msgid "Unable to delete feature"
msgstr "No ha sido posible eliminar elemento"

#: ../lib/vector/Vlib/write_pg.c:453
#, c-format
msgid "Unable to delete feature (%s) %d"
msgstr "No ha sido posible eliminar elemento (%s) %d"

#: ../lib/vector/Vlib/write_pg.c:555 ../lib/vector/Vlib/write_pg.c:1302
#: ../lib/vector/Vlib/write_sfa.c:349
msgid "Boundary is not closed. Skipping."
msgstr "Contorno no cerrado. Omitiendo."

#: ../lib/vector/Vlib/write_pg.c:613 ../lib/vector/Vlib/write_pg.c:881
#: ../lib/vector/Vlib/open.c:1355 ../lib/vector/Vlib/build_pg.c:413
msgid "Unable to open PG file"
msgstr "No ha sido posible abrir archivo PG"

#: ../lib/vector/Vlib/write_pg.c:667 ../lib/vector/Vlib/ascii.c:428
#: ../lib/db/dbmi_client/column.c:136 ../lib/python/script/db.py:50
#, c-format, python-format
msgid "Unable to describe table <%s>"
msgstr "No ha sido posible describir la tabla <%s>"

#: ../lib/vector/Vlib/write_pg.c:738 ../lib/vector/Vlib/write_pg.c:1177
#: ../lib/vector/Vlib/write_pg.c:1286 ../lib/vector/Vlib/write_pg.c:1799
#: ../lib/vector/Vlib/write_pg.c:2328 ../lib/vector/Vlib/write_pg.c:2361
#: ../lib/vector/Vlib/read_pg.c:884 ../lib/vector/Vlib/read_pg.c:1192
#: ../lib/vector/Vlib/read_pg.c:1362 ../lib/vector/Vlib/read_pg.c:1455
#, c-format
msgid "Unsupported feature type %d"
msgstr "Tipo de elemento  %d no soportado"

#: ../lib/vector/Vlib/write_pg.c:774
#, c-format
msgid "Building spatial index on <%s>..."
msgstr "Construyendo índice espacial en <%s>..."

#: ../lib/vector/Vlib/write_pg.c:842
#, c-format
msgid "Schema <%s> doesn't exist, created"
msgstr "Esquema <%s> no existe, creado"

#: ../lib/vector/Vlib/write_pg.c:921
#, c-format
msgid "Creating topology schema <%s>..."
msgstr "Creando esquema de topología <%s>..."

#: ../lib/vector/Vlib/write_pg.c:935
#, c-format
msgid "Adding new topology column <%s>..."
msgstr "Añadiendo nueva columna <%s> de topología..."

#: ../lib/vector/Vlib/write_pg.c:1073 ../lib/vector/Vlib/open_pg.c:85
#: ../lib/vector/Vlib/open_pg.c:232
msgid "Connection string not defined"
msgstr "No se ha definido la cadena (string) de la conexión"

#: ../lib/vector/Vlib/write_pg.c:1078 ../lib/vector/Vlib/write_pg.c:1218
#: ../lib/vector/Vlib/write_pg.c:1376 ../lib/vector/Vlib/open_pg.c:90
#: ../lib/vector/Vlib/open_pg.c:237
msgid "PostGIS feature table not defined"
msgstr "Tabla de elementos PostGIS no definida"

#: ../lib/vector/Vlib/write_pg.c:1106 ../lib/vector/Vlib/write_ogr.c:306
#, c-format
msgid "Unsupported geometry type (%d)"
msgstr "Tipo de geometría no soportado (%d)"

#: ../lib/vector/Vlib/write_pg.c:1119 ../lib/vector/Vlib/write_ogr.c:340
#, c-format
msgid "More layers defined, using driver <%s> and database <%s>"
msgstr "Más capas definidas, usando controlador <%s> y base de datos <%s>"

#: ../lib/vector/Vlib/write_pg.c:1124 ../lib/vector/Vlib/write_ogr.c:346
msgid "Database connection not defined. Unable to write attributes."
msgstr "Conexión a base de datos no definida. No ha sido posible escribir atributos."

#: ../lib/vector/Vlib/write_pg.c:1131
msgid "Unable to create new PostGIS feature table"
msgstr "No ha sido posible crear una nueva tabla de elementos PostGIS"

#: ../lib/vector/Vlib/write_pg.c:1145
msgid "Unable to create new PostGIS topology schema"
msgstr "No ha sido posible un nuevo esquema de topología PostGIS"

#: ../lib/vector/Vlib/write_pg.c:1239 ../lib/vector/Vlib/write_pg.c:1404
#: ../lib/vector/Vlib/write_ogr.c:414
#, c-format
msgid "No category defined for layer %d"
msgstr "No hay categoría definida para capa %d"

#: ../lib/vector/Vlib/write_pg.c:1241 ../lib/vector/Vlib/write_pg.c:1406
#: ../lib/vector/Vlib/write_ogr.c:416
#, c-format
msgid "Feature has more categories, using category %d (from layer %d)"
msgstr "El elemento tiene más categorías, usando categoría %d (de la capa %d)"

#: ../lib/vector/Vlib/write_pg.c:1252
#, c-format
msgid "Point skipped (output feature type: %s)"
msgstr "Punto omitido (tipo de elemento de salida: %s)"

#: ../lib/vector/Vlib/write_pg.c:1259
#, c-format
msgid "Line skipped (output feature type: %s)"
msgstr "Línea omitida (tipo de elemento de salida: %s)"

#: ../lib/vector/Vlib/write_pg.c:1266
#, c-format
msgid "Centroid skipped (output feature type: %s)"
msgstr "Centroide omitido (tipo de elemento de salida: %s)"

#: ../lib/vector/Vlib/write_pg.c:1273
#, c-format
msgid "Boundary skipped (output feature type: %s)"
msgstr "Contorno omitido (tipo de elemento de salida: %s)"

#: ../lib/vector/Vlib/write_pg.c:1280
#, c-format
msgid "Face skipped (output feature type: %s)"
msgstr "Face omitida (tipo de elemento de salida: %s)"

#: ../lib/vector/Vlib/write_pg.c:1366
#, c-format
msgid "Invalid feature type (%d) for nodes"
msgstr "Tipo de elemento (%d) no válido para nodos"

#: ../lib/vector/Vlib/write_pg.c:1380
msgid "PostGIS topology schema not defined"
msgstr "Esquema de topología PostGIS no definido"

#: ../lib/vector/Vlib/write_pg.c:1881
msgid "Trying to insert 3D data into feature table which store 2D data only"
msgstr "Tratando de insertar dato 3D en tabla de elementos que solo guarda datos 2D"

#: ../lib/vector/Vlib/write_pg.c:1886
msgid "Trying to insert 2D data into feature table which store 3D data only"
msgstr "Tratando de insertar dato ED en tabla de elementos que solo guarda datos 3D"

#: ../lib/vector/Vlib/write_pg.c:1911
msgid "Unable to insert topological element into PostGIS Topology schema"
msgstr "No ha sido posible insertar elemento topológico en esquema de topología PostGIS"

#: ../lib/vector/Vlib/write_pg.c:2008 ../lib/vector/Vlib/write_ogr.c:585
#, c-format
msgid "Unable to select attributes for category %d"
msgstr "No ha sido posible seleccionar atributos para la categoría %d"

#: ../lib/vector/Vlib/write_pg.c:2012 ../lib/vector/Vlib/write_ogr.c:591
#: ../lib/db/dbmi_client/copy_tab.c:338
#, c-format
msgid "Unable to fetch data from table <%s>"
msgstr "No se pueden recuperar los datos de la tabla <%s>"

#: ../lib/vector/Vlib/write_pg.c:2017 ../lib/vector/Vlib/write_ogr.c:597
#, c-format
msgid "No database record for category %d, no attributes will be written"
msgstr "No hay registros para la categoría %d, no se escribirán los atributos"

#: ../lib/vector/Vlib/write_pg.c:2043
#, c-format
msgid "FID column must be integer, column <%s> ignored!"
msgstr "¡Columna FID debe ser de enteros, se ignoró la columna <%s>!"

#: ../lib/vector/Vlib/write_pg.c:2077 ../lib/vector/Vlib/write_ogr.c:659
#, c-format
msgid "Unsupported column type %d"
msgstr "Tipo de columna %d no soportado"

#: ../lib/vector/Vlib/write_pg.c:2084
msgid "Invalid value for FID column: NULL"
msgstr "Valor no válido para columna de FID: NULL"

#: ../lib/vector/Vlib/write_pg.c:2176
#, c-format
msgid "Invalid feature %d (max: %d)"
msgstr "Elemento %d no válido (máx: %d)"

#: ../lib/vector/Vlib/write_pg.c:2190
#, c-format
msgid "Invalid feature type (%d) for node"
msgstr "Tipo de elemento (%d) no válido para nodo"

#: ../lib/vector/Vlib/write_pg.c:2194
#, c-format
msgid "Invalid node %d (%d)"
msgstr "Nodo no válido %d (%d)"

#: ../lib/vector/Vlib/write_pg.c:2272
#, c-format
msgid "Unable to determine next left/right edge for edge %d"
msgstr "No ha sido posible determinar borde derecho/izquierdo siguiente para el borde %d"

#: ../lib/vector/Vlib/write_pg.c:2277
msgid "Unable to insert new edge. Topology not available."
msgstr "No ha sido posible insertar borde nuevo. La topología no está disponible."

#: ../lib/vector/Vlib/write_pg.c:2419 ../lib/vector/Vlib/write_pg.c:2426
msgid "Invalid topology"
msgstr "Topología no válida"

#: ../lib/vector/Vlib/write_pg.c:2625 ../lib/vector/Vlib/write_pg.c:2722
#, c-format
msgid "Attempt to access non-existing feature %d"
msgstr "Intento de accesar a un elemento %d inexistente"

#: ../lib/vector/Vlib/write_pg.c:2656
msgid "Unable to determine next left/right edge"
msgstr "No ha sido posible determinar borde derecho/izquierdo siguiente"

#: ../lib/vector/Vlib/write_pg.c:2742
msgid "Unable to create new face"
msgstr ""

#: ../lib/vector/Vlib/write_pg.c:2880 ../lib/vector/Vlib/write_pg.c:2892
#, c-format
msgid "Unable to delete node %d"
msgstr "No ha sido posible eliminar nodo %d"

#: ../lib/vector/Vlib/write_pg.c:2948 ../lib/vector/Vlib/ascii.c:404
#: ../lib/vector/Vlib/write_ogr.c:193 ../lib/db/dbmi_client/db.c:41
#: ../lib/db/dbmi_client/copy_tab.c:107 ../lib/db/dbmi_client/copy_tab.c:127
#, c-format
msgid "Unable to start driver <%s>"
msgstr "No ha sido posible iniciar el controlador <%s>"

#: ../lib/vector/Vlib/ascii.c:84
#, c-format
msgid "Error reading ASCII file: (bad type) [%s]"
msgstr "Error al leer archivo ASCII: (tipo erroneo) [%s]"

#: ../lib/vector/Vlib/ascii.c:123
#, c-format
msgid "Error reading ASCII file: (unknown type) [%s]"
msgstr "Error al leer archivo ASCII: (tipo desconocido) [%s]"

#: ../lib/vector/Vlib/ascii.c:143
msgid "End of ASCII file reached before end of coordinates"
msgstr "Final de archivo ASCII alcanzado antes que el final de las coordenadas"

#: ../lib/vector/Vlib/ascii.c:155
#, c-format
msgid "Error reading ASCII file: (bad point) [%s]"
msgstr "Error al leer archivo ASCII: (punto erroneo) [%s]"

#: ../lib/vector/Vlib/ascii.c:160
#, c-format
msgid "Unparsable longitude value: [%s]"
msgstr "Valor de longitud no parseable: [%s]"

#: ../lib/vector/Vlib/ascii.c:165
#, c-format
msgid "Unparsable latitude value: [%s]"
msgstr "Valor de latitud no parseable: [%s]"

#: ../lib/vector/Vlib/ascii.c:201
msgid "End of ASCII file reached before end of categories"
msgstr "Se alcanzó el final del archivo ASCII antes que el final de las categorías"

#: ../lib/vector/Vlib/ascii.c:212
#, c-format
msgid "Error reading categories: [%s]"
msgstr "Error al leer categorías: [%s]"

#: ../lib/vector/Vlib/ascii.c:225
msgid "Unable to copy points"
msgstr "No ha sido posible copiar puntos"

#: ../lib/vector/Vlib/ascii.c:238
#, c-format
msgid "Vector map <%s> is 2D. %d 3D features (faces or kernels) skipped."
msgstr "Mapa vectorial <%s> es 2D. %d elementos 3D (faces o kerenls) omitidos."

#: ../lib/vector/Vlib/ascii.c:270
#, c-format
msgid ""
"Unexpected data in vector header:\n"
"[%s]"
msgstr ""
"Dato inesperado en encabezado de vectorial:\n"
"[%s]"

#: ../lib/vector/Vlib/ascii.c:306
#, c-format
msgid "Unknown keyword <%s> in vector head"
msgstr "Palabra clave <%s> en la cabecera del vectorial"

#: ../lib/vector/Vlib/ascii.c:465
#, c-format
msgid "Column <%s> does not exist"
msgstr "La columna <%s> no existe"

#: ../lib/vector/Vlib/ascii.c:467
msgid "Available columns:"
msgstr "Columnas disponibles:"

#: ../lib/vector/Vlib/ascii.c:472
msgid "Export cancelled"
msgstr "Exportación cancelada"

#: ../lib/vector/Vlib/ascii.c:505
#, c-format
msgid "Unknown type of column <%s>, export cancelled"
msgstr "Tipo de columna <%s> desconocido, exportación cancelada"

#: ../lib/vector/Vlib/ascii.c:539
#, c-format
msgid "Unable to select record from table <%s> (key %s, column %s)"
msgstr "No ha sido posible seleccionar registro de la tabla <%s> (llave %s, columna %s)"

#: ../lib/vector/Vlib/ascii.c:661
#, c-format
msgid "Unknown feature type %d"
msgstr "Tipo de elemento %d desconocido"

#: ../lib/vector/Vlib/ascii.c:701
#, c-format
msgid "Feature has more categories. Only one category (%d) is exported."
msgstr "El elemento tiene más categorías. Solo una categoría (%d) es exportada."

#: ../lib/vector/Vlib/ascii.c:718
#, c-format
msgid "Cannot select attributes for cat = %d"
msgstr "No se pueden seleccionar atributos para categoría = %d"

#: ../lib/vector/Vlib/ascii.c:724
msgid "Unable to fetch data from table"
msgstr "No se pueden recuperar los datos de la tabla"

#: ../lib/vector/Vlib/ascii.c:756 ../lib/vector/Vlib/net_build.c:216
#: ../lib/vector/Vlib/net_build.c:501 ../lib/vector/Vlib/net_build.c:519
#: ../lib/vector/Vlib/net_build.c:802 ../lib/vector/Vlib/net_build.c:820
#: ../lib/vector/Vlib/net_build.c:981
#, c-format
msgid "Column <%s> not found in table <%s>"
msgstr "No se ha encontrado la columna <%s> en la tabla <%s>"

#: ../lib/vector/Vlib/ascii.c:758
#, c-format
msgid "Column <%s>: unsupported data type"
msgstr "Columna <%s>: tipo de datos no soportado"

#: ../lib/vector/Vlib/ascii.c:840
msgid "Unknown format"
msgstr "Formato desconocido"

#: ../lib/vector/Vlib/ascii.c:850
msgid "Topology not available, unable to process areas"
msgstr "Topología no disponible, no ha sido posible procesar áreas"

#: ../lib/vector/Vlib/ascii.c:863
#, c-format
msgid "Unable to get boundary of area id %d"
msgstr "No ha sido posible obtener contorno para área con id %d"

#: ../lib/vector/Vlib/ascii.c:875
#, c-format
msgid "Unable to get boundary of isle id %d (area id %d)"
msgstr "No ha sido posible obtener contorno para la isla con id %d (id de área %d)"

#: ../lib/vector/Vlib/ascii.c:889
#, c-format
msgid "%d features without category skipped. To export also features without category use '%s=-1'."
msgstr "%d elementos sin categoría omitidos. Para exportar también elementos sin categoría use '%s=1'."

#: ../lib/vector/Vlib/intersect2.c:1260 ../lib/vector/Vlib/intersect2.c:1266
#: ../lib/vector/Vlib/intersect2.c:1268 ../lib/vector/Vlib/intersect2.c:1320
#: ../lib/vector/Vlib/intersect2.c:1329 ../lib/vector/Vlib/intersect2.c:1350
#: ../lib/vector/Vlib/intersect2.c:1367 ../lib/vector/Vlib/intersect.c:1243
#: ../lib/vector/Vlib/intersect.c:1249 ../lib/vector/Vlib/intersect.c:1251
#: ../lib/vector/Vlib/intersect.c:1306 ../lib/vector/Vlib/intersect.c:1315
#: ../lib/vector/Vlib/intersect.c:1336 ../lib/vector/Vlib/intersect.c:1353
msgid "Error while adding point to array. Out of memory"
msgstr "Error al añadir el punto a la matriz. Se ha quedado sin memoria."

#: ../lib/vector/Vlib/close.c:91
#, c-format
msgid "Unable to create vector map <%s>"
msgstr "No se puede crear el mapa vectorial <%s>."

#: ../lib/vector/Vlib/close.c:108
msgid "Copying features failed"
msgstr "Ha fallado el copiado de elementos"

#: ../lib/vector/Vlib/close.c:141
#, c-format
msgid "Unable to open %s file"
msgstr "No ha sido posible abrir archivo %s"

#: ../lib/vector/Vlib/close.c:226
#, c-format
msgid "Unable to close vector <%s>"
msgstr "No se puede cerrar el mapa vectorial <%s>."

#: ../lib/vector/Vlib/close.c:257
#, c-format
msgid "Invalid request for writing frmt file - map format is %d"
msgstr "Solicitud para escribir archivo frmt no válida - el formato del mapa es %d"

#: ../lib/vector/Vlib/close.c:284 ../lib/vector/Vlib/simple_features.c:310
#: ../lib/vector/Vlib/field.c:720 ../lib/vector/Vlib/rewind_ogr.c:47
#: ../lib/vector/Vlib/rewind_ogr.c:71 ../lib/vector/Vlib/header_finfo.c:41
#: ../lib/vector/Vlib/header_finfo.c:80 ../lib/vector/Vlib/header_finfo.c:113
#: ../lib/vector/Vlib/header_finfo.c:153 ../lib/vector/Vlib/header_finfo.c:254
#: ../lib/vector/Vlib/write_sfa.c:298 ../lib/vector/Vlib/open_ogr.c:126
#: ../lib/vector/Vlib/open_ogr.c:159 ../lib/vector/Vlib/open_ogr.c:236
#: ../lib/vector/Vlib/write_ogr.c:69 ../lib/vector/Vlib/write_ogr.c:105
#: ../lib/vector/Vlib/write_ogr.c:146 ../lib/vector/Vlib/close_ogr.c:77
#: ../lib/vector/Vlib/close_ogr.c:111 ../lib/vector/Vlib/build_sfa.c:714
#: ../lib/vector/Vlib/build_ogr.c:101 ../lib/vector/Vlib/build_ogr.c:176
#: ../lib/vector/Vlib/read_ogr.c:56 ../lib/vector/Vlib/read_ogr.c:157
#: ../lib/vector/Vlib/read_ogr.c:242 ../lib/proj/convert.c:98
msgid "GRASS is not compiled with OGR support"
msgstr "GRASS no está compilado con soporte OGR"

#: ../lib/vector/Vlib/close.c:289
#, c-format
msgid "Link to vector map <%s> created"
msgstr "Enlace a mapa vectorial <%s> creado"

#: ../lib/vector/Vlib/simple_features.c:225
#, c-format
msgid "Unknown Simple Features type (%d)"
msgstr "Tipo de elementos simples (%d) desconocido"

#: ../lib/vector/Vlib/simple_features.c:332
msgid "Unable to get number of simple features"
msgstr "No ha sido posible obtener la cantidad de elementos simples"

#: ../lib/vector/Vlib/simple_features.c:341
#, c-format
msgid "Unable to report simple features for vector map <%s>"
msgstr "No ha sido posible reportar elementos simples de mapa vectorial <%s>"

#: ../lib/vector/Vlib/field.c:70
#, c-format
msgid "Name <%s> is not SQL compliant. Must start with a letter."
msgstr ""

#: ../lib/vector/Vlib/field.c:120
msgid "Layer number must be 1 or greater"
msgstr "El número de capa debe ser 1 o mayor."

#: ../lib/vector/Vlib/field.c:125
msgid "Unable to add attribute link, vector map is not opened in WRITE mode"
msgstr "No se puede añadir el enlace del atributo, el mapa vectorial no ha sido abierto en modo ESCRIBIR "

#: ../lib/vector/Vlib/field.c:132
msgid "Unable to add attribute link"
msgstr "No ha sido posible añadir enlace a atributos"

#: ../lib/vector/Vlib/field.c:138
msgid "Unable to write attribute links"
msgstr "No ha sido posible escribir atributo de enlaces"

#: ../lib/vector/Vlib/field.c:183
msgid "Unable to write database links"
msgstr "No se pueden escribir los enlaces a la base de datos."

#: ../lib/vector/Vlib/field.c:207
msgid "Database connection not defined. Skipping."
msgstr "No se ha definido conexión a base de datos. Omitiendo."

#: ../lib/vector/Vlib/field.c:214
msgid "More DB links defined for input vector map. Using only first DB link for output."
msgstr "Más enlaces DB definidos para mapa vectorial de entrada. Usando solamente el primer enlace DB para salida."

#: ../lib/vector/Vlib/field.c:290
#, c-format
msgid "Layer number %d or name <%s> already exists"
msgstr "El número de capa %d o el nombre <%s> ya existen."

#: ../lib/vector/Vlib/field.c:378
#, c-format
msgid ""
"Default driver / database set to:\n"
"driver: %s\n"
"database: %s"
msgstr ""
"Controlador/base de datos predeterminados:\n"
"controlador: %s\n"
"base de datos: %s"

#: ../lib/vector/Vlib/field.c:385
msgid "Default driver is not set"
msgstr "El controlador predeterminado no se ha establecido."

#: ../lib/vector/Vlib/field.c:388
msgid "Default database is not set"
msgstr "No ha sido establecida la base de datos predeterminada."

#: ../lib/vector/Vlib/field.c:473
#, c-format
msgid "Requested dblink %d, maximum link number %d"
msgstr "Dblink solicitado %d, número máximo de enlace %d."

#: ../lib/vector/Vlib/field.c:659 ../lib/vector/Vlib/field.c:667
#, c-format
msgid "Error in rule on row %d in <%s>"
msgstr "Error en la regla en la fila %d en <%s>"

#: ../lib/vector/Vlib/field.c:735 ../lib/vector/Vlib/open_ogr.c:77
#, c-format
msgid "Unable to open OGR data source '%s'"
msgstr "No se puede abrir la fuente de datos OGR '%s'."

#: ../lib/vector/Vlib/field.c:752
#, c-format
msgid "Unable to open OGR layer <%s>"
msgstr "No se puede abrir la capa OGR <%s>"

#: ../lib/vector/Vlib/field.c:779
msgid "Unable to open OGR DBMI driver"
msgstr "No se puede abrir el controlador OGR DBMI."

#: ../lib/vector/Vlib/field.c:818
msgid "All FID tests failed. Neither 'FID' nor 'ogc_fid' nor 'ogr_fid' nor 'gid' available in OGR DB table"
msgstr "Todas las pruebas FID han fallado. Ni los \"FID\" ni \"ogc_fid\" ni \"ogr_fid\" ni \"gid\", están disponibles en la tabla OGR DB"

#: ../lib/vector/Vlib/field.c:885
#, c-format
msgid "Feature table <%s> has no primary key defined. Unable to define DB links."
msgstr "Tabla de elementos <%s> no tiene definida una llave primaria. No ha sido posible definir enlaces DB."

#: ../lib/vector/Vlib/field.c:905
msgid "GRASS not compiled with PostgreSQL support"
msgstr "GRASS no está compilado con soporte PostgreSQL"

#: ../lib/vector/Vlib/field.c:937
msgid "Unknown vector map format"
msgstr "Formato de mapa vectorial"

#: ../lib/vector/Vlib/field.c:970
#, c-format
msgid "Unable to create database definition file for vector map <%s>"
msgstr "No ha sido posible crear archivo de definición de base de datos para mapa vectorial <%s>"

#: ../lib/vector/Vlib/field.c:1065
msgid "Bug: attempt to update map which is not in current mapset"
msgstr "Bug: se intentó actualizar mapa que no se encuentra en el Directorio de mapas actual"

#: ../lib/vector/Vlib/bridges.c:213
#, c-format
msgid "Removed lines: %d"
msgstr "Líneas eliminadas: %d"

#: ../lib/vector/Vlib/bridges.c:214
#, c-format
msgid "Removed bridges: %d"
msgstr "Puentes eliminados: %d"

#: ../lib/vector/Vlib/open_pg.c:109 ../lib/vector/Vlib/open_pg.c:267
msgid "No feature tables found in database."
msgstr "No se encontró ninguna tabla de elementos en la base de datos."

#: ../lib/vector/Vlib/open_pg.c:133
#, c-format
msgid "Feature table <%s> not found in 'geometry_columns'"
msgstr "Tabla de elementos <%s> no encontrada en 'geometry_columns'"

#: ../lib/vector/Vlib/open_pg.c:181
msgid "Topology schema not found."
msgstr "Esquema de topología no encontrado."

#: ../lib/vector/Vlib/open_pg.c:193 ../lib/vector/Vlib/open_ogr.c:150
#, c-format
msgid "Unable to open feature index file for vector map <%s>"
msgstr "No ha sido posible abrir archivo de índice de elementos de mapa vectorial <%s>"

#: ../lib/vector/Vlib/open_pg.c:273
#, c-format
msgid "PostGIS layer <%s.%s> already exists and will be overwritten"
msgstr "Capa PostGIS <%s.%s> ya existe y será sobreescrita"

#: ../lib/vector/Vlib/open_pg.c:276
#, c-format
msgid "Unable to delete PostGIS layer <%s>"
msgstr "No ha sido posible eliminar capa PostGIS <%s>"

#: ../lib/vector/Vlib/open_pg.c:282
#, c-format
msgid "PostGIS layer <%s.%s> already exists in database '%s'"
msgstr "Capa PostGIS <%s.%s> ya existe en la base de datos '%s'"

#: ../lib/vector/Vlib/open_pg.c:390
msgid "No key column detected."
msgstr "No se detectó columna clave."

#: ../lib/vector/Vlib/open_pg.c:462 ../lib/vector/Vlib/open_pg.c:474
#, c-format
msgid "Execution failed: %s"
msgstr "Ha fallado la ejecución: %s"

#: ../lib/vector/Vlib/open_pg.c:476
#, c-format
msgid "PostGIS topology schema <%s> dropped"
msgstr "Esquema de topología PostGIS <%s> abandonado"

#: ../lib/vector/Vlib/open_pg.c:559
msgid "Connection to PostgreSQL database failed. Try to set up username/password by db.login."
msgstr "Falló la conexión a base de datos PostgreSQL. Trate de definir nombre de usuario/contraseña con db.login."

#: ../lib/vector/Vlib/open_pg.c:566
msgid "Unable to get database name"
msgstr "No ha sido posible obtener nombre de la base de datso"

#: ../lib/vector/Vlib/open_pg.c:571
#, c-format
msgid "<%s> is not PostGIS database. DB table 'spatial_ref_sys' not found."
msgstr "<%s> no es una base de datos PostGIS. Tabla DB  'spatial_ref_sys'  no encontrada"

#: ../lib/vector/Vlib/open_pg.c:580
#, c-format
msgid "PostGIS Topology extension not found in the database <%s>"
msgstr "Extensión de topología PostGIS no encontrada en la base de datos <%s>"

#: ../lib/vector/Vlib/open_pg.c:667
msgid "Empty bounding box"
msgstr "Bounding box vacía"

#: ../lib/vector/Vlib/open_pg.c:768
#, c-format
msgid "Inconsistency in topology: unable to read node %d"
msgstr "Inconsistencia en topología: no se puede leer nodo %d"

#: ../lib/vector/Vlib/open_pg.c:834
#, c-format
msgid "Inconsistency in topology: node %d - unexpected feature type %d"
msgstr "Inconsistencia en la topología: nodo %d - tipo de elemento no esperado %d"

#: ../lib/vector/Vlib/open_pg.c:1003
#, c-format
msgid "Area %d without boundary detected"
msgstr "Área %d con contorno detectado"

#: ../lib/vector/Vlib/open_pg.c:1061
#, c-format
msgid "Isle %d without boundary detected"
msgstr "Isla %d sin borde detectado"

#: ../lib/vector/Vlib/open_pg.c:1128
msgid "Unable to get map bounding box from topology"
msgstr "No se pueden recuperar los datos de la tabla. <%s>."

#: ../lib/vector/Vlib/open_pg.c:1135
#, c-format
msgid ""
"Unable to parse map bounding box:\n"
"%s"
msgstr ""
"No ha sido posible parsear bounding box del mapa:\n"
"%s"

#: ../lib/vector/Vlib/open_pg.c:1159
#, c-format
msgid "Different number of nodes detected (%d, %d)"
msgstr "Se detectó una cantidad diferente de nodos (%d, %d)"

#: ../lib/vector/Vlib/open_pg.c:1187 ../lib/vector/Vlib/open_pg.c:1209
#, c-format
msgid "Different number of areas detected (%d, %d)"
msgstr "Se detectó una cantidad diferente de áreas (%d, %d)"

#: ../lib/vector/Vlib/open_pg.c:1380
msgid "To be implemented: isles not attached in Topo-Geo-only mode"
msgstr "A ser implementado: islas no añadidas en modo Topo-Geo-only"

#: ../lib/vector/Vlib/open_pg.c:1485 ../lib/vector/Vlib/build_pg.c:212
#, c-format
msgid "Inconsistency in topology: number of nodes %d (should be %d)"
msgstr "Incosistencia en la topología: cantidad de nodos %d (debería ser %d)"

#: ../lib/vector/Vlib/open_pg.c:1569
#, c-format
msgid "Inconsistency in topology: number of points %d (should be %d)"
msgstr "Inconsistencia en topología: cantida de puntos %d (debe ser %d)"

#: ../lib/vector/Vlib/open_pg.c:1614
#, c-format
msgid "Inconsistency in topology: number of lines %d (should be %d)"
msgstr "Inconsistencia en topología: número de líneas %d (debería ser %d)"

#: ../lib/vector/Vlib/open_pg.c:1668
#, c-format
msgid "Inconsistency in topology: number of centroids %d (should be %d)"
msgstr "Inconsistencia en topología: número de centroides %d (debería ser %d)"

#: ../lib/vector/Vlib/dangles.c:148
msgid "Changed"
msgstr "Cambiado"

#: ../lib/vector/Vlib/dangles.c:151
msgid "Removed"
msgstr "Removiendo"

#: ../lib/vector/Vlib/dangles.c:154
msgid "Selected"
msgstr "Seleccionado"

#: ../lib/vector/Vlib/dangles.c:262
#, c-format
msgid "%s lines: %d"
msgstr "%s líneas: %d"

#: ../lib/vector/Vlib/dangles.c:263
#, c-format
msgid "%s dangles: %d"
msgstr "%s dangles: %d"

#: ../lib/vector/Vlib/merge_lines.c:241
#, c-format
msgid "%d lines merged"
msgstr "%d líneas fusionadas"

#: ../lib/vector/Vlib/merge_lines.c:242
#, c-format
msgid "%d new lines"
msgstr "%d líneas nuevas"

#: ../lib/vector/Vlib/merge_lines.c:245
#, c-format
msgid "%d boundaries merged"
msgstr "%d Contornos fusionados."

#: ../lib/vector/Vlib/merge_lines.c:246
#, c-format
msgid "%d new boundaries"
msgstr "%d Nuevos contornos."

#: ../lib/vector/Vlib/merge_lines.c:249
#, c-format
msgid "%d lines and boundaries merged"
msgstr "%d líneas y contornos fusionados."

#: ../lib/vector/Vlib/merge_lines.c:250
#, c-format
msgid "%d new lines and boundaries"
msgstr ""

#: ../lib/vector/Vlib/write_sfa.c:117
msgid "Unable to calculate centroid for area"
msgstr "No ha sido posible calcular centroide para área"

#: ../lib/vector/Vlib/write_sfa.c:219
msgid "Attempt to delete dead feature"
msgstr "Se intentó borrar elemento muerto (inexistente)"

#: ../lib/vector/Vlib/write_sfa.c:311
#, c-format
msgid "Unsupported vector map format (%d)"
msgstr "Formato de mapa vectorial no soportado (%d)"

#: ../lib/vector/Vlib/close_nat.c:74
#, c-format
msgid "Unable to create '%s': %s"
msgstr "No ha sido posible crear  '%s': %s"

#: ../lib/vector/Vlib/close_nat.c:81
#, c-format
msgid "Unable to copy '%s': %s"
msgstr "No ha sido posible copiar  '%s': %s"

#: ../lib/vector/Vlib/close_nat.c:167
#, c-format
msgid "Unable to drop table <%s>"
msgstr "No se puede eliminar la tabla <%s>"

#: ../lib/vector/Vlib/open_ogr.c:60
msgid "OGR datasource not defined"
msgstr "Fuente de datos OGR no definida"

#: ../lib/vector/Vlib/open_ogr.c:65 ../lib/vector/Vlib/write_ogr.c:129
msgid "OGR layer not defined"
msgstr "Capa OGR no definida"

#: ../lib/vector/Vlib/open_ogr.c:97
#, c-format
msgid "OGR layer <%s> not found"
msgstr "Capa OGR <%s> no encontrada"

#: ../lib/vector/Vlib/open_ogr.c:106 ../lib/vector/Vlib/write_ogr.c:352
#, c-format
msgid "OGR transaction with layer <%s> failed to start"
msgstr ""

#: ../lib/vector/Vlib/open_ogr.c:196
#, c-format
msgid "Unable to get OGR driver <%s>"
msgstr "No ha sido posible obtener el controlador OGR <%s>"

#: ../lib/vector/Vlib/open_ogr.c:204
#, c-format
msgid "Unable to create OGR data source '%s'"
msgstr "No se puede crear fuente de datos OGR '%s'"

#: ../lib/vector/Vlib/open_ogr.c:216
#, c-format
msgid "OGR layer <%s> already exists and will be overwritten"
msgstr "Capa OGR <%s> ya existía y será rescrito"

#: ../lib/vector/Vlib/open_ogr.c:220
#, c-format
msgid "Unable to delete OGR layer <%s>"
msgstr "No se ha podido eliminar capa OGR <%s>"

#: ../lib/vector/Vlib/open_ogr.c:226
#, c-format
msgid "OGR layer <%s> already exists in datasource '%s'"
msgstr "Capa OGR <%s> ya existe en la fuente de datos '%s'"

#: ../lib/vector/Vlib/open_ogr.c:284
#, c-format
msgid "Feature index format version %d.%d is not supported by this release. Try to rebuild topology or upgrade GRASS."
msgstr "La versión de formato de índice del objeto espacial %d.%d no está soportado en esta versión. Intente reconstruir la topología o actualice GRASS."

#: ../lib/vector/Vlib/open_ogr.c:289
#, c-format
msgid "Your GRASS version does not fully support feature index format %d.%d of the vector. Consider to rebuild topology or upgrade GRASS."
msgstr "Su versión de GRASS no soporta completamente el formato de índice del objeto espacial %d.%d del vector.Considere reconstruir la topología o actualizar GRASS."

#: ../lib/vector/Vlib/read.c:25 ../lib/vector/Vlib/write.c:30
#: ../lib/vector/Vlib/write.c:36 ../lib/vector/Vlib/write.c:42
#: ../lib/vector/Vlib/write.c:49
msgid "for this format/level not supported"
msgstr "No soportado para este formato / nivel."

#: ../lib/vector/Vlib/read.c:93 ../lib/vector/Vlib/read.c:129
#: ../lib/vector/Vlib/read.c:168
msgid "Vector map is not open for reading"
msgstr "Mapa vectorial no está abierto para lectura"

#: ../lib/vector/Vlib/read.c:136 ../lib/vector/Vlib/read.c:180
#, c-format
msgid "Unable to read feature %d from vector map <%s>"
msgstr "No se ha podido leer elemento %d para mapa vectorial <%s>"

#: ../lib/vector/Vlib/read.c:200
msgid "Line index is out of range"
msgstr "Índice de línea fuera de rango"

#: ../lib/vector/Vlib/read.c:224
msgid "Node index is out of range"
msgstr "Índice de nodo fuera de rango"

#: ../lib/vector/Vlib/read.c:248
msgid "Area index is out of range"
msgstr "Índice de área fuera de rango"

#: ../lib/vector/Vlib/read.c:272
msgid "Isle index is out of range"
msgstr "Índice de isla está fuera de rango"

#: ../lib/vector/Vlib/open_nat.c:56
#, c-format
msgid "Unable to open coor file for vector map <%s>"
msgstr "No ha sido posible abrir archivo de coordenadas del mapa vectorial <%s>"

#: ../lib/vector/Vlib/open_nat.c:152
msgid "Coor file of vector map <%s@%s> is larger than it should be (%"
msgstr ""

#: ../lib/vector/Vlib/open_nat.c:156
msgid "Coor file of vector <%s@%s> is shorter than it should be (%"
msgstr ""

#: ../lib/vector/Vlib/build_nat.c:76 ../lib/vector/Vlib/build_sfa.c:339
#: ../lib/vector/Vlib/build_sfa.c:632
msgid "Registering primitives..."
msgstr "Registrando primitivas..."

#: ../lib/vector/Vlib/build_nat.c:86 ../lib/vector/Vlib/box.c:436
msgid "Unable to read vector map"
msgstr "No se puede leer el mapa vectorial."

#: ../lib/vector/Vlib/build_nat.c:119 ../lib/vector/Vlib/build_sfa.c:385
#: ../lib/vector/Vlib/build_sfa.c:664
#, c-format
msgid "One primitive registered"
msgid_plural "%d primitives registered"
msgstr[0] "Una primitiva registrada"
msgstr[1] "%d primitivas registradas"

#: ../lib/vector/Vlib/build_nat.c:120 ../lib/vector/Vlib/build_sfa.c:386
#: ../lib/vector/Vlib/build_sfa.c:665
#, c-format
msgid "One vertex registered"
msgid_plural "%<PRId64> vertices registered"
msgstr[0] ""
msgstr[1] ""

#: ../lib/vector/Vlib/build_nat.c:133
msgid "Building areas..."
msgstr "Construyendo áreas."

#: ../lib/vector/Vlib/build_nat.c:157
#, c-format
msgid "One area built"
msgid_plural "%d areas built"
msgstr[0] "Un área construida"
msgstr[1] "%d áreas construidas"

#: ../lib/vector/Vlib/build_nat.c:158
#, c-format
msgid "One isle built"
msgid_plural "%d isles built"
msgstr[0] "una isla construida"
msgstr[1] "%d islas construidas"

#: ../lib/vector/Vlib/build_nat.c:169
msgid "Attaching islands..."
msgstr "Adjuntando islas..."

#: ../lib/vector/Vlib/build_nat.c:189
msgid "Attaching centroids..."
msgstr "Adjuntando centróides..."

#: ../lib/vector/Vlib/graph.c:138
msgid "Unable to add network arc"
msgstr "No ha sido posible añadir un arco a la red"

#: ../lib/vector/Vlib/graph.c:226 ../lib/vector/Vlib/net_analyze.c:201
#, c-format
msgid "dglShortestPath error: %s"
msgstr "Error de dglShortestPath: %s"

#: ../lib/vector/Vlib/area.c:50
msgid "Attempt to read points of nonexistent area"
msgstr "Se ha intentado leer puntos de un área que no existe"

#: ../lib/vector/Vlib/area.c:81
msgid "Attempt to read points of nonexistent isle"
msgstr "Se intentó leer puntos de una isla que no existe"

#: ../lib/vector/Vlib/area.c:121 ../lib/vector/Vlib/area.c:153
#: ../lib/vector/Vlib/area.c:219 ../lib/vector/Vlib/area.c:248
#, c-format
msgid "Attempt to read topo for dead area (%d)"
msgstr "Se intentó leer la topología de un área (%d) muerta (inexistente)"

#: ../lib/vector/Vlib/area.c:189 ../lib/vector/Vlib/area.c:275
#, c-format
msgid "Attempt to read topo for dead isle (%d)"
msgstr "Se intentó leer la topología de una isla (%d) muerta (inexistente)"

#: ../lib/vector/Vlib/open.c:138
#, c-format
msgid "Programmer requested unknown access level %d"
msgstr "El programador solicitó nivel de acceso %d desconocido"

#: ../lib/vector/Vlib/open.c:232
#, c-format
msgid "Vector map <%s> not found in current mapset"
msgstr "Mapa vectorial <%s> no se encuentra en el Directorio de mapas actual"

#: ../lib/vector/Vlib/open.c:252
msgid "Temporary vector maps can be accessed only in the current mapset"
msgstr "Solamente se puede acceder al mapa vectorial temporal desde el Directorio de mapas actual"

#: ../lib/vector/Vlib/open.c:277
msgid "Vector map which is not in the current mapset cannot be opened for update"
msgstr "No puede ser abierto para su actualización, un mapa vectorial que no esté en el directorio actual de mapas de usuario (mapset)."

#: ../lib/vector/Vlib/open.c:311
#, c-format
msgid "Unable to read header file of vector map <%s>"
msgstr "No ha sido posible leer archivo de cabecera del mapa vectorial <%s>"

#: ../lib/vector/Vlib/open.c:352
#, c-format
msgid "Unable to open topology file for vector map <%s>"
msgstr "No ha sido posible abrir el archivo de topología del mapa vectorial <%s>."

#: ../lib/vector/Vlib/open.c:393 ../lib/vector/Vlib/cindex.c:542
#, c-format
msgid "Unable to open category index file for vector map <%s>"
msgstr "No se puede abrir archivo de índice de categorías del mapa vectorial <%s>"

#: ../lib/vector/Vlib/open.c:419
#, c-format
msgid "Unable to open vector map <%s> on level %d. Try to rebuild vector topology with v.build."
msgstr "No ha sido posible abrir mapa vectorial <%s> en el nivel %d. Intente reconstruir la topología vectorial mediante v.build."

#: ../lib/vector/Vlib/open.c:445
#, c-format
msgid "Building topology for OGR layer <%s> from datasource '%s'..."
msgstr "Construyedo topología para capa OGR <%s> desde la fuente de datos '%s'..."

#: ../lib/vector/Vlib/open.c:453
#, c-format
msgid "Unable to open vector map <%s> on level %d"
msgstr "No ha sido posible abrir el mapa vectorial <%s> en el nivel %d"

#: ../lib/vector/Vlib/open.c:507
#, c-format
msgid "Unable to open history file for vector map <%s>"
msgstr "No se puede abrir el archivo de historial del mapa vectorial <%s>."

#: ../lib/vector/Vlib/open.c:777
#, c-format
msgid "Unable to create vector map: <%s> is not in the current mapset (%s)"
msgstr "No ha sido posible crear mapa vectorial: <%s> no se encuentra en el Directorio de mapas actual (%s)."

#: ../lib/vector/Vlib/open.c:786
#, c-format
msgid "Unable to create vector map: <%s> is not SQL compliant"
msgstr "No ha sido posible crear mapa vectorial: <%s> no se ajusta al estándar SQL"

#: ../lib/vector/Vlib/open.c:846
#, c-format
msgid "Unable to open history file of vector map <%s>"
msgstr "No se ha podido abrir archivo de historia para mapa vectorial <%s>"

#: ../lib/vector/Vlib/open.c:887
#, c-format
msgid "Using OGR/%s format"
msgstr "Usando formato OGR/%s "

#: ../lib/vector/Vlib/open.c:891
msgid "Using PostGIS Topology format"
msgstr "Usando formato de topología PostGIS"

#: ../lib/vector/Vlib/open.c:893
msgid "Using PostGIS format"
msgstr "Usando formato PostGIS"

#: ../lib/vector/Vlib/open.c:896
msgid "Using native format"
msgstr "Usando formato nativo"

#: ../lib/vector/Vlib/open.c:985
#, c-format
msgid "Unable to stat file <%s>"
msgstr "No se pueden presentar estadísticas del archivo <%s>."

#: ../lib/vector/Vlib/open.c:1049
#, c-format
msgid "unknown %d (update Vect_maptype_info)"
msgstr "%d desconocido (actualizar Vect_maptype_info)"

#: ../lib/vector/Vlib/open.c:1138
msgid "Size of 'coor' file differs from value saved in topology file"
msgstr "El tamaño del archivo de coordenadas difiere del valor guardado en el archivo de topología."

#: ../lib/vector/Vlib/open.c:1149 ../lib/vector/Vlib/open.c:1248
#, c-format
msgid "Please rebuild topology for vector map <%s@%s>"
msgstr "Por favor, reconstruya la topología del mapa vectorial <%s@%s>."

#: ../lib/vector/Vlib/open.c:1237
msgid "Size of 'coor' file differs from value saved in sidx file"
msgstr "El tamaño del archivo 'coor' difiere del valor guardado en archivo sidx"

#: ../lib/vector/Vlib/open.c:1317
msgid "Unable to open OGR file"
msgstr "No se puede abrir archivo OGR"

#: ../lib/vector/Vlib/open.c:1343
msgid "OGR output also detected, using OGR"
msgstr "Salida OGR detectada también, usando OGR"

#: ../lib/vector/Vlib/net_analyze.c:291 ../lib/vector/Vlib/net_analyze.c:332
#, c-format
msgid "Unable to find point with defined unique category for node <%d>."
msgstr ""

#: ../lib/vector/Vlib/net_analyze.c:295 ../lib/vector/Vlib/net_analyze.c:336
#, c-format
msgid ""
"There exists more than one point on node <%d> with unique category in field  <%d>.\n"
"The unique category layer may not be valid."
msgstr ""

#: ../lib/vector/Vlib/net_analyze.c:452
msgid "Wrong line direction in Vect_net_get_line_cost()"
msgstr "Dirección de línea incorrecta en Vect_net_get_line_cost()"

#: ../lib/vector/Vlib/overlay.c:72
msgid "unknown operator"
msgstr "Operador desconocido."

#: ../lib/vector/Vlib/overlay.c:124
msgid "Overlay: line/boundary types not supported by AND operator"
msgstr "Superposición: los tipos de línea / contorno no son compatibles con el operador AND."

#: ../lib/vector/Vlib/overlay.c:127
msgid "Overlay: area x area types not supported by AND operator"
msgstr "Superposición: Los tipos \"area x area\" no son compatibles con el operador AND."

#: ../lib/vector/Vlib/clean_nodes.c:248
#, c-format
msgid "Modifications: %d"
msgstr "Modificaciones: %d"

#: ../lib/vector/Vlib/cindex.c:32
msgid "Category index is not up to date"
msgstr "El índice de categorías no está actualizado"

#: ../lib/vector/Vlib/cindex.c:38
msgid "Layer index out of range"
msgstr "El índice de capa se encuentra fuera del rango"

#: ../lib/vector/Vlib/cindex.c:268
msgid "Category index out of range"
msgstr "El índice de categoría está fuera de rango"

#: ../lib/vector/Vlib/cindex.c:389
msgid "Mixing IDs of areas and primitives"
msgstr ""

#: ../lib/vector/Vlib/cindex.c:491
#, c-format
msgid "Unable to create category index file for vector map <%s>"
msgstr "No ha sido posible crear archivo de índices de categoría para el mapa vectorial <%s>"

#: ../lib/vector/Vlib/cindex.c:500
msgid "Error writing out category index file"
msgstr "Error al escribir el archivo de salida de índices de categoría <%s>"

#: ../lib/vector/Vlib/write_ogr.c:211 ../lib/db/dbmi_client/table.c:110
#: ../lib/db/dbmi_client/copy_tab.c:242 ../lib/db/dbmi_client/copy_tab.c:319
#, c-format
msgid "Unable to open select cursor: '%s'"
msgstr "No ha sido posible abrir el cursor resultado de la instrucción select:'%s'."

#: ../lib/vector/Vlib/write_ogr.c:240
#, c-format
msgid "Creating field <%s> failed"
msgstr "Ha fallado la creación de campo <%s>"

#: ../lib/vector/Vlib/write_ogr.c:328
#, c-format
msgid "Unable to create OGR layer <%s> in '%s'"
msgstr "No ha sido posible crear capa OGR <%s> en '%s'"

#: ../lib/vector/Vlib/write_ogr.c:430
msgid "Feature is not a point. Skipping."
msgstr "El elemento no es un punto. Omitiendo."

#: ../lib/vector/Vlib/write_ogr.c:438
msgid "Feature is not a line. Skipping."
msgstr "El elemento no es una línea. Omitiendo."

#: ../lib/vector/Vlib/write_ogr.c:445
msgid "Feature is not a polygon. Skipping."
msgstr "El elemento no es un polígono. Omitiendo."

#: ../lib/vector/Vlib/write_ogr.c:452
msgid "Feature is not a face. Skipping."
msgstr "El elemento no es una face. Omitiendo."

#: ../lib/vector/Vlib/write_ogr.c:458
#, c-format
msgid "Unsupported feature type (%d)"
msgstr "Tipo de elemento no soportado (%d)"

#: ../lib/vector/Vlib/write_ogr.c:477
msgid "Boundary is not closed. Feature skipped."
msgstr "El contorno no está cerrado. Elemento omitido."

#: ../lib/vector/Vlib/write_ogr.c:506
msgid "Unable to writes feature attributes"
msgstr "No ha sido posible escribir atributos del elemento"

#: ../lib/vector/Vlib/write_ogr.c:571
#, c-format
msgid "Feature without category of layer %d"
msgstr "Elemento sin categoría en capa %d"

#: ../lib/vector/Vlib/write_ogr.c:630
#, c-format
msgid "Unable to create field <%s>"
msgstr "No ha sido posible crear campos <%s>"

#: ../lib/vector/Vlib/legal_vname.c:43
#, c-format
msgid "Illegal vector map name <%s>. May not contain '.' or 'NULL'."
msgstr "Nombre del mapa vectorial  <%s> no admitido. Este no podrá contener '.' o 'NULL'."

#: ../lib/vector/Vlib/legal_vname.c:50
#, c-format
msgid "Illegal vector map name <%s>. Must start with a letter."
msgstr "Nombre del mapa vectorial <%s> no admitido. Debe empezar con una letra."

#: ../lib/vector/Vlib/legal_vname.c:58
#, c-format
msgid "Illegal vector map name <%s>. Character '%c' not allowed."
msgstr "Nombre del mapa vectorial <%s> no admitido. Carácter no permitido '%c'."

#: ../lib/vector/Vlib/legal_vname.c:65
#, c-format
msgid "Illegal vector map name <%s>. SQL keyword cannot be used as vector map name."
msgstr "Nombre del mapa vectorial  <%s> no admitido. No se puede utilizar una palabra reservada de SQL como nombre de un mapa vectorial."

#: ../lib/vector/Vlib/legal_vname.c:100 ../lib/vector/Vlib/legal_vname.c:104
#, c-format
msgid "Output vector map name <%s> is not in the current mapset (%s)"
msgstr "Nombre <%s> de mapa vectorial de salida no está en el Directorio de mapas actual (%s)"

#: ../lib/vector/Vlib/legal_vname.c:117 ../lib/vector/Vlib/legal_vname.c:121
#, c-format
msgid "Output vector map name <%s> is not SQL compliant"
msgstr "Nombre <%s> de mapa vectorial de salida no no se ajusta al estándar SQL"

#: ../lib/vector/Vlib/legal_vname.c:159 ../lib/vector/Vlib/legal_vname.c:163
#, c-format
msgid "Output vector map <%s> is used as input"
msgstr "El mapa vectorial de salida <%s> es usado como entrada."

#: ../lib/vector/Vlib/level_two.c:23
#, c-format
msgid "Vector map <%s> is not open at topological level"
msgstr "Mapa vectorial <%s> no está abierto a nivel topológico"

#: ../lib/vector/Vlib/level_two.c:284
#, c-format
msgid "Invalid node id: %d"
msgstr "Id de nodo no válida: %d"

#: ../lib/vector/Vlib/level_two.c:316
#, c-format
msgid "Nodes not available for line %d"
msgstr "Nodos no disponibles para línea %d"

#: ../lib/vector/Vlib/level_two.c:357
#, c-format
msgid "Areas not available for line %d"
msgstr "Área no disponible para línea %d"

#: ../lib/vector/Vlib/level_two.c:362
#, c-format
msgid "Line %d is not a boundary"
msgstr "Línea %d no es un contorno"

#: ../lib/vector/Vlib/level_two.c:445
#, c-format
msgid "Topology info not available for feature %d"
msgstr "No está disponible la información topológica para el elemento %d"

#: ../lib/vector/Vlib/close_ogr.c:104 ../lib/vector/Vlib/close_pg.c:139
#, c-format
msgid "Unable to save feature index file for vector map <%s>"
msgstr "No ha sido posible guardar archivo de índices de los elementos del mapa vectorial <%s>"

#: ../lib/vector/Vlib/read_pg.c:272 ../lib/vector/Vlib/read_pg.c:471
#, c-format
msgid "Feature %ld without geometry skipped"
msgstr "Elemento sin geometría %ld omitido"

#: ../lib/vector/Vlib/read_pg.c:365
#, c-format
msgid "Requesting invalid feature from cache (%d). Number of features in cache: %d"
msgstr "Se ha solicitado elemento no válido desde caché (%d). Cantidad de elementos en caché: %d"

#: ../lib/vector/Vlib/read_pg.c:368
#, c-format
msgid "Feature %d: unexpected type (%d) - should be %d"
msgstr "Elemento %d: tipo no esperado (%d) - puede %d"

#: ../lib/vector/Vlib/read_pg.c:378 ../lib/vector/Vlib/build_sfa.c:354
#: ../lib/vector/Vlib/build_sfa.c:364
#, c-format
msgid "Feature %d without geometry skipped"
msgstr "Elemento %d sin geometría omitido"

#: ../lib/vector/Vlib/read_pg.c:482 ../lib/vector/Vlib/read_ogr.c:382
msgid "Feature without geometry. Skipped."
msgstr "Elemento sin geometría. Omitido."

#: ../lib/vector/Vlib/read_pg.c:575
msgid "No geometry or topo geometry column defined"
msgstr "No se definió columna de geometría o topogeometría"

#: ../lib/vector/Vlib/read_pg.c:585
msgid "Random access not supported. Primary key not defined."
msgstr "Acceso aleatorio no soportado. Llave primaria no definida."

#: ../lib/vector/Vlib/read_pg.c:652
msgid "Inconsistency in topology: detected centroid (should be point)"
msgstr "Inconsistencia en topología: centroide detectado (debería ser punto)"

#: ../lib/vector/Vlib/read_pg.c:662
msgid "Inconsistency in topology: detected boundary (should be line)"
msgstr "Inconsistencia en topología: borde detectado (debería ser linea) "

#: ../lib/vector/Vlib/read_pg.c:787
#, c-format
msgid "Invalid WKB content: %d bytes"
msgstr "Contenido WKB no válido: %d bytes"

#: ../lib/vector/Vlib/read_pg.c:803
msgid "Reading EWKB with 4-dimensional coordinates (XYZM) is not supported"
msgstr "La lectura de EWKB con coordenadas de cuatro dimensiones (XYZM) no está soportada"

#: ../lib/vector/Vlib/read_pg.c:996 ../lib/vector/Vlib/read_pg.c:1066
#: ../lib/vector/Vlib/read_pg.c:1137
msgid "Length of input WKB is too small"
msgstr "Tamaño de WKB de entrada es demasiado pequeño"

#: ../lib/vector/Vlib/read_pg.c:1077
#, c-format
msgid "Invalid cache index %d (max: %d)"
msgstr "Índice %d de caché no es válido (máx: %d)"

#: ../lib/vector/Vlib/read_pg.c:1215
#, c-format
msgid "Corrupted data. %s."
msgstr "Datos corrompidos. %s."

#: ../lib/vector/Vlib/read_pg.c:1217
msgid "Corrupted data"
msgstr "Datos corruptos"

#: ../lib/vector/Vlib/read_pg.c:1252
#, c-format
msgid "Unable to parse '%s'"
msgstr ""

#: ../lib/vector/Vlib/read_pg.c:1420 ../lib/vector/Vlib/close_pg.c:66
#, c-format
msgid "Unable to close cursor %s"
msgstr "No ha sido posible cerrar cursor %s"

#: ../lib/vector/Vlib/read_pg.c:1530
#, c-format
msgid ""
"Execution failed: %s (...)\n"
"Reason: %s"
msgstr ""
"Ha fallado la ejecución: %s (...)\n"
"Razón: %s"

#: ../lib/vector/Vlib/read_pg.c:1561
#, c-format
msgid ""
"Execution failed: %s\n"
"Reason: %s"
msgstr ""
"Ha fallado la ejecución: %s\n"
"Razón: %s"

#: ../lib/vector/Vlib/read_pg.c:1693
#, c-format
msgid ""
"Unable to read features. Reason:\n"
"%s"
msgstr ""
"No ha sido posible leer elementos. Razón:\n"
"%s"

#: ../lib/vector/Vlib/cats.c:45
msgid "Vect_new_cats_struct(): Out of memory"
msgstr "Vect_new_cats_struct(): Sin memoria suficiente."

#: ../lib/vector/Vlib/cats.c:127
#, c-format
msgid "Too many categories (%d), unable to set cat %d (layer %d)"
msgstr "Demasiadas categorías (%d), no ha sido posible establecer la categoría %d (capa %d)."

#: ../lib/vector/Vlib/cats.c:419
#, c-format
msgid "Unable to convert category string '%s' (from '%s') to category range"
msgstr "No ha sido posible convertir la cadena de texto de la categoría '%s' (de '%s') a un rango de categoria."

#: ../lib/vector/Vlib/cats.c:572 ../lib/vector/Vlib/cats.c:673
msgid "Layer number must be > 0 for category constraints"
msgstr "El número de capa debe ser >0 para restricciones de categorías"

#: ../lib/vector/Vlib/cats.c:585
#, c-format
msgid "'%s' and '%s' parameters were supplied, cats will be ignored"
msgstr "Parámetros '%s' y '%s' fueron dados, se ignorarán las categorías"

#: ../lib/vector/Vlib/cats.c:593
#, c-format
msgid "Loading categories from table <%s>..."
msgstr "Cargando categorías para tabla <%s>..."

#: ../lib/vector/Vlib/cats.c:603 ../lib/db/dbmi_client/select.c:317
#, c-format
msgid "Unable select records from table <%s>"
msgstr "No ha sido posible seleccionar registros de la tabla <%s>"

#: ../lib/vector/Vlib/cats.c:605
#, c-format
msgid "One category loaded"
msgid_plural "%d categories loaded"
msgstr[0] "Una categoría cargada"
msgstr[1] "%d categorías cargadas"

#: ../lib/vector/Vlib/cats.c:627
#, c-format
msgid "No categories selected with '%s' option"
msgstr "No hay categorías seleccionadas con la opción '%s'"

#: ../lib/vector/Vlib/cats.c:637
#, c-format
msgid "%d errors in '%s' option"
msgstr "%d errores en opción '%s'"

#: ../lib/vector/Vlib/build_sfa.c:279 ../lib/vector/Vlib/build_sfa.c:546
#, c-format
msgid "Unable to calculate centroid for area %d"
msgstr "No ha sido posible calcular el centróide del área %d."

#: ../lib/vector/Vlib/build_sfa.c:305
#, c-format
msgid "Feature type %d not supported"
msgstr "Tipo de elemeto %d no soportado"

#: ../lib/vector/Vlib/build_sfa.c:603 ../lib/vector/Vlib/read_ogr.c:344
#: ../lib/vector/Vlib/read_ogr.c:578
#, c-format
msgid "OGR feature type %d not supported"
msgstr "No se soportan objetos espaciales del tipo %d de OGR"

#: ../lib/vector/Vlib/build_sfa.c:668
#, c-format
msgid "One feature without geometry skipped"
msgid_plural "%d features without geometry skipped"
msgstr[0] "Un elemento sin geometría omitido"
msgstr[1] "%d elementos sin geometría omitidos"

#: ../lib/vector/Vlib/build_sfa.c:725
#, c-format
msgid "%s: Native format unsupported"
msgstr "%s: formato nativo no soportado"

#: ../lib/vector/Vlib/build_sfa.c:751
msgid "Feature index is built only for non-native formats. Nothing to dump."
msgstr "Índice de elemento está constuido solo para formatos no nativos. Nada que descartar."

#: ../lib/vector/Vlib/box.c:264
#, c-format
msgid "Unable to determine bbox for feature %d"
msgstr "No ha sido posible determinar bounding box para elemento %d"

#: ../lib/vector/Vlib/box.c:313 ../lib/vector/Vlib/box.c:359
#, c-format
msgid "Attempt to access area with invalid id (%d)"
msgstr "Se intento accesar área con id (%d) no válida"

#: ../lib/vector/Vlib/box.c:325
#, c-format
msgid "Unable to determine bbox for area %d"
msgstr "No ha sido posible determinar bounding box para área %d"

#: ../lib/vector/Vlib/box.c:371
#, c-format
msgid "Unable to determine bbox for isle %d"
msgstr "No se ha podido determinar bounding box para isla %d"

#: ../lib/vector/Vlib/box.c:429
#, c-format
msgid "Topology not available for vector map <%s>. Registering primitives..."
msgstr "Topología de mapa vectorial <%s> no disponible. Registrando primitivas..."

#: ../lib/vector/Vlib/break_lines.c:574
#, c-format
msgid "Intersections: %d"
msgstr "Intersecciones: %d"

#: ../lib/vector/Vlib/color_write.c:71 ../lib/raster/color_write.c:81
#, c-format
msgid "Qualified name <%s> doesn't match mapset <%s>"
msgstr ""

#: ../lib/vector/Vlib/color_write.c:91 ../lib/raster/color_write.c:96
#, c-format
msgid "Unable to create <%s> file for map <%s>"
msgstr "No ha sido posible crear archivo <%s> para mapa <%s>"

#: ../lib/vector/Vlib/remove_areas.c:107 ../lib/vector/Vlib/remove_areas.c:268
msgid "Area is composed of dead boundary"
msgstr "El área está compuesta por contornos muertos (inexistentes)"

#: ../lib/vector/Vlib/remove_areas.c:194 ../lib/vector/Vlib/remove_areas.c:602
#, c-format
msgid "%d areas of total size %g removed"
msgstr "%d áreas de tamaño total %g removidas"

#: ../lib/vector/Vlib/remove_areas.c:395
msgid "Could not delete line from coor"
msgstr "No fue posible eliminar linea de coor"

#: ../lib/vector/Vlib/remove_areas.c:458
msgid "dissolve_neighbour > 0, failed to build new area"
msgstr "dissolve_neighbour > 0, ha fallado la creación de área nueva"

#: ../lib/vector/Vlib/remove_areas.c:463 ../lib/vector/Vlib/remove_areas.c:501
msgid "Dissolve with neighbour area: corrupt topology"
msgstr "Disolver con área vecina: corromper topología"

#: ../lib/vector/Vlib/remove_areas.c:497
msgid "Failed to build new area"
msgstr "Ha fallado la construcción de área nueva"

#: ../lib/vector/Vlib/remove_areas.c:544 ../lib/vector/Vlib/remove_areas.c:571
msgid "Failed to build new isle"
msgstr "Ha fallado la construcción de isla nueva"

#: ../lib/vector/Vlib/remove_areas.c:549 ../lib/vector/Vlib/remove_areas.c:576
msgid "Dissolve with outer isle: corrupt topology"
msgstr "Disolver con isla externa: topología corrupta"

#: ../lib/vector/Vlib/remove_areas.c:581
msgid "Area merging failed"
msgstr "Ha fallado la unión del área"

#: ../lib/vector/Vlib/copy.c:81
#, c-format
msgid "Unable to copy features. Input vector map <%s> is not open"
msgstr "No ha sido posible copiar elementos. Mapa vectorial de entrada <%s> no está abierto"

#: ../lib/vector/Vlib/copy.c:102
#, c-format
msgid "Unable to create PostGIS layer <%s>"
msgstr "No se puede crear la capa PostGIS <%s>"

#: ../lib/vector/Vlib/copy.c:134
#, c-format
msgid "Vector map <%s> not open on topological level. Areas will be skipped!"
msgstr "El mapa vectorial <%s> no está abierto en nivel topológico. ¡Se omitirán las áreas!"

#: ../lib/vector/Vlib/copy.c:169 ../lib/vector/Vlib/copy.c:246
#: ../lib/ogsf/gp3.c:92
#, c-format
msgid "Unable to read vector map <%s>"
msgstr "No se puede leer el mapa vectorial <%s>."

#: ../lib/vector/Vlib/copy.c:230 ../lib/vector/Vlib/copy.c:235
msgid "Copying features..."
msgstr "Copiando elementos..."

#: ../lib/vector/Vlib/copy.c:232
#, c-format
msgid "Copying features (%s)..."
msgstr "Copiando elementos (%s)..."

#: ../lib/vector/Vlib/copy.c:358
msgid "Writing new feature failed"
msgstr "Ha fallado la escritura de elemento nuevo"

#: ../lib/vector/Vlib/copy.c:364
#, c-format
msgid "%d features without category or from different layer skipped"
msgstr "%d elementos sin categoría o de capa diferente omitidos"

#: ../lib/vector/Vlib/copy.c:396
msgid "Exporting nodes..."
msgstr "Exportando nodos..."

#: ../lib/vector/Vlib/copy.c:424
#, c-format
msgid "Writing node %d failed"
msgstr "Ha fallado la escritura de nodo %d"

#: ../lib/vector/Vlib/copy.c:502
msgid "Exporting areas..."
msgstr "Exportado áreas..."

#: ../lib/vector/Vlib/copy.c:560 ../lib/vector/Vlib/copy.c:568
#, c-format
msgid "Writing area %d failed"
msgstr "Ha fallado la escritura de área %d"

#: ../lib/vector/Vlib/copy.c:576
#, c-format
msgid "%d areas without category or from different layer skipped"
msgstr "%d áreas sin categoría o de capa diferente omitidas"

#: ../lib/vector/Vlib/copy.c:630
#, c-format
msgid "Unable to copy table <%s> for layer %d from <%s> to <%s>"
msgstr "No ha sido posible copiar tabla <%s> para capa %d desde <%s> hacia <%s>"

#: ../lib/vector/Vlib/copy.c:749
#, c-format
msgid "Unable to add database link for vector map <%s>"
msgstr "No ha sido posible añadir el enlace del mapa vectorial <%s> a la base de datos."

#: ../lib/vector/Vlib/copy.c:773
#, c-format
msgid "Unable to open database <%s> with driver <%s>"
msgstr "No ha sido posible abrir base de datos <%s> con controlador <%s>"

#: ../lib/vector/Vlib/copy.c:780
msgid "Unable to create index"
msgstr "No se puede crear índice"

#: ../lib/vector/Vlib/copy.c:786
#, c-format
msgid "Unable to grant privileges on table <%s>"
msgstr "No ha sido posible conceder privilegios en la tabla <%s>"

#: ../lib/vector/Vlib/write.c:194
#, c-format
msgid "Unable to write feature in vector map <%s>"
msgstr "No ha sido posible escribir elemento en el mapa vectorial <%s>"

#: ../lib/vector/Vlib/write.c:234
msgid "Unable to rewrite feature/offset %"
msgstr ""

#: ../lib/vector/Vlib/write.c:266
msgid "Unable to delete feature/offset %"
msgstr ""

#: ../lib/vector/Vlib/write.c:299
msgid "Unable to restore feature/offset %"
msgstr ""

#: ../lib/vector/Vlib/write.c:308
#, c-format
msgid "Vector map <%s> is not opened"
msgstr "Mapa vectorial <%s> no está abierto"

#: ../lib/vector/Vlib/write.c:313
#, c-format
msgid "Vector map <%s> is not opened in write mode"
msgstr "Mapa vectorial <%s> no está abierto en modo de escritura"

#: ../lib/vector/Vlib/line.c:184 ../lib/vector/Vlib/line.c:217
#: ../lib/vector/Vlib/line.c:250
msgid "Index out of range in"
msgstr "El índice está fuera de rango en"

#: ../lib/vector/Vlib/line.c:550
msgid "Segment outside line, no segment created"
msgstr "El segmento se encuentra fuera de la línea, no se ha creado ningún segmento."

#: ../lib/vector/Vlib/net_build.c:101 ../lib/vector/Vlib/net_build.c:727
msgid "Building graph..."
msgstr "Construyendo grafica..."

#: ../lib/vector/Vlib/net_build.c:143 ../lib/vector/Vlib/net_build.c:775
msgid "Unable to build network graph"
msgstr "Imposible crear gráfico de la red."

#: ../lib/vector/Vlib/net_build.c:149 ../lib/vector/Vlib/net_build.c:781
msgid "Forward costs column not specified"
msgstr "Columna de costos a futuro no especificada."

#: ../lib/vector/Vlib/net_build.c:156
msgid "Turntable field < 1"
msgstr ""

#: ../lib/vector/Vlib/net_build.c:172
#, c-format
msgid "Turntable column <%s> not found in table <%s>"
msgstr ""

#: ../lib/vector/Vlib/net_build.c:182 ../lib/vector/Vlib/net_build.c:223
#: ../lib/vector/Vlib/net_build.c:508 ../lib/vector/Vlib/net_build.c:526
#: ../lib/vector/Vlib/net_build.c:809 ../lib/vector/Vlib/net_build.c:827
#: ../lib/vector/Vlib/net_build.c:988
#, c-format
msgid "Data type of column <%s> not supported (must be numeric)"
msgstr "El tipo de datos para la columna <%s> no está soportado (debe ser de tipo numérico)."

#: ../lib/vector/Vlib/net_build.c:202 ../lib/vector/Vlib/net_build.c:967
msgid "Setting node costs..."
msgstr "Estableciendo costes de nodos..."

#: ../lib/vector/Vlib/net_build.c:277 ../lib/vector/Vlib/net_build.c:1032
#, c-format
msgid "Database record for node %d (cat = %d) not found (cost set to 0)"
msgstr "No se encuentra el registro para el nodo %d (cat = %d). (El coste se establece como 0)."

#: ../lib/vector/Vlib/net_build.c:332 ../lib/vector/Vlib/net_build.c:352
msgid "Cannot add network arc for virtual node connection."
msgstr ""

#: ../lib/vector/Vlib/net_build.c:364
#, c-format
msgid ""
"There exists more than one point of node <%d> with unique category field  <%d>.\n"
"The unique categories layer is not valid therefore you will probably get incorrect results."
msgstr ""

#: ../lib/vector/Vlib/net_build.c:393
#, c-format
msgid ""
"Unable to find point representing intersection <%d> in unique categories field <%d>.\n"
"Cost for the intersection was set to 0.\n"
"The unique categories layer is not valid therefore you will probably get incorrect results."
msgstr ""

#: ../lib/vector/Vlib/net_build.c:407
#, c-format
msgid ""
"Unable to find node for point representing intersection <%d> in unique categories field <%d>.\n"
"Cost for the intersection was set to 0.\n"
"The unique categories layer is not valid therefore you will probably get incorrect results."
msgstr ""

#: ../lib/vector/Vlib/net_build.c:432
#, c-format
msgid "Database record for turn with cat = %d in not found. (The turn was skipped."
msgstr ""

#: ../lib/vector/Vlib/net_build.c:465
msgid "Cannot add network arc representing turn."
msgstr ""

#: ../lib/vector/Vlib/net_build.c:487 ../lib/vector/Vlib/net_build.c:788
msgid "Arc field < 1"
msgstr "Campo de arco < 1."

#: ../lib/vector/Vlib/net_build.c:539 ../lib/vector/Vlib/net_build.c:840
msgid "Registering arcs..."
msgstr "Registrando arcos..."

#: ../lib/vector/Vlib/net_build.c:558
#, c-format
msgid ""
"Line with id <%d> has more unique categories defined in field <%d>.\n"
"The unique categories layer is not valid therefore you will probably get incorrect results."
msgstr ""

#: ../lib/vector/Vlib/net_build.c:579
#, c-format
msgid "Database record for line %d (cat = %d, forward/both direction(s)) not found (cost was set to 0)"
msgstr ""

#: ../lib/vector/Vlib/net_build.c:596
#, c-format
msgid "Database record for line %d (cat = %d, backword direction) not found(cost was set to 0)"
msgstr ""

#: ../lib/vector/Vlib/net_build.c:658 ../lib/vector/Vlib/net_build.c:1064
msgid "Flattening the graph..."
msgstr "Achatamiento de la gráfica ..."

#: ../lib/vector/Vlib/net_build.c:667 ../lib/vector/Vlib/net_build.c:1073
msgid "Graph was built"
msgstr "El grafico fue construido."

#: ../lib/vector/Vlib/net_build.c:869
#, c-format
msgid "Database record for line %d (cat = %d, forward/both direction(s)) not found (forward/both direction(s) of line skipped)"
msgstr "No se ha encontrado el registro de la base de datos para la línea %d (cat =%d, hacia adelante/en una o ambas direcciones) (se omite la línea hacia adelante/en una o ambas direcciones)."

#: ../lib/vector/Vlib/net_build.c:888
#, c-format
msgid "Database record for line %d (cat = %d, backword direction) not found(direction of line skipped)"
msgstr "No se ha encontrado el registro de la línea %d (cat = %d, en la dirección hacia atrás) en la base de datos , (se omite la dirección de la línea)."

#: ../lib/vector/Vlib/net_build.c:937
msgid "Cannot add network arc"
msgstr "No se ha podido añadir el arco a la red."

#: ../lib/vector/Vlib/snap.c:223 ../lib/vector/Vlib/snap.c:583
msgid "Snap vertices Pass 1: select points"
msgstr "Ajustar vértices; Paso 1, Seleccione los puntos."

#: ../lib/vector/Vlib/snap.c:268 ../lib/vector/Vlib/snap.c:637
msgid "Snap vertices Pass 2: assign anchor vertices"
msgstr "Ajustar vértices; Paso 2, Asigne los vértices ancla."

#: ../lib/vector/Vlib/snap.c:337 ../lib/vector/Vlib/snap.c:706
msgid "Snap vertices Pass 3: snap to assigned points"
msgstr "Ajustar vértices; Paso 3, Ajustar a los puntos asignados."

#: ../lib/vector/Vlib/snap.c:526 ../lib/vector/Vlib/snap.c:889
#, c-format
msgid "Snapped vertices: %d"
msgstr "Vertices ajustados: %d"

#: ../lib/vector/Vlib/snap.c:527 ../lib/vector/Vlib/snap.c:890
#, c-format
msgid "New vertices: %d"
msgstr "Nuevos vértices:%d"

#: ../lib/vector/Vlib/snap.c:917
msgid "Reading features..."
msgstr "Leyendo elementos..."

#: ../lib/vector/Vlib/level.c:34
msgid "Map structure was never initialized"
msgstr "Nunca ha sido inicializada la estructura del mapa."

#: ../lib/vector/Vlib/level.c:36
msgid "Map structure has been closed"
msgstr "Se ha cerrado la estructura del mapa."

#: ../lib/vector/Vlib/build_ogr.c:72
msgid "Empty OGR layer, nothing to build"
msgstr "Capa OGR vacía, nada que construir"

#: ../lib/vector/Vlib/build_ogr.c:87 ../lib/vector/Vlib/build_pg.c:93
#, c-format
msgid "Feature table <%s> has no primary key defined"
msgstr "Tabla de elemento <%s> no tiene una llave primaria definida"

#: ../lib/vector/Vlib/build_ogr.c:89
msgid "Random read is not supported by OGR for this layer. Unable to build topology."
msgstr "La lectura aleatoria no está soportada por OGR para esta capa. No ha sido posible construir topología."

#: ../lib/vector/Vlib/build_ogr.c:95 ../lib/vector/Vlib/build_pg.c:101
#, c-format
msgid "Using external data format '%s' (feature type '%s')"
msgstr "Usando formato de datos externo '%s' (tipo de elemento '%s')"

#: ../lib/vector/Vlib/build_ogr.c:139
#, c-format
msgid "Unable to open fidx file for write <%s>"
msgstr "No ha sido posible archivo de id de elementos para escribir <%s>"

#: ../lib/vector/Vlib/build_pg.c:88
msgid "No DB connection"
msgstr "No hay conexión DB"

#: ../lib/vector/Vlib/build_pg.c:95
msgid "Random read is not supported for this layer. Unable to build topology."
msgstr "La lectura aleatoria no está soportada para esta capa. No se puede construir la topología."

#: ../lib/vector/Vlib/build_pg.c:105
msgid "Building pseudo-topology over simple features..."
msgstr "Construyendo pseudotopología sobre elementos simples..."

#: ../lib/vector/Vlib/build_pg.c:107
#, c-format
msgid "Building topology from PostGIS topology schema <%s>..."
msgstr "Construyendo topología desde esquema de topología PostGIS <%s>..."

#: ../lib/vector/Vlib/build_pg.c:237
msgid "Cleaning-up topology schema..."
msgstr "Limpiando esquema de topología..."

#: ../lib/vector/Vlib/build_pg.c:282
msgid "Updating faces..."
msgstr "Actualizando faces..."

#: ../lib/vector/Vlib/build_pg.c:314
msgid "Updating edges..."
msgstr "Actualizando bordes..."

#: ../lib/vector/Vlib/build_pg.c:323
msgid "Inconsistency in topology detected. Dead line found."
msgstr "Se ha detectado una inconsistencia en la topología. Se encontró una línea muerta (inexistente)."

#: ../lib/vector/Vlib/build_pg.c:377
msgid "Updating TopoGeometry data..."
msgstr "Actualizando datos TopoGeométricos"

#: ../lib/vector/Vlib/build_pg.c:464
#, c-format
msgid "Unsupported topo geometry type %d"
msgstr "Tipo de geometría topológica %d no soportado"

#: ../lib/vector/Vlib/build_pg.c:493
#, c-format
msgid "Unable to create <%s.%s>"
msgstr "No ha sido posible crear <%s.%s>"

#: ../lib/vector/Vlib/build_pg.c:644
msgid "Unable to write nodes, offset array mismatch"
msgstr ""

#: ../lib/vector/Vlib/build_pg.c:673
msgid "Unable to write nodes"
msgstr "No se ha podido escribir nodos"

#: ../lib/vector/Vlib/build_pg.c:718
#, c-format
msgid "Inconsistency in topology: number of boundaries %d (should be %d)"
msgstr "Inconsistencia en topología: cantidad de contornos %d (debe ser %d)"

#: ../lib/vector/Vlib/build_pg.c:741
msgid "Unable to write lines"
msgstr "No ha sido posible escribir líneas"

#: ../lib/vector/Vlib/build_pg.c:792
#, c-format
msgid "Topology for centroid %d not available. Area %d skipped"
msgstr "Topología para centroide %d no disponible. Área %d omitida"

#: ../lib/vector/Vlib/build_pg.c:1002
msgid "Create simple features topology from topogeometry data..."
msgstr "Creando "

#: ../lib/vector/Vlib/build_pg.c:1020
#, c-format
msgid "Unable to build simple features from topogeometry data. Unsupported type %d."
msgstr "No ha sido posible constuir elementos simples desde los datos topogeométricos. Tipo %d no soportado."

#: ../lib/vector/Vlib/break_polygons.c:102
msgid "Break polygons: Bug in binary tree!"
msgstr "Romper polígono: ¡bug en árbol binario!"

#: ../lib/vector/Vlib/break_polygons.c:156
#: ../lib/vector/Vlib/break_polygons.c:435
msgid "Breaking polygons (pass 1: select break points)..."
msgstr "Rompiendo polígonos (paso 1: seleccionar puntos de corte)..."

#: ../lib/vector/Vlib/break_polygons.c:286
#: ../lib/vector/Vlib/break_polygons.c:552
msgid "Breaking polygons (pass 2: break at selected points)..."
msgstr "Rompiendo polígonos (paso 2: cortando en puntos seleccionados)..."

#: ../lib/vector/Vlib/break_polygons.c:398
#: ../lib/vector/Vlib/break_polygons.c:650
#, c-format
msgid "Breaks: %d"
msgstr "Rupturas: %d"

#: ../lib/vector/Vlib/break_polygons.c:592
msgid "Point not in search tree!"
msgstr "¡El punto no está en el árbol de búsqueda!"

#: ../lib/vector/Vlib/read_ogr.c:215 ../lib/vector/Vlib/read_ogr.c:224
#, c-format
msgid "Unable to get feature geometry, fid %ld"
msgstr "No ha sido posible obtener geometría de elemento, id del elemento %ld"

#: ../lib/vector/Vlib/read_ogr.c:390
msgid "OGR feature without ID"
msgstr "Objeto espacial OGR sin ID."

#: ../lib/vector/Vlib/read_ogr.c:514
#, c-format
msgid "OGR feature type '%s' not supported"
msgstr "Tipo de elemeto OGR '%s' no soportado"

#: ../lib/vector/Vlib/poly.c:268
msgid "Unable to find point in polygon"
msgstr "No ha sido posible encontrar el punto en el polígono."

#: ../lib/vector/Vlib/poly.c:810
msgid "conditions failed"
msgstr "han fallado las condiciones"

#: ../lib/vector/Vlib/intersect.c:128
msgid "3D not supported by Vect_segment_intersection()"
msgstr "Visualización 3D no soportada por Vect_segment_intersection()"

#: ../lib/vector/Vlib/intersect.c:402
msgid "Vect_segment_intersection() ERROR (collinear vertical segments)"
msgstr "ERROR en Vect_segment_intersection() (segmentos verticales colineales)"

#: ../lib/vector/Vlib/intersect.c:496
msgid "Vect_segment_intersection() ERROR (collinear non vertical segments)"
msgstr "ERROR en Vect_segment_intersection() (segmentos colineales no verticales)"

#: ../lib/vector/Vlib/select.c:116
#, c-format
msgid "Unable to delete item %d from spatial index"
msgstr "No ha sido posible eliminar el objeto %d del índice espacial."

#: ../lib/cairodriver/read_ppm.c:28 ../lib/cairodriver/read_bmp.c:88
#, c-format
msgid "Cairo: unable to open input file <%s>"
msgstr "Cairo: no ha sido posible abrir archivo de entrada <%s>"

#: ../lib/cairodriver/read_ppm.c:32 ../lib/cairodriver/read_bmp.c:92
#, c-format
msgid "Cairo: invalid input file <%s>"
msgstr "Cairo: archivo de entrada <%s> no válido"

#: ../lib/cairodriver/read_ppm.c:38
#, c-format
msgid "Cairo: input file has incorrect dimensions: expected: %dx%d got: %dx%d"
msgstr "Cairo: archivo de entrada tiene dimensiones incorrectas: esperado: %dx%d obtenido: %dx%d"

#: ../lib/cairodriver/read_ppm.c:46
#, c-format
msgid "Cairo: unable to open input mask file <%s>"
msgstr "Cairo: no ha sido posible abrir el archivo máscara de entrada <%s>"

#: ../lib/cairodriver/read_ppm.c:50
#, c-format
msgid "Cairo: invalid input mask file <%s>"
msgstr "Cairo: archivo de máscara <%s> no válido"

#: ../lib/cairodriver/read_ppm.c:56
#, c-format
msgid "Cairo: input mask file has incorrect dimensions: expected: %dx%d got: %dx%d"
msgstr "Cairo: archivo de máscara de entrada tiene dimensiones incorrectas: esperado: %dx%d obtenido: %dx%d"

#: ../lib/cairodriver/read_bmp.c:96
#, c-format
msgid "Cairo: Invalid BMP header for <%s>"
msgstr "Cairo: ecabezado BMP no válido para <%s>"

#: ../lib/cairodriver/write_bmp.c:72 ../lib/cairodriver/write_ppm.c:27
#, c-format
msgid "Cairo: unable to open output file <%s>"
msgstr "Cairo: no ha sido posible abrir archivo de salida <%s>"

#: ../lib/cairodriver/write_xid.c:14 ../lib/pngdriver/read_png.c:71
#, c-format
msgid "Unable to open output file <%s>"
msgstr "No ha sido posible abrir archivo de salida <%s>"

#: ../lib/cairodriver/write_xid.c:19
#, c-format
msgid "Unable to write output file <%s>"
msgstr "No ha sido posible escribir archivo de salida <%s>"

#: ../lib/cairodriver/graph.c:67
msgid "Unable to open display"
msgstr "No ha sido posible abrir el visualizador"

#: ../lib/cairodriver/graph.c:85
msgid "Unable to obtain visual"
msgstr "No ha sido posible obtener la visualización."

#: ../lib/cairodriver/graph.c:160
#, c-format
msgid "Unknown file extension: %s"
msgstr "Extensión de archivo desconocida: %s"

#: ../lib/cairodriver/graph.c:190
#, c-format
msgid "cairo: collecting to file '%s'"
msgstr "cairo: colectando a archivo '%s'"

#: ../lib/cairodriver/graph.c:192
#, c-format
msgid "cairo: image size %dx%d"
msgstr "cairo: tamaño de imagen %dx%d"

#: ../lib/cairodriver/graph.c:371
msgid "Unknown Cairo surface type"
msgstr "Tipo desconocido de superficie Cairo"

#: ../lib/cairodriver/graph.c:376
msgid "Failed to initialize Cairo surface"
msgstr "Ha fallado el iniciar superficie Cairo"

#: ../lib/cairodriver/write_ppm.c:34
#, c-format
msgid "Cairo: unable to open mask file <%s>"
msgstr "Cairo: no ha sido posible abrir archivo de máscara <%s>"

#: ../lib/cairodriver/read_xid.c:14
#, c-format
msgid "Unable to open input file <%s>"
msgstr "No ha sido posible abrir el archivo de entrada <%s>"

#: ../lib/cairodriver/read_xid.c:17
#, c-format
msgid "Unable to read input file <%s>"
msgstr "No ha sido posible leer el archivo de entrada <%s>"

#: ../lib/cairodriver/read_xid.c:20
#, c-format
msgid "Unable to parse input file <%s>"
msgstr "No ha sido posible parsear el archivo de entrada <%s>"

#: ../lib/cairodriver/raster.c:109
msgid "Failed to create cairo surface"
msgstr "Ha fallado la creación de superficie cairo"

#: ../lib/cairodriver/draw_bitmap.c:47
msgid "Cairo_Bitmap: Failed to create source"
msgstr "Cairo_Bitmap: ha fallado al crear desde fuente"

#: ../lib/cairodriver/text.c:46
#, c-format
msgid "Unable to convert from <%s> to UTF-8"
msgstr "No ha sido posible convertir de <%s> a UTF-8"

#: ../lib/cairodriver/text.c:56
msgid "Some characters could not be converted to UTF-8"
msgstr "No fue posible convertir algunos caracteres a UTF-8"

#: ../lib/db/dbmi_base/valuefmt.c:52
msgid "db_convert_Cstring_to_value(): unrecognized sqltype"
msgstr "db_convert_Cstring_to_value(): sqltype no reconocido"

#: ../lib/db/dbmi_base/valuefmt.c:91
msgid "db_convert_value_into_string(): unrecongized sqltype-type"
msgstr "db_convert_value_into_string(): sqltype-type no reconocido"

#: ../lib/db/dbmi_base/default_name.c:139
msgid "Programmer error"
msgstr "Error del programador"

#: ../lib/db/dbmi_base/error.c:72
msgid "<NULL error message>"
msgstr "<NULL error message>"

#: ../lib/db/dbmi_base/error.c:91
msgid "dbmi: Protocol error"
msgstr "dbmi: error de Protocolo"

#: ../lib/db/dbmi_base/error.c:136
msgid "dbmi: Out of Memory"
msgstr "dbmi: sin memoria suficiente"

#: ../lib/db/dbmi_base/error.c:149
#, c-format
msgid "dbmi: %s() not implemented"
msgstr "dbmi: %s() no ha sido implementado"

#: ../lib/db/dbmi_base/error.c:163
#, c-format
msgid "dbmi: Invalid procedure %d"
msgstr "dbmi: el procedimiento %d no es válido"

#: ../lib/db/dbmi_base/xdrtable.c:109
msgid "fetch: table has wrong number of columns"
msgstr "Alcance: La tabla posee un número erróneo de columnas"

#: ../lib/db/dbmi_base/xdrvalue.c:82
msgid "send data: invalid C-type"
msgstr "envío de datos: C-type no válido"

#: ../lib/db/dbmi_base/login.c:115
#, c-format
msgid "Unable to read file '%s'"
msgstr "No ha sido posible leer archivo '%s'"

#: ../lib/db/dbmi_base/login.c:126
#, c-format
msgid "Login file (%s) corrupted (line: %s)"
msgstr "El archivo de acceso (%s) está corrupto (línea: %s)"

#: ../lib/db/dbmi_base/login.c:164
#, c-format
msgid "Unable to write file '%s'"
msgstr "No ha sido posible escribir archivo '%s'"

#: ../lib/db/dbmi_base/login.c:229
#, c-format
msgid "DB connection <%s/%s> already exists and will be overwritten"
msgstr "Conexión DB <%s/%s> ya existe y será sobreescrita"

#: ../lib/db/dbmi_base/login.c:232
#, c-format
msgid "DB connection <%s/%s> already exists. Re-run '%s' with '--%s' flag to overwrite existing settings."
msgstr "Conexión DB <%s/%s> ya existe. Volver a ejecutar  '%s' con bandera '--%s' para sobreescribir la configuración existente."

#: ../lib/db/dbmi_base/test/test_main.c:83
msgid "Performs unit and integration tests for the dbmi base library"
msgstr "Realiza las pruebas de unidad e integración para la librería base dbmi"

#: ../lib/db/dbmi_base/test/test_columns.c:37
msgid ""
"\n"
"++ Running column unit tests ++"
msgstr ""
"\n"
"++ Ejecutando pruebas de unidad de columna ++"

#: ../lib/db/dbmi_base/test/test_columns.c:42
msgid ""
"\n"
"-- column unit tests failure --"
msgstr ""
"\n"
"-- Las pruebas de la unidad de columna han fallado. --"

#: ../lib/db/dbmi_base/test/test_columns.c:44
msgid ""
"\n"
"-- column unit tests finished successfully --"
msgstr ""
"\n"
"-- Las pruebas de la unidad de columna han terminado exitosamente --"

#: ../lib/db/dbmi_base/test/test_columns.c:57
msgid ""
"\n"
"++ Run test copy column ++"
msgstr ""
"\n"
"++ Ejecutar prueba de copiado de columna ++"

#: ../lib/db/dbmi_base/test/test_columns.c:150
msgid ""
"\n"
"++ Test copy column finished ++"
msgstr ""
"\n"
"++ La prueba de copiado de columna ha finalizado ++"

#: ../lib/db/dbmi_base/test/test_table.c:38
msgid ""
"\n"
"++ Running table unit tests ++"
msgstr ""
"\n"
"++ Ejecutando pruebas de la unidad de tabla ++"

#: ../lib/db/dbmi_base/test/test_table.c:43
msgid ""
"\n"
"-- Table unit tests failure --"
msgstr ""
"\n"
"-- Las pruebas de la unidad de tabla han fallado --"

#: ../lib/db/dbmi_base/test/test_table.c:45
msgid ""
"\n"
"-- Table unit tests finished successfully --"
msgstr ""
"\n"
"-- Las pruebas de la unidad de tabla han terminado exitosamente --"

#: ../lib/db/dbmi_base/legal_dbname.c:38
#, c-format
msgid "Illegal table map name <%s>. May not contain '.' or 'NULL'."
msgstr "Nombre de la tabla del mapa <%s> no admitido. No puede contener los caracteres '.' o 'NULL'."

#: ../lib/db/dbmi_base/legal_dbname.c:45
#, c-format
msgid "Illegal table map name <%s>. Must start with a letter."
msgstr "El nombre de la tabla del mapa <%s> no admitido. Debe empezar con una con una letra."

#: ../lib/db/dbmi_base/legal_dbname.c:54
#, c-format
msgid "Illegal table map name <%s>. Character <%c> not allowed."
msgstr "Nombre de mapa <%s> no admitido. Carácter <%c> no permitido."

#: ../lib/db/dbmi_base/index.c:180
msgid "db_set_index_column_name(): invalid column number"
msgstr "db_set_index_column_name(): número de columna no válido"

#: ../lib/db/dbmi_base/index.c:197
msgid "db_get_index_column_name(): invalid column number"
msgstr "db_get_index_column_name(): número de columna no válido"

#: ../lib/db/dbmi_client/delete_tab.c:40 ../lib/db/dbmi_client/table.c:46
#, c-format
msgid "Unable open database <%s> by driver <%s>"
msgstr "No ha sido posible abrir la base de datos <%s> con el controlador <%s>"

#: ../lib/db/dbmi_client/delete_tab.c:53
#, c-format
msgid "Unable to drop table: '%s'"
msgstr "No ha sido posible eliminar la tabla: '%s'"

#: ../lib/db/dbmi_client/copy_tab.c:91
#, c-format
msgid "Array of values to select from column <%s> is empty"
msgstr "El arreglo de valores a seleccionar del la columna <%s> está vacío"

#: ../lib/db/dbmi_client/copy_tab.c:151
#, c-format
msgid "Unable to get list tables in database <%s>"
msgstr "No ha sido posible obtener las tablas de lista de la base de datos <%s>"

#: ../lib/db/dbmi_client/copy_tab.c:189
#, c-format
msgid "Table <%s> already exists in database and will be overwritten"
msgstr "La tabla <%s> ya existe en la base de dato y será sobreescrita"

#: ../lib/db/dbmi_client/copy_tab.c:194
#, c-format
msgid "Table <%s> already exists in database <%s>"
msgstr "La tabla <%s> ya existe en la base de datos <%s>."

#: ../lib/db/dbmi_client/copy_tab.c:274
#, c-format
msgid "Column <%s> is not integer"
msgstr "La columna <%s> no es de tipo \"número entero\""

#: ../lib/db/dbmi_client/copy_tab.c:294
#, c-format
msgid "Unable to create table <%s>"
msgstr "No ha sido posible crear la tabla <%s>"

#: ../lib/db/dbmi_client/copy_tab.c:394
#, c-format
msgid "Unknown column type (column <%s>)"
msgstr "Tipo columna desconocido (columna <%s>)"

#: ../lib/db/dbmi_client/select.c:119 ../lib/db/dbmi_client/select.c:221
#: ../lib/db/dbmi_client/select.c:288
msgid "Missing column name"
msgstr "Nombre de columna faltante"

#: ../lib/db/dbmi_client/select.c:216 ../lib/db/dbmi_client/select.c:283
msgid "Missing key column name"
msgstr "Nombre de columna clave faltante"

#: ../lib/db/dbmi_client/select.c:333
msgid "Key column type is not integer"
msgstr "El tipo de la columna clave no es entero"

#: ../lib/db/dbmi_driver/d_error.c:35
#, c-format
msgid "DBMI-%s driver error:"
msgstr "DBMI-%s error del controlador:"

#: ../lib/symbol/read.c:211
#, c-format
msgid "Cannot read symbol line coordinates: %s"
msgstr "No se pueden leer las coordenadas de línea del símbolo: %s."

#: ../lib/symbol/read.c:260
#, c-format
msgid "Incorrect symbol name: '%s' (should be: group/name or group/name@mapset)"
msgstr "Nombre de símbolo incorrecto: '%s' (Debería ser: grupo / nombre o grupo / nombre@mapset)"

#: ../lib/symbol/read.c:284
#, c-format
msgid "Cannot find/open symbol: '%s'"
msgstr "No se puede encontrar / abrir el símbolo: '%s'."

#: ../lib/symbol/read.c:393 ../lib/symbol/read.c:411 ../lib/symbol/read.c:421
#: ../lib/symbol/read.c:439
#, c-format
msgid "Incorrect symbol color: '%s', using default."
msgstr "Color de símbolo incorrecto: '%s', utilizando el predeterminado."

#: ../lib/gpde/n_parse_options.c:106
msgid "The calculation time in seconds"
msgstr "Tiempo de cálculo en segundos"

#: ../lib/gpde/n_arrays_io.c:93
#, c-format
msgid "Reading raster map <%s> into memory"
msgstr "Leyendo el mapa raster <%s> en la memoria."

#: ../lib/gpde/n_arrays_io.c:183
msgid "N_array_2d * array is empty"
msgstr "La matriz N_array_2d * se encuentra vacía."

#: ../lib/gpde/n_arrays_io.c:202
#, c-format
msgid "Write 2d array to raster map <%s>"
msgstr "Escribir matriz 2d al mapa raster <%s>."

#: ../lib/gpde/n_arrays_io.c:281
#: ../lib/python/temporal/c_libraries_interface.py:813
#: ../lib/ogsf/gvl_file.c:436
#, c-format, python-format
msgid "Unable to open 3D raster map <%s>"
msgstr "No ha sido posible abrir el mapa raster 3D <%s>."

#: ../lib/gpde/n_arrays_io.c:309
#, c-format
msgid "Read g3d map <%s> into the memory"
msgstr "Leer el mapa g3D <%s> en memoria."

#: ../lib/gpde/n_arrays_io.c:364 ../lib/gpde/n_arrays_io.c:464
msgid "Error closing g3d file"
msgstr "Error al cerrar el archivo g3D."

#: ../lib/gpde/n_arrays_io.c:420
#, c-format
msgid "Error opening g3d map <%s>"
msgstr "Error al abrir el mapa g3D <%s>."

#: ../lib/gpde/n_arrays_io.c:422
#, c-format
msgid "Write 3d array to g3d map <%s>"
msgstr "Escribir matriz 3D en el mapa g3D <%s>."

#: ../lib/gpde/test/test_main.c:88
msgid "Performs unit and integration tests for gpde library"
msgstr "Realiza las pruebas de unidad e integración de la librería gpde."

#: ../lib/gpde/n_gwflow.c:436 ../lib/gpde/n_gwflow.c:715
#, c-format
msgid "The total sum of the water budget: %g\n"
msgstr "La suma total del presupuesto hídrico: %g\n"

#: ../lib/gpde/n_gwflow.c:438 ../lib/gpde/n_gwflow.c:717
#, c-format
msgid "The total sum of the water budget is significantly larger then 0: %g\n"
msgstr "La suma total del presupuesto hídrico es significativamente mayor entonces 0: %g\n"

#: ../lib/python/gunittest/gmodules.py:105
msgid "input='-' must be used when stdin is specified"
msgstr "input='-' debe ser usado cuando se use la entrada estándar"

#: ../lib/python/gunittest/gmodules.py:107
msgid "stdin must be string or buffer, not PIPE"
msgstr ""

#: ../lib/python/gunittest/gmodules.py:110
msgid "stdin must be used when input='-'"
msgstr "Se debe usar la entrada estándar (stdin) cuando input='-'"

#: ../lib/python/gunittest/gmodules.py:112
msgid "You cannot merge stdout and stderr and not capture them"
msgstr ""

#: ../lib/python/gunittest/gmodules.py:114
msgid "stdout argument not allowed, it could be overridden"
msgstr ""

#: ../lib/python/gunittest/gmodules.py:116
msgid "stderr argument not allowed, it could be overridden"
msgstr ""

#: ../lib/python/pygrass/utils.py:292
msgid "Vector doesn't contain points"
msgstr "El vectorial no contiene puntos"

#: ../lib/python/pygrass/errors.py:18
msgid "The map is close!"
msgstr "¡El mapa está cerrado!"

#: ../lib/python/pygrass/errors.py:29
msgid "The self.c_mapinfo pointer must be correctly initiated"
msgstr ""

#: ../lib/python/pygrass/errors.py:40
#, fuzzy
msgid "Map <{}> not found in current mapset"
msgstr "Mapa vectorial <%s> no se encuentra en el Directorio de mapas actual"

#: ../lib/python/pygrass/vector/table.py:1042
#, python-format
msgid "Deleting table <%s> which is attached to following map(s):"
msgstr "Eliminar la tabla <%s> que está adjuntada a los siguientes mapa(s):"

#: ../lib/python/pygrass/vector/table.py:1046
msgid "You must use the force flag to actually remove it. Exiting."
msgstr "Defe usar la bandera force para realmente eliminarlos. Saliendo."

#: ../lib/python/pygrass/vector/__init__.py:819
#, python-format
msgid "Unable to read line of feature %i"
msgstr "No se puede leer la línea del elemento %i"

#: ../lib/python/pygrass/vector/__init__.py:908
#, python-format
msgid "Unable to read area with id %i"
msgstr "Imposible leer el área con id %i"

#: ../lib/python/pygrass/vector/abstract.py:98
#: ../lib/python/pygrass/raster/abstract.py:328
#, python-brace-format
msgid "Mode type: {0} not supported ('r', 'w')"
msgstr "Tipo de modo: {0} no soportado ('r','w')"

#: ../lib/python/pygrass/vector/abstract.py:111
#: ../lib/python/pygrass/raster/abstract.py:352
#, python-brace-format
msgid "Map name {0} not valid"
msgstr "Nombre de mapa {0} no válido"

#: ../lib/python/pygrass/modules/grid/grid.py:558
msgid "Execution of subprocesses was not successful"
msgstr "La ejecución del subproceso no fue exitosa"

#: ../lib/python/pygrass/raster/category.py:70
#, python-brace-format
msgid "Raster type: {0} not supported"
msgstr "Ráster tipo: {0} no soportado"

#: ../lib/python/pygrass/raster/category.py:157
msgid "Error executing: Rast_get_ith_cat"
msgstr "Error al ejecutar: Rast_get_ith_cat"

#: ../lib/python/pygrass/raster/category.py:185
msgid "Null value detected"
msgstr "Valor NULO detectado"

#: ../lib/python/pygrass/raster/category.py:187
msgid "Error executing: Rast_set_cat"
msgstr "Error ejecutando: Rast_set_cat"

#: ../lib/python/pygrass/raster/__init__.py:211
msgid "The map does not exist, I can't open in 'r' mode"
msgstr "El mapa no existe, no puedo abrir modo en 'r'"

#: ../lib/python/pygrass/raster/__init__.py:216
#, python-brace-format
msgid "Raster map <{0}> already exists and will be not overwritten"
msgstr "Mapa ráster <{0}> ya existe y no será sobreescrito"

#: ../lib/python/pygrass/raster/__init__.py:220
msgid "Raster type not defined"
msgstr "Tipo de ráster no definido"

#: ../lib/python/pygrass/raster/__init__.py:325
#, python-brace-format
msgid "Mode type: {0} not supported ('r', 'w','rw')"
msgstr "Tipo de modo: {0} no soportado ('r', 'w','rw')"

#: ../lib/python/pygrass/raster/__init__.py:345
#, python-format
msgid "Index out of range: %r."
msgstr "Índice fuera de rango: %r."

#: ../lib/python/pygrass/raster/__init__.py:534
#, python-brace-format
msgid "Raster map <{0}> already exists. Use overwrite."
msgstr "Mapa ráster <{0}> ya existe. Use overwrite."

#: ../lib/python/pygrass/raster/__init__.py:565
#, python-brace-format
msgid "Raster map <{0}> does not exist"
msgstr "Mapa ráster <{0}> no existe"

#: ../lib/python/pygrass/raster/abstract.py:339
#, python-brace-format
msgid "Overwrite type: {0} not supported (True/False)"
msgstr "Tipo de sobreescritura: {0} no soportado (Verdadero/Falso)"

#: ../lib/python/temporal/base.py:381
msgid "Object not found in the temporal database"
msgstr ""

#: ../lib/python/temporal/base.py:463 ../lib/python/temporal/base.py:514
msgid "Missing identifier"
msgstr "Identificador faltante"

#: ../lib/python/temporal/base.py:622
msgid "Wrong identifier, the mapset is missing"
msgstr "Identificador incorrecto, falta el Directorio de mapas"

#: ../lib/python/temporal/spatial_extent.py:120
msgid "Projections are different. Unable to compute overlapping_2d for spatial extents"
msgstr "Las proyecciones son distintas. No es posible calcular el overlapping_2d para la extensión espacial"

#: ../lib/python/temporal/spatial_extent.py:526
msgid "Projections are different. Unable to compute is_in_2d for spatial extents"
msgstr "Las proyecciones son distintas. No es posible calcular is_in_2d para la extensión espacial"

#: ../lib/python/temporal/spatial_extent.py:658
msgid "Projections are different. Unable to compute equivalent_2d for spatial extents"
msgstr "Las proyecciones son distintas. No es posible calcular equivalent_2d para la extensión espacial"

#: ../lib/python/temporal/spatial_extent.py:763
msgid "Projections are different. Unable to compute cover_2d for spatial extents"
msgstr "Las proyecciones son distintas. No es posible calcular cover_2d para la extensión espacial"

#: ../lib/python/temporal/spatial_extent.py:835
msgid "Projections are different. Unable to compute cover for spatial extents"
msgstr "Las proyecciones son distintas. No es posible calcular covertura para la extensión espacial"

#: ../lib/python/temporal/spatial_extent.py:1687
msgid "Volume computation is not supported for LL projections"
msgstr "Cálculo de volumen no está soportado para proyecciones LL"

#: ../lib/python/temporal/spatial_extent.py:1705
msgid "Area computation is not supported for LL projections"
msgstr "Cálculo de área no está soportado para proyecciones LL"

#: ../lib/python/temporal/factory.py:49
#, python-format
msgid "Unknown dataset type: %s"
msgstr "Tipo conjunto de datos desconocido: %s"

#: ../lib/python/temporal/univar_statistics.py:104
#, python-format
msgid "Unable to get statistics for raster map <%s>"
msgstr "No ha sido posile obtener estadísticas de mapa ráster <%s>"

#: ../lib/python/temporal/univar_statistics.py:107
#, python-format
msgid "Unable to get statistics for 3d raster map <%s>"
msgstr "No ha sido posile obtener estadísticas de mapa ráster 3d <%s>"

#: ../lib/python/temporal/univar_statistics.py:172
#, python-format
msgid "Space time %(sp)s dataset <%(i)s> not found"
msgstr "Conjunto de datos <%(i)s> espacio temporales %(sp)s no encontrado"

#: ../lib/python/temporal/univar_statistics.py:182
#, python-format
msgid "Space time %(sp)s dataset <%(i)s> is empty"
msgstr "El conjunto de datos %(sp)s espacio temporales <%(i)s> está vacío"

#: ../lib/python/temporal/univar_statistics.py:226
#, python-format
msgid "Unable to get statistics for vector map <%s>"
msgstr "No ha sido posible obtener estadísticas de mapa vectorial <%s>"

#: ../lib/python/temporal/abstract_map_dataset.py:350
#, python-format
msgid "Start time must be of type datetime for %(type)s map <%(id)s> with layer: %(l)s"
msgstr "Tiempo de inicio debe ser de tipo fecha y hora para %(type)s mapa <%(id)s> con capa: %(l)s"

#: ../lib/python/temporal/abstract_map_dataset.py:357
#, python-format
msgid "Start time must be of type datetime for %(type)s map <%(id)s>"
msgstr "Tiempo de inicio debe ser de tipo fecha y hora para %(type)s mapa <%(id)s>"

#: ../lib/python/temporal/abstract_map_dataset.py:365
#, python-format
msgid "End time must be of type datetime for %(type)s map <%(id)s> with layer: %(l)s"
msgstr "Tiempo de término debe ser de tipo fecha y hora para %(type)s mapa <%(id)s> con capa: %(l)s"

#: ../lib/python/temporal/abstract_map_dataset.py:372
#, python-format
msgid "End time must be of type datetime for %(type)s map <%(id)s>"
msgstr "Tiempo de término debe ser de tipo fecha y hora para %(type)s mapa <%(id)s>"

#: ../lib/python/temporal/abstract_map_dataset.py:381
#, python-format
msgid "End time must be greater than start time for %(type)s map <%(id)s> with layer: %(l)s"
msgstr "Tiempo de término debe ser mayor al tiempo de inicio para %(type)s mapa <%(id)s> con capa: %(l)s"

#: ../lib/python/temporal/abstract_map_dataset.py:389
#: ../lib/python/temporal/abstract_map_dataset.py:482
#, python-format
msgid "End time must be greater than start time for %(type)s map <%(id)s>"
msgstr "Tiempo de término debe mayor que el tiempo de inicio para %(type)s mapa <%(id)s>"

#: ../lib/python/temporal/abstract_map_dataset.py:424
#: ../lib/python/temporal/abstract_map_dataset.py:520
#: ../lib/python/temporal/abstract_space_time_dataset.py:2373
#: ../lib/python/temporal/abstract_dataset.py:426
#: ../lib/python/temporal/abstract_dataset.py:469
#, python-format
msgid "Unable to update dataset <%(ds)s> of type %(type)s in the temporal database. The mapset of the dataset does not match the current mapset"
msgstr "No ha sido posible actualizar el conjunto de datos <%(ds)s> del tipo %(type)s en la base de datos temporales. El Directorio de mapas del conjunto de datos no es igual al Directorio de mapas actual"

#: ../lib/python/temporal/abstract_map_dataset.py:460
#, python-format
msgid "Unsupported relative time unit type for %(type)s map <%(id)s> with layer %(l)s: %(u)s"
msgstr "Tipo de unidad relativa de tiempo no soportada para %(type)s mapa <%(id)s> con capa %(l)s: %(u)s"

#: ../lib/python/temporal/abstract_map_dataset.py:467
#, python-format
msgid "Unsupported relative time unit type for %(type)s map <%(id)s>: %(u)s"
msgstr "Tipo de unidad relativa de tiempo no soportada para %(type)s mapa <%(id)s>: %(u)s"

#: ../lib/python/temporal/abstract_map_dataset.py:476
#, python-format
msgid "End time must be greater than start time for %(typ)s map <%(id)s> with layer %(l)s"
msgstr "Tiempo de término debe ser mayor que tiempo inicial para %(typ)s mapa <%(id)s> con capa %(l)s"

#: ../lib/python/temporal/abstract_map_dataset.py:800
#, python-format
msgid "Map <%(id)s> with layer %(layer)s has incorrect time interval, start time is greater than end time"
msgstr "Mapa <%(id)s> con la capa %(layer)s tiene un intervalo incorrecto, el tiempo de inicio es mayor que el tiempo de término"

#: ../lib/python/temporal/abstract_map_dataset.py:806
#, python-format
msgid "Map <%s> has incorrect time interval, start time is greater than end time"
msgstr "El mapa <%s> tiene un intervalo de tiempo incorrecto, tiempo de inicio es mayor que el de término"

#: ../lib/python/temporal/abstract_map_dataset.py:812
#, python-format
msgid "Map <%s> has incorrect start time"
msgstr "El mapa <%s> tiene un tiempo de inicio incorrecto"

#: ../lib/python/temporal/abstract_map_dataset.py:841
#: ../lib/python/temporal/abstract_space_time_dataset.py:2048
#, python-format
msgid "Unable to delete dataset <%(ds)s> of type %(type)s from the temporal database. The mapset of the dataset does not match the current mapset"
msgstr "No ha sido posible eliminar el conjunto de datos <%(ds)s> del tipo %(type)s de la base de datos temporales. El Directorio de mapas no coincide con el Directorio de mapas actual"

#: ../lib/python/temporal/abstract_map_dataset.py:859
#, python-format
msgid "Delete %s dataset <%s> from temporal database"
msgstr "Eliminar %s conjunto de datos <%s> de base de datos temporales"

#: ../lib/python/temporal/abstract_map_dataset.py:909
#, python-format
msgid "Unable to unregister dataset <%(ds)s> of type %(type)s from the temporal database. The mapset of the dataset does not match the current mapset"
msgstr "No ha sido posible quitar el registro del conjunto de datos <%(ds)s> de tipo %(type)s de la base de datos temporales. El Directorio de mapas del conjunto de datos no coincide con el Directorio de mapas actual"

#: ../lib/python/temporal/abstract_map_dataset.py:1074
msgid "Band references can only be assigned to raster maps"
msgstr ""

#: ../lib/python/temporal/open_stds.py:69
#: ../lib/python/temporal/open_stds.py:128
#, python-format
msgid "Unknown type: %s"
msgstr "Tipo desconocido: %s"

#: ../lib/python/temporal/open_stds.py:75
#, python-format
msgid "Space time %(sp)s dataset <%(name)s> not found"
msgstr "Conjunto de datos espacio temporales %(sp)s <%(name)s> no encontrado"

#: ../lib/python/temporal/open_stds.py:113
msgid "Space time datasets can only be created in the current mapset"
msgstr "Conjuntos de mapas espacio temporales solamente pueden ser creados en el Directorio de mapas actual"

#: ../lib/python/temporal/open_stds.py:120
#, fuzzy
msgid "Illegal dataset name <{}>. Character '.' not allowed."
msgstr "Nombre del mapa vectorial <%s> no admitido. Carácter no permitido '%c'."

#: ../lib/python/temporal/open_stds.py:134
#, python-format
msgid "Space time %(sp)s dataset <%(name)s> is already in the database. Use the overwrite flag."
msgstr "Conjunto de datos <%(name)s> espacio temporales %(sp)s ya está en la base de datos. Use la bandera overwrite."

#: ../lib/python/temporal/open_stds.py:169
#, python-format
msgid "Overwriting space time %(sp)s dataset <%(name)s> and unregistering all maps"
msgstr "Sobreescribir conjunto de datos espacio temporales %(sp)s <%(name)s> y desregistrar todos los mapas"

#: ../lib/python/temporal/open_stds.py:177
#, python-format
msgid "Creating a new space time %s dataset"
msgstr "Creando un nuevo conjunto de datos %s espacio temporales"

#: ../lib/python/temporal/open_stds.py:220
#: ../lib/python/temporal/mapcalc.py:253 ../lib/python/temporal/extract.py:129
#, python-format
msgid "Map <%s> is already in temporal database, use overwrite flag to overwrite"
msgstr "Mapa <%s> ya está en la base de datos temporales, usar bandera overwrite para sobrescribirlo"

#: ../lib/python/temporal/stds_export.py:105
#, python-format
msgid "Unable to export raster map <%s>"
msgstr "No ha sido posible exportar mapa ráster <%s>"

#: ../lib/python/temporal/stds_export.py:116
#, python-format
msgid "Unable to export color rules for raster map <%s> r.out.gdal"
msgstr "No ha sido posible exportar regla de colores para mapas ráster <%s> r.out.gdal"

#: ../lib/python/temporal/stds_export.py:140
#, python-format
msgid "Unable to export raster map <%s> with r.pack"
msgstr "No ha sido posible exportar mapa ráster <%s> con r.pack"

#: ../lib/python/temporal/stds_export.py:168
#, python-format
msgid "Unable to export vector map <%s> as GML with v.out.ogr"
msgstr "No ha sido posible exportar mapa <%s> como GML con v.out.ogr"

#: ../lib/python/temporal/stds_export.py:197
#, python-format
msgid "Unable to export vector map <%s> as GPKG with v.out.ogr"
msgstr ""

#: ../lib/python/temporal/stds_export.py:229
#, python-format
msgid "Unable to export vector map <%s> with v.pack"
msgstr "No ha sido posible exportar mapa vectorial <%s> con v.pack"

#: ../lib/python/temporal/stds_export.py:255
#, python-format
msgid "Unable to export raster map <%s> with r3.pack"
msgstr "No ha sido posible exportar mapa ráster <%s> con r3.pack"

#: ../lib/python/temporal/register.py:82 ../lib/python/temporal/register.py:85
#, python-format
msgid "%s= and %s= are mutually exclusive"
msgstr "%s= y %s son mutuamente excluyentes"

#: ../lib/python/temporal/register.py:89
#, python-format
msgid "%s= and the %s flag are mutually exclusive"
msgstr "Las banderas %s= y %s son mutuamente excluyentes"

#: ../lib/python/temporal/register.py:93
msgid "The increment option requires the start option"
msgstr "La opción increment necesita a la opción start"

#: ../lib/python/temporal/register.py:96
msgid "The interval flag requires the start option"
msgstr "La bandera interval requiere la opción de inicio"

#: ../lib/python/temporal/register.py:99
#, python-format
msgid "Please specify %s= and %s="
msgstr "Por favor especifique %s= y %s="

#: ../lib/python/temporal/register.py:103
#, python-format
msgid "Please specify %s= or %s="
msgstr "Por favor especifique %s= o %s="

#: ../lib/python/temporal/register.py:114
#, python-format
msgid "Space time %(sp)s dataset <%(name)s> with relative time found, but no relative unit set for %(sp)s maps"
msgstr "Conjunto de datos <%(name)s> espacio temporales %(sp)s con tiempo relativo, pero no se encontraron unidades relativas definidas para los mapas %(sp)s"

#: ../lib/python/temporal/register.py:192
msgid "The increment option will be ignored because of time stamps in input file"
msgstr "La opción increment será ignorada dadas las marcas de tiempo en el archivo de entrada"

#: ../lib/python/temporal/register.py:196
msgid "The interval flag will be ignored because of time stamps in input file"
msgstr "La bandera interval será ignorada por que lo"

#: ../lib/python/temporal/register.py:204
msgid "Gathering map information..."
msgstr "Reuniendo información del mapa..."

#: ../lib/python/temporal/register.py:214
#, python-format
msgid "Unable to update %(t)s map <%(id)s>. The map does not exist."
msgstr "No ha sido posible actualizar %(t)s mapa <%(id)s>. El mapa no existe."

#: ../lib/python/temporal/register.py:238
#, python-format
msgid "Unable to register %(t)s map <%(id)s> with layer %(l)s. The map has timestamp and the start time is not set."
msgstr "No ha sido posible registrar %(t)s mapa <%(id)s> con capa %(l)s. El mapa no tiene definidos la marca de tiempo y tiempo de inicio."

#: ../lib/python/temporal/register.py:244
#, python-format
msgid "Unable to register %(t)s map <%(id)s>. The map has no timestamp and the start time is not set."
msgstr "No ha sido posible registra %(t)s mapa <%(id)s>. El mapa no tiene marca de tiempo y el tiempo de inicio no está definido."

#: ../lib/python/temporal/register.py:252
#, python-format
msgid "%(u)s= can only be set for relative time"
msgstr "%(u)s solo puede ser definido para tiempo relativo"

#: ../lib/python/temporal/register.py:255
#, python-format
msgid "%(u)s= must be set in case of relative time stamps"
msgstr "%(u)s solo puede ser definido en el caso de marcas de tiempo relativas"

#: ../lib/python/temporal/register.py:268
#, python-format
msgid "Map is already registered in temporal database. Unable to update %(t)s map <%(id)s> with layer %(l)s. Overwrite flag is not set."
msgstr "El mapa ya está registrado en la base de datos temporales. No ha sido posible actualizar %(t)s mapa <%(id)s> con capa %(l)s. Bandera overwrite no ha sido seleccionada."

#: ../lib/python/temporal/register.py:275
#, python-format
msgid "Map is already registered in temporal database. Unable to update %(t)s map <%(id)s>. Overwrite flag is not set."
msgstr "El mapa ya está registrado en la base de datos temporales. No ha sido posible actualizar %(t)s mapa <%(id)s>. Bandera overwrite no ha sido seleccionada."

#: ../lib/python/temporal/register.py:299
#, python-format
msgid "Unable to update %(t)s map <%(id)s> with layer %(l)s. The temporal types are different."
msgstr "No ha sido posible actualizar %(t)s mapa <%(id)s> con capa %(l)s. Los tipos de tiempos son distintos."

#: ../lib/python/temporal/register.py:305
#, python-format
msgid "Unable to update %(t)s map <%(id)s>. The temporal types are different."
msgstr "No ha sido posible actualizar %(t)s mapa <%(id)s>. Los tipos de tiempos son diferentes."

#: ../lib/python/temporal/register.py:363
msgid "Registering maps in the temporal database..."
msgstr "Registrando mapas en la base de datos temporales..."

#: ../lib/python/temporal/register.py:370
msgid "Registering maps in the space time dataset..."
msgstr "Registrando mapas en conjunto de datos espacio temporales..."

#: ../lib/python/temporal/register.py:379
msgid "Updating space time dataset..."
msgstr "Actualizando conjunto de datos temporales..."

#: ../lib/python/temporal/register.py:432
#: ../lib/python/temporal/register.py:439
#, python-format
msgid "Unable to convert string \"%s\"into a datetime object"
msgstr "No se ha podido convertir cadena \"%s\" a objeto datetime"

#: ../lib/python/temporal/register.py:447
#: ../lib/python/temporal/register.py:452
msgid "Error occurred in increment computation"
msgstr "Ocurrió un error en el cálculo del incremento"

#: ../lib/python/temporal/register.py:455
#, python-format
msgid "Set absolute valid time for map <%(id)s> with layer %(layer)s to %(start)s - %(end)s"
msgstr "Definir tiempo absoluto válido para mapa <%(id)s> con capa %(layer)s en %(start)s - %(end)s"

#: ../lib/python/temporal/register.py:460
#, python-format
msgid "Set absolute valid time for map <%s> to %s - %s"
msgstr "Definir tiempo absoluto válido para mapa <%s> en %s - %s"

#: ../lib/python/temporal/register.py:477
#, python-format
msgid "Set relative valid time for map <%s> with layer %s to %i - %s with unit %s"
msgstr "Definir tiempo relativo válido para mapa <%s> con capa %s en %i - %s con unidad %s"

#: ../lib/python/temporal/register.py:482
#, python-format
msgid "Set relative valid time for map <%s> to %i - %s with unit %s"
msgstr "Dfinir tiempo relativo válido para mapa <%s> en %i - %s con unidad %s"

#: ../lib/python/temporal/abstract_space_time_dataset.py:189
#: ../lib/python/temporal/abstract_space_time_dataset.py:323
#, python-format
msgid "Unknown temporal type \"%s\""
msgstr "Tipo temporal desconocido \"%s\""

#: ../lib/python/temporal/abstract_space_time_dataset.py:316
#: ../lib/python/temporal/abstract_space_time_dataset.py:1084
#, python-format
msgid "Wrong granularity: \"%s\""
msgstr "Granularidad incorrecta: \"%s\""

#: ../lib/python/temporal/abstract_space_time_dataset.py:344
#, python-format
msgid "Unsupported temporal unit: %s"
msgstr "Unidad temporal no soportada: %s"

#: ../lib/python/temporal/abstract_space_time_dataset.py:394
#, python-format
msgid "Created register table <%s> for space time %s  dataset <%s>"
msgstr "Registro de tabla <%s> creado para conjunto de datos <%s> espacio temporales %s"

#: ../lib/python/temporal/abstract_space_time_dataset.py:712
#: ../lib/python/temporal/abstract_space_time_dataset.py:954
msgid "The space time datasets must be of the same temporal type"
msgstr "Los conjuntos de datos espacio temporales deben ser del mismo tipo de tiempo"

#: ../lib/python/temporal/abstract_space_time_dataset.py:717
#: ../lib/python/temporal/abstract_space_time_dataset.py:959
msgid "The temporal map type of the sample dataset must be interval"
msgstr "El tipo de mapa temporal de la muesta del cnojunto de mapas debe ser de intervalo"

#: ../lib/python/temporal/abstract_space_time_dataset.py:1587
#, python-format
msgid "Unable to get map ids from register table <%s>"
msgstr "No ha sido posible obtener ids de tabla de registro <%s>"

#: ../lib/python/temporal/abstract_space_time_dataset.py:1697
#, python-format
msgid "Unable to shift dataset <%(ds)s> of type %(type)s in the temporal database. The mapset of the dataset does not match the current mapset"
msgstr ""

#: ../lib/python/temporal/abstract_space_time_dataset.py:1704
#: ../lib/python/temporal/datetime_math.py:455
#, python-format
msgid "Wrong granularity format: %s"
msgstr "Formato de granularidad incorrecto: %s"

#: ../lib/python/temporal/abstract_space_time_dataset.py:1866
#, python-format
msgid "Unable to snap dataset <%(ds)s> of type %(type)s in the temporal database. The mapset of the dataset does not match the current mapset"
msgstr ""

#: ../lib/python/temporal/abstract_space_time_dataset.py:1968
#, python-format
msgid "Unable to rename dataset <%(ds)s> of type %(type)s in the temporal database. The mapset of the dataset does not match the current mapset"
msgstr "No ha sido posible renombrar conjunto de datos <%(ds)s> del tipo %(type)s en la base de datos temporales. El Directorio de mapas del conjunto de datos no coincide con el Directorio de mapas actual"

#: ../lib/python/temporal/abstract_space_time_dataset.py:1977
msgid "Renaming of space time datasets is not supported for PostgreSQL."
msgstr "El renombramiento para conjunto de datos espacio temporales no está soportado para PostgreSQL."

#: ../lib/python/temporal/abstract_space_time_dataset.py:2042
#, python-format
msgid "Delete space time %s  dataset <%s> from temporal database"
msgstr "Eliminar conjunto de datos <%s> espacio temporales %s de base de datos temporales"

#: ../lib/python/temporal/abstract_space_time_dataset.py:2061
#, python-format
msgid "Drop map register table: %s"
msgstr "Tabla de registro del mapa eliminada: %s"

#: ../lib/python/temporal/abstract_space_time_dataset.py:2116
msgid "Error in register table request"
msgstr "Error al registrar solicitud de la tabla"

#: ../lib/python/temporal/abstract_space_time_dataset.py:2145
#, python-format
msgid "Unable to register map in dataset <%(ds)s> of type %(type)s. The mapset of the dataset does not match the current mapset"
msgstr "No ha sido posible registrar mapas en Directorio de mapas <%(ds)s> de tipo %(type)s. El Directorio de mapas del conjunto de datos no coincide con el Directorio de mapas actual"

#: ../lib/python/temporal/abstract_space_time_dataset.py:2154
msgid "Only a map that was inserted in the temporal database can be registered in a space time dataset"
msgstr "Solamente el mapa que haya sido insertado en la base de datos temporales puede ser registrado en un conjunto de datos espacio temporales"

#: ../lib/python/temporal/abstract_space_time_dataset.py:2177
#, python-format
msgid "Map <%(id)s> with layer %(l)s has invalid time"
msgstr "Mapa <%(id)s> con capa %(l)s tiene tiempo no válido"

#: ../lib/python/temporal/abstract_space_time_dataset.py:2181
#, python-format
msgid "Map <%s> has invalid time"
msgstr "El mapa <%s> tiene un tiempo no válido"

#: ../lib/python/temporal/abstract_space_time_dataset.py:2199
#, python-format
msgid "Temporal type of space time dataset <%(id)s> and map <%(map)s> with layer %(l)s are different"
msgstr "Son distintos los tipos de tiempo de conjunto de datos espacio temporales <%(id)s> y mapa <%(map)s> con capa %(l)s"

#: ../lib/python/temporal/abstract_space_time_dataset.py:2205
#, python-format
msgid "Temporal type of space time dataset <%(id)s> and map <%(map)s> are different"
msgstr "Son diferentes los tipos de tiempo del conjunto de datos espacio temporales <%(id)s> y del mapa <%(map)s>"

#: ../lib/python/temporal/abstract_space_time_dataset.py:2220
#, python-format
msgid "Set temporal unit for space time %s dataset <%s> to %s"
msgstr "Definir unidad temporal para conjunto de datos <%s> espacio temporales %s como %s"

#: ../lib/python/temporal/abstract_space_time_dataset.py:2230
#, python-format
msgid "Relative time units of space time dataset <%(id)s> and map <%(map)s> with layer %(l)s are different"
msgstr "Son diferentes las unidades de tiempo relativas de conjunto de datos <%(id)s> y mapa <%(map)s> con capa %(l)s"

#: ../lib/python/temporal/abstract_space_time_dataset.py:2236
#, python-format
msgid "Relative time units of space time dataset <%(id)s> and map <%(map)s> are different"
msgstr "Son diferentes las unidades de tiempo relativas de conjunto de datos <%(id)s> y mapa <%(map)s>"

#: ../lib/python/temporal/abstract_space_time_dataset.py:2242
msgid "Only maps from the same mapset can be registered"
msgstr "Solamente se pueden registrar mapas del mismo Directorio de mapas"

#: ../lib/python/temporal/abstract_space_time_dataset.py:2247
#, python-format
msgid "Map <%(map)s> with layer %(l)s is already registered."
msgstr "Mapa <%(map)s> con capa %(l)s ya está registrado."

#: ../lib/python/temporal/abstract_space_time_dataset.py:2251
#, python-format
msgid "Map <%s> is already registered."
msgstr "Mapa <%s> ya registrado."

#: ../lib/python/temporal/abstract_space_time_dataset.py:2299
#, python-format
msgid "Unable to unregister map from dataset <%(ds)s> of type %(type)s in the temporal database. The mapset of the dataset does not match the current mapset"
msgstr "No ha sido posible quitar el registro del mapa del conjunto de datos <%(ds)s> del tipo %(type)s en la base de datos temporales. El Directorio de mapas del conjunto de mapas no coincide con el Directorio de mapas actual"

#: ../lib/python/temporal/abstract_space_time_dataset.py:2312
#, python-format
msgid "Map <%(map)s> with layer %(l)s is not registered in space time dataset <%(base)s>"
msgstr "Mapa <%(map)s> con capa %(l)s no está registrado en conjunto de datos espacio temporales <%(base)s>"

#: ../lib/python/temporal/abstract_space_time_dataset.py:2318
#, python-format
msgid "Map <%(map)s> is not registered in space time dataset <%(base)s>"
msgstr "El mapa <%(map)s> no está registrado en conjunto de datos espacio temporales <%(base)s>"

#: ../lib/python/temporal/abstract_space_time_dataset.py:2379
#, python-format
msgid "Update metadata, spatial and temporal extent from all registered maps of <%s>"
msgstr "Actualizar metadato, extensión espacial y temporal para todos los mapas registrados es de <%s>"

#: ../lib/python/temporal/mapcalc.py:117
msgid "Starting spatio-temporal sampling..."
msgstr "Iniciando muestreo espacio temporal..."

#: ../lib/python/temporal/mapcalc.py:119
msgid "Starting temporal sampling..."
msgstr "Iniciando muestreo temporal..."

#: ../lib/python/temporal/mapcalc.py:137
msgid "No samples found for map calculation"
msgstr "No se encontraron muestras para el cálculo del mapa"

#: ../lib/python/temporal/mapcalc.py:164
msgid "Found more than a single map in a sample granule. Only the first map is used for computation. Use t.rast.aggregate.ds to create synchronous raster datasets."
msgstr "Se encontró más de un mapa en un gránulo muestral. Solo los primeros mapas se usarán para el cálculo. Use t.rast.aggregate.ds para crear conjuntos de datos ráster sincrónicos."

#: ../lib/python/temporal/mapcalc.py:185
msgid "No maps registered in input dataset"
msgstr "No se registraron mapas en el conjunto de datos de entrada"

#: ../lib/python/temporal/mapcalc.py:203
msgid "Starting mapcalc computation..."
msgstr "Iniciando cálculo mapcalc..."

#: ../lib/python/temporal/mapcalc.py:273
#, python-format
msgid "Apply mapcalc expression: \"%s\""
msgstr "Aplicar expresión mapcalc: \"%s\""

#: ../lib/python/temporal/mapcalc.py:292
msgid "Error while mapcalc computation"
msgstr "Error al calcular mapcalc"

#: ../lib/python/temporal/mapcalc.py:298
msgid "Starting map registration in temporal database..."
msgstr "Iniciando registro de mapas en base de datos temporales..."

#: ../lib/python/temporal/mapcalc.py:337
msgid "Removing {}/{} ({}%) maps because empty..."
msgstr ""

#: ../lib/python/temporal/mapcalc.py:455 ../lib/python/temporal/mapcalc.py:461
#: ../lib/python/temporal/mapcalc.py:467 ../lib/python/temporal/mapcalc.py:473
#: ../lib/python/temporal/mapcalc.py:479 ../lib/python/temporal/mapcalc.py:485
#: ../lib/python/temporal/mapcalc.py:491 ../lib/python/temporal/mapcalc.py:497
#: ../lib/python/temporal/mapcalc.py:503 ../lib/python/temporal/mapcalc.py:538
#: ../lib/python/temporal/mapcalc.py:547 ../lib/python/temporal/mapcalc.py:556
#: ../lib/python/temporal/mapcalc.py:565 ../lib/python/temporal/mapcalc.py:574
#: ../lib/python/temporal/mapcalc.py:583 ../lib/python/temporal/mapcalc.py:592
#: ../lib/python/temporal/mapcalc.py:601 ../lib/python/temporal/mapcalc.py:610
#, python-format
msgid "The temporal operators <%s> support only absolute time."
msgstr "El operador temporal <%s> solamente soporta tiempos absolutos."

#: ../lib/python/temporal/temporal_granularity.py:1051
#: ../lib/python/temporal/temporal_granularity.py:1093
#, python-brace-format
msgid "Output granularity seems not to be valid. Please use one of the following values : {gr}"
msgstr ""

#: ../lib/python/temporal/temporal_granularity.py:1055
#: ../lib/python/temporal/temporal_granularity.py:1096
#: ../lib/python/temporal/temporal_granularity.py:1169
msgid "Invalid absolute granularity"
msgstr ""

#: ../lib/python/temporal/temporal_granularity.py:1166
msgid "Probably you need to invert 'from_gran' and 'to_gran'"
msgstr ""

#: ../lib/python/temporal/temporal_vector_algebra.py:387
#, python-format
msgid "Error vector maps with basename %s exist. Use --o flag to overwrite existing file"
msgstr "Error, los mapas vectoriales con nombre base %s ya existen. Use la bandera --o para sobreescribir los archivos existentes"

#: ../lib/python/temporal/temporal_vector_algebra.py:420
#, python-format
msgid ""
"Error starting %s : \n"
"%s"
msgstr ""
"Error iniciando %s : \n"
"%s"

#: ../lib/python/temporal/temporal_vector_algebra.py:493
#, python-format
msgid ""
"Error vector map %s exist in temporal database. Use overwrite flag.  : \n"
"%s"
msgstr ""
"Error, mapa vectorial %s ya existe en la base de datos temporales. Use bandera overwrite: \n"
"%s"

#: ../lib/python/temporal/temporal_algebra.py:828
msgid "Spatio-temporal topological operators are not supported in granularity algebra mode"
msgstr "Los operadores topológicos espacio-temporales no están soportados en el álgebra modo granularidad"

#: ../lib/python/temporal/temporal_algebra.py:867
msgid "All input space time datasets must have a valid temporal topology."
msgstr "Todos los conjuntos de datos espacio temporales de entrada deben tener una topología temporal válida."

#: ../lib/python/temporal/temporal_algebra.py:876
msgid "All input space time datasets must have the same temporal type."
msgstr "Todos los conjuntos de datos espacio temporales deben ser del mismo tipo de tiempo."

#: ../lib/python/temporal/temporal_algebra.py:1127
#, python-format
msgid "Removing un-needed or empty %s maps"
msgstr "Removiendo mapas vacíos %s no necesitados"

#: ../lib/python/temporal/temporal_algebra.py:1182
#, python-format
msgid "Space time %s dataset <%s> not found"
msgstr "Conjunto de datos <%s> espacio temporales %s no encontrado"

#: ../lib/python/temporal/temporal_algebra.py:1210
#: ../lib/python/temporal/temporal_algebra.py:1214
#, python-format
msgid "Wrong temporal type of space time dataset <%s>                                       <%s> time is required"
msgstr "El tipo temporal del conjunto de datos espacio temporales  es incorrecto <%s>                                       <%s> tiempo es requerido"

#: ../lib/python/temporal/temporal_algebra.py:1234
msgid "Wrong type of input "
msgstr "Tipo de entrada incorrecto"

#: ../lib/python/temporal/temporal_algebra.py:2213
#, python-format
msgid "The resulting space time dataset type <%(a)s> is different from the requested type <%(b)s>"
msgstr "El tipo <%(a)s> de conjunto de datos espacio temporales es diferente del tipo solicitado <%(b)s>"

#: ../lib/python/temporal/temporal_algebra.py:2219
msgid "Maps that should be registered in the resulting space time dataset have different types."
msgstr "Los mapas que deberían estar registrados en el conjunto de datos espacio temporales son de tipos diferentes."

#: ../lib/python/temporal/temporal_algebra.py:2434
#: ../lib/python/temporal/temporal_raster_base_algebra.py:822
#, python-format
msgid "%s map <%s> not found in GRASS spatial database"
msgstr "%s mapa <%s> no encontrado en base de datos espacial de GRASS"

#: ../lib/python/temporal/temporal_algebra.py:2440
msgid "Wrong map type. TMAP only supports single maps that are registered in the temporal GRASS database"
msgstr "Tipo de mapa incorrecto. TMAP sólo soporta mapas que estén registrados en la base de datos temporal"

#: ../lib/python/temporal/temporal_algebra.py:2468
msgid "Merging empty map lists"
msgstr "Uniendo listas de mapas vacías"

#: ../lib/python/temporal/temporal_algebra.py:2471
msgid "First Map list is empty, can't merge it. Return only last map list"
msgstr "La primera lista de mapas esta vacía, no es posible unirla. Devolver únicamente la última lista de mapas"

#: ../lib/python/temporal/temporal_algebra.py:2474
msgid "Second Map list is empty, can't merge it. Return only first map list"
msgstr "La segunda lista de mapas esta vacía, no es posible unirla. Devolver únicamente la primer lista de mapas"

#: ../lib/python/temporal/temporal_algebra.py:2482
msgid "Space time datasets to merge must have the same temporal type"
msgstr "Los conjuntos de datos espacio temporales a ser unidos deben ser del mismo tipo de tiempo"

#: ../lib/python/temporal/extract.py:58
msgid "You need to specify the base name of new created maps"
msgstr "Debe especificar el nombre base de los nuevos mapas creados"

#: ../lib/python/temporal/extract.py:136
#, python-format
msgid "Applying r.mapcalc expression: \"%s\""
msgstr "Aplicando expresión r.mapcalc: \"%s\""

#: ../lib/python/temporal/extract.py:141
#, python-format
msgid "Applying r3.mapcalc expression: \"%s\""
msgstr "Aplicando expresión r3.mapcalc: \"%s\""

#: ../lib/python/temporal/extract.py:146
#, python-format
msgid "Applying v.extract where statement: \"%s\""
msgstr "Aplicando sentencia where en v.extract: \"%s\""

#: ../lib/python/temporal/extract.py:174
msgid "Error in computation process"
msgstr "Error en el proceso de cálculo"

#: ../lib/python/temporal/core.py:608
msgid "Unable to initialize the temporal DBMI interface. Please use t.connect to specify the driver and the database string"
msgstr "No ha sido posible inicializar la interfaz temporal DBMI. Por favor use t.connect para especificar el controlador y la cadena de la base de datos"

#: ../lib/python/temporal/core.py:654
msgid ""
"The format of your actual temporal database is not supported any more.\n"
"Please create a backup of your temporal database to avoid lossing data.\n"
"SOLUTION: "
msgstr ""

#: ../lib/python/temporal/core.py:659
msgid "Run t.upgrade command installed from GRASS Addons in order to upgrade your temporal database.\n"
msgstr ""

#: ../lib/python/temporal/core.py:662
msgid "You need to export it by restoring the GRASS GIS version used for creating this DB.Notes: Use t.rast.export and t.vect.export to make a backup of your existing space time datasets. To save the timestamps of your existing maps and space time datasets, use t.rast.list, t.vect.list and t.rast3d.list. You can register the existing time stamped maps easily if you export columns=id,start_time,end_time into text files and use t.register to register them again in new created space time datasets (t.create). After the backup remove the existing temporal database, a new one will be created automatically.\n"
msgstr ""

#: ../lib/python/temporal/core.py:686 ../lib/python/temporal/core.py:879
#, python-format
msgid ""
"Unable to receive temporal database metadata.\n"
"Current temporal database info:%(info)s"
msgstr ""
"No ha sido posible recibir metadatos de base de datos temporales.\n"
"Información de la base de datos temporales actual:%(info)s"

#: ../lib/python/temporal/core.py:691
#, python-format
msgid ""
"Unsupported temporal database: version mismatch.\n"
" %(backup)s Supported temporal API version is: %(api)i.\n"
"Please update your GRASS GIS installation.\n"
"Current temporal database info:%(info)s"
msgstr ""
"Base de datos temporal no soportada: no coinciden las versiones.\n"
"%(backup)s La versión de base de datos soportada es: %(api)i.\n"
"Por favor actualice su instalación de GRASS GIS. \n"
"Información de la base de datos temporal actual:%(info)s"

#: ../lib/python/temporal/core.py:699
#, python-format
msgid ""
"Unsupported temporal database: version mismatch.\n"
" %(backup)sSupported temporal database version is: %(tdb)i\n"
"Current temporal database info:%(info)s"
msgstr ""
"Base de datos temporales no soportada: no coinciden las versiones.\n"
"%(backup)sVersión de la base de datos soportada es: %(tdb)i\n"
"Información de base de datos temporales actual:%(info)s"

#: ../lib/python/temporal/core.py:793
#, python-format
msgid "Creating temporal database: %s"
msgstr "Creando base de datos temporal: %s"

#: ../lib/python/temporal/core.py:802
#, python-format
msgid ""
"Unable to create SQLite temporal database\n"
"Exception: %s\n"
"Please use t.connect to set a read- and writable temporal database path"
msgstr ""
"No ha sido posible crear base de datos temporal SQLite\n"
"Excepción: %s\n"
"Por favor use t.connect para definir una ruta de lectura y escritura de base de datos temporal"

#: ../lib/python/temporal/core.py:889
msgid "Temporal database is up-to-date. Operation canceled"
msgstr ""

#: ../lib/python/temporal/core.py:900
#, python-format
msgid "Unsupported TGIS DB upgrade scenario: from version %s to %s"
msgstr ""

#: ../lib/python/temporal/core.py:908
#, python-format
msgid "Upgrading temporal database <%s> from version %s to %s..."
msgstr ""

#: ../lib/python/temporal/core.py:1025
msgid "Unable to mogrify sql statement. "
msgstr ""

#: ../lib/python/temporal/core.py:1048
msgid "Unable to check table. "
msgstr "No se puede controlar la tabla."

#: ../lib/python/temporal/core.py:1065
msgid "Unable to execute sql statement. "
msgstr "No se puede ejecutar la sentencia sql."

#: ../lib/python/temporal/core.py:1076
msgid "Unable to fetch one. "
msgstr "No se puede recuperar uno."

#: ../lib/python/temporal/core.py:1087
msgid "Unable to fetch all. "
msgstr "No se puede recuperar todo."

#: ../lib/python/temporal/core.py:1105
msgid "Unable to execute transaction. "
msgstr "No ha sido posible ejecutar la transacción."

#: ../lib/python/temporal/core.py:1210
#, python-format
msgid ""
"Unable to connect to %(db)s database: %(string)s\n"
"Exception: \"%(ex)s\"\n"
"Please use t.connect to set a read- and writable temporal database backend"
msgstr ""
"No ha sido posible conectar a la base de datos %(db)s: %(string)s\n"
"Excepción: \"%(ex)s\"\n"
"Por favor use t.connect para definir "

#: ../lib/python/temporal/core.py:1370
#, python-format
msgid ""
"Unable to execute :\n"
" %(sql)s"
msgstr ""
"No ha sido posible ejecutar :\n"
"%(sql)s"

#: ../lib/python/temporal/core.py:1414
#, python-format
msgid ""
"Unable to execute transaction:\n"
" %(sql)s"
msgstr ""
"No ha sido posible ejecutar transacción:\n"
"%(sql)s"

#: ../lib/python/temporal/datetime_math.py:260
#: ../lib/python/temporal/datetime_math.py:277
#, python-format
msgid "Wrong increment format: %s"
msgstr "Formato de incremento incorrecto: %s"

#: ../lib/python/temporal/datetime_math.py:775
msgid "Time string seems to specify relative time"
msgstr "Cadena de tiempo parece especificar tiempo relativo"

#: ../lib/python/temporal/datetime_math.py:787
msgid "Dates Before Christ (BC) are not supported"
msgstr "No están soportadas las fechas antes de cristo (BC)"

#: ../lib/python/temporal/datetime_math.py:791
msgid "Time zones are not supported"
msgstr "Las Zonas de tiempo no están soportadas"

#: ../lib/python/temporal/datetime_math.py:811
#, python-format
msgid "Unable to parse time string: %s"
msgstr "No ha sido posible parsear cadena de tiempo: %s"

#: ../lib/python/temporal/sampling.py:93 ../lib/python/temporal/sampling.py:98
#, python-format
msgid "Dataset <%s> not found in temporal database"
msgstr "Conjunto de datos <%s> no encontrado en base de datos temporales"

#: ../lib/python/temporal/stds_import.py:83
#, python-format
msgid "Unable to import/link raster map <%s> from file %s."
msgstr "No ha sido posible importar/enlazar mapa ráster <%s> desde el archivo %s."

#: ../lib/python/temporal/stds_import.py:94
#, python-format
msgid "Unable to set the color rules for raster map <%s>."
msgstr "No ha sido posible definir regla de colores para el mapa ráster <%s>."

#: ../lib/python/temporal/stds_import.py:118
#, python-format
msgid "Unable to unpack raster map <%s> from file %s."
msgstr "No ha sido posible desempaquetar mapa ráster <%s> desde el archivo %s."

#: ../lib/python/temporal/stds_import.py:142
#, python-format
msgid "Unable to import vector map <%s> from file %s."
msgstr "No ha sido posible importar mapa vectorial <%s> desde el archivo %s."

#: ../lib/python/temporal/stds_import.py:166
#, python-format
msgid "Unable to unpack vector map <%s> from file %s."
msgstr "No ha sido posible desempaquetar mapa vectorial <%s> desde el archivo %s."

#: ../lib/python/temporal/stds_import.py:205
#, python-format
msgid "Space time raster dataset archive <%s> not found"
msgstr "Archivo de conjunto de datos ráster espacio temporales <%s> no encontrado"

#: ../lib/python/temporal/stds_import.py:208
#, python-format
msgid "Extraction directory <%s> not found"
msgstr "Directorio de extracción <%s> no encontrado"

#: ../lib/python/temporal/stds_import.py:214
#, python-format
msgid "Checking validity of input file (size: %0.1f MB). Make take a while..."
msgstr "Revisando validez del archivo de entrada (tamaño %0.1f MB). Puede ser tardado..."

#: ../lib/python/temporal/stds_import.py:221
#, python-format
msgid "Unable to find init file <%s>"
msgstr "No ha sido posible encontrar archivo init <%s>"

#: ../lib/python/temporal/stds_import.py:223
#, python-format
msgid "Unable to find list file <%s>"
msgstr "No ha sido posible encontrar archivo de lista <%s>"

#: ../lib/python/temporal/stds_import.py:225
#, python-format
msgid "Unable to find projection file <%s>"
msgstr "No ha sido posible encontrar archivo de proyección <%s>"

#: ../lib/python/temporal/stds_import.py:227
msgid "Extracting data..."
msgstr "Extrayendo datos..."

#: ../lib/python/temporal/stds_import.py:267
msgid "Projection information does not match. Proceeding..."
msgstr "La información de la proyección no coincide. Procesando..."

#: ../lib/python/temporal/stds_import.py:271
#, python-brace-format
msgid ""
"Difference between PROJ_INFO file of imported map and of current location:\n"
"{diff}"
msgstr ""
"Existe una diferencia entre el archivo PROJ_INFO  del mapa importado y la Localización actual:\n"
"{diff}"

#: ../lib/python/temporal/stds_import.py:274
msgid "Projection information does not match. Aborting."
msgstr "La información de la proyección no concuerda. Abortando."

#: ../lib/python/temporal/stds_import.py:291
#, python-format
msgid "Unable to create location %(l)s. Reason: %(e)s"
msgstr "No ha sido posible crear Localización %(l)s. Razón: %(e)s"

#: ../lib/python/temporal/stds_import.py:299
#, python-format
msgid "Unable to switch to location %s"
msgstr "No ha sido posible cambiar a Localización %s"

#: ../lib/python/temporal/stds_import.py:304
#, python-format
msgid "Unable to create default temporal database in new location %s"
msgstr "No ha sido posible crear la base de datos temporales predeterminada en nueva Localización %s"

#: ../lib/python/temporal/stds_import.py:378
#, python-format
msgid "Key words %(t)s, %(s)s or %(n)s not found in init file."
msgstr "Palabras clave %(t)s, %(s)s o %(n)s no encontradas en archivo de inicio (init file)."

#: ../lib/python/temporal/stds_import.py:384
msgid "Number of maps mismatch in init and list file."
msgstr "La cantidad de mapas no es la misma en los archivos de inicio (init) y lista."

#: ../lib/python/temporal/stds_import.py:395
msgid "The archive file is of wrong space time dataset type"
msgstr "El archivo de almacenamiento es de un tipo de conjunto de datos espacio temporales incorrecto"

#: ../lib/python/temporal/stds_import.py:403
#, python-format
msgid "Unable to find GeoTIFF raster file <%s> in archive."
msgstr "No ha sido posible encontrar archivo ráster GeoTIFF <%s> en archivo."

#: ../lib/python/temporal/stds_import.py:409
#, python-format
msgid "Unable to find AAIGrid raster file <%s> in archive."
msgstr "No ha sido posible encontrar archivo ráster AAIGrid <%s> en archivo."

#: ../lib/python/temporal/stds_import.py:415
#, python-format
msgid "Unable to find GML vector file <%s> in archive."
msgstr "No ha sido posible encontrar archivo vectorial GML <%s> en archivo."

#: ../lib/python/temporal/stds_import.py:424
#, python-format
msgid "Unable to find GRASS package file <%s> in archive."
msgstr "No ha sido posible encontrar archivo de paquete GRASS <%s> en archivo."

#: ../lib/python/temporal/stds_import.py:427
msgid "Unsupported input format"
msgstr "Tipo de formato no soportado"

#: ../lib/python/temporal/stds_import.py:433
#, python-format
msgid "Space time %(t)s dataset <%(sp)s> is already in the database. Use the overwrite flag."
msgstr "Conjunto de datos <%(sp)s> espacio temporales %(t)s ya está en la base de datos. Use la bandera overwrite."

#: ../lib/python/temporal/stds_import.py:454
#, python-format
msgid "Overwrite space time %(sp)s dataset <%(id)s> and unregister all maps."
msgstr "Sobreescribir conjunto de datos <%(id)s> espacio temporales %(sp)s y quitar registro a todos los mapas."

#: ../lib/python/temporal/stds_import.py:466
#, python-format
msgid "Key word %s not found in init file."
msgstr "Palabra clave %s no encontrada en archivo de inicio (init file)."

#: ../lib/python/temporal/stds_import.py:471
#, python-format
msgid "Create space time %s dataset."
msgstr "Creando conjunto de datos espacio temporal %s."

#: ../lib/python/temporal/stds_import.py:500
msgid "Switching to original location failed"
msgstr "Ha fallado el cambio a la Localización original"

#: ../lib/python/temporal/gui_support.py:56 ../lib/python/script/core.py:1436
#, python-format
msgid "Invalid element '%s'"
msgstr "Elemento no válido '%s'"

#: ../lib/python/temporal/temporal_raster_base_algebra.py:735
#, python-format
msgid "Error computing map <%s>"
msgstr "Error calculando mapa <%s>"

#: ../lib/python/temporal/c_libraries_interface.py:733
#: ../lib/python/temporal/c_libraries_interface.py:750
msgid "Unable to read range file"
msgstr "No ha sido posible leer archivo de rango"

#: ../lib/python/temporal/c_libraries_interface.py:828
#, python-format
msgid "Unable to load range of 3D raster map <%s>"
msgstr "No ha sido posible cargar rango de mapa ráster 3D <%s>"

#: ../lib/python/temporal/c_libraries_interface.py:843
#: ../lib/raster3d/close.c:120 ../lib/raster3d/close.c:130
#: ../lib/raster3d/close.c:159 ../lib/ogsf/gvl_file.c:470
#, c-format, python-format
msgid "Unable to close 3D raster map <%s>"
msgstr "No ha sido posible cerrar el mapa raster 3D <%s>."

#: ../lib/python/temporal/space_time_datasets.py:247
#, python-format
msgid "Unable to read timestamp file for raster map <%s>"
msgstr "No ha sido posible leer el archivo de marca de tiempo para mapa ráster <%s>"

#: ../lib/python/temporal/space_time_datasets.py:271
#, python-format
msgid "Unable to create timestamp file for raster map <%s>"
msgstr "No ha sido posible crear archivo de marca de tiempo para mapa ráster <%s>"

#: ../lib/python/temporal/space_time_datasets.py:276
#, python-format
msgid "Invalid datetime in timestamp for raster map <%s>"
msgstr "Fecha y hora no válidas en la marca de tiempo de mapa ráster <%s>"

#: ../lib/python/temporal/space_time_datasets.py:281
#: ../lib/python/temporal/space_time_datasets.py:688
msgid "Internal error"
msgstr "Error interno"

#: ../lib/python/temporal/space_time_datasets.py:298
#: ../lib/python/temporal/space_time_datasets.py:702
#, python-format
msgid "Unable to remove timestamp for raster map <%s>"
msgstr "No ha sido posible elminar marca de tiempo de mapa ráster <%s>"

#: ../lib/python/temporal/space_time_datasets.py:317
#, fuzzy, python-format
msgid "Unable to read band reference file for raster map <%s>"
msgstr "No ha sido posible leer el archivo de categorías del mapa raster <%s>."

#: ../lib/python/temporal/space_time_datasets.py:337
#, fuzzy, python-format
msgid "Unable to write band identifier for raster map <%s>"
msgstr "No ha sido posible escribir el encabezado para el mapa ráster 3D <%s>"

#: ../lib/python/temporal/space_time_datasets.py:654
#, python-format
msgid "Unable to read timestamp file for 3D raster map <%s>"
msgstr "No ha sido posible leer archivo de marca de tiempo de mapa ráster 3D <%s>"

#: ../lib/python/temporal/space_time_datasets.py:678
#, python-format
msgid "Unable to create timestamp file for 3D raster map <%s>"
msgstr "No ha sido posible crear archivo de marca de tiempo de mapa ráster 3D <%s>"

#: ../lib/python/temporal/space_time_datasets.py:683
#, python-format
msgid "Invalid datetime in timestamp for 3D raster map <%s>"
msgstr "Fecha y hora no válidas en marca de tiempo de mapa ráster 3D <%s>"

#: ../lib/python/temporal/space_time_datasets.py:963
#, python-format
msgid "Unable to read timestamp file for vector map <%s>"
msgstr "No ha sido posible leer archivo de marca de tiempo del mapa vectorial <%s>"

#: ../lib/python/temporal/space_time_datasets.py:986
#, python-format
msgid "Unable to create timestamp file for vector map <%s>"
msgstr "No ha sido posible crear archivo de marca de tiempo del mapa vectorial <%s>"

#: ../lib/python/temporal/space_time_datasets.py:991
#, python-format
msgid "Invalid datetime in timestamp for vector map <%s>"
msgstr "Fecha y hora no válidas en marca de tiempo de mapa vectorial <%s>"

#: ../lib/python/temporal/space_time_datasets.py:1007
#, python-format
msgid "Unable to remove timestamp for vector map <%s>"
msgstr "No ha sido posible eliminar marca de tiempo del mapa vectorial <%s>"

#: ../lib/python/temporal/abstract_dataset.py:386
#, python-format
msgid "Unable to insert dataset <%(ds)s> of type %(type)s in the temporal database. The mapset of the dataset does not match the current mapset"
msgstr "No ha sido posible insertar el conjunto de datos <%(ds)s> del tipo %(type)s en la base de datos temporales. El Directorio de mapas del conjunto de datos no es igual al Directorio de mapas actual"

#: ../lib/python/temporal/aggregation.py:126
#, python-format
msgid "Aggregating %s raster maps"
msgstr "Agregando mapa ráster %s"

#: ../lib/python/temporal/aggregation.py:140
#, python-format
msgid "Raster map <%(name)s> is already in temporal database, use overwrite flag to overwrite"
msgstr "Mapa ráster <%(name)s> ya está en la base de datos temporales, use la bandera overwrite para sobreescribir"

#: ../lib/python/temporal/aggregation.py:145
#, python-format
msgid "Computing aggregation of maps between %(st)s - %(end)s"
msgstr "Calcular agregación de los mapas entre %(st)s - %(end)s"

#: ../lib/python/temporal/aggregation.py:170
msgid "Error occurred in r.series computation"
msgstr "Ocurrió error en cálculo de r.series"

#: ../lib/python/temporal/aggregation.py:279
#, python-format
msgid "Aggregating %(len)i raster maps from %(start)s to %(end)s"
msgstr "Agregando mapas ráster %(len)i desde %(start)s hasta %(end)s"

#: ../lib/python/temporal/aggregation.py:300
#, python-format
msgid "Unable to perform aggregation. Output raster map <%(name)s> exists and overwrite flag was not set"
msgstr "No ha sido posible realizar la agregación. El mapa ráster de salida <%(name)s> ya existe y la bandera overwrite no fue definida"

#: ../lib/python/temporal/aggregation.py:318
#, python-format
msgid "The limit of open files (%i) was reached (%i). The module r.series will be run with flag z, to avoid open files limit exceeding."
msgstr "El limite de archivos abierto (%i) ha sido alcanzado (%i). El módulo r.series se ejecutara con el flag z, para evitar exceder el límite de archivos abiertos. "

#: ../lib/python/temporal/list_stds.py:206
msgid "Empty map list"
msgstr "Lista de mapas vacía"

#: ../lib/python/temporal/list_stds.py:217
msgid "Empty entry in map list, this should not happen"
msgstr "Entrada vacía en lista de mapas, esto no debería de ocurrir"

#: ../lib/python/grassdb/manage.py:21
msgid "Mapset PERMANENT cannot be deleted (a whole location can be)"
msgstr ""

#: ../lib/python/grassdb/manage.py:39
msgid "Mapset PERMANENT cannot be renamed"
msgstr ""

#: ../lib/python/grassdb/checks.py:211
#, fuzzy, python-brace-format
msgid "Mapset <{mapset}> doesn't exist in GRASS Location <{location}>"
msgstr "No elexiste el Directorio de mapas <{mapset}> en la Localización <{loc}>. Es posible crear un nuevo Direx¿ctorio de mapas usando '-c'"

#: ../lib/python/grassdb/checks.py:214
#, python-format
msgid "<%s> is not a GRASS Mapset because it is not a directory"
msgstr "<%s> no es un Directorio de mapas de GRASS por que no es un directorio"

#: ../lib/python/grassdb/checks.py:218
#, python-format
msgid "<%s> is not a valid GRASS Mapset because it does not have a WIND file"
msgstr "<%s> no es un Directorio de mapas de GRASS válido por que no contiene un archivo WIND"

#: ../lib/python/grassdb/checks.py:227
#, python-format
msgid "<%s> is not a valid GRASS Mapset because its WIND file is not readable"
msgstr "<%s> no es un Directorio de mapas de GRASS válido por que su archivo WIND no es posible leerlo"

#: ../lib/python/grassdb/checks.py:236
#, python-brace-format
msgid "Mapset <{mapset}> or Location <{location}> is invalid for an unknown reason"
msgstr ""

#: ../lib/python/grassdb/checks.py:268
#, python-format
msgid "<%s> is not a valid GRASS Location because PERMANENT Mapset is missing"
msgstr "<%s> no es una localización de GRASS válida porque no contiene el directorio de mapas PERMANENT"

#: ../lib/python/grassdb/checks.py:276
#, python-format
msgid "<%s> is not a valid GRASS Location because PERMANENT is not a directory"
msgstr "<%s> no es una localización de GRASS válida porque  PERMANENT no es un directorio"

#: ../lib/python/grassdb/checks.py:285
#, python-format
msgid "<%s> is not a valid GRASS Location because PERMANENT Mapset does not have a DEFAULT_WIND file (default computational region)"
msgstr "<%s> no es una localización de GRASS válida porque el directorio de mapas PERMANENT no contiene el archivo DEFAULT_WIND (región computacional predeterminada)"

#: ../lib/python/grassdb/checks.py:294
#, python-brace-format
msgid "Location <{location_path}> is invalid for an unknown reason"
msgstr ""

#: ../lib/python/grassdb/checks.py:311
#, python-brace-format
msgid "<{location}> looks like a mapset, not a location. Did you mean just <{one_dir_up}>?"
msgstr ""

#: ../lib/python/grassdb/checks.py:317
#, python-brace-format
msgid "It looks like <{location}> contains locations. Did you mean to specify one of them?"
msgstr ""

#: ../lib/python/grassdb/checks.py:339 ../lib/python/grassdb/checks.py:372
msgid "Name '{}' is not a valid name for location or mapset. Please use only ASCII characters excluding characters {} and space."
msgstr ""

#: ../lib/python/grassdb/checks.py:345
msgid "Name '{}' is reserved for direct read access to OGR layers. Please use another name for your mapset."
msgstr ""

#: ../lib/python/grassdb/checks.py:351
#, python-brace-format
msgid "Mapset  <{mapset}> already exists. Please consider using another name for your mapset."
msgstr ""

#: ../lib/python/grassdb/checks.py:378
#, python-brace-format
msgid "Location  <{location}> already exists. Please consider using another name for your location."
msgstr ""

#: ../lib/python/grassdb/checks.py:433
#, python-brace-format
msgid "Mapset <{mapset}> is required for a valid location."
msgstr ""

#: ../lib/python/grassdb/checks.py:437
#, fuzzy, python-brace-format
msgid "Mapset <{mapset}> is the current mapset."
msgstr "El directorio del grupo de mapas (Mapset) <%s> no es el directorio del conjunto de mapas actual."

#: ../lib/python/grassdb/checks.py:441
#, fuzzy, python-brace-format
msgid "Mapset <{mapset}> is in use."
msgstr "El Directorio de mapas <%s> no existe."

#: ../lib/python/grassdb/checks.py:445
#, python-brace-format
msgid "Mapset <{mapset}> is owned by a different user."
msgstr ""

#: ../lib/python/grassdb/checks.py:474
#, python-brace-format
msgid "Location <{location}> is the current location."
msgstr ""

#: ../lib/python/grassdb/checks.py:511
#, python-brace-format
msgid "GRASS database <{grassdb}> is the current database."
msgstr ""

#: ../lib/python/exceptions/__init__.py:70
#, python-format
msgid "Module run %s %s ended with error"
msgstr "Ejecución de módulo %s %s finalizó de manera incorrecta"

#: ../lib/python/exceptions/__init__.py:71
#, python-format
msgid ""
"\n"
"Process ended with non-zero return code %s"
msgstr ""
"\n"
"El proceso terminó con código de retorno no cero %s"

#: ../lib/python/exceptions/__init__.py:73
#, python-format
msgid ""
". See the following errors:\n"
"%s"
msgstr ""
". Ver los siguiente errores:\n"
"%s"

#: ../lib/python/exceptions/__init__.py:77
msgid ". See errors in the (error) output."
msgstr ". Ver los errores en la salida (de errores)."

#: ../lib/python/imaging/operations.py:77
#: ../lib/python/imaging/operations.py:99
#: ../lib/python/imaging/operations.py:123
#: ../lib/python/imaging/operations.py:155
msgid "Install PIL or Pillow to use this function"
msgstr ""

#: ../lib/python/imaging/operations.py:157
msgid "Install a newer version of PIL or Pillow to use this function (missing ImageOps module)"
msgstr ""

#: ../lib/python/script/task.py:60
msgid "unknown"
msgstr "desconocido"

#: ../lib/python/script/task.py:171
#, python-format
msgid "Parameter element '%(element)s' not found: '%(value)s'"
msgstr "Parámetero element '%(element)s' no encontrado: '%(value)s'"

#: ../lib/python/script/task.py:186
#, python-format
msgid "Flag not found: %s"
msgstr "Bandera no encontrada: %s"

#: ../lib/python/script/task.py:205
#, python-format
msgid "Parameter '%(name)s' (%(desc)s) is missing."
msgstr "Faltan parámetros '%(name)s' (%(desc)s)."

#: ../lib/python/script/task.py:238
msgid "<required>"
msgstr "<required>"

#: ../lib/python/script/task.py:500 ../lib/python/script/task.py:504
#, python-brace-format
msgid ""
"Unable to fetch interface description for command '<{cmd}>'.\n"
"\n"
"Details: <{det}>"
msgstr ""

#: ../lib/python/script/task.py:527
#, python-brace-format
msgid "Cannot parse interface description of<{name}> module: {error}"
msgstr "No se puede parsear descripción de interface de <{name}> módulo: {error}"

#: ../lib/python/script/raster3d.py:93
#, python-format
msgid "An error occurred while running r3.mapcalc with expression: %s"
msgstr "Ocurrió un error mientras corría r3.mapcalc con la expresión: %s"

#: ../lib/python/script/core.py:56
#, python-brace-format
msgid "Cannot find the executable {0}"
msgstr ""

#: ../lib/python/script/core.py:318
#, python-format
msgid "To run the module <%s> add underscore at the end of the option <%s> to avoid conflict with Python keywords. Underscore at the beginning is deprecated in GRASS GIS 7.0 and will be removed in version 7.1."
msgstr "Para correr el módulo <%s> añada guión bajo al final de la opción <%s> para evitar conflicto con las palabras reservadas de Python. El guión bajo al inicio es despreciado en GRASS 7.0 y será removido en la versión 7.1."

#: ../lib/python/script/core.py:385
#, fuzzy, python-brace-format
msgid "Module {module} ({code}) failed with non-zero return code {returncode}"
msgstr ""
"\n"
"El proceso terminó con código de retorno no cero %s"

#: ../lib/python/script/core.py:1117
msgid "Mixing value types. Will try to compare after integer conversion"
msgstr "Mezclando tipos de valores. Se tratará de comparar luego de la conversión a enteros"

#: ../lib/python/script/core.py:1319
#, python-format
msgid "Element type should be \"cell\" and not \"%s\""
msgstr "Tipo de elemento debe ser \"cell\" y no \"%s\""

#: ../lib/python/script/core.py:1350 ../lib/python/script/core.py:1419
#, python-format
msgid "Element type should be \"raster\" and not \"%s\""
msgstr "Tipo de elemento debe ser \"raster\" y no \"%s\""

#: ../lib/python/script/core.py:1588
msgid "Unable to list mapsets"
msgstr "No ha sido posible enlistar Directorios de mapas"

#: ../lib/python/script/core.py:1624
#, python-format
msgid "Location <%s> already exists. Operation canceled."
msgstr "La Localización <%s> ya existe. Operación cancelada."

#: ../lib/python/script/core.py:1628
#, python-format
msgid "Location <%s> already exists and will be overwritten"
msgstr "La Localización <%s> ya existe y será sobreescrita"

#: ../lib/python/script/core.py:1758
#, python-brace-format
msgid "Debug level {0}"
msgstr ""

#: ../lib/python/script/core.py:1761
#, python-brace-format
msgid "WARNING: Ignoring unsupported debug level (must be >=0 and <=5). {0}\n"
msgstr ""

#: ../lib/python/script/core.py:1781
#, python-format
msgid "Illegal filename <%s>. Cannot be 'NULL' or start with '.'."
msgstr "Nombre de archivo <%s> no admitido. No puede ser 'NULL' o empezar con '.'."

#: ../lib/python/script/core.py:1790
#, python-format
msgid "Illegal filename <%(s)s>. <%(il)s> not allowed.\n"
msgstr "Nombre de archivo <%(s)s> no admitido. <%(il)s> no permitido.\n"

#: ../lib/python/script/vector.py:83
#, python-format
msgid "Database connection not defined for layer %s"
msgstr "La conexión a la base de datos no está definida para capa %s"

#: ../lib/python/script/vector.py:234
#, python-format
msgid "Missing layer %(layer)d in vector map <%(map)s>"
msgstr "Capa faltante %(layer)d en mapa vectorial <%(map)s>"

#: ../lib/python/script/vector.py:250
msgid "vector_db_select() failed"
msgstr "Ha fallado vector_db_select()"

#: ../lib/python/script/vector.py:362
#, python-brace-format
msgid "Number of given vector maps ({m}) differs from number of layers ({l})"
msgstr "Número de mapas vectoriales dado ({m}) difiere del número de capas ({l})"

#: ../lib/python/script/vector.py:421
#, python-brace-format
msgid ""
"v.what output is not valid JSON format:\n"
" {ret}"
msgstr ""
"Salida de v.what no está en formato JSON válido:\n"
"{ret}"

#: ../lib/python/script/raster.py:60
#, python-format
msgid "Unable to write history for <%(map)s>. Raster map <%(map)s> not found in current mapset."
msgstr "No ha sido posible escribir historia para <%(map)s>. Mapa ráster >%(map)s> no encontrado en el Directorio de mapas actual."

#: ../lib/python/script/raster.py:120
#, python-format
msgid "An error occurred while running r.mapcalc with expression: %s"
msgstr ""

#: ../lib/python/script/raster.py:199
msgid "No data"
msgstr "No hay datos"

#: ../lib/python/script/raster.py:207
msgid "value"
msgstr "valor"

#: ../lib/python/script/raster.py:207
msgid "label"
msgstr "etiqueta"

#: ../lib/python/script/raster.py:207
msgid "color"
msgstr "color"

#: ../lib/python/script/db.py:162
#, python-format
msgid "Programmer error: '%(sql)s', '%(filename)s', or '%(table)s' must be provided"
msgstr "Error del programador: se debe dar '%(sql)s', '%(filename)s', o '%(table)s'"

#: ../lib/python/script/db.py:172
msgid "Fetching data failed"
msgstr "Fallo al recuperar los datos"

#: ../lib/python/script/array.py:158 ../lib/python/script/array.py:210
#: ../lib/python/script/array.py:257 ../lib/python/script/array.py:311
#: ../lib/python/script/array.py:364 ../lib/python/script/array.py:406
#, python-format
msgid "Invalid kind <%s>"
msgstr "Clase  no válida <%s>"

#: ../lib/python/script/array.py:161 ../lib/python/script/array.py:213
#: ../lib/python/script/array.py:314 ../lib/python/script/array.py:367
#, python-format
msgid "Invalid size <%d>"
msgstr "Tamaño no válido <%d>"

#: ../lib/python/script/array.py:200
msgid "grass.script.array.read is deprecated and does not work on MS Windows, pass raster name in the constructor"
msgstr ""

#: ../lib/python/script/array.py:250 ../lib/python/script/array.py:400
#, python-format
msgid "Invalid FP size <%d>"
msgstr "Tamaño de punto flotante inválido <%d>"

#: ../lib/python/script/array.py:254 ../lib/python/script/array.py:403
#, python-format
msgid "Invalid integer size <%d>"
msgstr "Tamaño de entero no válido <%d>"

#: ../lib/python/script/array.py:354
msgid "grass.script.array3d.read is deprecated and does not work on MS Windows, pass 3D raster name in the constructor"
msgstr ""

#: ../lib/python/script/setup.py:229
msgid "Cleaning up default sqlite database ..."
msgstr ""

#: ../lib/raster3d/maskfn.c:77
#, c-format
msgid "Adding rule: %lf - %lf"
msgstr "Añadiendo regla: %lf - %lf"

#: ../lib/raster3d/maskfn.c:95
#, c-format
msgid "%s: illegal value spec"
msgstr "%s: especificación de valor no admitida"

#: ../lib/raster3d/header.c:217 ../lib/raster3d/close.c:99
#: ../lib/raster3d/close.c:105 ../lib/raster3d/close.c:191
#, c-format
msgid "Unable to write header for 3D raster map <%s>"
msgstr "No ha sido posible escribir el encabezado para el mapa ráster 3D <%s>"

#: ../lib/raster3d/range.c:73
#, c-format
msgid "Unable to open range file for [%s in %s]"
msgstr "No ha sido posible abrir archivo de rango para [%s en %s]"

#: ../lib/raster3d/range.c:88
#, c-format
msgid "Error reading range file for [%s in %s]"
msgstr "Error al leer archivo de rango para [%s in %s]"

#: ../lib/raster3d/range.c:150
#, c-format
msgid "Unable to open range file for <%s>"
msgstr "No ha sido posible abrir archivo de rango para <%s>"

#: ../lib/raster3d/close.c:47
#, c-format
msgid "Unable to write history for 3D raster map <%s>"
msgstr "No ha sido posible escribir historia para mapa ráster 3D <%s>"

#: ../lib/raster3d/close.c:62
#, c-format
msgid "Unable to move temp raster map <%s> to 3D raster map <%s>"
msgstr "No ha sido posible mover el mapa ráster temp <%s> al mapa ráster 3D <%s>"

#: ../lib/raster3d/close.c:79
msgid "Unable to flush all tiles"
msgstr "No se pueden vaciar todos los mosaicos."

#: ../lib/raster3d/close.c:84
msgid "Unable to flush index"
msgstr "No se puede vaciar el índice."

#: ../lib/raster3d/close.c:94
msgid "Unable to position file"
msgstr "No ha sido posible encontrar el archivo de posición."

#: ../lib/raster3d/close.c:110 ../lib/raster3d/close.c:153
#, c-format
msgid "Unable to create 3D raster map <%s>"
msgstr "No ha sido posible crear el mapa ráster 3D <%s>"

#: ../lib/raster3d/close.c:169
msgid "Error in cache"
msgstr "Error en caché"

#: ../lib/raster3d/color.c:354
#, c-format
msgid "mapset <%s> is not the current mapset"
msgstr "El directorio del grupo de mapas (Mapset) <%s> no es el directorio del conjunto de mapas actual."

#: ../lib/raster3d/open.c:20
msgid "Rast3d_open_cell_old_no_header: error in Rast3d_mask_open_old"
msgstr "Rast3d_open_cell_old_no_header: error en Rast3d_mask_open_old"

#: ../lib/raster3d/open.c:26
msgid "Rast3d_open_cell_old_no_header: error in Rast3d_malloc"
msgstr "Rast3d_open_cell_old_no_header: error en Rast3d_malloc"

#: ../lib/raster3d/open.c:37
msgid "Rast3d_open_cell_old_no_header: error in G_open_old"
msgstr "Rast3d_open_cell_old_no_header: error en G_open_old"

#: ../lib/raster3d/open.c:94
msgid "Rast3d_open_cell_old: error in Rast3d_open_cell_old_no_header"
msgstr "Rast3d_open_cell_old: error en Rast3d_open_cell_old_no_header"

#: ../lib/raster3d/open.c:99
msgid "Rast3d_open_cell_old: can't rewind file"
msgstr "Rast3d_open_cell_old: No se puede rebobinar el archivo."

#: ../lib/raster3d/open.c:112
msgid "Rast3d_open_cell_old: error in Rast3d_read_header"
msgstr "Rast3d_open_cell_old: error en Rast3d_read_header"

#: ../lib/raster3d/open.c:120
msgid "Rast3d_open_cell_old: projection does not match window projection"
msgstr "Rast3d_open_cell_old: la proyección no coincide con la proyección de ventana"

#: ../lib/raster3d/open.c:124
msgid "Rast3d_open_cell_old: zone does not match window zone"
msgstr "Rast3d_open_cell_old: zona no coincide con zona de ventana"

#: ../lib/raster3d/open.c:136 ../lib/raster3d/open.c:153
msgid "Rast3d_open_cell_old: can't read header"
msgstr "Rast3d_open_cell_old: no se puede leer encabezado"

#: ../lib/raster3d/open.c:142
msgid "Rast3d_open_cell_old: index does not fit into long"
msgstr "Rast3d_open_cell_old: El índice no cabe en una variable de tipo long."

#: ../lib/raster3d/open.c:146
msgid "Rast3d_open_cell_old: error in Rast3d_malloc"
msgstr "Rast3d_open_cell_old: error en Rast3d_malloc"

#: ../lib/raster3d/open.c:173
msgid "Rast3d_open_cell_old: error in Rast3d_fill_header"
msgstr "Rast3d_open_cell_old: error en Rast3d_fill_header"

#: ../lib/raster3d/open.c:220
msgid "Rast3d_open_cell_new: error in Rast3d_mask_open_old"
msgstr "Rast3d_open_cell_new: error en Rast3d_mask_open_old"

#: ../lib/raster3d/open.c:229
msgid "Rast3d_open_cell_new: error in Rast3d_malloc"
msgstr "Rast3d_open_cell_new: error en Rast3d_malloc"

#: ../lib/raster3d/open.c:234
#, c-format
msgid "map <%s> is not in the current mapset"
msgstr "el mapa <%s> no está en el Directorio de mapas actual"

#: ../lib/raster3d/open.c:244
msgid "Rast3d_open_cell_new: could not open file"
msgstr "Rast3d_open_cell_new: no se pudo abrir archivo"

#: ../lib/raster3d/open.c:288 ../lib/raster3d/open.c:293
msgid "Rast3d_open_cell_new: can't write header"
msgstr "Rast3d_open_cell_new: no se pudo escribir encabezado"

#: ../lib/raster3d/open.c:315
msgid "Rast3d_open_cell_new: error in Rast3d_fill_header"
msgstr "Rast3d_open_cell_new: error en Rast3d_fill_header"

#: ../lib/raster3d/history.c:43
#, c-format
msgid "can't get history information for [%s] in mapset [%s]"
msgstr "No se puede obtener la información del historial para [%s] en el directorio del conjuto de mapas (Mapset) [%s]"

#: ../lib/raster3d/test/test_main.c:96
msgid "raster3d"
msgstr "ráster3d"

#: ../lib/raster3d/test/test_main.c:97
msgid "unit test"
msgstr "Prueba de unidad."

#: ../lib/raster3d/param.c:84
msgid "Rast3d_get_standard3d_params: precision value invalid"
msgstr "Rast3d_get_standard3d_params: valor de precisión no válido"

#: ../lib/raster3d/param.c:105
msgid "Rast3d_get_standard3d_params: tile dimension value invalid"
msgstr "Rast3d_getStandard3dParams: valor de dimensión de mosaico no válido"

#: ../lib/raster3d/param.c:129
msgid "Window replacing the default"
msgstr "La ventana está reemplazando los valores preestablecidos."

#: ../lib/psdriver/graph_set.c:199
#, c-format
msgid "ps: truecolor status %s"
msgstr ""

#: ../lib/psdriver/graph_set.c:200 ../lib/pngdriver/graph_set.c:102
msgid "enabled"
msgstr "habilitado"

#: ../lib/psdriver/graph_set.c:200 ../lib/pngdriver/graph_set.c:102
msgid "disabled"
msgstr "deshabilitado"

#: ../lib/psdriver/graph_set.c:214
#, c-format
msgid "ps: collecting to file '%s'"
msgstr ""

#: ../lib/psdriver/graph_set.c:215
#, c-format
msgid "ps: image size %dx%d"
msgstr "ps: tamaño de imagen %dx%d"

#: ../lib/ogsf/gsdrape.c:207
msgid "Unable to process vector map - out of memory"
msgstr "No es posible procesar el mapa vectorial - memoria insuficiente."

#: ../lib/ogsf/gs3.c:132 ../lib/ogsf/gs3.c:196 ../lib/ogsf/gs3.c:348
#: ../lib/ogsf/gs3.c:454 ../lib/ogsf/gs3.c:540
#, c-format
msgid "Loading raster map <%s>..."
msgstr "Cargando el mapa raster <%s>."

#: ../lib/ogsf/gs3.c:596
#, c-format
msgid "Color table range doesn't match data (mincol=%d, maxcol=%d"
msgstr "El rango de la tabla de colores no corresponde con los datos (mincol=%d, maxcol=%d."

#: ../lib/ogsf/gs3.c:658 ../lib/ogsf/gs3.c:730
#, c-format
msgid "Translating colors from raster map <%s>..."
msgstr "Traduciendo colores del mapa raster <%s>..."

#: ../lib/ogsf/gs3.c:967
msgid "View not saved by this program,there may be some inconsistancies"
msgstr "La vista no ha sido guardada por este programa, pueden existir algunas inconsistencias."

#: ../lib/ogsf/trans.c:180
msgid "Out of matrix stack space"
msgstr "No se dispone de mas espacio de almacenamiento en la pila de la matriz."

#: ../lib/ogsf/trans.c:200
msgid "Tried to pop an empty stack"
msgstr "Intentó hacer desalojar una pila vacía."

#: ../lib/ogsf/gsd_surf.c:1742
msgid "Cut-plane points mis-match between surfaces. Check resolution(s)."
msgstr "Error de concordancia de los puntos de corte del plano entre superficies. Revise la(s) resolucion(es)."

#: ../lib/ogsf/gp2.c:705
msgid "Unknown icon marker, using \"sphere\""
msgstr "Ícono de marcador desconocido, usando \"sphere\""

#: ../lib/ogsf/gk.c:320
msgid "Need at least 3 keyframes for spline"
msgstr "Se necesita un minimo de 3 fotogramas clave (keyframes) para el spline."

#: ../lib/ogsf/gk.c:622
msgid "Need at least 2 keyframes for interpolation"
msgstr "Son necesarios al menos 2 fotogramas clave (keyframes) para la interpolación."

#: ../lib/ogsf/gsd_prim.c:155
#, c-format
msgid "Color Material: %d"
msgstr "Material de color: %d."

#: ../lib/ogsf/gsd_prim.c:642
#, c-format
msgid "gsd_rot(): %c is an invalid axis specification. Rotation ignored. Please advise GRASS developers of this error"
msgstr "gsd_rot(): %c es una especificación no válida de eje. Se ha ignorado la rotación, por favor notifique a los desarrolladores de GRASS acerca de este error."

#: ../lib/ogsf/gsd_legend.c:246
#, c-format
msgid "Unable to read color file of raster map <%s>"
msgstr "No es posible leer el archivo de color del mapa raster <%s>."

#: ../lib/ogsf/gsd_legend.c:252
#, c-format
msgid "Unable to read category file of raster map <%s>"
msgstr "No ha sido posible leer el archivo de categorías del mapa raster <%s>."

#: ../lib/ogsf/gsd_legend.c:269
#, c-format
msgid "Unable to read fp range of raster map <%s>"
msgstr "No ha sido posible leer el rango fp del mapa raster <%s>."

#: ../lib/ogsf/gsd_legend.c:281
#, c-format
msgid "Unable to read range of raster map <%s>"
msgstr "No ha sido posible leer el rango del mapa raster <%s>."

#: ../lib/ogsf/gsd_legend.c:295
msgid "Range request error for legend"
msgstr "Error en el rango solicitado para la leyenda"

#: ../lib/ogsf/gsd_legend.c:385
msgid "Unable to show discrete FP range (use list)"
msgstr "No ha sido posible el mostrar el rango discreto FP (utilice list)"

#: ../lib/ogsf/gsd_legend.c:501
msgid "Too many categories to show as discrete!"
msgstr "¡Hay demasiadas categorías para que sea posible mostrarlas como discretas!"

#: ../lib/ogsf/gsd_legend.c:503
msgid "Try using smaller font!"
msgstr "¡Intente utilizar un tipo de letra mas pequeño!"

#: ../lib/ogsf/gv3.c:269
#, c-format
msgid "No features from vector map <%s> fall within current region"
msgstr "No existen elementos pertenecientes al mapa vectorial <%s> que se encuentren dentro de la región actual."

#: ../lib/ogsf/gv3.c:274
#, c-format
msgid "Vector map <%s> loaded (%d features)"
msgstr "El mapa vectorial <%s> ha cargado (%d elementos)."

#: ../lib/ogsf/gv3.c:353
#, c-format
msgid "Loading thematic vector layer <%s>..."
msgstr "Cargando capa vectorial temática <%s>"

#: ../lib/ogsf/gv3.c:377 ../lib/ogsf/gp3.c:235
#, c-format
msgid "No color rule defined for category %d"
msgstr "No hay regla de color definida para la categoría %d"

#: ../lib/ogsf/gv3.c:392 ../lib/ogsf/gp3.c:249
#, c-format
msgid "Invalid color definition (%s)"
msgstr "Definición de color no válida (%s)"

#: ../lib/ogsf/gv3.c:414
#, c-format
msgid "%d features without category. Unable to determine color rules for features without category."
msgstr "%d elementos sin categoría. No ha sido posible determinar reglas de colores para los elementos sin categoría."

#: ../lib/ogsf/gvl2.c:267
#, c-format
msgid "Loading 3d raster map <%s>..."
msgstr "Cargando el mapa ráster 3d <%s>..."

#: ../lib/ogsf/gs2.c:1210
#, c-format
msgid "no category info"
msgstr "no hay información de la categoría"

#: ../lib/ogsf/gs2.c:1229
#, c-format
msgid "no data"
msgstr "no hay datos"

#: ../lib/ogsf/gs2.c:1654
#, c-format
msgid "Raster map <%s> is outside of current region. Load failed."
msgstr "El mapa ráster <%s> está fuera de la región actual. Su carga ha fallado."

#: ../lib/ogsf/gs2.c:1732 ../lib/ogsf/gs2.c:1738 ../lib/ogsf/gs2.c:1746
#: ../lib/ogsf/gs2.c:1755 ../lib/ogsf/gs2.c:1763 ../lib/ogsf/gs2.c:1773
#: ../lib/ogsf/gs2.c:1821
msgid "GS_load_att_map(): Out of memory. Unable to load map"
msgstr "GS_load_att_map(): Sin memoria disponible. No es posible cargar el mapa."

#: ../lib/ogsf/gs2.c:1849
msgid "Loading failed"
msgstr "La carga ha fallado"

#: ../lib/ogsf/gs2.c:1853
msgid "Error finding range"
msgstr "Error al encontrar el rango."

#: ../lib/ogsf/gs_bm.c:124
msgid "Bitmap mismatch"
msgstr "No concuerda el mapa de bits."

#: ../lib/ogsf/gk2.c:216 ../lib/ogsf/gsd_img_ppm.c:55
#: ../lib/ogsf/gsd_img_ppm.c:101 ../lib/ogsf/gsd_img_tif.c:69
#, c-format
msgid "Unable to open file <%s> for writing"
msgstr "No es posible abrir el archivo <%s> para escritura."

#: ../lib/ogsf/gk2.c:272 ../lib/ogsf/gk2.c:285
msgid "Check no. of frames requested and keyframes marked"
msgstr "Revise el número de cuadros solicitados y de fotogramas clave marcados"

#: ../lib/ogsf/gsd_img_ppm.c:50 ../lib/ogsf/gsd_img_tif.c:63
msgid "Unable to get image of current GL screen"
msgstr ""

#: ../lib/ogsf/gsd_img_ppm.c:96
msgid "Unable to write view"
msgstr ""

#: ../lib/ogsf/gsd_label.c:58
msgid "Max. number of labels reached!"
msgstr "¡Se ha alcanzado el número máximo de etiquetas!"

#: ../lib/ogsf/gsds.c:109
msgid "Maximum number of datasets exceeded"
msgstr "Se ha excedido el número máximo de Directorios de mapas"

#: ../lib/ogsf/gp3.c:148
#, c-format
msgid "No points from vector map <%s> fall within current region"
msgstr "No hay puntos del mapa vectorial <%s> que se encuentren dentro de la región actual."

#: ../lib/ogsf/gp3.c:153
#, c-format
msgid "Vector map <%s> loaded (%d points)"
msgstr "El mapa vectorial <%s> cargó (%d puntos)."

#: ../lib/ogsf/gp3.c:211
#, c-format
msgid "Loading thematic points layer <%s>..."
msgstr "Cargando capa de puntos temáticos <%s>..."

#: ../lib/ogsf/gp3.c:288
#, c-format
msgid "%d points without category. Unable to determine color rules for features without category."
msgstr "%d puntos sin categoría. No ha sido posible determinar regla de colores para elementos sin categoría."

#: ../lib/ogsf/gvl_file.c:103
msgid "Maximum number of datafiles exceeded"
msgstr "Se ha excedido el número máximo de archivos de datos"

#: ../lib/ogsf/gvl_file.c:442
#, c-format
msgid "Unable to read range of 3D raster map <%s>"
msgstr "No ha sido posible leer el rango del mapa ráster 3D <%s>"

#: ../lib/pngdriver/graph_set.c:101
#, c-format
msgid "png: truecolor status %s"
msgstr "png: Estado del color verdadero %s"

#: ../lib/pngdriver/graph_set.c:149
#, c-format
msgid "png: collecting to file '%s'"
msgstr "png: recolectando a archivo '%s'."

#: ../lib/pngdriver/graph_set.c:150
#, c-format
msgid "png: image size %dx%d"
msgstr "png: tamaño de imagen %dx%d"

#: ../lib/pngdriver/read_png.c:42
msgid "Unable to read PNG"
msgstr "No se puede leer PNG"

#: ../lib/pngdriver/read_png.c:60 ../lib/pngdriver/read_png.c:64
#: ../lib/pngdriver/write_png.c:71 ../lib/pngdriver/write_png.c:75
msgid "Unable to allocate PNG structure"
msgstr "No ha sido posible la asignación de estructura PNG"

#: ../lib/pngdriver/read_png.c:67
msgid "Unable to read PNG file"
msgstr "No ha sido posible leer archivo PNG"

#: ../lib/pngdriver/read_png.c:81
msgid "Input PNG file is not 8-bit"
msgstr "Archivo PNG de entrada no es de 8-bit"

#: ../lib/pngdriver/read_png.c:85
#, c-format
msgid "Input PNG file has incorrect dimensions: expected: %dx%d got: %lux%lu"
msgstr "Archivo PNG de entrada tiene dimensiones incorrectas: esperado %dx%d obtenido: %lux%lu"

#: ../lib/pngdriver/read_png.c:90
msgid "Input PNG file is not RGBA"
msgstr "Archivo PNG de entrada no es RGBA"

#: ../lib/pngdriver/read_png.c:94
msgid "Input PNG file is not indexed color"
msgstr "El archivo PNG de entrada no es del tipo color indexado."

#: ../lib/pngdriver/read_png.c:104
msgid "Input PNG file has invalid palette"
msgstr "Archivo PNG de entrada tiene una paleta no válida"

#: ../lib/pngdriver/write_png.c:39
msgid "Unable to write PNG"
msgstr "No ha sido posible escribir PNG"

#: ../lib/pngdriver/write_png.c:78
msgid "Unable to write PNG file"
msgstr "No ha sido posible escribir archivo PNG"

#: ../lib/pngdriver/write_png.c:82
#, c-format
msgid "Unable to open output PNG file <%s>"
msgstr "No se puede abrir archivo de PNG de salida <%s>"

#: ../lib/raster/raster_metadata.c:109
#, c-format
msgid "Unable to read <%s> for raster map <%s@%s>"
msgstr "No ha sido posible leer <%s> para mapa ráster <%s@%s>"

#: ../lib/raster/raster_metadata.c:119 ../lib/raster/raster_metadata.c:148
#, c-format
msgid "Error closing <%s> metadata file for raster map <%s@%s>"
msgstr "Error al cerrar archivo de metadatos <%s> para mapa ráster <%s@%s>"

#: ../lib/raster/raster_metadata.c:142
#, c-format
msgid "Unable to create <%s> metadata file for raster map <%s@%s>"
msgstr "No ha sido posible crear archivo de metadatos <%s> para mapa ráster <%s@%s>"

#: ../lib/raster/put_cellhd.c:34
#, c-format
msgid "Unable to create header file for <%s>"
msgstr "No ha sido posible crear el archivo de cabecera para <%s>"

#: ../lib/raster/window.c:31
msgid "Internal error: Rast_get_window() called with split window. Use Rast_get_input_window() or Rast_get_output_window() instead."
msgstr "Error interno: se llamó Rast_get_window() con ventana dividida. En su lugar use Rast_get_input_window() o Rast_get_output_window()."

#: ../lib/raster/window.c:90
msgid "Internal error: Rast_window_rows() called with split window. Use Rast_input_window_rows() or Rast_output_window_rows() instead."
msgstr "Error interno: se llamó Rast_window_rows() con la ventana dividida. En su lugar use  Rast_input_window_rows() o Rast_output_window_rows()."

#: ../lib/raster/window.c:125
msgid "Internal error: Rast_window_cols() called with split window. Use Rast_input_window_cols() or Rast_output_window_cols() instead."
msgstr "Error interno: se llamó Rast_window_cols() con la ventana dividida. En su lugar use Rast_input_window_cols() o Rast_output_window_cols()."

#: ../lib/raster/range.c:103
#, c-format
msgid "Unable to read fp range file for <%s>"
msgstr "No se puede leer el rango de punto flotante para <%s>"

#: ../lib/raster/range.c:125
#, c-format
msgid "Missing fp range file for <%s> (run r.support -s)"
msgstr ""

#: ../lib/raster/range.c:176
#, c-format
msgid "Unable to read quant rules for raster map <%s>"
msgstr ""

#: ../lib/raster/range.c:213 ../lib/raster/range.c:233
#, c-format
msgid "Unable to read range file for <%s>"
msgstr "No ha sido posible leer archivo de rango para <%s>"

#: ../lib/raster/range.c:248
#, c-format
msgid "Missing range file for <%s> (run r.support -s)"
msgstr ""

#: ../lib/raster/range.c:298
#, c-format
msgid "Unable to read stats file for <%s>"
msgstr ""

#: ../lib/raster/range.c:380 ../lib/raster/range.c:386
#: ../lib/raster/range.c:418 ../lib/raster/range.c:432
#, c-format
msgid "Unable to write range file for <%s>"
msgstr "No ha sido posible escribir archivo de rango para <%s>"

#: ../lib/raster/range.c:462 ../lib/raster/range.c:476
#: ../lib/raster/range.c:494 ../lib/raster/range.c:499
#, c-format
msgid "Unable to write stats file for <%s>"
msgstr ""

#: ../lib/raster/vrt.c:83
#, c-format
msgid "Tile raster map <%s> not found"
msgstr ""

#: ../lib/raster/vrt.c:86
msgid "A virtual raster can not contain itself"
msgstr ""

#: ../lib/raster/get_row.c:35 ../lib/raster/get_row.c:906
#, c-format
msgid "Reading raster map <%s@%s> request for row %d is outside region"
msgstr "Leyendo mapa ráster <%s@%s> la solicitud para la fila %d está fuera de la región"

#: ../lib/raster/get_row.c:95
#, c-format
msgid "Error seeking fp raster data file for row %d of <%s>: %s"
msgstr ""

#: ../lib/raster/get_row.c:103
#, c-format
msgid "Error uncompressing fp raster data for row %d of <%s>: error code %d"
msgstr ""

#: ../lib/raster/get_row.c:138
#, c-format
msgid "Error seeking raster data file for row %d of <%s>: %s"
msgstr ""

#: ../lib/raster/get_row.c:145
#, c-format
msgid "Error reading raster data for row %d of <%s>: %s"
msgstr ""

#: ../lib/raster/get_row.c:169
#, c-format
msgid "Error uncompressing raster data for row %d of <%s>"
msgstr "Error al descomprimir los datos ráster para la fila %d de <%s>"

#: ../lib/raster/get_row.c:188 ../lib/raster/get_row.c:192
#, c-format
msgid "Error reading raster data for row %d of <%s>"
msgstr "Error al leer los datos ráster para la fila %d de <%s>"

#: ../lib/raster/get_row.c:228
#, c-format
msgid "Error reading raster data via GDAL for row %d of <%s>"
msgstr "Error al leer los datos ráster a través de GDAL para la fila %d de <%s>"

#: ../lib/raster/get_row.c:835
#, c-format
msgid "Error seeking compressed null data for row %d of <%s>"
msgstr ""

#: ../lib/raster/get_row.c:840 ../lib/raster/get_row.c:850
#, c-format
msgid "Error reading compressed null data for row %d of <%s>"
msgstr ""

#: ../lib/raster/get_row.c:856
#, c-format
msgid "Error uncompressing null data for row %d of <%s>"
msgstr "Error al descomprimir datos nulos para fila %d de <%s>"

#: ../lib/raster/get_row.c:890
#, c-format
msgid "Error seeking null row %d for <%s>"
msgstr ""

#: ../lib/raster/get_row.c:893
#, c-format
msgid "Error reading null row %d for <%s>"
msgstr "Error al leer fila nula %d de <%s>"

#: ../lib/raster/close.c:56
#, c-format
msgid "Unable to flush file %s for raster map %s: %s"
msgstr ""

#: ../lib/raster/close.c:64
#, c-format
msgid "Unable to close file %s for raster map %s: %s"
msgstr ""

#: ../lib/raster/close.c:104 ../lib/raster/close.c:137
#, c-format
msgid "Invalid descriptor: %d"
msgstr "Descriptor no válido: %d"

#: ../lib/raster/close.c:424 ../lib/raster/close.c:557
#, c-format
msgid "Unable to rename null file '%s' to '%s': %s"
msgstr "No ha sido posible renombrar archivo nulo '%s' hacia '%s': %s"

#: ../lib/raster/close.c:499
#, c-format
msgid "Unable to rename cell file '%s' to '%s': %s"
msgstr "No se puede renombrar el archivo cell '%s' a '%s': %s"

#: ../lib/raster/close.c:579
msgid "unable to write f_format file for CELL maps"
msgstr "no ha sido posible escribir archivo f_format file para mapas CELL"

#: ../lib/raster/put_title.c:28
#, c-format
msgid "category information for [%s] in [%s] missing or invalid"
msgstr "La información de categoría para [%s] en [%s] no se encuentra o no es válida."

#: ../lib/raster/put_title.c:37
msgid "G_put_title - can't create a temp file"
msgstr "G_put_title - no puede crear un archivo temporal."

#: ../lib/raster/put_title.c:53
#, c-format
msgid "category information for [%s] in [%s] invalid"
msgstr "La información de categoria para [%s] en [%s] no es válida."

#: ../lib/raster/put_title.c:60
msgid "G_put_title - can't reopen temp file"
msgstr "G_put_title - no se puede reabrir el archivo temporal."

#: ../lib/raster/put_title.c:67
#, c-format
msgid "can't write category information for [%s] in [%s]"
msgstr "No se puede escribir la información de categoría para [%s] en [%s]."

#: ../lib/raster/get_cellhd.c:65
msgid "However, that raster map is missing. Perhaps, it was deleted by mistake."
msgstr ""

#: ../lib/raster/get_cellhd.c:67
msgid "However, header file of that raster map can't be opened. It seems that it was corrupted after creating the reclass raster map."
msgstr ""

#: ../lib/raster/get_cellhd.c:70
#, c-format
msgid "Unable to read header file for raster map <%s@%s>. It is a reclass of raster map <%s@%s>. %s"
msgstr ""

#: ../lib/raster/get_cellhd.c:78
#, c-format
msgid "Unable to open header file for raster map <%s@%s>. It seems that some previous step failed and created an incomplete raster map."
msgstr ""

#: ../lib/raster/interp.c:211
#, c-format
msgid "Unknown interpolation method: %s"
msgstr "Método de interpolación desconocido: %s"

#: ../lib/raster/format.c:162
#, c-format
msgid "Fail of initial read of compressed file [%s in %s]"
msgstr "Fallo en la lectura inicial del archivo comprimido [%s en %s]."

#: ../lib/raster/format.c:176
#, c-format
msgid "Fail of initial read of compressed null file [%s in %s]"
msgstr "Fallo en la lectura inicial del archivo de nulos comprimido [%s en %s]"

#: ../lib/raster/mask_info.c:43
#, c-format
msgid "<%s> in mapset <%s>"
msgstr "<%s> en el Dde mapas <%s>"

#: ../lib/raster/mask_info.c:46
msgid "none"
msgstr "ninguno"

#: ../lib/raster/mask_info.c:49
msgid "not known"
msgstr "desconocido"

#: ../lib/raster/quant_rw.c:88
#, c-format
msgid "Unable to read fp range for raster map <%s>"
msgstr "No ha sido posible leer rango fp para mapa ráster <%s>"

#: ../lib/raster/quant_rw.c:92
#, c-format
msgid "Raster map <%s> is empty"
msgstr "Mapa ráster <%s> está vacío"

#: ../lib/raster/quant_rw.c:157
#, c-format
msgid "Unable to write quant rules: raster map <%s> is integer"
msgstr ""

#: ../lib/raster/quant_rw.c:166
#, c-format
msgid "Unable to write quant rules for raster map <%s>"
msgstr ""

#: ../lib/raster/color_read.c:103
msgid "missing"
msgstr "faltante"

#: ../lib/raster/color_read.c:106
msgid "invalid"
msgstr "no válido"

#: ../lib/raster/color_read.c:112
#, c-format
msgid "Color support for <%s@%s> %s"
msgstr "Color soportado para <%s@%s> %s"

#: ../lib/raster/open.c:192
#, c-format
msgid "Unable to open raster map <%s@%s> since it is a reclass of raster map <%s@%s> which does not exist"
msgstr "No se puede abrir el mapa ráster <%s@%s> ya que es una reclasificación de un mapa ráster <%s@%s> que no existe"

#: ../lib/raster/open.c:197
#, c-format
msgid "Error reading reclass file for raster map <%s>"
msgstr "Error al leer el archivo reclass para el mapa ráster <%s>"

#: ../lib/raster/open.c:208
#, c-format
msgid "Error reading map type for raster map <%s>"
msgstr "Error al leer tipo de mapa para mapa ráster <%s>"

#: ../lib/raster/open.c:216
#, c-format
msgid "Raster map <%s@%s>: format field in header file invalid"
msgstr "Mapa ráster <%s@%s>: El campo de formato en el archivo de encabezado no es válido"

#: ../lib/raster/open.c:235
#, c-format
msgid "Compression with %s is not supported in this GRASS GIS installation"
msgstr ""

#: ../lib/raster/open.c:239
#, c-format
msgid "Raster map <%s> is in different projection than current region. Found <%s>, should be <%s>."
msgstr "Mapa ráster <%s> está en una proyección diferente a la región actual. Se encontró <%s>, debería de ser <%s>."

#: ../lib/raster/open.c:246
#, c-format
msgid "Raster map <%s> is in different zone (%d) than current region (%d)"
msgstr "Mapa ráster <%s> está en una zona (%d) diferente a la región actual (%d)"

#: ../lib/raster/open.c:251
#, c-format
msgid "Raster map <%s>: bytes per cell (%d) too large"
msgstr "Mapa ráster <%s>: bytes por celda (%d) demasiado grande"

#: ../lib/raster/open.c:278
#, c-format
msgid "Raster map <%s@%s> is a GDAL link but GRASS is compiled without GDAL support"
msgstr "El mapa ráster <%s@%s> es una conexión GDAL pero GRASS ha sido compilado sin soporte para GDAL"

#: ../lib/raster/open.c:289
#, c-format
msgid "Unable to open %s file for raster map <%s@%s>"
msgstr "No se puede abrir archivo %s archivo para mapa ráster <%s@%s>"

#: ../lib/raster/open.c:327
#, c-format
msgid "Error reading format for <%s@%s>"
msgstr "Error al leer el formato para <%s@%s>"

#: ../lib/raster/open.c:535
msgid "Unable to create GDAL link"
msgstr "No ha sido posible crear enlace GDAL"

#: ../lib/raster/open.c:607 ../lib/raster/gdal.c:484
#, c-format
msgid "Invalid map type <%d>"
msgstr "Tipo de mapa no válido <%d>"

#: ../lib/raster/open.c:612 ../lib/raster/open.c:768
#, c-format
msgid "Raster map <%s> is not in the current mapset (%s)"
msgstr "Mapa ráster <%s> no se encuentra en el Directorio de mapas actual (%s)"

#: ../lib/raster/open.c:619
#, c-format
msgid "<%s> is an illegal file name"
msgstr "<%s> es un nombre de archivo no admitido"

#: ../lib/raster/open.c:634 ../lib/raster/open.c:715 ../lib/raster/open.c:791
#, c-format
msgid "No temp files available: %s"
msgstr "No hay archivos temporales disponibles: %s"

#: ../lib/raster/open.c:764
#, c-format
msgid "Raster map <%s> does not exist in the current mapset (%s)"
msgstr "Mapa ráster <%s> no se encuentra en el Directorio de mapas actual (%s)"

#: ../lib/raster/open.c:830
msgid "Rast_set_fp_type(): can only be called with FCELL_TYPE or DCELL_TYPE"
msgstr ""

#: ../lib/raster/open.c:888
#, c-format
msgid "Raster map <%s> not found in mapset <%s>"
msgstr "Mapa ráster <%s> no encontrado en Directorio de mapas <%s>"

#: ../lib/raster/open.c:949
#, c-format
msgid "Unable to find '%s'"
msgstr "No se puede encontrar '%s'."

#: ../lib/raster/open.c:960
#, c-format
msgid "Invalid type: field '%s' in file '%s'"
msgstr "Tipo no válido: campo '%s' en el archivo '%s'."

#: ../lib/raster/open.c:965
#, c-format
msgid "Missing type: field in file '%s'"
msgstr "Tipo faltante: campo en '%s'"

#: ../lib/raster/open.c:970
#, c-format
msgid "Raster map <%s> is not xdr: byte_order: %s"
msgstr "Mapa ráster <%s> no es xdr: byte_order: %s"

#: ../lib/raster/open.c:1039
msgid "Rast_set_quant_rules() can be called only for raster maps opened for reading"
msgstr "Rast_set_quant_rules() solamente puede ser invocado para mapas ráster abiertos para lectura"

#: ../lib/raster/histogram.c:55
#, c-format
msgid "Histogram for [%s in %s] missing (run r.support)"
msgstr "El histograma para [%s en %s] no ha sido encontrado (ejecute r.support)."

#: ../lib/raster/histogram.c:62
#, c-format
msgid "Can't read histogram for [%s in %s]"
msgstr "No puede leerse el histograma para [%s en %s]."

#: ../lib/raster/histogram.c:66 ../lib/raster/histogram.c:73
#, c-format
msgid "Invalid histogram file for [%s in %s]"
msgstr "Archivo de histograma no válido para [%s en %s]."

#: ../lib/raster/histogram.c:331
#, c-format
msgid "Unable to create histogram file for <%s>"
msgstr "No ha sido posible crear archivo de histograma para <%s>"

#: ../lib/raster/cats.c:109
#, c-format
msgid "Category support for <%s@%s> missing"
msgstr "Categoría soportada para <%s@%s> no válido"

#: ../lib/raster/cats.c:112
#, c-format
msgid "Category support for <%s@%s> invalid"
msgstr "Categoría no soportada para <%s@%s> no válido"

#: ../lib/raster/cats.c:145
#, c-format
msgid "Category support for vector map <%s@%s> missing"
msgstr "Categoría soportada para mapa vectorial <%s@%s> faltante"

#: ../lib/raster/cats.c:149
#, c-format
msgid "Category support for vector map <%s@%s> invalid"
msgstr "Categoría soportada para mapa vectorial <%s@%s> no válida"

#: ../lib/raster/cats.c:971
#, c-format
msgid "Unable to open %s file for map <%s>"
msgstr "No se puede abrir archivo %s para mapa <%s>"

#: ../lib/raster/quant_io.c:43
#, c-format
msgid "Floating data range for raster map <%s> is empty"
msgstr "Rango de datos flotantes para mapa ráster <%s> está vacío"

#: ../lib/raster/quant_io.c:52
#, c-format
msgid "Integer data range for raster map <%s> is empty"
msgstr "Rango de datos enteros para mapa ráster <%s> está vacío"

#: ../lib/raster/quant_io.c:105
#, c-format
msgid "Attempt to open quantization table for CELL raster map <%s>"
msgstr ""

#: ../lib/raster/quant_io.c:135
#, c-format
msgid "Quantization file for raster map <%s> is missing"
msgstr ""

#: ../lib/raster/quant_io.c:145
#, c-format
msgid "Quantization file for raster map <%s> is empty"
msgstr ""

#: ../lib/raster/history.c:115 ../lib/raster/history.c:123
#, c-format
msgid "Unable to get history information for <%s@%s>"
msgstr "No ha sido posible obtener información de historia para <%sla@%s>"

#: ../lib/raster/history.c:162
#, c-format
msgid "Unable to write history information for <%s>"
msgstr "No ha sido posible escribir información de historia para <%s>"

#: ../lib/raster/history.c:235
#, c-format
msgid "generated by %s"
msgstr "generado por %s"

#: ../lib/raster/color_rand.c:33
#, c-format
msgid "Rast_make_random_colors: min (%d) > max (%d)"
msgstr "Rast_make_random_colors: mínimo (%d) > máximo (%d)"

#: ../lib/raster/sample.c:70
msgid "Unknown interpolation type"
msgstr "Tipo de interpolación desconocido"

#: ../lib/raster/sample.c:327
msgid "\"no data\" label found; setting to zero"
msgstr "Se encontró una etiqueta \"no data\"; ajustando a cero"

#: ../lib/raster/auto_mask.c:69
msgid "Unable to open automatic MASK file"
msgstr "No ha sido posible abrir el archivo automático de MASK"

#: ../lib/raster/band_reference.c:102
#, fuzzy, c-format
msgid "Unable to create band file for <%s>"
msgstr "No ha sido posible crear el archivo de cabecera para <%s>"

#: ../lib/raster/gdal.c:89
#, c-format
msgid "Unable to locate symbol <%s>"
msgstr "No es posible localizar el símbolo <%s>."

#: ../lib/raster/gdal.c:149
msgid "Unable to load GDAL library"
msgstr "No ha sido posible cargar la librería de abstracción de datos geoespaciales GDAL."

#: ../lib/raster/gdal.c:382
msgid "Unable to open GDAL file"
msgstr "No se puede abrir el archivo GDAL"

#: ../lib/raster/gdal.c:490
#, c-format
msgid "Unable to get <%s> driver"
msgstr "No ha sido posible obtener controlador <%s>"

#: ../lib/raster/gdal.c:499
#, c-format
msgid "Unable to create <%s> dataset using <%s> driver"
msgstr "No se puede crear el conjunto de datos <%s> usando el controlador <%s>"

#: ../lib/raster/gdal.c:507
#, c-format
msgid "Driver <%s> does not support direct writing. Using MEM driver for intermediate dataset."
msgstr "El controlador <%s> no soporta escritura directa. Usando controlador MEM para conjunto de datos intermedio."

#: ../lib/raster/gdal.c:513
msgid "Unable to get in-memory raster driver"
msgstr ""

#: ../lib/raster/gdal.c:520
#, c-format
msgid "Unable to create <%s> dataset using memory driver"
msgstr "No ha sido posible crear el conjunto de datos <%s> usando el controlador de memoria"

#: ../lib/raster/gdal.c:524
#, c-format
msgid "Driver <%s> does not support creating rasters"
msgstr "El controlador <%s> no soporta creación de rásters"

#: ../lib/raster/gdal.c:540
msgid "Unable to set geo transform"
msgstr ""

#: ../lib/raster/gdal.c:544
msgid "Unable to set projection"
msgstr "No ha sido posible establecer proyección"

#: ../lib/raster/gdal.c:548
#, c-format
msgid "Unable to create cell_misc/%s/gdal file"
msgstr "No ha sido posible crear archivo cell_misc/%s/gdal"

#: ../lib/raster/gdal.c:564
#, c-format
msgid "Error writing cell_misc/%s/gdal file"
msgstr "Error al escribir archivo cell_misc/%s/gdal"

#: ../lib/raster/gdal.c:612
#, c-format
msgid "Unable to create output file <%s> using driver <%s>"
msgstr "No ha sido posible crear archivo de salida <%s> usando controlador <%s>"

#: ../lib/raster/alloc_cell.c:151
#, c-format
msgid "Rast__null_bitstream_size: cols (%d) is negative"
msgstr "Rast__null_bitstream_size: columnas (%d) es negativo"

#: ../lib/raster/init.c:61
msgid "Raster library not initialized. Programmer forgot to call Rast_init()."
msgstr "Librería raster no inicializada. El programador olvidó llamar a Rast_init()."

#: ../lib/raster/init.c:112
#, c-format
msgid "Unknown compression method <%s>, using default %s"
msgstr ""

#: ../lib/raster/init.c:116
#, c-format
msgid "No compression is not supported for GRASS raster maps, using default %s"
msgstr ""

#: ../lib/raster/init.c:123
#, c-format
msgid "This GRASS version does not support %s compression, using default %s"
msgstr ""

#: ../lib/raster/put_row.c:121
#, c-format
msgid "Error writing uncompressed FP data for row %d of <%s>: %s"
msgstr "Error al escribir datos descomprimidos FP para fila %d de <%s>: %s"

#: ../lib/raster/put_row.c:131
#, c-format
msgid "Error writing compressed FP data for row %d of <%s>: %s"
msgstr "Error al escribir datos comprimidos FP para fila %d de <%s>: %s"

#: ../lib/raster/put_row.c:391 ../lib/raster/put_row.c:397
#, c-format
msgid "Error writing compressed data for row %d of <%s>"
msgstr "Error al escribir datos comprimidos para fila %d de <%s>"

#: ../lib/raster/put_row.c:407
#, c-format
msgid "Error writing uncompressed data for row %d of <%s>"
msgstr "Error al escribir datos descomprimidos para fila %d de <%s>"

#: ../lib/raster/put_row.c:467
#, c-format
msgid "Error writing data via GDAL for row %d of <%s>"
msgstr "Error al escribir datos via GDAL para fila %d de <%s>"

#: ../lib/raster/put_row.c:491
msgid "GDAL output doesn't support writing null rows separately"
msgstr "GDAL no soporta el escribir filas nulas de manera separada"

#: ../lib/raster/put_row.c:494
#, c-format
msgid "No null file for <%s>"
msgstr "No hay archivo nulo para <%s>"

#: ../lib/raster/put_row.c:521 ../lib/raster/put_row.c:526
#, c-format
msgid "Error writing compressed null data for row %d of <%s>"
msgstr "Error al escribir datos nulos comprimidos para fila %d de <%s>"

#: ../lib/raster/put_row.c:560 ../lib/raster/put_row.c:563
#, c-format
msgid "Error writing null row %d of <%s>"
msgstr "Error al escribir fila nula %d de <%s>"

#: ../lib/raster/put_row.c:688
#, c-format
msgid "put_raster_row: raster map <%s> not open for write - request ignored"
msgstr "put_raster_row: mapa ráster <%s> no está abierto para escritura - solicitud ignorada"

#: ../lib/raster/put_row.c:695
msgid "put_raster_row: unopened file descriptor - request ignored"
msgstr "put_raster_row: archivo descriptor no abierto - solicitud ignorada"

#: ../lib/raster/null_val.c:64
msgid "EmbedGivenNulls: wrong data type"
msgstr "EmbedGivenNulls: tipo de dato incorrecto"

#: ../lib/raster/null_val.c:114
msgid "Rast_set_null_value: wrong data type!"
msgstr "Rast_set_null_value: ¡tipo de dato incorrecto!"

#: ../lib/raster/reclass.c:168
#, c-format
msgid "Too many reclass categories for <%s@%s>"
msgstr "Demasiadas categorías de reclasificación para <%s@%s>"

#: ../lib/raster/reclass.c:171
#, c-format
msgid "Illegal reclass format in header file for <%s@%s>"
msgstr "Formato de reclasificación no admitido en archivo de encabezado para <%s@%s>"

#: ../lib/raster/reclass.c:273
msgid "Illegal reclass request"
msgstr "Solicitud de reclasificación no admitida"

#: ../lib/raster/reclass.c:278
msgid "Illegal reclass type"
msgstr "Tipo de reclasificación no admitido"

#: ../lib/raster/reclass.c:284
#, c-format
msgid "Unable to create header file for <%s@%s>"
msgstr "No ha sido posible crear archivo de encabezado para <%s@%s>"

#: ../lib/raster/reclass.c:332
#, c-format
msgid "Unable to create dependency file in <%s@%s>"
msgstr "No ha sido posible crear archivo de dependencias en <%s@%s>"

#: ../lib/raster/set_window.c:48
msgid "Rast_set_window() called while window split"
msgstr "Rast_set_window() llamado cuando la división de la ventana"

#: ../lib/raster/set_window.c:131
msgid "Rast_set_read_window(): projection/zone differs from that of currently open raster maps"
msgstr ""

#: ../lib/raster/set_window.c:158
#, c-format
msgid "Input window changed while maps are open for read. Map name <%s>"
msgstr "La ventana de entrada cambió mientras los mapas están abiertos para lectura. Nombre de mapa <%s>"

#: ../lib/raster/set_window.c:174
#, c-format
msgid "Output window changed while maps are open for write. Map name <%s>"
msgstr "La ventana de salida cambió mientras los mapas están abiertos para lectura. Nombre de mapa <%s>"

#: ../lib/raster/color_rules.c:120
msgid "syntax error in the color rule"
msgstr ""

#: ../lib/raster/color_rules.c:122
msgid "syntax error in the color format"
msgstr ""

#: ../lib/raster/color_rules.c:130
msgid "percentage not in range 0-100"
msgstr "El valor de porcentaje no se encuentra en el rango 0-100."

#: ../lib/raster/color_rules.c:132
msgid "invalid value"
msgstr "Valor no válido."

#: ../lib/raster/color_rules.c:134
msgid "unknown error"
msgstr "Error desconocido."

#: ../lib/raster/color_rules.c:180
#, c-format
msgid "bad rule (%s): [%s]"
msgstr "Regla incorrecta (%s): [%s]."

#: ../lib/raster/color_rules.c:232
msgid "Unknown error reading color rule"
msgstr ""

#: ../lib/raster/color_rules.c:330
#, c-format
msgid "Unable to load color rules <%s>"
msgstr "No se pueden cargar las reglas de color <%s>."

#: ../lib/segment/format.c:143
msgid "Segment format: file size too large"
msgstr "Formato de segmento: el tamaño del archivo es demasiado grande"

#: ../lib/segment/format.c:144
msgid "Please recompile with Large File Support (LFS)"
msgstr "Por favor vuelva a compilar con soporte de archivos grandes (LFS)"

#: ../lib/segment/open.c:57
msgid "Using memory cache"
msgstr ""

#: ../lib/segment/open.c:70
msgid "Using disk cache"
msgstr ""

#: ../lib/segment/open.c:73
msgid "Segment file name is NULL"
msgstr "El nombre de archivo de segmento es NULO"

#: ../lib/segment/open.c:78
msgid "Segment file exists already"
msgstr "Ya existe archivo de segmento"

#: ../lib/segment/open.c:86
msgid "Unable to create segment file"
msgstr "No ha sido posible crear archivo de segmento"

#: ../lib/segment/open.c:94
msgid "Could not write segment file"
msgstr "No ha sido posible escribir el archivo de segmentos"

#: ../lib/segment/open.c:98
msgid "Illegal segment configuration parameter(s)"
msgstr "El parámetro o parámetros de configuración del segmento no son legales."

#: ../lib/segment/open.c:107
msgid "Unable to re-open segment file"
msgstr "No ha sido posible volver a abrir archivo de segmento"

#: ../lib/segment/open.c:114
msgid "Could not read segment file"
msgstr "No se pudo leer archivo de segmeto"

#: ../lib/proj/do_proj.c:100 ../lib/proj/do_proj.c:109
#: ../lib/proj/do_proj.c:426 ../lib/proj/do_proj.c:432
#: ../lib/proj/do_proj.c:476 ../lib/proj/do_proj.c:483
#: ../lib/proj/do_proj.c:778 ../lib/proj/do_proj.c:793
#: ../lib/proj/do_proj.c:805 ../lib/proj/do_proj.c:885
#, c-format
msgid "proj_create() failed for '%s'"
msgstr ""

#: ../lib/proj/do_proj.c:284
#, c-format
msgid "Unrecognized SRID '%s'"
msgstr ""

#: ../lib/proj/do_proj.c:298
#, c-format
msgid "Unrecognized WKT '%s'"
msgstr ""

#: ../lib/proj/do_proj.c:316
msgid "Unable to create PROJ object"
msgstr ""

#: ../lib/proj/do_proj.c:393
msgid "Input coordinate system is NULL"
msgstr ""

#: ../lib/proj/do_proj.c:396
msgid "Input coordinate system definition is NULL"
msgstr ""

#: ../lib/proj/do_proj.c:417
msgid "A custom pipeline requires input and output projection info"
msgstr ""

#: ../lib/proj/do_proj.c:445
#, c-format
msgid "The transformation pipeline contains an '%s' step. Remove this step if easting and northing are swapped in the output."
msgstr ""

#: ../lib/proj/do_proj.c:525
#, c-format
msgid "Input CRS not available for '%s'"
msgstr ""

#: ../lib/proj/do_proj.c:546
#, c-format
msgid "Output CRS not available for '%s'"
msgstr ""

#: ../lib/proj/do_proj.c:573
#, c-format
msgid "Found %d possible transformations"
msgstr ""

#: ../lib/proj/do_proj.c:585
#, c-format
msgid "proj_normalize_for_visualization() failed for operation %d"
msgstr ""

#: ../lib/proj/do_proj.c:596
#, c-format
msgid "Operation %d:"
msgstr ""

#: ../lib/proj/do_proj.c:598
#, c-format
msgid "Description: %s"
msgstr "Descripción: %s"

#: ../lib/proj/do_proj.c:603
#, c-format
msgid "Area of use: %s"
msgstr "Área de uso: %s"

#: ../lib/proj/do_proj.c:608
#, c-format
msgid "Accuracy within area of use: %g m"
msgstr ""

#: ../lib/proj/do_proj.c:615
#, c-format
msgid "Remarks: %s"
msgstr ""

#: ../lib/proj/do_proj.c:620
#, c-format
msgid "Scope: %s"
msgstr ""

#: ../lib/proj/do_proj.c:628
msgid "PROJ string:"
msgstr ""

#: ../lib/proj/do_proj.c:635
msgid "See also output of:"
msgstr ""

#: ../lib/proj/do_proj.c:638
#, c-format
msgid "Please provide the appropriate PROJ string with the %s option"
msgstr "Por favor provea la cadena PROJ apropiada con la opción %s"

#: ../lib/proj/do_proj.c:740
#, c-format
msgid "proj_normalize_for_visualization() failed for '%s'"
msgstr ""

#: ../lib/proj/do_proj.c:753
#, c-format
msgid "No PROJ definition for normalized version of '%s'"
msgstr ""

#: ../lib/proj/do_proj.c:757
msgid "Selected PROJ pipeline:"
msgstr ""

#: ../lib/proj/do_proj.c:758
#, c-format
msgid "%s"
msgstr ""

#: ../lib/proj/do_proj.c:894
#, c-format
msgid "Unable to create latlong equivalent for '%s'"
msgstr ""

#: ../lib/proj/do_proj.c:945
msgid "No input projection"
msgstr "No hay proyección de entrada"

#: ../lib/proj/do_proj.c:948 ../lib/proj/do_proj.c:1167
msgid "No transformation object"
msgstr ""

#: ../lib/proj/do_proj.c:1045 ../lib/proj/do_proj.c:1335
#, c-format
msgid "proj_trans() failed: %s"
msgstr ""

#: ../lib/proj/do_proj.c:1078
msgid "No output projection"
msgstr ""

#: ../lib/proj/do_proj.c:1107 ../lib/proj/do_proj.c:1388
#: ../lib/proj/do_proj.c:1515 ../lib/proj/do_proj.c:1677
#, c-format
msgid "pj_transform() failed: %s"
msgstr "Ha fallado pj_transform(): %s"

#: ../lib/proj/do_proj.c:1473 ../lib/proj/do_proj.c:1636
#, c-format
msgid "proj_trans() failed: %d"
msgstr ""

#: ../lib/proj/datum.c:277 ../lib/proj/datum.c:357
#, c-format
msgid "Unable to open datum table file <%s>"
msgstr "No se puede abrir el archivo de la tabla de datum <%s>."

#: ../lib/proj/datum.c:290 ../lib/proj/datum.c:371
#, c-format
msgid "Error in datum table file <%s>, line %d"
msgstr "Error en el archivo de tabla de datum <%s>, línea %d."

#: ../lib/proj/convert.c:194
msgid "Unable parse GRASS PROJ_INFO file"
msgstr "No se puede analizar el archivo PROJ_INFO de GRASS"

#: ../lib/proj/convert.c:201
msgid "Unable get PROJ.4-style parameter string"
msgstr "No es posible obtener la cadena de texto con los parámetros de estilo PROJ 4."

#: ../lib/proj/convert.c:219
#, c-format
msgid "OGR can't parse PROJ.4-style parameter string: %s (OGR Error code was %d)"
msgstr "OGR no puede analizar la cadena de texto con los parámetros de estilo PROJ 4 %s. (El código de error OGR fue %d)."

#: ../lib/proj/convert.c:232
#, c-format
msgid "OGR can't get WKT-style parameter string (OGR Error code was %d)"
msgstr "OGR no puede obtener la cadena de texto con los parámetros de estilo WKT. (el código de error OGR fue %d)."

#: ../lib/proj/convert.c:471
#, c-format
msgid "Updating spatial reference with embedded proj4 definition failed. Proj4 definition: <%s>"
msgstr "Error al actualizar la referencia espacial con la definición de proj4 incrustada. Definición de Proj4: <%s>."

#: ../lib/proj/convert.c:478
msgid "Updating spatial reference with embedded proj4 definition"
msgstr "Actualizando el sistema de referencia espacial con la definición proj4 incrustada."

#: ../lib/proj/convert.c:611
msgid "No projection name! Projection parameters likely to be meaningless."
msgstr "¡Sin nombre de proyección! Es probable que los parámetros de la proyección puedan carecer de significado."

#: ../lib/proj/convert.c:678
#, c-format
msgid "Datum <%s> not recognised by GRASS and no parameters found"
msgstr "El datum <%s> no es reconocido por GRASS y no se han encontrado parámetros."

#: ../lib/proj/convert.c:694
#, c-format
msgid "Datum <%s> apparently recognised by GRASS but no parameters found. You may want to look into this."
msgstr "El datum <%s> aparentemente es reconocido por GRASS pero no se han encontrado parámetros. Quiza usted quiera revisar esto."

#: ../lib/proj/convert.c:698
#, c-format
msgid "Invalid transformation number %d; valid range is 1 to %d. Leaving datum transform parameters unspecified."
msgstr "Número de transformación inválido %d, el rángo válido es desde 1 hasta %d. Se dejan los parámetros de transformación del datum sin especificar."

#: ../lib/proj/get_proj.c:169
#, c-format
msgid "Invalid zone %s specified"
msgstr "Se ha especificado una zona inválida %s."

#: ../lib/proj/get_proj.c:260
msgid "Unable to initialise PROJ with the following parameter list:"
msgstr ""

#: ../lib/proj/get_proj.c:269
#, c-format
msgid "The PROJ error message: %s"
msgstr ""

#: ../lib/proj/get_proj.c:378
msgid "Option input overflowed option table"
msgstr "La opción de entrada, desbordó la tabla de opciones."

#: ../lib/proj/get_proj.c:416 ../lib/proj/get_proj.c:425
#, c-format
msgid "Unable to initialize pj cause: %s"
msgstr "No se puede inicializar pj, por la causa: %s."

#: ../lib/proj/get_proj.c:539
msgid "Input Projection Parameters"
msgstr "Entrada de parámetros de proyección"

#: ../lib/proj/get_proj.c:541
msgid "Input Unit Factor"
msgstr "Factor de unidades de entrada."

#: ../lib/proj/get_proj.c:551
msgid "Output Projection Parameters"
msgstr "Parámetros de proyección de salida."

#: ../lib/proj/get_proj.c:553
msgid "Output Unit Factor"
msgstr "Factor de unidades de salida."

#: ../lib/proj/ellipse.c:97
#, c-format
msgid "Invalid ellipsoid <%s> in file"
msgstr "Elipsoide no válido <%s> en el archivo."

#: ../lib/proj/ellipse.c:124
msgid "No secondary ellipsoid descriptor (rf, es or b) in file"
msgstr "No hay un descriptor secundario de elipsoide (rf, es o b) en el archivo"

#: ../lib/proj/ellipse.c:128
msgid "Invalid ellipsoid descriptors (a, rf, es or b) in file"
msgstr "Descriptores de elipsoide no válidos (a, rf, es o b) en el archivo."

#: ../lib/proj/ellipse.c:141
msgid "No ellipsoid info given in file"
msgstr "No se ha dado información del elipsoide en el archivo."

msgid "Searched for a web browser, but none found"
msgstr "Se buscó un navegador web, pero no se encontró ninguno"

msgid "Failed to detect nadgrids path, GRASS_PROJSHARE not defined"
msgstr "Error al detectar la ruta de acceso a nadgrids, GRASS_PROJSHARE no está definido."

msgid "Error reading null data for row %d of <%s>"
msgstr "Error al leer datos nulos para fila %d de <%s>"

msgid "'%s/%s' was found in more mapsets (also found in <%s>)"
msgstr "'%s / %s' fue encontrado en más Directorios de mapas (también encontrado en <%s>)"

msgid "Using <%s@%s>"
msgstr "Utilizando <%s@%s>"

msgid "Fixing subtle input data rounding error of west boundary (%g>%g)"
msgstr "Corrigiendo un error sutil de redondeo en los datos de entrada del límite oeste (%g>%g)."

msgid "Fixing subtle input data rounding error of east boundary (%g>%g)"
msgstr "Corrigiendo un error sutil de redondeo en los datos de entrada del límite este (%g>%g)."

msgid "No centroid defined for area %d. Area not exported."
msgstr "No hay centroide definido para %d. Área no exportada."

#, fuzzy
msgid ""
"Unable to start GRASS GIS. You have the choice to:\n"
" - Launch the GRASS GIS interface with the '-gui' switch (`{cmd_name} -gui`)\n"
" - Launch GRASS GIS directly with path to the location/mapset as an argument (`{cmd_name} /path/to/location/mapset`)\n"
" - Create manually the GISRC file ({gisrcrc})"
msgstr ""
"No se puede iniciar GRASS. Usted puede:\n"
" - Lanzar GRASS con '-gui' switch (`grass70 -gui`)\n"
" - Crear manualmente un archivo GISRC (%s)\n"
" - Lanzar GRASS con la ruta para localización/directorio de mapas (mapset) como un argumento (`grass70 /pruta/a/localización/directorio de mapas`)"

msgid "Unable to open file '%s'"
msgstr "No se puede abrir el archivo '%s'"

msgid "Unable to check table. There is no temporal database connection defined for mapset <%(mapset)s>"
msgstr "No ha sido posible revisar la tabla. No está definida la conexión a la base de datos temporales para el Directorio de mapas <%(mapset)s>"

#
#, fuzzy
msgid "Unable to fetch one. There is no temporal database connection defined for mapset <%(mapset)s>"
msgstr "No se puede abrir el archivo de cabecera del mapa vectorial <%s>"

#
#, fuzzy
msgid "Unable to fetch all. There is no temporal database connection defined for mapset <%(mapset)s>"
msgstr "No se puede abrir el archivo de cabecera del mapa vectorial <%s>"

msgid "Unable to find a temporary null file <%s>"
msgstr "No ha sido posible encontrar archivo temporal nulo <%s>"

msgid "Unable to open null file <%s>"
msgstr "No ha sido posible abrir archivo temporal nulo <%s>"

msgid "ERROR: <%s> is not a valid GRASS location"
msgstr "ERROR: <%s> no es una Localización GRASS válida"

msgid "GRASS GUI should be <%s>"
msgstr "La GUI de GRASS debería ser <%s>"

#
#, fuzzy
msgid "Unable to restore feature/offset %lu in vector map <%s>"
msgstr "No se puede abrir archivo de índice del mapa vectorial que correspondiente a la categoría <%s>."

#, fuzzy
msgid "Out of memmory"
msgstr "Sin memoria."

msgid "ERROR: option <%s>: <%s> exists.\n"
msgstr "ERROR: La opción <%s>: <%s> existe.\n"

#, fuzzy
msgid "Hit RETURN to continue"
msgstr "Presione ENTER para continuar. -->"

#, fuzzy
msgid "Vector map <%s> is not opened on topology level"
msgstr "El mapa vectorial <%s> no ha sido abierto en un nivel >= 2"

msgid "Attributes for category %d not found"
msgstr "No se encontraron atributos para la categoría %d."

msgid "Category must be integer"
msgstr "La categoría debe ser de tipo entero."

msgid "Memory error in writing timestamp"
msgstr "Error de memoria mientras se escribía la fecha."

msgid "Illegal TimeStamp string"
msgstr "Cadena de texto ilegal en la fecha."

msgid "Dev note: Adapted sites library used for vector points. (module should be updated to GRASS 6 vector library)"
msgstr "Nota del Des: Para los puntos vectoriales, se ha utilizado una librería de sitios adaptada. (El módulo debería ser actualizado a la librería de vectores de GRASS 6)."

msgid "Cannot fetch row"
msgstr "No se puede recuperar la fila."

msgid "G_oldsite_new_struct: invalid # dims or fields"
msgstr "G_oldsite_new_struct: Número no válido de dimensiones o campos."

msgid "Background color"
msgstr "Color de fondo."

msgid "Neighbor boundaries should be complete"
msgstr "Los bordes vecinos deben estar completos"

#, fuzzy
msgid "Mode type: {0} not supported."
msgstr "No se soportan objetos espaciales del tipo %d OGR"

#, fuzzy
msgid "Invalid type {0}"
msgstr "El nombre del mapa vectorial <%s> no es válido"

#, fuzzy
msgid "Removing empty 3D raster maps"
msgstr "Nombre del ráster de entrada"

#, fuzzy
msgid "Wrong type of input"
msgstr "No es posible cerrar el mapa de entrada."

msgid "Unable to remove directory '%s'"
msgstr "No se puede eliminar el directorio '%s'."

msgid "Unable to mogrify sql statement. There is no temporal database connection defined for mapset <%(mapset)s>"
msgstr "No ha sido posible modificar sentencia sql. No hay conexión a base de datos temporales definida para Directorio de mapas <%(mapset)s>"

msgid "Unable to execute sql statement. There is no temporal database connection defined for mapset <%(mapset)s>"
msgstr "No ha sido posible ejecutar la sentencia sql. No hay conexión a base de datos temporales definida para el  Directorio de mapas <%(mapset)s>"

msgid "Unable to execute transaction. There is no temporal database connection defined for mapset <%(mapset)s>"
msgstr "No ha sido posible ejecutar la transacción. No hay conexión definida a base de datos temporales para el Directorio de mapas <%(mapset)s>"

msgid "Raster map <%s@%s>: unsupported compression type %d"
msgstr "Mapa ráster <%s@%s>: tipo de compresión %d no soportada"

#
#, fuzzy
msgid "Unable to read compressed null file for <%s@%s>"
msgstr "No se puede abrir el archivo de cabecera del vectorial <%s>"

msgid "%s variable defined, %s ignored"
msgstr "%s variable definida, %s ignorado"

msgid "initial database (path to GIS data)"
msgstr "base de datos inicial (ruta a datos)"

msgid "initial location"
msgstr "Localización inicial"

msgid "initial mapset"
msgstr "Directorio de mapas inicial"

#, fuzzy
msgid "fully qualified initial mapset directory"
msgstr "directorio de Directorio de mapas inicial totalmente calificado"

msgid "select GUI (text, gui)"
msgstr "seleccionar GUI (texto, gui)"

msgid "ERROR: Invalid line in RC file: '%s' (%s)\n"
msgstr "ERROR: línea no válida en archivo RC: '%s' (%s)\n"

msgid "Mapset <%s> doesn't exist in GRASS location <%s>. A new mapset can be created by '-c' switch."
msgstr "Directorio de mapas <%s> no existe en Localización GRASS <%s>. Se puede crear un nuevo Directorio de mapas con switch '-c'."

msgid ""
"Error in GUI startup. If necessary, please report this error to the GRASS developers.\n"
"Switching to text mode now.\n"
"\n"
"Hit RETURN to continue..."
msgstr ""
"Error al arrancar GUI. Si es necesario, por favor reporte este error a los desarrolladores de GRASS.\n"
"Cambiando a modo de texto ahora.\n"
"\n"
"Presione RETURN para continuar..."

msgid ""
"Received EXIT message from GUI.\n"
"GRASS is not started. Bye."
msgstr ""
"Se recibió mensaje de SALIDA de la GUI.\n"
"GRASS no se iniciará. Hasta pronto."

msgid "Environmental variable '%s' already set, ignoring value '%s'"
msgstr "Variable ambiental '%s' ya está definida, ignorando valor '%s'"

msgid "A language override has been requested. Trying to switch GRASS into '%s'..."
msgstr "Se ha solicitado un cambio de idioma. Intentando cambiar GRASS a '%s'"

msgid "%(user)s is currently running GRASS in selected mapset (file %(file)s found). Concurrent use not allowed."
msgstr "%(user)s está corriendo actualmente GRASS en Directorio de mapas seleccionado (archivo %(file)s encontrado). No está permitido el uso simultáneo."

msgid "Unsupported shell <%(sh)s>: %(env)s"
msgstr "Consola de comandos <%(sh)s> no soportada: %(env)s"

msgid ""
"Job file '%s' has been defined in the 'GRASS_BATCH_JOB' variable but not found. Exiting.\n"
"\n"
"Use 'unset GRASS_BATCH_JOB' to disable batch job processing."
msgstr ""
"Archivo de trabajo '%s' ha sido definido en la variable 'GRASS_BATCH_JOB' pero no ha sido encontrado. Saliendo.\n"
"\n"
"Use 'unset GRASS_BATCH_JOB' para deshabilitar procesamiento de trabajo por lotes."

msgid "Change file permission to 'executable' for '%s'"
msgstr "Cambiar permiso de archivo a 'ejecutable' para '%s'"

msgid "Executing '%s' ..."
msgstr "Ejecutando '%s'..."

msgid "Execution of '%s' finished."
msgstr "La ejecución de '%s' ha terminado."

msgid "Flag -e required also flag -c"
msgstr "Bandera -e se necesita también bandera -c"

msgid ""
"Unable to start GRASS. You can:\n"
" - Launch GRASS with '-gui' switch (`grass70 -gui`)\n"
" - Create manually GISRC file (%s)\n"
" - Launch GRASS with path to the location/mapset as an argument (`grass70 /path/to/location/mapset`)"
msgstr ""
"No se puede iniciar GRASS. Usted puede:\n"
" - Lanzar GRASS con '-gui' switch (`grass70 -gui`)\n"
" - Crear manualmente un archivo GISRC (%s)\n"
" - Lanzar GRASS con la ruta para localización/directorio de mapas (mapset) como un argumento (`grass70 /pruta/a/localización/directorio de mapas`)"

#, fuzzy
msgid "Invalid size {0}"
msgstr "El nombre del mapa vectorial <%s> no es válido"

#, fuzzy
msgid "Removing empty raster maps"
msgstr "Nombre del mapa raster de entrada."

msgid "test"
msgstr "prueba"

msgid "syntax error"
msgstr "error de sintaxis"

msgid "R/G/B not in range 0-255"
msgstr "El valor R / G / B no se encuentra en el rango 0-255."

msgid "invalid color name"
msgstr "Nombre de color incorrecto."

msgid "SQL select statement"
msgstr "Sentencia select SQL"

msgid "For example: 'select * from rybniky where kapri = 'hodne'"
msgstr "Por ejemplo:  'select * from rybniky where kapri = 'hodne'"

msgid "Example: income < 1000 and inhab >= 10000"
msgstr "Ejemplo: salario < 1000 y habitantes >=10000."

msgid "An error occurred while running r3.mapcalc"
msgstr "Ocurrió un error al correr r3.mapcalc"

msgid "An error occurred while running r.mapcalc"
msgstr "Ocurrió un error al correr r.mapcalc"

msgid "Object <%s> not found in the temporal database"
msgstr "Objeto <%s> no encontrado en la base de datos temporales"

msgid "Unbale to open raster <%s>"
msgstr "No ha sido posible abrir ráster <%s>"

msgid "Absurd polygon."
msgstr "Polígono absurdo."

msgid ""
"GISDBASE, LOCATION_NAME and MAPSET variables not set properly.\n"
"Interactive startup needed."
msgstr ""
"Variables GISDBASE, LOCATION_NAME y MAPSET no están definidas adecuadamente.\n"
"Se necesita arranque interactivo."

msgid "BUG in option name, '%s' is not valid"
msgstr "BUG in opción nombre, '%s' no es válido"

msgid "Default locale settings are missing. GRASS running with C locale."
msgstr "Faltan configuraciones locales predeterminadas. GRASS está corriendo con C local."

msgid "Unable to initialise PROJ.4 with the following parameter list:"
msgstr "No es posible inicializar PROJ 4 con la lista de parámetros siguientes."

msgid "The error message: %s"
msgstr "El mensaje de error: %s."

msgid "Unknown compression method <%s>, using default ZLIB"
msgstr "Método de compresión desconocido <%s>, usando ZLIB por defecto"

msgid "This GRASS version does not support %s compression, using default ZLIB"
msgstr "Esta versión de GRASS no soporta la compresión %s, utilizando ZLIB por defecto"

msgid "BUG in descriptions, option '%s' in <%s> does not exist"
msgstr "Error en las descripciónes, no existe la opción '%s' en <%s>."

msgid "Unable allocate PNG structure"
msgstr "No ha sido posible asignar estructura PNG"

msgid "Unable to read find raster <%s>"
msgstr "No se puede leer \"Encontrar ráster <% s>\"."

msgid "Failed to create new location. The location <%s> already exists."
msgstr "Ha fallado la creación de una nueva Localización. La localización <%s> ya existe."

msgid "Creating new GRASS GIS location/mapset..."
msgstr "Creando nueva Localización/Directorio de mapas..."

msgid "Option %s requires all of %s"
msgstr "La opción %s necesita todas las %s"

msgid "Option %s is mutually exclusive with all of %s"
msgstr "La opción %s es mutuamente excluyente con todas las %s"

msgid ""
"Unable to fetch interface description for command '%(cmd)s'.\n"
"\n"
"Details: %(det)s"
msgstr ""
"No se puede recuperar la descripción para el comando '%(cmd)s':\n"
"Detalles:%(det)s"

msgid "Unable to seek"
msgstr "No ha sido posible buscar"

msgid "which is missing."
msgstr "el cual no se ha encontrado."

msgid "whose header file can't be opened."
msgstr "cuyo archivo de encabezado no se puede abrir."

msgid "Unable to open header file for raster map <%s@%s>"
msgstr "No ha sido posible abrir el archivo de encabezado para mapa ráster <%s@%s>"

msgid "shell script to be processed as batch job"
msgstr "script de shell a ser procesado como trabajo en lote"

msgid "Change file permission to 'executable' for <%s>"
msgstr "Cambie los permisos del archivo a 'ejecutable' para <%s>"

msgid "Illegal row value"
msgstr "Valor de fila no admitido"

msgid "Illegal col value"
msgstr "Valor de columna no admitido"

msgid "Illegal n-s3 resolution value"
msgstr "Valor de la resolución norte-sur 3D (n-s3) no admitido"

msgid "Illegal row3 value"
msgstr "Valor de fila 3D (row3) no admitido"

msgid "Illegal e-w3 resolution value"
msgstr "Valor de resolución este-oeste 3D (e-w3) no admitido"

msgid "Illegal col3 value"
msgstr "Valor de columna 3D (col3) no admitido"

msgid "Illegal n-s resolution value <%lf>"
msgstr "Valor de resolución norte-sur (n-s)  <%If> no admitido"

msgid "Illegal e-w resolution value"
msgstr "Valor de resolución este-oeste (e-w) no admitido"

msgid "North must be north of South"
msgstr "La coordenada Norte debe estar al norte de la coordenada Sur."

msgid "North must be larger than South"
msgstr "El valor de la coordenada Norte debe ser mayor que el valor de la coordenada Sur."

msgid "East must be larger than West"
msgstr "El valor de la coordenada Este debe ser mayor que el valor de la coordenada Oeste."

msgid "Invalid coordinates"
msgstr "Coordenadas no válidas."

msgid "Illegal n-s resolution value"
msgstr "Valor de resolución norte-sur (n-s) no admitido"

msgid "Illegal t-b3 resolution value"
msgstr "El valor de la resolución cima - fondo 3D (t-b3) no es admisible."

msgid "Illegal depths value"
msgstr "Valor de profundidad no admitido"

msgid "Top must be larger than Bottom"
msgstr "El valor del límite superior, debe ser mayor que el del límite inferior."

msgid ""
"{}\n"
"Switching to text based interface mode.\n"
"\n"
"Hit RETURN to continue.\n"
msgstr ""
"{}\n"
"Cambiando al modo de interfaz basada en texto.\n"
"\n"
"De Enter para continuar.\n"

msgid "Mapset <{mapset}> doesn't exist in GRASS Location <{loc}>. A new mapset can be created by '-c' switch."
msgstr "No elexiste el Directorio de mapas <{mapset}> en la Localización <{loc}>. Es posible crear un nuevo Direx¿ctorio de mapas usando '-c'"

msgid "Unable to read header file for raster map <%s@%s>. It is a reclass of raster map <%s@%s> %s"
msgstr "No ha sido posible leer archivo de encabezado para mapa ráster <%s@%s>. Es un mapa de reclasificación del mapa ráster <%s@%s> %s"

msgid "Coor file of vector map <%s@%s> is larger than it should be (%ld bytes excess)"
msgstr "El archivo de coordenadas del mapa vectorial <%s@%s> es mayor de lo que debiera (%ld bytes sobrantes)"

msgid "Coor file of vector <%s@%s> is shorter than it should be (%ld bytes missing)."
msgstr "El archivo de coordenadas del mapa vectorial <%s@%s> es menor de lo que debería ser (faltan %ld bytes)."

msgid "Copy %s <%s> to current mapset as <%s>"
msgstr "Copiar %s <%s> al Directorio de mapas actual con el nombre <%s>"

<<<<<<< HEAD
#~ msgid "Copy %s <%s> to current mapset as <%s>"
#~ msgstr "Copiar %s <%s> al Directorio de mapas actual con el nombre <%s>"

#~ msgid "To run the module <%s> add underscore at the end of the option <%s> to avoid conflict with Python keywords. Underscore at the beginning is depreciated in GRASS GIS 7.0 and will be removed in version 7.1."
#~ msgstr "Para correr el módulo <%s> añada guión bajo al final de la opción <%s> para evitar conflicto con las palabras reservadas de Python. El guión bajo al inicio es despreciado en GRASS 7.0 y será removido en la versión 7.1."
=======
msgid "To run the module <%s> add underscore at the end of the option <%s> to avoid conflict with Python keywords. Underscore at the beginning is depreciated in GRASS GIS 7.0 and will be removed in version 7.1."
msgstr "Para correr el módulo <%s> añada guión bajo al final de la opción <%s> para evitar conflicto con las palabras reservadas de Python. El guión bajo al inicio es despreciado en GRASS 7.0 y será removido en la versión 7.1."
>>>>>>> 8422103f
<|MERGE_RESOLUTION|>--- conflicted
+++ resolved
@@ -10651,13 +10651,5 @@
 msgid "Copy %s <%s> to current mapset as <%s>"
 msgstr "Copiar %s <%s> al Directorio de mapas actual con el nombre <%s>"
 
-<<<<<<< HEAD
-#~ msgid "Copy %s <%s> to current mapset as <%s>"
-#~ msgstr "Copiar %s <%s> al Directorio de mapas actual con el nombre <%s>"
-
-#~ msgid "To run the module <%s> add underscore at the end of the option <%s> to avoid conflict with Python keywords. Underscore at the beginning is depreciated in GRASS GIS 7.0 and will be removed in version 7.1."
-#~ msgstr "Para correr el módulo <%s> añada guión bajo al final de la opción <%s> para evitar conflicto con las palabras reservadas de Python. El guión bajo al inicio es despreciado en GRASS 7.0 y será removido en la versión 7.1."
-=======
 msgid "To run the module <%s> add underscore at the end of the option <%s> to avoid conflict with Python keywords. Underscore at the beginning is depreciated in GRASS GIS 7.0 and will be removed in version 7.1."
-msgstr "Para correr el módulo <%s> añada guión bajo al final de la opción <%s> para evitar conflicto con las palabras reservadas de Python. El guión bajo al inicio es despreciado en GRASS 7.0 y será removido en la versión 7.1."
->>>>>>> 8422103f
+msgstr "Para correr el módulo <%s> añada guión bajo al final de la opción <%s> para evitar conflicto con las palabras reservadas de Python. El guión bajo al inicio es despreciado en GRASS 7.0 y será removido en la versión 7.1."