# translation of grasslibs_pt.po to Português
# translation of grasslibs_pt.po to Portuguese
# This file is distributed under the same license as the GRASS package.
# Copyright (C) 2004 GRASS Development Team
# Paulo Marcondes <paulomarcondes gmail.com>, Carlos Grohmann <carlos.grohmann gmail.com>, 2005.
# Paulo Eduardo Pasquini Marcondes <paulomarcondes gmail.com>, 2005, 2006, 2007
# Paulo E. P. Marcondes <paulomarcondes at gmail dot com>, 2007.
# luisa <gem12lte@student.lu.se>, 2013.
msgid ""
msgstr ""
"Project-Id-Version: grasslibs_pt\n"
"Report-Msgid-Bugs-To: \n"
"POT-Creation-Date: 2021-02-17 23:13-0500\n"
"PO-Revision-Date: 2023-04-29 23:52+0000\n"
"Last-Translator: Anonymous <noreply@weblate.org>\n"
"Language-Team: Portuguese <https://weblate.osgeo.org/projects/grass-gis/"
"grasslibs/pt/>\n"
"Language: pt\n"
"MIME-Version: 1.0\n"
"Content-Type: text/plain; charset=UTF-8\n"
"Content-Transfer-Encoding: 8bit\n"
"Plural-Forms: nplurals=2; plural=(n != 1);\n"
"X-Generator: Weblate 4.16.4\n"

#: ../lib/init/grass.py:209
msgid "WARNING"
msgstr ""

#: ../lib/init/grass.py:213 ../lib/gis/parser.c:633
msgid "ERROR"
msgstr ""

#: ../lib/init/grass.py:214
msgid "Exiting..."
msgstr ""

#: ../lib/init/grass.py:366
msgid "Usage"
msgstr ""

#: ../lib/init/grass.py:367 ../lib/gis/parser_rest.c:146
#: ../lib/gis/parser_html.c:153
msgid "Flags"
msgstr ""

#: ../lib/init/grass.py:368
msgid "print this help message"
msgstr ""

#: ../lib/init/grass.py:369
msgid "show version information and exit"
msgstr ""

#: ../lib/init/grass.py:370
msgid "create given database, location or mapset if it doesn't exist"
msgstr ""

#: ../lib/init/grass.py:371
msgid "exit after creation of location or mapset. Only with -c flag"
msgstr ""

#: ../lib/init/grass.py:372
msgid ""
"force removal of .gislock if exists (use with care!). Only with --text flag"
msgstr ""

#: ../lib/init/grass.py:373
msgid "use text based interface (skip graphical welcome screen)"
msgstr ""

#: ../lib/init/grass.py:374 ../lib/init/grass.py:376 ../lib/init/grass.py:378
msgid "and set as default"
msgstr ""

#: ../lib/init/grass.py:375
msgid "use text based interface (show graphical welcome screen)"
msgstr ""

#: ../lib/init/grass.py:377
msgid "use $DEFAULT_GUI graphical user interface"
msgstr ""

#: ../lib/init/grass.py:379
msgid "print GRASS configuration parameters"
msgstr ""

#: ../lib/init/grass.py:380
msgid "options: arch,build,compiler,date,path,revision,svn_revision,version"
msgstr ""

#: ../lib/init/grass.py:381 ../lib/gis/parser_rest.c:179
#: ../lib/gis/parser_html.c:201
msgid "Parameters"
msgstr "Parâmetros"

#: ../lib/init/grass.py:382
msgid "initial GRASS database directory"
msgstr ""

#: ../lib/init/grass.py:383
msgid "directory containing Locations"
msgstr ""

#: ../lib/init/grass.py:384
msgid "initial GRASS Location"
msgstr ""

#: ../lib/init/grass.py:385
msgid ""
"directory containing Mapsets with one common coordinate system (projection)"
msgstr ""

#: ../lib/init/grass.py:386
msgid "initial GRASS Mapset"
msgstr ""

#: ../lib/init/grass.py:387
msgid "fully qualified initial Mapset directory"
msgstr ""

#: ../lib/init/grass.py:388
msgid "Environment variables relevant for startup"
msgstr ""

#: ../lib/init/grass.py:389
msgid "select GUI (text, gui, gtext)"
msgstr ""

#: ../lib/init/grass.py:390
msgid "set html web browser for help pages"
msgstr ""

#: ../lib/init/grass.py:391
msgid "set additional path(s) to local GRASS modules or user scripts"
msgstr ""

#: ../lib/init/grass.py:392
msgid "set additional GISBASE for locally installed GRASS Addons"
msgstr ""

#: ../lib/init/grass.py:393
msgid "set Python interpreter name to override 'python'"
msgstr ""

#: ../lib/init/grass.py:394
msgid "execute GRASS module or script"
msgstr ""

#: ../lib/init/grass.py:395
msgid "provided executable will be executed in GRASS session"
msgstr ""

#: ../lib/init/grass.py:396
msgid "GRASS module, script or any other executable"
msgstr ""

#: ../lib/init/grass.py:397
msgid "parameters of the executable"
msgstr ""

#: ../lib/init/grass.py:398
msgid "standard flags"
msgstr ""

#: ../lib/init/grass.py:399
msgid "create temporary location (use with the --exec flag)"
msgstr ""

#: ../lib/init/grass.py:400
msgid "created in a temporary directory and deleted at exit"
msgstr ""

#: ../lib/init/grass.py:401
msgid "create temporary mapset (use with the --exec flag)"
msgstr ""

#: ../lib/init/grass.py:402
msgid "created in the specified location and deleted at exit"
msgstr ""

#: ../lib/init/grass.py:424
msgid "The APPDATA variable is not set, ask your operating system support"
msgstr ""

#: ../lib/init/grass.py:427
msgid ""
"The APPDATA variable points to directory which does not exist, ask your "
"operating system support"
msgstr ""

#: ../lib/init/grass.py:440
#, python-format
msgid "Failed to create configuration directory '%s' with error: %s"
msgstr ""

#: ../lib/init/grass.py:483
#, python-format
msgid ""
"Unable to create temporary directory <grass7-%(user)s-%(lock)s>! Exiting."
msgstr ""

#: ../lib/init/grass.py:537
#, python-brace-format
msgid "Invalid line in RC file ({file}): '{line}' ({error})\n"
msgstr ""

#: ../lib/init/grass.py:543
#, python-brace-format
msgid "Empty RC file ({file})"
msgstr ""

#: ../lib/init/grass.py:606
#, python-format
msgid "GUI <%s> not supported in this version"
msgstr ""

#: ../lib/init/grass.py:806
msgid ""
"The python command does not work as expected.\n"
"Please check your installation or set the GRASS_PYTHON environment variable."
msgstr ""

#: ../lib/init/grass.py:810
msgid "GRASS GUI not found. Please check your installation."
msgstr ""

#: ../lib/init/grass.py:812
msgid ""
"{}\n"
"Switching to text based interface mode."
msgstr ""

#: ../lib/init/grass.py:819
msgid ""
"It appears that the X Windows system is not active.\n"
"A graphical based user interface is not supported.\n"
"(DISPLAY variable is not set.)\n"
"Switching to text based interface mode."
msgstr ""

#: ../lib/init/grass.py:891
#, python-brace-format
msgid ""
"Unable to create new location because the location <{location}> already "
"exists."
msgstr ""

#: ../lib/init/grass.py:895
#, python-brace-format
msgid "Unable to create new location <{location}> because <{path}> is a file."
msgstr ""

#: ../lib/init/grass.py:898
#, python-brace-format
msgid ""
"Unable to create new location <{location}> because the directory <{path}> "
"already exists."
msgstr ""

#: ../lib/init/grass.py:902
#, python-brace-format
msgid ""
"Unable to create new location in the directory <{path}> for an unknown "
"reason."
msgstr ""

#: ../lib/init/grass.py:973
msgid ""
"Mapset <{}> already exists. Unable to create a new temporary mapset of that "
"name."
msgstr ""

#: ../lib/init/grass.py:977
msgid "Mapset <{}> already exists."
msgstr ""

#: ../lib/init/grass.py:985
msgid "A new mapset can be created using '-c' flag."
msgstr ""

#: ../lib/init/grass.py:987
msgid "Maybe you meant a different directory."
msgstr ""

#: ../lib/init/grass.py:1017
msgid "Provide CRS to create a location"
msgstr ""

#: ../lib/init/grass.py:1018
msgid "Creating new GRASS GIS location <{}>..."
msgstr ""

#: ../lib/init/grass.py:1027
#, python-brace-format
msgid "Unable to create new mapset <{mapset}> because <{path}> is a file."
msgstr ""

#: ../lib/init/grass.py:1033
msgid ""
"The mapset <{}> is missing the WIND file (computational region). It will be "
"fixed now. Note that this warning may become an error in future versions."
msgstr ""

#: ../lib/init/grass.py:1040
msgid ""
"No CRS is needed for creating mapset. Did you mean to create a new location?"
msgstr ""

#: ../lib/init/grass.py:1042
msgid "Creating new GRASS GIS mapset <{}>..."
msgstr ""

#: ../lib/init/grass.py:1066
msgid ""
"GRASS GIS database directory, location and mapset not set properly. Use GUI "
"or command line to set them."
msgstr ""

#: ../lib/init/grass.py:1091
#, python-format
msgid ""
"Invalid user interface specified - <%s>. Use the --help option to see valid "
"interface names."
msgstr ""

#: ../lib/init/grass.py:1111
#, python-brace-format
msgid ""
"Error in GUI startup. See messages above (if any) and if necessary, please "
"report this error to the GRASS developers.\n"
"On systems with package manager, make sure you have the right GUI package, "
"probably named grass-gui, installed.\n"
"To run GRASS GIS in text mode use the --text flag.\n"
"Use '--help' for further options\n"
"     {cmd_name} --help\n"
"See also: https://grass.osgeo.org/{cmd_name}/manuals/helptext.html"
msgstr ""

#: ../lib/init/grass.py:1123
msgid ""
"Exit was requested in GUI.\n"
"GRASS GIS will not start. Bye."
msgstr ""

#: ../lib/init/grass.py:1126
msgid ""
"Invalid return code from GUI startup script.\n"
"Please advise GRASS developers of this error."
msgstr ""

#: ../lib/init/grass.py:1174
#, python-brace-format
msgid ""
"Error reading data path information from g.gisenv.\n"
"GISDBASE={gisdbase}\n"
"LOCATION_NAME={location}\n"
"MAPSET={mapset}\n"
"\n"
"Check the <{file}> file."
msgstr ""

#: ../lib/init/grass.py:1456
#, python-format
msgid "Path '%s' doesn't exist"
msgstr ""

#: ../lib/init/grass.py:1458
#, python-format
msgid "Path '%s' not accessible."
msgstr ""

#. GTC %s is mapset's folder path
#: ../lib/init/grass.py:1463
#, python-format
msgid "You are not the owner of '%s'."
msgstr ""

#: ../lib/init/grass.py:1471
#, python-format
msgid ""
"%(user)s is currently running GRASS in selected mapset (file %(file)s "
"found). Concurrent use not allowed.\n"
"You can force launching GRASS using -f flag (note that you need permission "
"for this operation). Have another look in the processor manager just to be "
"sure..."
msgstr ""

#: ../lib/init/grass.py:1480
#, python-format
msgid ""
"%(user)s is currently running GRASS in selected mapset (file %(file)s "
"found). Forcing to launch GRASS..."
msgstr ""

#: ../lib/init/grass.py:1484
#, python-format
msgid ""
"Unable to properly access '%s'.\n"
"Please notify system personnel."
msgstr ""

#: ../lib/init/grass.py:1516
msgid "Building user fontcap..."
msgstr ""

#: ../lib/init/grass.py:1577
msgid "The SHELL variable is not set"
msgstr ""

#: ../lib/init/grass.py:1593
#, python-brace-format
msgid "Unsupported shell <{sh}>: {env_file}"
msgstr ""

#: ../lib/init/grass.py:1609
#, python-format
msgid "Executing <%s> ..."
msgstr ""

#: ../lib/init/grass.py:1636
#, python-brace-format
msgid ""
"Execution of <{cmd}> failed:\n"
"{error}"
msgstr ""

#: ../lib/init/grass.py:1651
#, python-format
msgid "Execution of <%s> finished."
msgstr ""

#: ../lib/init/grass.py:1684
#, python-brace-format
msgid "Unable to close GUI. {0}"
msgstr ""

#: ../lib/init/grass.py:1701
#, python-format
msgid "Welcome to GRASS GIS %s"
msgstr ""

#: ../lib/init/grass.py:1726
msgid "GRASS GIS homepage:"
msgstr ""

#. GTC Running through: SHELL NAME
#: ../lib/init/grass.py:1728
msgid "This version running through:"
msgstr ""

#: ../lib/init/grass.py:1730
msgid "Help is available with the command:"
msgstr ""

#: ../lib/init/grass.py:1731
msgid "See the licence terms with:"
msgstr ""

#: ../lib/init/grass.py:1732
msgid "See citation options with:"
msgstr ""

#: ../lib/init/grass.py:1735
msgid "If required, restart the GUI with:"
msgstr ""

#: ../lib/init/grass.py:1737
msgid "Start the GUI with:"
msgstr ""

#: ../lib/init/grass.py:1739
msgid "When ready to quit enter:"
msgstr ""

#: ../lib/init/grass.py:1899
msgid "2D and 3D raster MASKs present"
msgstr ""

#: ../lib/init/grass.py:1900
msgid "Raster MASK present"
msgstr ""

#: ../lib/init/grass.py:1901
msgid "3D raster MASK present"
msgstr ""

#: ../lib/init/grass.py:1952
msgid "Done."
msgstr ""

#: ../lib/init/grass.py:1954
msgid "Goodbye from GRASS GIS"
msgstr ""

#: ../lib/init/grass.py:1959 ../lib/python/script/setup.py:247
msgid "Cleaning up temporary files..."
msgstr ""

#: ../lib/init/grass.py:2001
msgid "Please install the GRASS GIS development package"
msgstr ""

#: ../lib/init/grass.py:2046
#, python-format
msgid "Parameter <%s> not supported"
msgstr ""

#: ../lib/init/grass.py:2094
#, python-format
msgid "use mapset %(metavar)s"
msgstr ""

#: ../lib/init/grass.py:2100
#, python-format
msgid "use temporary mapset in location %(metavar)s"
msgstr ""

#: ../lib/init/grass.py:2108
msgid "path to mapset (or location if creating one)"
msgstr ""

#: ../lib/init/grass.py:2111
msgid "use temporary mapset"
msgstr ""

#: ../lib/init/grass.py:2118
#, python-format
msgid "use temporary location with %(metavar)s (EPSG, georeferenced file, ...)"
msgstr ""

#: ../lib/init/grass.py:2125
msgid "remove lock if present"
msgstr ""

#: ../lib/init/grass.py:2174
msgid "execute module or script (followed by executable with arguments)"
msgstr ""

#: ../lib/init/grass.py:2230
msgid "Flag -e requires also flag -c"
msgstr ""

#: ../lib/init/grass.py:2232
msgid "Flag -c requires name of location or mapset"
msgstr ""

#: ../lib/init/grass.py:2235
msgid "Either --tmp-location or --tmp-mapset can be used, not both"
msgstr ""

#: ../lib/init/grass.py:2241
msgid ""
"Coordinate reference system argument (e.g. EPSG) is needed for --tmp-location"
msgstr ""

#: ../lib/init/grass.py:2248
msgid ""
"Only one argument (e.g. EPSG) is needed for --tmp-location, mapset name <{}> "
"provided"
msgstr ""

#: ../lib/init/grass.py:2339
#, python-brace-format
msgid ""
"Unable to start GRASS GIS. You have the choice to:\n"
" - Launch the graphical user interface with the '--gui' switch\n"
"     {cmd_name} --gui\n"
" - Launch with path to the location/mapset as an argument\n"
"     {cmd_name} /path/to/location/mapset`\n"
" - Create a location with '-c' and launch in its PERMANENT mapset\n"
"     {cmd_name} -c EPSG:number /path/to/location\n"
"     {cmd_name} -c geofile /path/to/location\n"
" - Create manually the GISRC file ({gisrcrc})\n"
" - Use '--help' for further options\n"
"     {cmd_name} --help\n"
"See also: https://grass.osgeo.org/{cmd_name}/manuals/helptext.html"
msgstr ""

#: ../lib/init/grass.py:2357
msgid "Starting GRASS GIS..."
msgstr ""

#: ../lib/init/grass.py:2399
#, python-brace-format
msgid ""
"<{0}> requested, but not available. Run GRASS in text mode (--text) or "
"install missing package (usually 'grass-gui')."
msgstr ""

#: ../lib/init/grass.py:2467
#, python-format
msgid "Launching <%s> GUI in the background, please wait..."
msgstr ""

#: ../lib/init/grass.py:2500
#, python-format
msgid "Failed to start shell '%s'"
msgstr ""

#: ../lib/init/lock.c:38
#, c-format
msgid "Usage: %s file pid"
msgstr "Uso: ficheiro %s pid"

#: ../lib/init/lock.c:42
msgid "Concurrent mapset locking is not supported on Windows"
msgstr ""

#: ../lib/init/lock.c:60
#, c-format
msgid "Unable to write lockfile %s (%s)"
msgstr ""

#: ../lib/arraystats/class.c:19
#, c-format
msgid "Unknown algorithm '%s'"
msgstr ""

#: ../lib/arraystats/class.c:42
msgid "Discont algorithm currently not available because of bugs"
msgstr "O algoritmo de desconto não se encontra disponível devido a bugs"

#: ../lib/arraystats/class.c:49
msgid "Classification algorithm failed"
msgstr ""

#: ../lib/arraystats/class.c:227
msgid "Equiprobable classbreaks currently limited to 10 classes"
msgstr ""

#: ../lib/arraystats/class.c:242
#, c-format
msgid ""
"There are classbreaks outside the range min-max. Number of classes reduced "
"to %i, but using probabilities for %i classes."
msgstr ""
"Há quebras de classes for dos limites min-máx. O número de classes foi "
"reduzido para %i mas usando probabilidades para %i classes."

#: ../lib/rowio/setup.c:61 ../lib/rowio/setup.c:67
#: ../lib/rst/interp_float/segmen2d.c:197
#: ../lib/rst/interp_float/segmen2d.c:203
#: ../lib/rst/interp_float/segmen2d.c:209
#: ../lib/rst/interp_float/segmen2d.c:219
#: ../lib/rst/interp_float/interp2d.c:139
#: ../lib/rst/interp_float/interp2d.c:145
#: ../lib/rst/interp_float/segmen2d_parallel.c:78
#: ../lib/rst/interp_float/segmen2d_parallel.c:85
#: ../lib/rst/interp_float/segmen2d_parallel.c:92
#: ../lib/rst/interp_float/segmen2d_parallel.c:101
#: ../lib/rst/interp_float/segmen2d_parallel.c:263
#: ../lib/vector/diglib/struct_alloc.c:494 ../lib/vector/neta/bridge.c:58
#: ../lib/vector/neta/spanningtree.c:104 ../lib/vector/neta/components.c:71
#: ../lib/vector/neta/components.c:176 ../lib/vector/neta/centrality.c:63
#: ../lib/vector/neta/centrality.c:145 ../lib/vector/neta/timetables.c:69
#: ../lib/vector/neta/timetables.c:168 ../lib/vector/neta/timetables.c:178
#: ../lib/vector/neta/timetables.c:191 ../lib/vector/neta/timetables.c:278
#: ../lib/vector/neta/timetables.c:413 ../lib/vector/neta/timetables.c:425
#: ../lib/vector/neta/flow.c:66 ../lib/vector/neta/flow.c:190
#: ../lib/vector/neta/path.c:262 ../lib/vector/neta/articulation_point.c:60
#: ../lib/vector/Vlib/map.c:48 ../lib/vector/Vlib/line.c:50
#: ../lib/vector/Vlib/line.c:154 ../lib/segment/open.c:118
msgid "Out of memory"
msgstr "Sem memória"

#: ../lib/driver/parse_ftcap.c:84
#, c-format
msgid "%s: Unable to read font definition file; use the default"
msgstr "%s: Não foi possível ler ficheiro de definição de fonte; use o default"

#: ../lib/driver/parse_ftcap.c:90
#, c-format
msgid "%s: No font definition file"
msgstr "%s: Nenhum ficheiro de definição de fonte"

#: ../lib/rst/interp_float/vinput2d.c:94
#, c-format
msgid "Vector map <%s> is not 3D"
msgstr "Mapa vectorial <%s> não é 3D"

#: ../lib/rst/interp_float/vinput2d.c:97
msgid "Loading data from attribute table ..."
msgstr "A carregar dados da tabela de atributos ..."

#: ../lib/rst/interp_float/vinput2d.c:100 ../lib/vector/Vlib/array.c:276
#: ../lib/vector/Vlib/map.c:301 ../lib/vector/Vlib/map.c:437
#: ../lib/vector/Vlib/ascii.c:398 ../lib/vector/Vlib/cats.c:589
#: ../lib/vector/Vlib/copy.c:620 ../lib/vector/Vlib/copy.c:730
#: ../lib/vector/Vlib/net_build.c:159 ../lib/vector/Vlib/net_build.c:206
#: ../lib/vector/Vlib/net_build.c:490 ../lib/vector/Vlib/net_build.c:791
#: ../lib/vector/Vlib/net_build.c:971 ../lib/ogsf/gv3.c:344
#: ../lib/ogsf/gp3.c:202
#, c-format
msgid "Database connection not defined for layer %d"
msgstr "Ligação à base de dados não definida para a capa %d"

#: ../lib/rst/interp_float/vinput2d.c:109 ../lib/vector/neta/timetables.c:133
#: ../lib/vector/neta/utils.c:119 ../lib/vector/Vlib/array.c:282
#: ../lib/vector/Vlib/map.c:342 ../lib/vector/Vlib/write_pg.c:2953
#: ../lib/vector/Vlib/ascii.c:410 ../lib/vector/Vlib/close_nat.c:160
#: ../lib/vector/Vlib/write_ogr.c:198 ../lib/vector/Vlib/cats.c:597
#: ../lib/vector/Vlib/net_build.c:165 ../lib/vector/Vlib/net_build.c:211
#: ../lib/vector/Vlib/net_build.c:496 ../lib/vector/Vlib/net_build.c:797
#: ../lib/vector/Vlib/net_build.c:976 ../lib/db/dbmi_client/db.c:46
#: ../lib/db/dbmi_client/copy_tab.c:112 ../lib/db/dbmi_client/copy_tab.c:133
#: ../lib/ogsf/gv3.c:350 ../lib/ogsf/gp3.c:208
#, c-format
msgid "Unable to open database <%s> by driver <%s>"
msgstr "Não foi possível abrir a base de dados <%s> com o driver <%s>"

#: ../lib/rst/interp_float/vinput2d.c:115
#: ../lib/rst/interp_float/vinput2d.c:129 ../lib/db/dbmi_client/copy_tab.c:291
#, c-format
msgid "Column <%s> not found"
msgstr "Coluna <%s> não encontrada"

#: ../lib/rst/interp_float/vinput2d.c:118
#: ../lib/rst/interp_float/vinput2d.c:131
#, c-format
msgid "Data type of column <%s> must be numeric"
msgstr "O tipo de dados da coluna <%s> deve ser numérico"

#: ../lib/rst/interp_float/vinput2d.c:142
msgid "Reading features from vector map ..."
msgstr "A ler elementos do mapa vectorial ... "

#: ../lib/rst/interp_float/vinput2d.c:174
#, c-format
msgid "Database record for cat %d not found"
msgstr "Registo na base de dados para a categoria %d não encontrado"

#: ../lib/rst/interp_float/vinput2d.c:192
msgid "Negative value of smoothing detected: sm must be >= 0"
msgstr "Valor negativo detectado para smoothing: sm deve ser >= 0"

#: ../lib/rst/interp_float/vinput2d.c:256
msgid "Strip exists with insufficient data"
msgstr "Há uma faixa com dados insuficientes"

#: ../lib/rst/interp_float/vinput2d.c:270
#, c-format
msgid "There are points outside specified 2D/3D region - %d points ignored"
msgstr "Há pontos fora da região 2D/3D especificada - %d pontos ignorados"

#: ../lib/rst/interp_float/vinput2d.c:273
#, c-format
msgid "Ignoring %d points (too dense)"
msgstr "A ignorar %d pontos (denso demais)"

#: ../lib/rst/interp_float/vinput2d.c:277
#, c-format
msgid ""
"%d points given for interpolation (after thinning) is less than given NPMIN="
"%d"
msgstr ""
"%d pontos dados para a interpolação (após afinamento) é menor que o NPMIN=%d "
"definido"

#: ../lib/rst/interp_float/vinput2d.c:282
msgid "Zero points in the given region"
msgstr "Zero pontos na região definida"

#: ../lib/rst/interp_float/vinput2d.c:287
#, c-format
msgid ""
"Segmentation parameters set to invalid values: npmin= %d, segmax= %d for "
"smooth connection of segments, npmin > segmax (see manual)"
msgstr ""
"Parâmetros de segmentação definidos como parâmetros inválidos: npmin= %d. "
"segmax= %d para ligação de segmentos suave, npmin > segmax (ver manual)"

#: ../lib/rst/interp_float/vinput2d.c:293
#, c-format
msgid ""
"There are less than %d points for interpolation. No segmentation is "
"necessary, to run the program faster set segmax=%d (see manual)"
msgstr ""
"Existem menos que %d pontos para interpolação. Nenhuma segmentação é "
"necessária, para executar o programa mais rápido use segmax=%d (ver manual)"

#: ../lib/rst/interp_float/vinput2d.c:297
#, c-format
msgid "Number of points from vector map %d"
msgstr "Número de pontos do mapa vectorial %d"

#: ../lib/rst/interp_float/vinput2d.c:298
#, c-format
msgid "Number of points outside of 2D/3D region %d"
msgstr "Número de pontos fora da região 2D/3D: %d"

#: ../lib/rst/interp_float/vinput2d.c:300
#, c-format
msgid "Number of points being used %d"
msgstr "Número de pontos em uso %d"

#: ../lib/rst/interp_float/vinput2d.c:333
msgid "Some points outside of region (ignored)"
msgstr "Alguns pontos fora da região (ignorados)"

#: ../lib/rst/interp_float/vinput2d.c:339
msgid "Unable to allocate memory"
msgstr "Não foi possível alocar memória"

#: ../lib/rst/interp_float/vinput2d.c:347
#, c-format
msgid "Unable to insert %f,%f,%f a = %d"
msgstr "Não foi possível inserir %f,%f,%f a = %d"

#: ../lib/rst/interp_float/input2d.c:58
#, c-format
msgid "Mask raster map <%s> not found"
msgstr "Máscara do mapa raster <%s> não encontrada"

#: ../lib/rst/interp_float/input2d.c:81
msgid "Bitmap mask created"
msgstr "Máscara bitmap criada"

#: ../lib/rst/interp_float/segmen2d.c:133
#: ../lib/rst/interp_float/segmen2d_parallel.c:188
msgid ""
"Taking too long to find points for interpolation - please change the region "
"to area where your points are. Continuing calculations..."
msgstr ""
"A demorar demais para encontrar pontos para interpolação - por favor altere "
"a região para a área onde estão os pontos. Continuando cálculos..."

#: ../lib/rst/interp_float/output2d.c:117
#, c-format
msgid "First change your rows number to nsizr! %d %d"
msgstr ""

#: ../lib/rst/interp_float/output2d.c:124
#, c-format
msgid "First change your cols number to nsizc %d %d"
msgstr "Altere primeiro os número das suas cols para nsizc %d %d"

#: ../lib/rst/interp_float/output2d.c:247
#: ../lib/rst/interp_float/output2d.c:328
#: ../lib/rst/interp_float/output2d.c:397
#: ../lib/rst/interp_float/output2d.c:447
#: ../lib/rst/interp_float/output2d.c:461
#: ../lib/rst/interp_float/output2d.c:475
#: ../lib/rst/interp_float/output2d.c:491
#: ../lib/rst/interp_float/resout2d.c:205
#: ../lib/rst/interp_float/resout2d.c:253
#: ../lib/rst/interp_float/resout2d.c:296
#: ../lib/rst/interp_float/resout2d.c:327
#: ../lib/rst/interp_float/resout2d.c:377
#: ../lib/rst/interp_float/resout2d.c:395
#: ../lib/rst/interp_float/resout2d.c:410
#: ../lib/rst/interp_float/resout2d.c:426 ../lib/gis/legal_name.c:94
#: ../lib/gis/legal_name.c:97 ../lib/manage/do_remove.c:73
#: ../lib/manage/do_rename.c:71 ../lib/ogsf/gs3.c:125 ../lib/ogsf/gs3.c:189
#: ../lib/ogsf/gs3.c:264 ../lib/ogsf/gs3.c:336 ../lib/ogsf/gs3.c:442
#: ../lib/ogsf/gs3.c:529 ../lib/ogsf/gs3.c:588 ../lib/ogsf/gs3.c:645
#: ../lib/ogsf/gs3.c:716 ../lib/ogsf/gs3.c:786 ../lib/ogsf/gsd_legend.c:239
#: ../lib/raster/open.c:177 ../lib/raster/open.c:854 ../lib/raster/open.c:891
#: ../lib/raster/open.c:943
#, c-format
msgid "Raster map <%s> not found"
msgstr "Mapa raster <%s> não encontrado"

#: ../lib/rst/interp_float/interp2d.c:232
#, c-format
msgid ""
"Overshoot - increase in tension suggested. Overshoot occurs at (%d,%d) cell. "
"Z-value %f, zmin %f, zmax %f."
msgstr ""
"Estimativa por excesso - aumento na tensão sugerida. Estimativa por excesso "
"ocorre na célula (%d,%d). Valores Z %f, mín %f, máx %f."

#: ../lib/rst/interp_float/resout2d.c:77
msgid "Temporarily changing the region to desired resolution..."
msgstr ""

#: ../lib/rst/interp_float/resout2d.c:103
#, c-format
msgid "First change your rows number(%d) to %d"
msgstr ""

#: ../lib/rst/interp_float/resout2d.c:110
#, c-format
msgid "First change your columns number(%d) to %d"
msgstr ""

#: ../lib/rst/interp_float/resout2d.c:264
msgid "No color table for input raster map -- will not create color table"
msgstr ""

#: ../lib/rst/interp_float/resout2d.c:458
msgid "Changing the region back to initial..."
msgstr ""

#: ../lib/rst/interp_float/write2d.c:53 ../lib/rst/interp_float/write2d.c:64
#: ../lib/rst/interp_float/write2d.c:79 ../lib/rst/interp_float/write2d.c:88
#: ../lib/rst/interp_float/write2d.c:96 ../lib/rst/interp_float/write2d.c:104
msgid "Cannot write files"
msgstr ""

#: ../lib/rst/interp_float/segmen2d_parallel.c:109
msgid "Starting parallel work"
msgstr ""

#: ../lib/cluster/c_exec.c:44
#, c-format
msgid "Not enough data points (%d) in cluster"
msgstr ""

#: ../lib/cluster/c_begin.c:57
#, c-format
msgid "produced by i.cluster"
msgstr ""

#: ../lib/gis/open_misc.c:49
#, c-format
msgid "G__open_misc(read): mapset <%s> doesn't match xmapset <%s>"
msgstr "G__open_misc(read): o mapset <%s> não corresponde ao xmapset <%s>"

#: ../lib/gis/open_misc.c:74
#, c-format
msgid "G__open_misc(write): xmapset <%s> != G_mapset() <%s>"
msgstr "G__open_misc(write): xmapset <%s> != G_mapset() <%s>"

#: ../lib/gis/lrand48.c:85
#, c-format
msgid "gettimeofday failed: %s"
msgstr ""

#: ../lib/gis/lrand48.c:115
msgid "Pseudo-random number generator not seeded"
msgstr ""

#: ../lib/gis/parser.c:347
msgid "Bug in UI description. Missing module description"
msgstr ""

#: ../lib/gis/parser.c:357
msgid "Bug in UI description. Missing option key"
msgstr ""

#: ../lib/gis/parser.c:359
#, c-format
msgid "Bug in UI description. Option key <%s> is not valid"
msgstr ""

#: ../lib/gis/parser.c:361
#, c-format
msgid "Bug in UI description. Description for option <%s> missing"
msgstr ""

#: ../lib/gis/parser.c:413
#, c-format
msgid "Bug in UI description. Option '%s' in <%s> does not exist"
msgstr ""

#: ../lib/gis/parser.c:537
msgid "Use either --quiet or --verbose flag, not both. Assuming --verbose."
msgstr ""

#: ../lib/gis/parser.c:551
msgid "Use either --quiet or --verbose flag, not both. Assuming --quiet."
msgstr ""

#: ../lib/gis/parser.c:566
msgid "Use either --qq or --verbose flag, not both. Assuming --qq."
msgstr ""

#: ../lib/gis/parser.c:597
#, c-format
msgid "Sorry <%s> is not a valid option"
msgstr ""

#: ../lib/gis/parser.c:610
msgid "Your installation doesn't include GUI, exiting."
msgstr ""

#: ../lib/gis/parser.c:961
msgid "Unable to determine program name"
msgstr "Não foi possível descobrir o nome do programa"

#: ../lib/gis/parser.c:983 ../lib/gis/parser.c:1002
#, c-format
msgid "%s: Sorry, <%c> is not a valid flag"
msgstr ""

#: ../lib/gis/parser.c:1136
#, c-format
msgid "%s: Sorry, <%s=> is ambiguous"
msgstr ""

#: ../lib/gis/parser.c:1139
#, c-format
msgid "Option <%s=> matches"
msgstr ""

#: ../lib/gis/parser.c:1157
#, c-format
msgid "Please update the usage of <%s>: option <%s> has been renamed to <%s>"
msgstr ""

#: ../lib/gis/parser.c:1170
#, c-format
msgid "%s: Sorry, <%s> is not a valid parameter"
msgstr ""

#: ../lib/gis/parser.c:1176 ../lib/gis/parser.c:1422
#, c-format
msgid "<%s> is an abbreviation for <%s>"
msgstr ""

#: ../lib/gis/parser.c:1181
#, c-format
msgid "Option <%s> does not accept multiple answers"
msgstr ""

#: ../lib/gis/parser.c:1253
#, c-format
msgid ""
"Illegal range syntax for parameter <%s>\n"
"\tPresented as: %s"
msgstr ""

#: ../lib/gis/parser.c:1259
#, c-format
msgid ""
"Value <%s> out of range for parameter <%s>\n"
"\tLegal range: %s"
msgstr ""

#: ../lib/gis/parser.c:1265
#, c-format
msgid "Missing value for parameter <%s>"
msgstr ""

#: ../lib/gis/parser.c:1271
#, c-format
msgid ""
"Value <%s> ambiguous for parameter <%s>\n"
"\tValid options: %s"
msgstr ""

#: ../lib/gis/parser.c:1444
#, c-format
msgid ""
"Required parameter <%s> not set:\n"
"\t(%s)"
msgstr ""

#: ../lib/gis/parser.c:1536
#, c-format
msgid ""
"Option <%s> must be provided in multiples of %d\n"
"\tYou provided %d item(s): %s"
msgstr ""

#: ../lib/gis/parser.c:1610 ../lib/gis/error.c:363
#, c-format
msgid "ERROR: "
msgstr "ERRO:"

#: ../lib/gis/parser.c:1612 ../lib/gis/parser.c:1619
#, c-format
msgid "option <%s>: <%s> exists. To overwrite, use the --overwrite flag"
msgstr ""

#: ../lib/gis/parser.c:1729
#, c-format
msgid "%s= is not a separator option"
msgstr ""

#: ../lib/gis/parser.c:1732
#, c-format
msgid "No separator given for %s="
msgstr ""

#: ../lib/gis/parser.c:1794 ../lib/gis/parser.c:1811
#, c-format
msgid "%s= is not a file option"
msgstr ""

#: ../lib/gis/parser.c:1796
#, c-format
msgid "Opening multiple files not supported for %s="
msgstr ""

#: ../lib/gis/parser.c:1802
#, c-format
msgid "Unable to open %s file <%s>"
msgstr ""

#: ../lib/gis/parser.c:1808
#, c-format
msgid "Unable to create %s file <%s>"
msgstr ""

#: ../lib/gis/gisinit.c:54 ../lib/gis/gisinit.c:89
#, c-format
msgid ""
"Module built against version %s but trying to use version %s. You need to "
"rebuild GRASS GIS or untangle multiple installations."
msgstr ""

#: ../lib/gis/gisinit.c:66
#, c-format
msgid "MAPSET %s - permission denied"
msgstr "MAPSET %s - permissão negada"

#: ../lib/gis/gisinit.c:69
#, c-format
msgid "MAPSET %s not found at %s"
msgstr "MAPSET %s não encontrado em %s"

#: ../lib/gis/gisinit.c:104
msgid "System not initialized. Programmer forgot to call G_gisinit()."
msgstr ""
"Sistema não iniciado. O programador esqueceu-se de chamar a função "
"G_gisinit()."

#: ../lib/gis/cmprlz4.c:89 ../lib/gis/cmprlz4.c:156 ../lib/gis/cmprzlib.c:100
#: ../lib/gis/cmprzlib.c:179 ../lib/gis/cmprzstd.c:102
#: ../lib/gis/cmprzstd.c:176 ../lib/gis/cmprbzip.c:104
#: ../lib/gis/cmprbzip.c:183 ../lib/gis/compress.c:335
msgid "No source buffer"
msgstr ""

#: ../lib/gis/cmprlz4.c:92 ../lib/gis/cmprlz4.c:159 ../lib/gis/cmprzlib.c:103
#: ../lib/gis/cmprzlib.c:182 ../lib/gis/cmprzstd.c:105
#: ../lib/gis/cmprzstd.c:179 ../lib/gis/cmprbzip.c:107
#: ../lib/gis/cmprbzip.c:186
msgid "No destination buffer"
msgstr ""

#: ../lib/gis/cmprlz4.c:99 ../lib/gis/cmprlz4.c:166 ../lib/gis/cmprzlib.c:110
#: ../lib/gis/cmprzlib.c:189 ../lib/gis/cmprzstd.c:112
#: ../lib/gis/cmprzstd.c:186 ../lib/gis/cmprbzip.c:114
#: ../lib/gis/cmprbzip.c:193 ../lib/gis/compress.c:337
#, c-format
msgid "Invalid source buffer size %d"
msgstr ""

#: ../lib/gis/cmprlz4.c:101 ../lib/gis/cmprlz4.c:168 ../lib/gis/cmprzlib.c:112
#: ../lib/gis/cmprzlib.c:191 ../lib/gis/cmprzstd.c:114
#: ../lib/gis/cmprzstd.c:188 ../lib/gis/cmprbzip.c:116
#: ../lib/gis/cmprbzip.c:195 ../lib/gis/compress.c:257
#, c-format
msgid "Invalid destination buffer size %d"
msgstr ""

#: ../lib/gis/cmprlz4.c:121
msgid "LZ4 compression error"
msgstr ""

#: ../lib/gis/cmprlz4.c:177
msgid "LZ4 decompression error"
msgstr ""

#: ../lib/gis/cmprlz4.c:186 ../lib/gis/cmprzlib.c:215 ../lib/gis/cmprzstd.c:206
#: ../lib/gis/cmprbzip.c:219
#, c-format
msgid "Got uncompressed size %d, expected %d"
msgstr ""

#: ../lib/gis/distance.c:154
#, c-format
msgid "%s: shouldn't happen: code=%d P=(%f,%f) S=(%f,%f)(%f,%f)"
msgstr ""

#: ../lib/gis/parser_help.c:84
msgid "Description:"
msgstr ""

#: ../lib/gis/parser_help.c:103
msgid "Keywords:"
msgstr ""

#: ../lib/gis/parser_help.c:111
msgid "Usage:"
msgstr ""

#: ../lib/gis/parser_help.c:141
msgid "ERROR: Option key not defined"
msgstr ""

#: ../lib/gis/parser_help.c:198
msgid "Flags:"
msgstr ""

#: ../lib/gis/parser_help.c:223 ../lib/gis/parser_interface.c:329
#: ../lib/gis/parser_rest.c:164 ../lib/gis/parser_html.c:179
msgid "Allow output files to overwrite existing files"
msgstr "Permitir que os ficheiros de saída reescrevam os ficheiros existentes"

#: ../lib/gis/parser_help.c:225 ../lib/gis/parser_interface.c:337
#: ../lib/gis/parser_html.c:183
msgid "Print usage summary"
msgstr ""

#: ../lib/gis/parser_help.c:226 ../lib/gis/parser_interface.c:344
#: ../lib/gis/parser_rest.c:168 ../lib/gis/parser_html.c:186
msgid "Verbose module output"
msgstr "Saída do módulo verbosa"

#: ../lib/gis/parser_help.c:227 ../lib/gis/parser_interface.c:351
#: ../lib/gis/parser_rest.c:171 ../lib/gis/parser_html.c:189
msgid "Quiet module output"
msgstr "Saída do módulo quiet"

#: ../lib/gis/parser_help.c:228
msgid "Super quiet module output"
msgstr ""

#: ../lib/gis/parser_help.c:229 ../lib/gis/parser_html.c:192
msgid "Force launching GUI dialog"
msgstr ""

#: ../lib/gis/parser_help.c:238
msgid "Parameters:"
msgstr ""

#: ../lib/gis/parser_help.c:261
#, c-format
msgid "  %*s   default: %s\n"
msgstr "  %*s   padrão: %s\n"

#: ../lib/gis/parser_help.c:287
#, c-format
msgid "  %*s   options: "
msgstr "  %*s   opções: "

#: ../lib/gis/proj3.c:124 ../lib/vector/Vlib/header.c:556
msgid "Unknown projection"
msgstr "Projeção desconhecida"

#: ../lib/gis/error.c:362
msgid "WARNING: "
msgstr "ATENÇÃO: "

#: ../lib/gis/list.c:83
#, c-format
msgid "no %s files available in current mapset\n"
msgstr "não há ficheiros %s disponíveis no mapset ativo\n"

#: ../lib/gis/list.c:86
#, c-format
msgid "no %s files available in mapset <%s>\n"
msgstr "não há ficheiros %s disponíveis no mapset <%s>\n"

#: ../lib/gis/list.c:132
#, c-format
msgid "%s files available in mapset <%s>:\n"
msgstr "ficheiros %s disponíveis no mapset <%s>:\n"

#: ../lib/gis/list.c:204
msgid "G_list: Unknown element type"
msgstr "G_list: Tipo de elemento desconhecido"

#: ../lib/gis/alloc.c:44 ../lib/gis/alloc.c:86 ../lib/gis/alloc.c:132
#, c-format
msgid "Current region rows: %d, cols: %d"
msgstr "Linhas de região actual: %d, colunas: %d"

#: ../lib/gis/alloc.c:47
#, c-format
msgid "G_malloc: unable to allocate %lu bytes of memory at %s:%d"
msgstr "G_malloc: não foi possível alocar %lu bytes de memória em %s:%d"

#: ../lib/gis/alloc.c:89
#, c-format
msgid "G_calloc: unable to allocate %lu * %lu bytes of memory at %s:%d"
msgstr "G_calloc: não foi possível alocar %lu * %lu bytes de memória em %s:%d"

#: ../lib/gis/alloc.c:135
#, c-format
msgid "G_realloc: unable to allocate %lu bytes of memory at %s:%d"
msgstr "G_realloc: não foi possível alocar %lu bytes de memória em %s:%d"

#: ../lib/gis/parser_json.c:373
#, c-format
msgid "Input string not understood: <%s>. Multiple '@' chars?"
msgstr ""

#: ../lib/gis/mapset_msc.c:90
#, c-format
msgid "Unable to make mapset element %s (%s): %s"
msgstr "Não foi possível gerar o elemento do mapset %s (%s): %s"

#: ../lib/gis/mapset_msc.c:94
#, c-format
msgid "Unable to access mapset element %s (%s): %s"
msgstr "Não foi possível aceder ao elemento do mapset %s (%s): %s"

#: ../lib/gis/paths.c:201
#, c-format
msgid "Unable to open file <%s> for reading"
msgstr ""

#: ../lib/gis/paths.c:217
#, c-format
msgid "Unable to fetch security info for <%s>"
msgstr ""

#: ../lib/gis/datum.c:160
#, c-format
msgid "unable to open datum table file: %s"
msgstr "não foi possível abrir o ficheiro com a tabela de datum: %s"

#: ../lib/gis/datum.c:182
#, c-format
msgid "error in datum table file, line %d"
msgstr "erro no ficheiro da tabela de datum, linha %d"

#: ../lib/gis/aprintf.c:140
#, c-format
msgid "Failed to print %s"
msgstr ""

#: ../lib/gis/aprintf.c:254
#, c-format
msgid "Failed to parse string specifier: %s"
msgstr ""

#: ../lib/gis/aprintf.c:343
#, c-format
msgid "Format specifier exceeds the buffer size (%d)"
msgstr ""

#: ../lib/gis/make_loc.c:531 ../lib/gis/make_loc.c:581
#: ../lib/gis/key_value3.c:33
#, c-format
msgid "Unable to open output file <%s>: %s"
msgstr ""

#: ../lib/gis/make_loc.c:545 ../lib/gis/make_loc.c:595
#: ../lib/gis/get_projinfo.c:196 ../lib/gis/get_projinfo.c:311
#: ../lib/gis/key_value3.c:39
#, c-format
msgid "Error closing output file <%s>: %s"
msgstr ""

#: ../lib/gis/get_ellipse.c:263 ../lib/proj/ellipse.c:243
#, c-format
msgid "Unable to open ellipsoid table file <%s>"
msgstr "Não foi possível abrir o ficheiro da tabela do elipsóide <%s>"

#: ../lib/gis/get_ellipse.c:344 ../lib/gis/get_ellipse.c:367
#, c-format
msgid "Invalid a: field '%s' in file %s in <%s>"
msgstr "Parâmetro a inválido: campo '%s' no ficheiro %s em <%s>"

#: ../lib/gis/get_ellipse.c:356
#, c-format
msgid "Invalid ellipsoid '%s' in file %s in <%s>"
msgstr "Elipsóide inválido '%s' no ficheiro %s em <%s>"

#: ../lib/gis/get_ellipse.c:370
#, c-format
msgid "Invalid es: field '%s' in file %s in <%s>"
msgstr "Parâmetro es inválido: '%s' no ficheiro %s em <%s>"

#: ../lib/gis/get_ellipse.c:383
#, c-format
msgid "No ellipsoid info given in file %s in <%s>"
msgstr "O ficheiro %s em <%s> não tem informações sobre o elipsóide"

#: ../lib/gis/view.c:176
#, c-format
msgid "Unable to open %s for writing"
msgstr "Não foi possível abrir %s para escrita"

#: ../lib/gis/view.c:262 ../lib/gis/view.c:479
#, c-format
msgid "Unable to open %s for reading"
msgstr "Não foi possível abrir %s para leitura"

#: ../lib/gis/view.c:465
#, c-format
msgid "GRASS window when view was saved:\n"
msgstr "Janela do GRASS quando a visão foi guardada:\n"

#: ../lib/gis/view.c:545
#, c-format
msgid " Window saved in \"%s\" is completely outside of current GRASS window."
msgstr ""
" Janela gravada em \"%s\" está completamente fora da janela atual do GRASS."

#: ../lib/gis/view.c:549
#, c-format
msgid ""
" Only %d%% of window saved in \"%s\" overlaps with current GRASS window."
msgstr ""
" Apenas %d%% da janela salva em \"%s\" sobrepõe com a janela atual do GRASS."

#: ../lib/gis/seek.c:54 ../lib/gis/seek.c:60
#, c-format
msgid "Unable to seek: %s"
msgstr ""

#: ../lib/gis/seek.c:58
msgid "Seek offset out of range"
msgstr "Deslocamento de procura fora dos limites"

#: ../lib/gis/done_msg.c:38
#, c-format
msgid "%s complete. %s"
msgstr "%s completo. %s"

#: ../lib/gis/proj2.c:63
msgid "Latitude-Longitude"
msgstr "Latitude-Longitude"

#: ../lib/gis/proj2.c:65
msgid "Other Projection"
msgstr "Outra projeção"

#: ../lib/gis/adj_cellhd.c:57 ../lib/gis/adj_cellhd.c:172
#, c-format
msgid "Illegal n-s resolution value: %g"
msgstr ""

#: ../lib/gis/adj_cellhd.c:62 ../lib/gis/adj_cellhd.c:180
#, c-format
msgid "Illegal number of rows: %d (resolution is %g)"
msgstr ""

#: ../lib/gis/adj_cellhd.c:68 ../lib/gis/adj_cellhd.c:190
#, c-format
msgid "Illegal e-w resolution value: %g"
msgstr ""

#: ../lib/gis/adj_cellhd.c:73 ../lib/gis/adj_cellhd.c:198
#, c-format
msgid "Illegal number of columns: %d (resolution is %g)"
msgstr ""

#: ../lib/gis/adj_cellhd.c:81 ../lib/gis/adj_cellhd.c:219
#, c-format
msgid "North must be north of South, but %g (north) <= %g (south"
msgstr ""

#: ../lib/gis/adj_cellhd.c:85 ../lib/gis/adj_cellhd.c:223
#, c-format
msgid "North must be larger than South, but %g (north) <= %g (south"
msgstr ""

#: ../lib/gis/adj_cellhd.c:93 ../lib/gis/adj_cellhd.c:231
#, c-format
msgid "East must be larger than West, but %g (east) <= %g (west)"
msgstr ""

#: ../lib/gis/adj_cellhd.c:114 ../lib/gis/adj_cellhd.c:277
msgid "Invalid coordinates: negative number of columns"
msgstr ""

#: ../lib/gis/adj_cellhd.c:117 ../lib/gis/adj_cellhd.c:280
msgid "Invalid coordinates: negative number of rows"
msgstr ""

#: ../lib/gis/adj_cellhd.c:124 ../lib/gis/adj_cellhd.c:290
msgid "NS resolution has been changed"
msgstr ""

#: ../lib/gis/adj_cellhd.c:129 ../lib/gis/adj_cellhd.c:295
msgid "EW resolution has been changed"
msgstr ""

#: ../lib/gis/adj_cellhd.c:132 ../lib/gis/adj_cellhd.c:298
msgid "NS and EW resolutions are different"
msgstr ""

#: ../lib/gis/adj_cellhd.c:175
#, c-format
msgid "Illegal n-s resolution value for 3D: %g"
msgstr ""

#: ../lib/gis/adj_cellhd.c:184
#, c-format
msgid "Illegal number of rows for 3D: %d (resolution is %g)"
msgstr ""

#: ../lib/gis/adj_cellhd.c:193
#, c-format
msgid "Illegal e-w resolution value for 3D: %g"
msgstr ""

#: ../lib/gis/adj_cellhd.c:202
#, c-format
msgid "Illegal number of columns for 3D: %d (resolution is %g)"
msgstr ""

#: ../lib/gis/adj_cellhd.c:208
#, c-format
msgid "Illegal t-b resolution value: %g"
msgstr ""

#: ../lib/gis/adj_cellhd.c:213
#, c-format
msgid "Illegal depths value: %d"
msgstr ""

#: ../lib/gis/adj_cellhd.c:236
#, c-format
msgid "Top must be larger than Bottom, but %g (top) <= %g (bottom)"
msgstr ""

#: ../lib/gis/adj_cellhd.c:283
msgid "Invalid coordinates: negative number of depths"
msgstr ""

#: ../lib/gis/adj_cellhd.c:317
#, c-format
msgid "East (%.15g) is not larger than West (%.15g)"
msgstr ""

#: ../lib/gis/adj_cellhd.c:352
#, c-format
msgid "Illegal latitude for North: %g"
msgstr ""

#: ../lib/gis/adj_cellhd.c:354
#, c-format
msgid "Illegal latitude for South: %g"
msgstr ""

#: ../lib/gis/adj_cellhd.c:360
#, c-format
msgid "Illegal longitude for West: %g"
msgstr ""

#: ../lib/gis/adj_cellhd.c:364
#, c-format
msgid "Illegal longitude for East: %g"
msgstr ""

#: ../lib/gis/adj_cellhd.c:392
#, c-format
msgid "NS extent does not match NS resolution: %g cells difference"
msgstr ""

#: ../lib/gis/adj_cellhd.c:401
#, c-format
msgid "%g cells missing to reach 90 degree north"
msgstr ""

#: ../lib/gis/adj_cellhd.c:404 ../lib/gis/adj_cellhd.c:418
#: ../lib/gis/adj_cellhd.c:432
#, c-format
msgid "Subtle input data rounding error of north boundary (%g)"
msgstr ""

#: ../lib/gis/adj_cellhd.c:414
#, c-format
msgid "90 degree north is exceeded by %g cells"
msgstr ""

#: ../lib/gis/adj_cellhd.c:443
msgid "Illegal latitude for North"
msgstr "Latitude Norte ilegal "

#: ../lib/gis/adj_cellhd.c:451
#, c-format
msgid "%g cells missing to reach 90 degree south"
msgstr ""

#: ../lib/gis/adj_cellhd.c:454 ../lib/gis/adj_cellhd.c:468
#: ../lib/gis/adj_cellhd.c:482
#, c-format
msgid "Subtle input data rounding error of south boundary (%g)"
msgstr ""

#: ../lib/gis/adj_cellhd.c:464
#, c-format
msgid "90 degree south is exceeded by %g cells"
msgstr ""

#: ../lib/gis/adj_cellhd.c:493
msgid "Illegal latitude for South"
msgstr "Latitude Sul ilegal"

#: ../lib/gis/adj_cellhd.c:522
#, c-format
msgid "EW extent does not match EW resolution: %g cells difference"
msgstr ""

#: ../lib/gis/adj_cellhd.c:528
#, c-format
msgid "360 degree EW extent is exceeded by %g cells"
msgstr ""

#: ../lib/gis/adj_cellhd.c:534
#, c-format
msgid "%g cells missing to cover 360 degree EW extent"
msgstr ""

#: ../lib/gis/adj_cellhd.c:569
msgid "Invalid NS resolution"
msgstr ""

#: ../lib/gis/adj_cellhd.c:574
msgid "Invalid EW resolution"
msgstr ""

#: ../lib/gis/adj_cellhd.c:579
msgid "Invalid North"
msgstr ""

#: ../lib/gis/adj_cellhd.c:584
msgid "Invalid South"
msgstr ""

#: ../lib/gis/adj_cellhd.c:589
msgid "Invalid West"
msgstr ""

#: ../lib/gis/adj_cellhd.c:594
msgid "Invalid East"
msgstr ""

#: ../lib/gis/adj_cellhd.c:647
#, c-format
msgid "NS resolution rounded from %s to %s"
msgstr ""

#: ../lib/gis/adj_cellhd.c:680 ../lib/gis/adj_cellhd.c:735
#, c-format
msgid "North rounded from %s to %s"
msgstr ""

#: ../lib/gis/adj_cellhd.c:692
#, c-format
msgid "South adjusted from %s to %s"
msgstr ""

#: ../lib/gis/adj_cellhd.c:707 ../lib/gis/adj_cellhd.c:750
#, c-format
msgid "South rounded from %s to %s"
msgstr ""

#: ../lib/gis/adj_cellhd.c:719
#, c-format
msgid "North adjusted from %s to %s"
msgstr ""

#: ../lib/gis/adj_cellhd.c:773
#, c-format
msgid "EW resolution rounded from %s to %s"
msgstr ""

#: ../lib/gis/adj_cellhd.c:806 ../lib/gis/adj_cellhd.c:861
#, c-format
msgid "West rounded from %s to %s"
msgstr ""

#: ../lib/gis/adj_cellhd.c:818
#, c-format
msgid "East adjusted from %s to %s"
msgstr ""

#: ../lib/gis/adj_cellhd.c:833 ../lib/gis/adj_cellhd.c:876
#, c-format
msgid "East rounded from %s to %s"
msgstr ""

#: ../lib/gis/adj_cellhd.c:845
#, c-format
msgid "West adjusted from %s to %s"
msgstr ""

#: ../lib/gis/get_projinfo.c:40 ../lib/gis/get_projinfo.c:69
#, c-format
msgid "<%s> file not found for location <%s>"
msgstr "Ficheiro <%s> não encontrado para localização <%s>"

#: ../lib/gis/get_projinfo.c:146 ../lib/gis/get_projinfo.c:261
#: ../lib/gis/key_value3.c:60
#, c-format
msgid "Unable to open input file <%s>: %s"
msgstr ""

#: ../lib/gis/open.c:68
#, c-format
msgid "G__open(read): mapset <%s> doesn't match xmapset <%s>"
msgstr "G__open(read): o mapset <%s> não corresponde ao xmapset <%s>"

#: ../lib/gis/open.c:89
#, c-format
msgid "G__open(read): Unable to open '%s': %s"
msgstr ""

#: ../lib/gis/open.c:98
#, c-format
msgid "G__open(write): xmapset <%s> != G_mapset() <%s>"
msgstr "G__open(write): xmapset <%s> != G_mapset() <%s>"

#: ../lib/gis/open.c:122
#, c-format
msgid "G__open(write): Unable to open '%s': %s"
msgstr ""

#: ../lib/gis/legal_name.c:39
#, c-format
msgid "Illegal filename <%s>. Cannot start with '.' or be 'NULL'."
msgstr ""

#: ../lib/gis/legal_name.c:46
#, c-format
msgid "Illegal filename <%s>. Character <%c> not allowed.\n"
msgstr ""

#: ../lib/gis/legal_name.c:77 ../lib/gis/legal_name.c:81
#, c-format
msgid "Output raster map name <%s> is not valid map name"
msgstr "Nome do mapa raster de saída <%s> não é um nome de mapa válido"

#: ../lib/gis/legal_name.c:118 ../lib/gis/legal_name.c:122
#, c-format
msgid "Output raster map <%s> is used as input"
msgstr "Mapa raster de saída <%s> é usado como entrada"

#: ../lib/gis/home.c:39
msgid "Unable to determine user's home directory"
msgstr ""

#: ../lib/gis/home.c:120
#, c-format
msgid "Failed to create directory [%s]"
msgstr ""

#: ../lib/gis/units.c:208
msgid "square units"
msgstr ""

#: ../lib/gis/units.c:208
msgid "square unit"
msgstr ""

#: ../lib/gis/units.c:210
msgid "units"
msgstr ""

#: ../lib/gis/units.c:210
msgid "unit"
msgstr ""

#: ../lib/gis/units.c:215
msgid "square meters"
msgstr ""

#: ../lib/gis/units.c:215
msgid "square meter"
msgstr ""

#: ../lib/gis/units.c:217
msgid "meters"
msgstr ""

#: ../lib/gis/units.c:217
msgid "meter"
msgstr ""

#: ../lib/gis/units.c:222
msgid "square kilometers"
msgstr ""

#: ../lib/gis/units.c:222
msgid "square kilometer"
msgstr ""

#: ../lib/gis/units.c:224
msgid "kilometers"
msgstr ""

#: ../lib/gis/units.c:224
msgid "kilometer"
msgstr ""

#: ../lib/gis/units.c:229
msgid "acres"
msgstr ""

#: ../lib/gis/units.c:229
msgid "acre"
msgstr ""

#: ../lib/gis/units.c:237
msgid "hectares"
msgstr ""

#: ../lib/gis/units.c:237
msgid "hectare"
msgstr ""

#: ../lib/gis/units.c:245
msgid "square miles"
msgstr ""

#: ../lib/gis/units.c:245
msgid "square mile"
msgstr ""

#: ../lib/gis/units.c:247
msgid "miles"
msgstr ""

#: ../lib/gis/units.c:247
msgid "mile"
msgstr ""

#: ../lib/gis/units.c:252
msgid "square feet"
msgstr ""

#: ../lib/gis/units.c:252
msgid "square foot"
msgstr ""

#: ../lib/gis/units.c:254
msgid "feet"
msgstr ""

#: ../lib/gis/units.c:254
msgid "foot"
msgstr ""

#: ../lib/gis/units.c:259
msgid "square US feet"
msgstr ""

#: ../lib/gis/units.c:259
msgid "square US foot"
msgstr ""

#: ../lib/gis/units.c:261
msgid "US feet"
msgstr ""

#: ../lib/gis/units.c:261
msgid "US foot"
msgstr ""

#: ../lib/gis/units.c:266
msgid "square degrees"
msgstr ""

#: ../lib/gis/units.c:266
msgid "square degree"
msgstr ""

#: ../lib/gis/units.c:268
msgid "degrees"
msgstr ""

#: ../lib/gis/units.c:268
msgid "degree"
msgstr ""

#: ../lib/gis/units.c:272
msgid "years"
msgstr ""

#: ../lib/gis/units.c:272
msgid "year"
msgstr ""

#: ../lib/gis/units.c:276
msgid "months"
msgstr ""

#: ../lib/gis/units.c:276
msgid "month"
msgstr ""

#: ../lib/gis/units.c:280
msgid "days"
msgstr ""

#: ../lib/gis/units.c:280
msgid "day"
msgstr ""

#: ../lib/gis/units.c:284
msgid "hours"
msgstr ""

#: ../lib/gis/units.c:284
msgid "hour"
msgstr ""

#: ../lib/gis/units.c:288
msgid "minutes"
msgstr ""

#: ../lib/gis/units.c:288
msgid "minute"
msgstr ""

#: ../lib/gis/units.c:292
msgid "seconds"
msgstr ""

#: ../lib/gis/units.c:292
msgid "second"
msgstr ""

#: ../lib/gis/cmprzlib.c:142
#, c-format
msgid "ZLIB compression error %d: %s"
msgstr ""

#: ../lib/gis/cmprzlib.c:204
#, c-format
msgid "ZLIB decompression error %d: %s"
msgstr ""

#: ../lib/gis/make_mapset.c:66 ../lib/python/grassdb/checks.py:263
#, c-format, python-format
msgid "Location <%s> doesn't exist"
msgstr ""

#: ../lib/gis/myname.c:46
msgid "This location has no description."
msgstr "Este localização não tem descrição."

#: ../lib/gis/cmprzstd.c:80 ../lib/gis/cmprzstd.c:95 ../lib/gis/cmprzstd.c:169
msgid "GRASS needs to be compiled with ZSTD for ZSTD compression"
msgstr ""

#: ../lib/gis/cmprzstd.c:134 ../lib/gis/cmprzstd.c:196
#, c-format
msgid "ZSTD compression error %d: %s"
msgstr ""

#: ../lib/gis/parser_dependencies.c:122
msgid "Internal error: option or flag not found"
msgstr ""

#: ../lib/gis/parser_dependencies.c:179
#, c-format
msgid "<%s> or <%s>"
msgstr ""

#: ../lib/gis/parser_dependencies.c:179
#, c-format
msgid "<%s> and <%s>"
msgstr ""

#: ../lib/gis/parser_dependencies.c:212
#, c-format
msgid "Options %s are mutually exclusive"
msgstr ""

#: ../lib/gis/parser_dependencies.c:236
#, c-format
msgid "At least one of the following options is required: %s"
msgstr ""

#: ../lib/gis/parser_dependencies.c:270
#, c-format
msgid "Option <%s> requires at least one of %s"
msgstr ""

#: ../lib/gis/parser_dependencies.c:273
#, c-format
msgid "Option <%s> requires <%s>"
msgstr ""

#: ../lib/gis/parser_dependencies.c:305
#, c-format
msgid "Option <%s> requires all of %s"
msgstr ""

#: ../lib/gis/parser_dependencies.c:332
#, c-format
msgid "Option <%s> is mutually exclusive with all of %s"
msgstr ""

#: ../lib/gis/parser_dependencies.c:358
#, c-format
msgid "Either all or none of %s must be given"
msgstr ""

#: ../lib/gis/parser_dependencies.c:391 ../lib/gis/parser_dependencies.c:428
#, c-format
msgid "Internal error: invalid rule type: %d"
msgstr ""

#: ../lib/gis/find_file.c:114
#, c-format
msgid "Data element '%s/%s' was found in more mapsets (also found in <%s>)"
msgstr ""

#: ../lib/gis/find_file.c:127
#, c-format
msgid "Using <%s@%s>..."
msgstr ""

#: ../lib/gis/debug.c:80
#, c-format
msgid "Cannot open debug file '%s'"
msgstr "Não foi possível abrir ficheiro de depuração '%s'"

#: ../lib/gis/key_value3.c:36
#, c-format
msgid "Error writing file <%s>: %s"
msgstr ""

#: ../lib/gis/key_value3.c:64
#, c-format
msgid "Error reading file <%s>: %s"
msgstr ""

#: ../lib/gis/key_value3.c:67
#, c-format
msgid "Error closing input file <%s>: %s"
msgstr ""

#: ../lib/gis/cmprbzip.c:97 ../lib/gis/cmprbzip.c:176
msgid "GRASS needs to be compiled with BZIP2 for BZIP2 compression"
msgstr ""

#: ../lib/gis/cmprbzip.c:141
#, c-format
msgid "BZIP2 version %s compression error %d"
msgstr ""

#: ../lib/gis/cmprbzip.c:208
#, c-format
msgid "BZIP2 version %s decompression error %d"
msgstr ""

#: ../lib/gis/compress.c:143 ../lib/gis/compress.c:208
#: ../lib/gis/compress.c:225 ../lib/gis/compress.c:240
msgid "Request for unsupported compressor"
msgstr ""

#: ../lib/gis/compress.c:255
msgid "No destination buffer allocated"
msgstr ""

#: ../lib/gis/compress.c:262
#, c-format
msgid "Invalid read size %d"
msgstr ""

#: ../lib/gis/compress.c:283
#, c-format
msgid "Unable to read %d bytes: end of file"
msgstr ""

#: ../lib/gis/compress.c:285
#, c-format
msgid "Unable to read %d bytes: %s"
msgstr ""

#: ../lib/gis/compress.c:360 ../lib/gis/compress.c:383
#: ../lib/gis/compress.c:424
msgid "Unable to write compression flag"
msgstr ""

#: ../lib/gis/compress.c:371 ../lib/gis/compress.c:394
#: ../lib/gis/compress.c:437
#, c-format
msgid "Unable to write %d bytes: nothing written"
msgstr ""

#: ../lib/gis/compress.c:373 ../lib/gis/compress.c:396
#: ../lib/gis/compress.c:439
#, c-format
msgid "Unable to write %d bytes: %s"
msgstr ""

#: ../lib/gis/token.c:169
msgid "parse error"
msgstr ""

#: ../lib/gis/env.c:311
msgid "GISRC - variable not set"
msgstr "GISRC - variável não definida"

#: ../lib/gis/env.c:343 ../lib/gis/env.c:369
#, c-format
msgid "Variable '%s' not set"
msgstr ""

#: ../lib/gis/location.c:61
#, c-format
msgid "LOCATION <%s> not available"
msgstr ""

#: ../lib/gis/parser_wps.c:490
msgid "Multiple outputs are not supported by WPS 1.0.0"
msgstr ""

#: ../lib/gis/spawn.c:386
#, c-format
msgid "CreateProcess() failed: error = %d"
msgstr "CreateProcess() falhou: erro = %d"

#: ../lib/gis/spawn.c:421
#, c-format
msgid "G_spawn: unable to redirect descriptor %d"
msgstr "G_spawn: Não foi possível redirecionar o descritor %d"

#: ../lib/gis/spawn.c:429 ../lib/gis/spawn.c:619
#, c-format
msgid "G_spawn: unable to open file %s"
msgstr "G_spawn: Não foi possível abrir o ficheiro %s"

#: ../lib/gis/spawn.c:503
msgid "G_spawn: unable to execute command"
msgstr ""

#: ../lib/gis/spawn.c:528 ../lib/gis/spawn.c:536
#, c-format
msgid "G_spawn: unable to restore signal %d"
msgstr "G_spawn: não é possível restabelecer o sinal %d"

#: ../lib/gis/spawn.c:567
#, c-format
msgid "G_spawn: unable to reset signal %d"
msgstr "G_spawn: não é possível reiniciar o sinal %d"

#: ../lib/gis/spawn.c:576
#, c-format
msgid "G_spawn: unable to ignore signal %d"
msgstr "G_spawn: não é possível ignorar o sinal %d"

#: ../lib/gis/spawn.c:587
#, c-format
msgid "G_spawn: unable to block signal %d"
msgstr "G_spawn: não é possível bloquear o sinal %d"

#: ../lib/gis/spawn.c:595
#, c-format
msgid "G_spawn: unable to unblock signal %d"
msgstr "G_spawn: não é possível desbloquear o sinal %d"

#: ../lib/gis/spawn.c:624 ../lib/gis/spawn.c:633
#, c-format
msgid "G_spawn: unable to duplicate descriptor %d to %d"
msgstr "G_spawn: Não foi possível duplicar o descritor %d para %d"

#: ../lib/gis/spawn.c:666
#, c-format
msgid "Unable to create a new process: %s"
msgstr ""

#: ../lib/gis/spawn.c:681
#, c-format
msgid "Unable to change directory to %s"
msgstr "Não foi possível mudar o diretório para %s"

#: ../lib/gis/spawn.c:689
#, c-format
msgid "Unable to execute command '%s': %s"
msgstr ""

#: ../lib/gis/timestamp.c:292
#, c-format
msgid "Unable to create timestamp file for %s map <%s@%s>"
msgstr ""

#: ../lib/gis/timestamp.c:301
#, c-format
msgid "Invalid timestamp specified for %s map <%s@%s>"
msgstr ""

#: ../lib/gis/timestamp.c:331
#, c-format
msgid "Unable to open timestamp file for %s map <%s@%s>"
msgstr ""

#: ../lib/gis/timestamp.c:340
#, c-format
msgid "Invalid timestamp file for %s map <%s@%s>"
msgstr ""

#: ../lib/gis/timestamp.c:479
#, c-format
msgid "Unable to open timestamp file for vector map <%s@%s>"
msgstr ""

#: ../lib/gis/timestamp.c:488
#, c-format
msgid "Invalid timestamp file for vector map <%s@%s>"
msgstr ""

#: ../lib/gis/timestamp.c:524
#, c-format
msgid "Unable to create timestamp file for vector map <%s@%s>"
msgstr ""

#: ../lib/gis/timestamp.c:533
#, c-format
msgid "Invalid timestamp specified for vector map <%s@%s>"
msgstr ""

#: ../lib/gis/parser_rest.c:60 ../lib/gis/parser_html.c:69
msgid "NAME"
msgstr "NOME"

#: ../lib/gis/parser_rest.c:73 ../lib/gis/parser_html.c:82
msgid "KEYWORDS"
msgstr "PALAVRAS-CHAVE"

#: ../lib/gis/parser_rest.c:78 ../lib/gis/parser_html.c:87
msgid "SYNOPSIS"
msgstr "RESUMO"

#: ../lib/gis/parser_rest.c:223 ../lib/gis/parser_html.c:245
msgid "Options"
msgstr "Opções"

#: ../lib/gis/parser_rest.c:230 ../lib/gis/parser_html.c:251
msgid "Default"
msgstr "Padrão"

#: ../lib/gis/mapset.c:38
msgid "MAPSET is not set"
msgstr "MAPSET não foi definido"

#: ../lib/gis/mapset.c:80
#, c-format
msgid "MAPSET <%s> not available"
msgstr ""

#: ../lib/gis/worker.c:84
msgid "Task already has a worker"
msgstr ""

#: ../lib/gis/rd_cellhd.c:141 ../lib/gis/rd_cellhd.c:180
#: ../lib/gis/rd_cellhd.c:357
#, c-format
msgid "Syntax error in cell header, line %d: %s"
msgstr ""

#: ../lib/gis/rd_cellhd.c:150
msgid "Duplicate projection field"
msgstr ""

#: ../lib/gis/rd_cellhd.c:153
#, c-format
msgid "Invalid projection field: %s"
msgstr ""

#: ../lib/gis/rd_cellhd.c:160
msgid "Duplicate zone field"
msgstr ""

#: ../lib/gis/rd_cellhd.c:163
#, c-format
msgid "Invalid zone field: %s"
msgstr ""

#: ../lib/gis/rd_cellhd.c:170 ../lib/gis/rd_cellhd.c:172
#: ../lib/gis/rd_cellhd.c:363 ../lib/gis/rd_cellhd.c:365
#: ../lib/gis/rd_cellhd.c:367 ../lib/gis/rd_cellhd.c:369
#: ../lib/gis/rd_cellhd.c:371 ../lib/gis/rd_cellhd.c:373
#: ../lib/gis/rd_cellhd.c:384 ../lib/gis/rd_cellhd.c:386
#: ../lib/gis/rd_cellhd.c:388 ../lib/gis/rd_cellhd.c:390
#, c-format
msgid "Field <%s> missing"
msgstr ""

#: ../lib/gis/rd_cellhd.c:195
msgid "Duplicate north field"
msgstr ""

#: ../lib/gis/rd_cellhd.c:197
#, c-format
msgid "Invalid north field: %s"
msgstr ""

#: ../lib/gis/rd_cellhd.c:203
msgid "Duplicate south field"
msgstr ""

#: ../lib/gis/rd_cellhd.c:205
#, c-format
msgid "Invalid south field: %s"
msgstr ""

#: ../lib/gis/rd_cellhd.c:211
msgid "Duplicate east field"
msgstr ""

#: ../lib/gis/rd_cellhd.c:213
#, c-format
msgid "Invalid east field: %s"
msgstr ""

#: ../lib/gis/rd_cellhd.c:219
msgid "Duplicate west field"
msgstr ""

#: ../lib/gis/rd_cellhd.c:221
#, c-format
msgid "Invalid west field: %s"
msgstr ""

#: ../lib/gis/rd_cellhd.c:227
msgid "Duplicate top field"
msgstr ""

#: ../lib/gis/rd_cellhd.c:229
#, c-format
msgid "Invalid top field: %s"
msgstr ""

#: ../lib/gis/rd_cellhd.c:235
msgid "Duplicate bottom field"
msgstr ""

#: ../lib/gis/rd_cellhd.c:237
#, c-format
msgid "Invalid bottom field: %s"
msgstr ""

#: ../lib/gis/rd_cellhd.c:243
msgid "Duplicate e-w resolution field"
msgstr ""

#: ../lib/gis/rd_cellhd.c:245 ../lib/gis/rd_cellhd.c:247
#, c-format
msgid "Invalid e-w resolution field: %s"
msgstr ""

#: ../lib/gis/rd_cellhd.c:253
msgid "Duplicate 3D e-w resolution field"
msgstr ""

#: ../lib/gis/rd_cellhd.c:255 ../lib/gis/rd_cellhd.c:257
#, c-format
msgid "Invalid 3D e-w resolution field: %s"
msgstr ""

#: ../lib/gis/rd_cellhd.c:263
msgid "Duplicate n-s resolution field"
msgstr ""

#: ../lib/gis/rd_cellhd.c:265 ../lib/gis/rd_cellhd.c:267
#, c-format
msgid "Invalid n-s resolution field: %s"
msgstr ""

#: ../lib/gis/rd_cellhd.c:273
msgid "Duplicate 3D n-s resolution field"
msgstr ""

#: ../lib/gis/rd_cellhd.c:275 ../lib/gis/rd_cellhd.c:277
#, c-format
msgid "Invalid 3D n-s resolution field: %s"
msgstr ""

#: ../lib/gis/rd_cellhd.c:283
msgid "Duplicate t-b resolution field"
msgstr ""

#: ../lib/gis/rd_cellhd.c:285 ../lib/gis/rd_cellhd.c:287
#, c-format
msgid "Invalid t-b resolution field: %s"
msgstr ""

#: ../lib/gis/rd_cellhd.c:293
msgid "Duplicate rows field"
msgstr ""

#: ../lib/gis/rd_cellhd.c:295 ../lib/gis/rd_cellhd.c:297
#, c-format
msgid "Invalid rows field: %s"
msgstr ""

#: ../lib/gis/rd_cellhd.c:303
msgid "Duplicate 3D rows field"
msgstr ""

#: ../lib/gis/rd_cellhd.c:305 ../lib/gis/rd_cellhd.c:307
#, c-format
msgid "Invalid 3D rows field: %s"
msgstr ""

#: ../lib/gis/rd_cellhd.c:313
msgid "Duplicate cols field"
msgstr ""

#: ../lib/gis/rd_cellhd.c:315 ../lib/gis/rd_cellhd.c:317
#, c-format
msgid "Invalid cols field: %s"
msgstr ""

#: ../lib/gis/rd_cellhd.c:323
msgid "Duplicate 3D cols field"
msgstr ""

#: ../lib/gis/rd_cellhd.c:325 ../lib/gis/rd_cellhd.c:327
#, c-format
msgid "Invalid 3D cols field: %s"
msgstr ""

#: ../lib/gis/rd_cellhd.c:333
msgid "Duplicate depths field"
msgstr ""

#: ../lib/gis/rd_cellhd.c:335 ../lib/gis/rd_cellhd.c:337
#, c-format
msgid "Invalid depths field: %s"
msgstr ""

#: ../lib/gis/rd_cellhd.c:343
msgid "Duplicate format field"
msgstr ""

#: ../lib/gis/rd_cellhd.c:345
#, c-format
msgid "Invalid format field: %s"
msgstr ""

#: ../lib/gis/rd_cellhd.c:351
msgid "Duplicate compressed field"
msgstr ""

#: ../lib/gis/rd_cellhd.c:353
#, c-format
msgid "Invalid compressed field: %s"
msgstr ""

#: ../lib/gis/mkstemp.c:132
msgid "Attempt to create read-only temporary file"
msgstr ""

#: ../lib/gis/mkstemp.c:138
#, c-format
msgid "Unrecognised access mode: %o"
msgstr ""

#: ../lib/gis/get_window.c:118
#, c-format
msgid "Unable to open element file <%s> for <%s@%s>"
msgstr ""

#: ../lib/gis/get_window.c:123
#, c-format
msgid "Region file %s/%s/%s is empty"
msgstr ""

#: ../lib/gis/ls.c:103
#, c-format
msgid "Unable to open directory %s"
msgstr "Não foi possível abrir o diretório %s"

#: ../lib/gis/parser_standard_options.c:151
msgid "SQL SELECT statement"
msgstr ""

#: ../lib/gis/parser_standard_options.c:153
msgid "Example: select * from towns where population > 10000"
msgstr ""

#: ../lib/gis/parser_standard_options.c:161
msgid "WHERE conditions of SQL statement without 'where' keyword"
msgstr "Cláusula WHERE do comando SQL sem palavra-chave 'where' ('onde')"

#: ../lib/gis/parser_standard_options.c:162
msgid "Example: income < 1000 and population >= 10000"
msgstr ""

#: ../lib/gis/parser_standard_options.c:170
msgid "Name of attribute table"
msgstr ""

#: ../lib/gis/parser_standard_options.c:179
msgid "Name of database driver"
msgstr ""

#: ../lib/gis/parser_standard_options.c:188
msgid "Name of database"
msgstr ""

#: ../lib/gis/parser_standard_options.c:197
msgid "Database schema"
msgstr ""

#: ../lib/gis/parser_standard_options.c:198
msgid ""
"Do not use this option if schemas are not supported by driver/database server"
msgstr ""

#: ../lib/gis/parser_standard_options.c:207
msgid "Name of attribute column"
msgstr "Nome da coluna de atributos"

#: ../lib/gis/parser_standard_options.c:216
msgid "Name of attribute column(s)"
msgstr "Nome da(s) coluna(s) de atributos"

#: ../lib/gis/parser_standard_options.c:225
msgid "Name of key column"
msgstr ""

#: ../lib/gis/parser_standard_options.c:226
msgid "Must refer to an integer column"
msgstr ""

#: ../lib/gis/parser_standard_options.c:238
msgid "Name of input imagery group"
msgstr "Nome do grupo de imagens de entrada"

#: ../lib/gis/parser_standard_options.c:246
msgid "Name of input imagery subgroup"
msgstr "Nome do subgrupo de imagens de entrada"

#: ../lib/gis/parser_standard_options.c:263
msgid "Maximum memory to be used (in MB)"
msgstr ""

#: ../lib/gis/parser_standard_options.c:264
msgid "Cache size for raster rows"
msgstr ""

#: ../lib/gis/parser_standard_options.c:272
msgid "Name of input raster map"
msgstr "Nome do mapa raster de entrada"

#: ../lib/gis/parser_standard_options.c:281
msgid "Name of input raster map(s)"
msgstr "Nome do(s) mapa(s) raster de entrada"

#: ../lib/gis/parser_standard_options.c:289
msgid "Name for output raster map"
msgstr "Nome do mapa raster de saída"

#: ../lib/gis/parser_standard_options.c:298
msgid "Name for output raster map(s)"
msgstr ""

#: ../lib/gis/parser_standard_options.c:306
msgid "Name of raster map"
msgstr ""

#: ../lib/gis/parser_standard_options.c:315
msgid "Name of raster map(s)"
msgstr ""

#: ../lib/gis/parser_standard_options.c:323
msgid "Name of base raster map"
msgstr "Nome do mapa raster base"

#: ../lib/gis/parser_standard_options.c:331
msgid "Name of cover raster map"
msgstr "Nome do mapa raster de superfície"

#: ../lib/gis/parser_standard_options.c:339
msgid "Name of input elevation raster map"
msgstr ""

#: ../lib/gis/parser_standard_options.c:348
msgid "Name of input elevation raster map(s)"
msgstr ""

#: ../lib/gis/parser_standard_options.c:355
msgid "Type of raster map to be created"
msgstr ""

#: ../lib/gis/parser_standard_options.c:356
msgid "Storage type for resultant raster map"
msgstr ""

#: ../lib/gis/parser_standard_options.c:360
msgid "Integer"
msgstr ""

#: ../lib/gis/parser_standard_options.c:361
msgid "Single precision floating point"
msgstr ""

#: ../lib/gis/parser_standard_options.c:362
msgid "Double precision floating point"
msgstr ""

#: ../lib/gis/parser_standard_options.c:368
msgid "Sampling interpolation method"
msgstr ""

#: ../lib/gis/parser_standard_options.c:372
msgid "Nearest-neighbor interpolation"
msgstr ""

#: ../lib/gis/parser_standard_options.c:373
msgid "Bilinear interpolation"
msgstr ""

#: ../lib/gis/parser_standard_options.c:374
msgid "Bicubic interpolation"
msgstr ""

#: ../lib/gis/parser_standard_options.c:383
msgid "Name of input basename raster map(s)"
msgstr ""

#: ../lib/gis/parser_standard_options.c:392
msgid "Name for output basename raster map(s)"
msgstr ""

#: ../lib/gis/parser_standard_options.c:402
msgid "Name of input 3D raster map"
msgstr ""

#: ../lib/gis/parser_standard_options.c:411
msgid "Name of input 3D raster map(s)"
msgstr ""

#: ../lib/gis/parser_standard_options.c:419
msgid "Name for output 3D raster map"
msgstr ""

#: ../lib/gis/parser_standard_options.c:427
msgid "Name of 3D raster map"
msgstr ""

#: ../lib/gis/parser_standard_options.c:436
msgid "Name of 3D raster map(s)"
msgstr ""

#: ../lib/gis/parser_standard_options.c:445
msgid "Data type used in the output raster3d map"
msgstr ""

#: ../lib/gis/parser_standard_options.c:454
msgid ""
"Number of digits used as mantissa in the internal map storage, 0 -23 for "
"float, 0 - 52 for double, max or default"
msgstr ""

#: ../lib/gis/parser_standard_options.c:464
msgid "The compression method used in the output raster3d map"
msgstr ""

#: ../lib/gis/parser_standard_options.c:474
msgid ""
"The dimensions of the tiles used in the output raster3d map (XxYxZ or "
"default: 16x16x8)"
msgstr ""

#: ../lib/gis/parser_standard_options.c:484
msgid "Name of input vector map"
msgstr "Nome do mapa vectorial de entrada"

#: ../lib/gis/parser_standard_options.c:485
#: ../lib/gis/parser_standard_options.c:512
msgid "Or data source for direct OGR access"
msgstr ""

#: ../lib/gis/parser_standard_options.c:494
msgid "Name of input vector map(s)"
msgstr "Nome do(s) mapa(s) vectorial(ais) de entrada"

#: ../lib/gis/parser_standard_options.c:495
msgid "Or data source(s) for direct OGR access"
msgstr ""

#: ../lib/gis/parser_standard_options.c:503
msgid "Name for output vector map"
msgstr "Nome do mapa vectorial de saída"

#: ../lib/gis/parser_standard_options.c:511
msgid "Name of vector map"
msgstr ""

#: ../lib/gis/parser_standard_options.c:521
msgid "Name of vector map(s)"
msgstr ""

#: ../lib/gis/parser_standard_options.c:530
#: ../lib/gis/parser_standard_options.c:539
msgid "Input feature type"
msgstr ""

#: ../lib/gis/parser_standard_options.c:546
msgid "Layer number or name"
msgstr ""

#: ../lib/gis/parser_standard_options.c:548
msgid ""
"Vector features can have category values in different layers. This number "
"determines which layer to use. When used with direct OGR access this is the "
"layer name."
msgstr ""

#: ../lib/gis/parser_standard_options.c:558
msgid "Layer number or name ('-1' for all layers)"
msgstr ""

#: ../lib/gis/parser_standard_options.c:560
msgid ""
"A single vector map can be connected to multiple database tables. This "
"number determines which table to use. When used with direct OGR access this "
"is the layer name."
msgstr ""

#: ../lib/gis/parser_standard_options.c:569
msgid "Category value"
msgstr "Valor da categoria"

#: ../lib/gis/parser_standard_options.c:577
msgid "Category values"
msgstr "Valores da categoria"

#: ../lib/gis/parser_standard_options.c:578
#: ../lib/gis/parser_standard_options.c:593
msgid "Example: 1,3,7-9,13"
msgstr "Exemplo: 1,3,7-9,13"

#: ../lib/gis/parser_standard_options.c:585
msgid "Feature id"
msgstr "ID do elemento"

#: ../lib/gis/parser_standard_options.c:592
msgid "Feature ids"
msgstr "IDs dos elementos"

#: ../lib/gis/parser_standard_options.c:603
#: ../lib/gis/parser_standard_options.c:611
msgid "Name of input file"
msgstr "Nome do ficheiro de entrada"

#: ../lib/gis/parser_standard_options.c:619
msgid "Name for output file"
msgstr "Nome do ficheiro de saída"

#: ../lib/gis/parser_standard_options.c:628
msgid "Field separator"
msgstr "Separador de campos"

#: ../lib/gis/parser_standard_options.c:629
msgid "Special characters: pipe, comma, space, tab, newline"
msgstr ""

#: ../lib/gis/parser_standard_options.c:640
#: ../lib/gis/parser_standard_options.c:651
msgid "Color"
msgstr "Cor"

#: ../lib/gis/parser_standard_options.c:642
msgid "Either a standard color name or R:G:B triplet"
msgstr "Um nome de cor padrão ou tripla R:G:B"

#: ../lib/gis/parser_standard_options.c:653
msgid "Either a standard color name, R:G:B triplet, or \"none\""
msgstr ""

#: ../lib/gis/parser_standard_options.c:664
msgid "Name of input directory"
msgstr ""

#: ../lib/gis/parser_standard_options.c:674
msgid "Units"
msgstr ""

#: ../lib/gis/parser_standard_options.c:683
msgid "Data type(s)"
msgstr ""

#: ../lib/gis/parser_standard_options.c:693
msgid "Name of mapset (default: current search path)"
msgstr ""

#: ../lib/gis/parser_standard_options.c:694
msgid "'.' for current mapset"
msgstr ""

#: ../lib/gis/parser_standard_options.c:702
msgid "Location name"
msgstr ""

#: ../lib/gis/parser_standard_options.c:703
msgid "Location name (not location path)"
msgstr ""

#: ../lib/gis/parser_standard_options.c:713
msgid "GRASS GIS database directory"
msgstr ""

#: ../lib/gis/parser_standard_options.c:714
msgid "Default: path to the current GRASS GIS database"
msgstr ""

#: ../lib/gis/parser_standard_options.c:726
msgid "Coordinates"
msgstr ""

#: ../lib/gis/parser_standard_options.c:735
msgid "Name of color table"
msgstr ""

#: ../lib/gis/parser_standard_options.c:746
msgid "String representing NULL value"
msgstr ""

#: ../lib/gis/parser_standard_options.c:755
msgid "Name of saved region"
msgstr ""

#: ../lib/gis/parser_standard_options.c:765
msgid "Name of the input space time dataset"
msgstr ""

#: ../lib/gis/parser_standard_options.c:774
msgid "Name of the input space time datasets"
msgstr ""

#: ../lib/gis/parser_standard_options.c:782
msgid "Name of the output space time dataset"
msgstr ""

#: ../lib/gis/parser_standard_options.c:790
msgid "Name of the input space time raster dataset"
msgstr ""

#: ../lib/gis/parser_standard_options.c:799
msgid "Name of the input space time raster datasets"
msgstr ""

#: ../lib/gis/parser_standard_options.c:807
msgid "Name of the output space time raster dataset"
msgstr ""

#: ../lib/gis/parser_standard_options.c:816
msgid "Name of the output space time raster datasets"
msgstr ""

#: ../lib/gis/parser_standard_options.c:824
msgid "Name of the input space time vector dataset"
msgstr ""

#: ../lib/gis/parser_standard_options.c:833
msgid "Name of the input space time vector datasets"
msgstr ""

#: ../lib/gis/parser_standard_options.c:841
msgid "Name of the output space time vector dataset"
msgstr ""

#: ../lib/gis/parser_standard_options.c:849
msgid "Name of the input space time raster3d dataset"
msgstr ""

#: ../lib/gis/parser_standard_options.c:858
msgid "Name of the input space time raster3d datasets"
msgstr ""

#: ../lib/gis/parser_standard_options.c:866
msgid "Name of the output space time raster3d dataset"
msgstr ""

#: ../lib/gis/parser_standard_options.c:875
msgid "Type of the input space time dataset"
msgstr ""

#: ../lib/gis/parser_standard_options.c:883
msgid "Name of the input map"
msgstr ""

#: ../lib/gis/parser_standard_options.c:892
msgid "Name of the input maps"
msgstr ""

#: ../lib/gis/parser_standard_options.c:901
msgid "Type of the input map"
msgstr ""

#: ../lib/gis/parser_standard_options.c:910
msgid "The temporal type of the space time dataset"
msgstr ""

#: ../lib/gis/parser_standard_options.c:917
msgid ""
"WHERE conditions of SQL statement without 'where' keyword used in the "
"temporal GIS framework"
msgstr ""

#: ../lib/gis/parser_standard_options.c:918
msgid "Example: start_time > '2001-01-01 12:30:00'"
msgstr ""

#: ../lib/gis/parser_standard_options.c:928
msgid "The method to be used for sampling the input dataset"
msgstr ""

#: ../lib/gis/parser_standard_options.c:962
msgid "Do not create attribute table"
msgstr ""

#: ../lib/gis/parser_standard_options.c:966
msgid "Do not build topology"
msgstr ""

#: ../lib/gis/parser_standard_options.c:967
msgid "Advantageous when handling a large number of points"
msgstr ""

#: ../lib/gis/color_rules.c:98
msgid "no description"
msgstr ""

#: ../lib/gis/color_rules.c:292
msgid "Unable to open color rule"
msgstr ""

#: ../lib/gis/color_rules.c:341 ../lib/gis/color_rules.c:352
#: ../lib/gis/color_rules.c:356 ../lib/gis/color_rules.c:360
msgid "range: map values"
msgstr ""

#: ../lib/gis/color_rules.c:343
#, c-format
msgid "range: %g to %g"
msgstr ""

#: ../lib/gis/color_rules.c:368
msgid "Unable to open color descriptions"
msgstr ""

#: ../lib/temporal/lib/default_name.c:69
msgid "Programmer error - only SQLite driver is currently supported"
msgstr ""

#: ../lib/temporal/lib/connect.c:110
#, c-format
msgid "Mapset <%s> does not exist."
msgstr ""

#: ../lib/nviz/map_obj.c:59
msgid "Maximum surfaces loaded!"
msgstr "Número máximo de superfícies carregado!"

#: ../lib/nviz/map_obj.c:88
msgid "Maximum vector line maps loaded!"
msgstr "Número máximo de mapas vectoriais de linhas carregados!"

#: ../lib/nviz/map_obj.c:97 ../lib/nviz/map_obj.c:128
#, c-format
msgid "Error loading vector map <%s>"
msgstr "Erro ao carregar mapa vectorial <%s>"

#: ../lib/nviz/map_obj.c:116
msgid "Maximum vector point maps loaded!"
msgstr "Número máximo de mapas vectoriais de pontos carregados!"

#: ../lib/nviz/map_obj.c:143
msgid "Maximum volumes loaded!"
msgstr "Número máximo de volumes carregado!"

#: ../lib/nviz/map_obj.c:152
#, c-format
msgid "Error loading 3d raster map <%s>"
msgstr "Erro ao carregar mapa raster 3d <%s>"

#: ../lib/nviz/map_obj.c:160
msgid "Nviz_new_map_obj(): unsupported data type"
msgstr "Nviz_new_map_obj(): tipo de dado não suportado"

#: ../lib/nviz/render.c:39
#, c-format
msgid "Unable to get function address for %s"
msgstr ""

#: ../lib/nviz/render.c:163
msgid "Bad server connection"
msgstr "Má ligação ao servidor"

#: ../lib/nviz/render.c:169
msgid "Unable to get visual info"
msgstr ""

#: ../lib/nviz/render.c:176
msgid "Unable to create rendering context"
msgstr ""

#: ../lib/nviz/render.c:225
#, c-format
msgid "Unable to choose pixel format (CGL error = %d)"
msgstr ""

#: ../lib/nviz/render.c:231
#, c-format
msgid "Unable to create context (CGL error = %d)"
msgstr ""

#: ../lib/nviz/render.c:266
msgid "Unable to register window class"
msgstr ""

#: ../lib/nviz/render.c:275
msgid "Unable to create window"
msgstr ""

#: ../lib/nviz/render.c:323
#, c-format
msgid "Unable to set current context (CGL error = %d)"
msgstr ""

#: ../lib/nviz/render.c:361
#, c-format
msgid "Incomplete framebuffer status (status = %d)"
msgstr ""

#: ../lib/nviz/lights.c:171
msgid "Unable to define new light"
msgstr ""

#: ../lib/nviz/nviz.c:128
#, c-format
msgid "Invalid color (%s), using \"white\" as default"
msgstr "Cor inválida (%s), \"branco\" vai ser usado como valor pré-definido"

#: ../lib/nviz/position.c:56
msgid "Unable to set focus"
msgstr ""

#: ../lib/imagery/iscatt_core.c:81
#, c-format
msgid "Unable to write header into category raster condition file <%s>."
msgstr ""

#: ../lib/imagery/iscatt_core.c:98
#, c-format
msgid "Unable to write into category raster condition file <%s>."
msgstr ""

#: ../lib/imagery/iscatt_core.c:255
#, c-format
msgid "Unable to open category raster conditions file <%s>."
msgstr ""

#: ../lib/imagery/iscatt_core.c:263
#, c-format
msgid "Unable to find patch raster <%s>."
msgstr ""

#: ../lib/imagery/iscatt_core.c:280
#, c-format
msgid "Resolutions of patch <%s> and patched file <%s> are not same."
msgstr ""

#: ../lib/imagery/iscatt_core.c:307 ../lib/imagery/iscatt_core.c:349
#, c-format
msgid "Corrupted  category raster conditions file <%s> (fseek failed)"
msgstr ""

#: ../lib/imagery/iscatt_core.c:338
#, c-format
msgid "Unable to write into category raster conditions file <%s>"
msgstr ""

#: ../lib/imagery/iscatt_core.c:526
msgid "Unable to read from category raster condition file."
msgstr ""

#: ../lib/imagery/iscatt_core.c:533
msgid "Invalid size of category raster conditions file."
msgstr ""

#: ../lib/imagery/iscatt_core.c:579
msgid ""
"Data inconsistent. Value computed for scatter plot is out of initialized "
"range."
msgstr ""

#: ../lib/imagery/iscatt_core.c:745
#, c-format
msgid "Unable to find raster <%s>"
msgstr ""

#: ../lib/imagery/iscatt_core.c:755
#, c-format
msgid "Unable to open raster <%s>"
msgstr ""

#: ../lib/imagery/iscatt_core.c:761
#, c-format
msgid "Raster <%s> type is not <%s>"
msgstr ""

#: ../lib/imagery/iscatt_core.c:775
#, c-format
msgid "Unable to read range of raster <%s>"
msgstr ""

#: ../lib/imagery/iscatt_core.c:803
#, c-format
msgid "Unable to open category raster condition file <%s>"
msgstr ""

#: ../lib/imagery/iscatt_core.c:817
msgid "Corrupted category raster conditions file (fseek failed)"
msgstr ""

#: ../lib/imagery/iscatt_core.c:972 ../lib/imagery/iclass_statistics.c:227
#, c-format
msgid "prepare_signature: scan line %d has odd number of points."
msgstr ""

#: ../lib/imagery/iscatt_core.c:981 ../lib/imagery/iclass_statistics.c:237
msgid "signature: perimeter points out of order."
msgstr ""

#: ../lib/imagery/sigsetfile.c:41
#, c-format
msgid ""
"Unable to create signature file <%s> for subgroup <%s> of group <%s> - <%s> "
"is not current mapset"
msgstr ""
"Não foi possível criar o ficheiro <%s> para o subgrupo <%s> do grupo <%s> - <"
"%s> não está no mapset actual"

#: ../lib/imagery/sigsetfile.c:57
#, c-format
msgid "Unable to create signature file <%s> for subgroup <%s> of group <%s>"
msgstr ""
"Não foi possível criar o ficheiro <%s> para o subgrupo <%s> do grupo <%s>"

#: ../lib/imagery/fopen.c:25
#, c-format
msgid "Unable to find file [%s] of group [%s in %s]"
msgstr "Não foi possível encontrar o ficheiro [%s] do grupo [%s em %s]"

#: ../lib/imagery/fopen.c:33 ../lib/imagery/fopen.c:89
#, c-format
msgid "Unable to open file [%s] of group [%s in %s]"
msgstr "Não foi possível abrir o ficheiro [%s] do grupo [%s em %s]"

#: ../lib/imagery/fopen.c:52
#, c-format
msgid "Unable to find file [%s] for subgroup [%s] of group [%s in %s]"
msgstr ""
"Não foi possível encontrar o ficheiro [%s] para o subgrupo [%s] do o grupo ["
"%s em %s]"

#: ../lib/imagery/fopen.c:63 ../lib/imagery/fopen.c:164
#, c-format
msgid "Unable to open file [%s] for subgroup [%s] of group [%s in %s]"
msgstr ""
"Não foi possível abrir o ficheiro [%s] para o subgrupo [%s] do grupo [%s em "
"%s]"

#: ../lib/imagery/fopen.c:76
#, c-format
msgid "Unable to create file [%s] of group [%s in %s]"
msgstr "Não foi possível criar o ficheiro [%s] do grupo [%s em %s]"

#: ../lib/imagery/fopen.c:142
#, c-format
msgid "Unable to create file [%s] for subgroup [%s] of group [%s in %s]"
msgstr ""
"Não foi possível criar o ficheiro [%s] para o subgrupo [%s] do grupo [%s em "
"%s]"

#: ../lib/imagery/iclass.c:83
#, c-format
msgid "No areas in category %d"
msgstr ""

#: ../lib/imagery/iclass.c:127
#, c-format
msgid "Raster map <%s@%s> in subgroup <%s> does not exist"
msgstr ""

#: ../lib/imagery/iclass.c:131
#, c-format
msgid "Raster map <%s@%s> in group <%s> does not exist"
msgstr ""

#: ../lib/imagery/iclass.c:143
#, c-format
msgid "Subgroup <%s> does not have enough files (it has %d files)"
msgstr ""

#: ../lib/imagery/iclass.c:147
#, c-format
msgid "Group <%s> does not have enough files (it has %d files)"
msgstr ""

#: ../lib/imagery/iclass_statistics.c:218
msgid "prepare_signature: outline has odd number of points."
msgstr ""

#: ../lib/imagery/iclass_statistics.c:248
#, c-format
msgid "Data error preparing signatures: value (%d) > num of cats (%d)"
msgstr ""

#: ../lib/imagery/iclass_statistics.c:561
#: ../lib/imagery/iclass_statistics.c:584
#: ../lib/imagery/iclass_statistics.c:607
#: ../lib/imagery/iclass_statistics.c:630
#: ../lib/imagery/iclass_statistics.c:653
#: ../lib/imagery/iclass_statistics.c:680
#: ../lib/imagery/iclass_statistics.c:712
#: ../lib/imagery/iclass_statistics.c:735
#: ../lib/imagery/iclass_statistics.c:758
msgid "Band index out of range"
msgstr ""

#: ../lib/imagery/iclass_statistics.c:684
msgid "Cell category value out of range"
msgstr ""

#: ../lib/imagery/iclass_signatures.c:120
#, c-format
msgid "Unable to open output signature file '%s'"
msgstr ""

#: ../lib/imagery/iclass_perimeter.c:109
#, c-format
msgid "Get area %d failed"
msgstr ""

#: ../lib/imagery/iclass_perimeter.c:116
msgid "Perimeter computation failed"
msgstr ""

#: ../lib/imagery/iclass_perimeter.c:208
msgid "Invalid polygon"
msgstr ""

#: ../lib/imagery/iclass_perimeter.c:253
msgid "Outlined area is too large."
msgstr ""

#: ../lib/imagery/list_subgp.c:90
#, c-format
msgid "subgroup <%s> of group <%s> is empty\n"
msgstr "subgrupo <%s> do grupo <%s> encontra-se vazio\n"

#: ../lib/imagery/list_subgp.c:103
#, c-format
msgid "subgroup <%s> of group <%s> references the following raster maps\n"
msgstr "subgrupo <%s> do grupo <%s> refere-se aos seguintes mapas raster\n"

#: ../lib/imagery/target.c:38
#, c-format
msgid "Unable to read target file for group [%s]"
msgstr ""

#: ../lib/imagery/list_gp.c:34
#, c-format
msgid "group <%s> is empty\n"
msgstr "grupo <%s> está vazio\n"

#: ../lib/imagery/list_gp.c:44
#, c-format
msgid "group <%s> references the following raster maps\n"
msgstr "grupo <%s> refere-se ao seguinte mapa raster\n"

#: ../lib/imagery/points.c:124
#, c-format
msgid "Unable to open control point file for group [%s in %s]"
msgstr ""
"Não foi possível abrir o ficheiro de pontos de controle do grupo [%s em %s]"

#: ../lib/imagery/points.c:132
#, c-format
msgid "Bad format in control point file for group [%s in %s]"
msgstr "Mau formato no ficheiro de pontos de controle do grupo [%s em %s]"

#: ../lib/imagery/points.c:159
#, c-format
msgid "Unable to create control point file for group [%s in %s]"
msgstr ""
"Não foi possível criar o ficheiro de pontos de controle do grupo [%s em %s]"

#: ../lib/imagery/georef_tps.c:219
msgid "Calculating forward transformation coefficients"
msgstr ""

#: ../lib/imagery/georef_tps.c:236
msgid "Calculating backward transformation coefficients"
msgstr ""

#: ../lib/imagery/georef_tps.c:279 ../lib/imagery/georef_tps.c:282
#: ../lib/imagery/georef_tps.c:285 ../lib/imagery/georef_tps.c:290
#: ../lib/imagery/georef_tps.c:293
#, c-format
msgid "%s: out of memory"
msgstr ""

#: ../lib/htmldriver/graph_set.c:97
#, c-format
msgid "html: collecting to file '%s'"
msgstr ""

#: ../lib/htmldriver/graph_set.c:98
#, c-format
msgid "html: image size %dx%d"
msgstr ""

#: ../lib/htmldriver/graph_set.c:111 ../lib/htmldriver/graph_set.c:115
#: ../lib/htmldriver/graph_set.c:119
#, c-format
msgid "html: type '%s'"
msgstr ""

#: ../lib/lidar/raster.c:74 ../lib/lidar/raster.c:89 ../lib/lidar/raster.c:102
#: ../lib/lidar/raster.c:119 ../lib/lidar/raster.c:134
#: ../lib/lidar/raster.c:147 ../lib/lidar/raster.c:162
#: ../lib/lidar/raster.c:175
#, c-format
msgid "Unable to access table <%s>"
msgstr ""

#: ../lib/lidar/zones.c:476 ../lib/lidar/zones.c:513
#, c-format
msgid "<%s> created in database."
msgstr ""

#: ../lib/lidar/zones.c:480 ../lib/lidar/zones.c:517
#, c-format
msgid "<%s> has not been created in database."
msgstr ""

#: ../lib/display/tran_colr.c:107 ../lib/display/tran_colr.c:109
#, c-format
msgid "[%s]: No such color"
msgstr "[%s]: Cor não existe"

#: ../lib/display/r_raster.c:98
#, c-format
msgid "Both %s and %s are defined. %s will be ignored."
msgstr ""

#: ../lib/display/r_raster.c:131
#, c-format
msgid ""
"Neither %s (managed by d.mon command) nor %s (used for direct rendering) "
"defined"
msgstr ""

#: ../lib/display/r_raster.c:150
#, c-format
msgid "Unknown display driver <%s>"
msgstr ""

#: ../lib/display/r_raster.c:151
#, c-format
msgid "Using display driver <%s>..."
msgstr ""

#: ../lib/display/icon.c:80
#, c-format
msgid "Unsupported icon %d"
msgstr ""

#: ../lib/gmath/solvers_direct.c:45
msgid "Starting direct gauss elimination solver"
msgstr "A iniciar diretamente a solução de eliminação de Gauss"

#: ../lib/gmath/solvers_direct.c:73
msgid "Starting direct lu decomposition solver"
msgstr "A iniciar diretamente a solução de decomposição lu"

#: ../lib/gmath/solvers_direct.c:131
msgid "Starting cholesky decomposition solver"
msgstr "A iniciar a solução de decomposição Cholesky"

#: ../lib/gmath/solvers_direct.c:134 ../lib/gmath/solvers_krylov.c:254
#: ../lib/gmath/solvers_krylov.c:482 ../lib/gmath/solvers_krylov.c:646
msgid "Unable to solve the linear equation system"
msgstr "Incapaz de resolver o sistema de equações lineares"

#: ../lib/gmath/solvers_krylov.c:262
#, c-format
msgid "Sparse PCG -- iteration %i error  %g\n"
msgstr ""

#: ../lib/gmath/solvers_krylov.c:264
#, c-format
msgid "PCG -- iteration %i error  %g\n"
msgstr "PCG -- iteração %i erro  %g\n"

#: ../lib/gmath/solvers_krylov.c:490
#, c-format
msgid "Sparse CG -- iteration %i error  %g\n"
msgstr ""

#: ../lib/gmath/solvers_krylov.c:492
#, c-format
msgid "CG -- iteration %i error  %g\n"
msgstr "CG -- iteração %i erro  %g\n"

#: ../lib/gmath/solvers_krylov.c:695
#, c-format
msgid "Sparse BiCGStab -- iteration %i error  %g\n"
msgstr "Sparse BiCGStab -- iteraçãoi %i erro  %g\n"

#: ../lib/gmath/solvers_krylov.c:698
#, c-format
msgid "BiCGStab -- iteration %i error  %g\n"
msgstr "BiCGStab -- iteração %i erro  %g\n"

#: ../lib/gmath/del2g.c:50
msgid "    taking FFT of image..."
msgstr "    fazendo FFT da imagem..."

#: ../lib/gmath/del2g.c:56
msgid "    computing del**2 g..."
msgstr "    calculando del**2 g..."

#: ../lib/gmath/del2g.c:59
msgid "    taking FFT of del**2 g..."
msgstr "    tomando FFT de del**2 g..."

#: ../lib/gmath/del2g.c:63
msgid "    multiplying transforms..."
msgstr "    multiplicando transformadas..."

#: ../lib/gmath/del2g.c:66
msgid "    taking inverse FFT..."
msgstr "    tomando FFT inverso..."

#: ../lib/gmath/la.c:61 ../lib/gmath/la.c:117
msgid "Matrix dimensions out of range"
msgstr "As dimensões da matriz estão além dos limites"

#: ../lib/gmath/la.c:150
msgid "Matrix is not initialised fully."
msgstr "Matrix não iniciou completamente."

#: ../lib/gmath/la.c:155
msgid "Unable to allocate space for matrix copy"
msgstr "Não foi possível alocar espaço para cópia da matriz"

#: ../lib/gmath/la.c:220
msgid "Input matrix is uninitialized"
msgstr ""

#: ../lib/gmath/la.c:285
msgid "First scalar multiplier must be non-zero"
msgstr "Primeiro multiplicador escalar não pode ser zero"

#: ../lib/gmath/la.c:291 ../lib/gmath/la.c:299 ../lib/gmath/la.c:364
msgid "One or both input matrices uninitialised"
msgstr "Uma ou ambas matrizes de entrada não iniciadas"

#: ../lib/gmath/la.c:304 ../lib/gmath/la.c:369
msgid "Matrix order does not match"
msgstr "Ordem das matrizes não corresponde"

#: ../lib/gmath/la.c:310
msgid "Unable to allocate space for matrix sum"
msgstr "Não foi possível alocar espaço para soma matricial"

#: ../lib/gmath/la.c:374
msgid "Unable to allocate space for matrix product"
msgstr "Não foi possível alocar espaço para multiplicação matricial"

#: ../lib/gmath/la.c:486
msgid "Input: one or both data matrices uninitialised"
msgstr "Entrada: uma ou ambas matrizes não iniciadas"

#: ../lib/gmath/la.c:491
msgid "Principal matrix is not properly dimensioned"
msgstr "Matriz principal não está dimensionada corretamente"

#: ../lib/gmath/la.c:496
msgid "Input: you must have at least one array to solve"
msgstr "Entrada: você deve ter pelo menos um sistema para resolver"

#: ../lib/gmath/la.c:502
msgid "Could not allocate space for solution matrix"
msgstr "Não foi possível alocar espaço para a matriz solução"

#: ../lib/gmath/la.c:508 ../lib/gmath/la.c:516
msgid "Could not allocate space for working matrix"
msgstr "Não foi possível alocar espaço para a matriz de trabalho"

#: ../lib/gmath/la.c:569
msgid "Matrix (or submatrix is singular). Solution undetermined"
msgstr "Matriz (ou submatriz) é singular. Solução indeterminada"

#: ../lib/gmath/la.c:573
msgid "Problem in LA routine."
msgstr "Problema no procedimento LA."

#: ../lib/gmath/la.c:580
msgid "Procedure not yet available for selected matrix type"
msgstr "Procedimento não disponível para o tipo de matriz selecionada"

#: ../lib/gmath/la.c:614
msgid "Matrix is not square. Cannot determine inverse"
msgstr "Matriz não é quadrada. Não é possível determinar inversa"

#: ../lib/gmath/la.c:619
msgid "Unable to allocate space for matrix"
msgstr "Não foi possível alocar espaço para a matriz"

#: ../lib/gmath/la.c:636
msgid "Matrix is singular"
msgstr "Matriz é singular"

#: ../lib/gmath/la.c:641
msgid "Problem in LA procedure."
msgstr "Problema no procedimento LA."

#: ../lib/gmath/la.c:729
msgid "Element array has not been allocated"
msgstr "Conjunto de elementos não foi alocado"

#: ../lib/gmath/la.c:734
msgid "Specified element is outside array bounds"
msgstr "Elemento especificado está fora dos limites do conjunto"

#: ../lib/gmath/la.c:788
msgid "Specified matrix column index is outside range"
msgstr "Índice de coluna especificado para a matriz fora do intervalo"

#: ../lib/gmath/la.c:793 ../lib/gmath/la.c:834 ../lib/gmath/la.c:1198
#: ../lib/gmath/la.c:1250 ../lib/gmath/la.c:1325
msgid "Matrix is not initialised"
msgstr "Matriz não iniciada"

#: ../lib/gmath/la.c:798 ../lib/gmath/la.c:839
msgid "Could not allocate space for vector structure"
msgstr "Não foi possível alocar espaço para a estrutura de vectores"

#: ../lib/gmath/la.c:829
msgid "Specified matrix row index is outside range"
msgstr "Índice da linha especificada para a matriz fora do intervalo"

#: ../lib/gmath/la.c:869
msgid "Specified row index is outside range"
msgstr "Índice de linha especificado fora do intervalo"

#: ../lib/gmath/la.c:874
msgid "Specified column index is outside range"
msgstr "Índice de coluna especificado fora do intervalo"

#: ../lib/gmath/la.c:894
msgid "Unknown vector type."
msgstr "Tipo de vector desconhecido."

#: ../lib/gmath/la.c:949
msgid "Input matrix and vector have differing dimensions1"
msgstr ""

#: ../lib/gmath/la.c:955 ../lib/gmath/la.c:1071 ../lib/gmath/la.c:1361
msgid "Output vector is uninitialized"
msgstr "Vector de saída não iniciado"

#: ../lib/gmath/la.c:1076 ../lib/gmath/la.c:1366
msgid "Vectors are not of the same type"
msgstr "Vectores não são do mesmo tipo"

#: ../lib/gmath/la.c:1081
msgid "Output vector is of incorrect type"
msgstr "Vector de saída é de tipo incorreto"

#: ../lib/gmath/la.c:1086 ../lib/gmath/la.c:1376
msgid "Matrices not allowed"
msgstr "Matrizes não são permitidas"

#: ../lib/gmath/la.c:1092 ../lib/gmath/la.c:1383
msgid "Vectors have differing dimensions"
msgstr "Vectores tem dimensões diferentes"

#: ../lib/gmath/la.c:1098 ../lib/gmath/la.c:1390
msgid "Output vector has incorrect dimension"
msgstr "Vector de saída tem dimensões incorreta"

#: ../lib/gmath/la.c:1143
msgid "Vector dimensions out of range"
msgstr "Dimensões do vector além dos limites"

#: ../lib/gmath/la.c:1148
msgid "Row/column out of range"
msgstr "Linha/coluna fora do limite"

#: ../lib/gmath/la.c:1371
msgid "Output vector is not the same type as others"
msgstr ""

#: ../lib/gmath/la.c:1437
msgid "Vector structure is not initialised"
msgstr "Estrutura de vectores não inicializada"

#: ../lib/gmath/la.c:1558 ../lib/gmath/la.c:1566 ../lib/gmath/la.c:1571
msgid "Input format error"
msgstr "Erro no formato de entrada"

#: ../lib/gmath/solvers_classic_iter.c:84
#, c-format
msgid "sparse Jacobi -- iteration %5i error %g\n"
msgstr "Jacobi esparso -- iteração %5i erro %g\n"

#: ../lib/gmath/solvers_classic_iter.c:156
#, c-format
msgid "sparse SOR -- iteration %5i error %g\n"
msgstr "SOR esparso -- iteração %5i erro %g\n"

#: ../lib/gmath/solvers_classic_iter.c:218
#, c-format
msgid "Jacobi -- iteration %5i error %g\n"
msgstr "Jacobi -- iteração %5i erro %g\n"

#: ../lib/gmath/solvers_classic_iter.c:275
#, c-format
msgid "SOR -- iteration %5i error %g\n"
msgstr "SOR -- iteração %5i erro %g\n"

#: ../lib/gmath/solvers_direct_cholesky_band.c:33
#, c-format
msgid "Decomposition failed at row %i and col %i"
msgstr ""

#: ../lib/gmath/test/test_ccmath_wrapper.c:37
msgid ""
"\n"
"++ Running ccmath wrapper unit tests ++"
msgstr ""

#: ../lib/gmath/test/test_ccmath_wrapper.c:42
msgid ""
"\n"
"-- ccmath wrapper unit tests failure --"
msgstr ""

#: ../lib/gmath/test/test_ccmath_wrapper.c:44
msgid ""
"\n"
"-- ccmath wrapper unit tests finished successfully --"
msgstr ""

#: ../lib/gmath/test/bench_solver_direct.c:34
msgid ""
"\n"
"++ Running direct solver benchmark ++"
msgstr ""

#: ../lib/gmath/test/test_blas1.c:40
msgid ""
"\n"
"++ Running blas level 1 unit tests ++"
msgstr ""

#: ../lib/gmath/test/test_blas1.c:47
msgid ""
"\n"
"-- blas level 1 unit tests failure --"
msgstr ""

#: ../lib/gmath/test/test_blas1.c:49
msgid ""
"\n"
"-- blas level 1 unit tests finished successfully --"
msgstr ""

#: ../lib/gmath/test/test_main.c:47
#: ../lib/vector/rtree/test_suite/test_main.c:44
#: ../lib/db/dbmi_base/test/test_main.c:47
msgid "Choose the unit tests to run"
msgstr "Escolha os testes de unidade a executar"

#: ../lib/gmath/test/test_main.c:54 ../lib/db/dbmi_base/test/test_main.c:54
msgid "Choose the integration tests to run"
msgstr "Escolha os testes de integração a executar"

#: ../lib/gmath/test/test_main.c:61
msgid "The size of the matrices and vectors for benchmarking"
msgstr ""

#: ../lib/gmath/test/test_main.c:68
msgid "Choose solver benchmark"
msgstr ""

#: ../lib/gmath/test/test_main.c:75
msgid "Choose blas benchmark"
msgstr ""

#: ../lib/gmath/test/test_main.c:79 ../lib/db/dbmi_base/test/test_main.c:58
msgid "Run all unit tests"
msgstr "Executar todos os testes de unidade"

#: ../lib/gmath/test/test_main.c:83 ../lib/db/dbmi_base/test/test_main.c:62
msgid "Run all integration tests"
msgstr "Executar todos os testes de integração"

#: ../lib/gmath/test/test_main.c:87 ../lib/db/dbmi_base/test/test_main.c:66
msgid "Run all unit and integration tests"
msgstr "Executar todos os testes de unidade e de integração"

#: ../lib/gmath/test/test_main.c:106
msgid "Performs benchmarks, unit and integration tests for the gmath library"
msgstr ""

#: ../lib/gmath/test/bench_solver_krylov.c:34
msgid ""
"\n"
"++ Running krylov solver benchmark ++"
msgstr ""

#: ../lib/gmath/test/bench_blas2.c:35
msgid ""
"\n"
"++ Running blas level 2 benchmark ++"
msgstr ""

#: ../lib/gmath/test/test_blas2.c:38
msgid ""
"\n"
"++ Running blas level 2 unit tests ++"
msgstr ""

#: ../lib/gmath/test/test_blas2.c:44
msgid ""
"\n"
"-- blas level 2 unit tests failure --"
msgstr ""

#: ../lib/gmath/test/test_blas2.c:46
msgid ""
"\n"
"-- blas level 2 unit tests finished successfully --"
msgstr ""

#: ../lib/gmath/test/bench_blas3.c:34
msgid ""
"\n"
"++ Running blas level 3 benchmark ++"
msgstr ""

#: ../lib/gmath/test/test_matrix_conversion.c:37
msgid ""
"\n"
"++ Running matrix conversion unit tests ++"
msgstr ""

#: ../lib/gmath/test/test_matrix_conversion.c:42
msgid ""
"\n"
"-- Matrix conversion unit tests failure --"
msgstr ""

#: ../lib/gmath/test/test_matrix_conversion.c:44
msgid ""
"\n"
"-- Matrix conversion unit tests finished successfully --"
msgstr ""

#: ../lib/gmath/test/test_blas3.c:38
msgid ""
"\n"
"++ Running blas level 3 unit tests ++"
msgstr ""

#: ../lib/gmath/test/test_blas3.c:44
msgid ""
"\n"
"-- blas level 3 unit tests failure --"
msgstr ""

#: ../lib/gmath/test/test_blas3.c:46
msgid ""
"\n"
"-- blas level 3 unit tests finished successfully --"
msgstr ""

#: ../lib/gmath/test/test_solvers.c:37
msgid ""
"\n"
"++ Running solver unit tests ++"
msgstr ""
"\n"
"++ A executar testes da unidade de solução ++"

#: ../lib/gmath/test/test_solvers.c:42
msgid ""
"\n"
"-- Solver unit tests failure --"
msgstr ""
"\n"
"-- Falha nos testes da unidade de solução --"

#: ../lib/gmath/test/test_solvers.c:44
msgid ""
"\n"
"-- Solver unit tests finished successfully --"
msgstr ""
"\n"
"-- Testes da unidade de solução completados com sucesso --"

#: ../lib/manage/do_remove.c:42
#, c-format
msgid "Removing %s <%s>"
msgstr ""

#: ../lib/manage/do_remove.c:57 ../lib/manage/do_rename.c:54
#: ../lib/vector/Vlib/map.c:264 ../lib/vector/Vlib/open.c:235
#: ../lib/vector/Vlib/legal_vname.c:141 ../lib/vector/Vlib/legal_vname.c:144
#: ../lib/ogsf/gv3.c:60 ../lib/ogsf/gv3.c:333 ../lib/ogsf/gp3.c:56
#: ../lib/ogsf/gp3.c:191
#, c-format
msgid "Vector map <%s> not found"
msgstr "Mapa vectorial <%s> não encontrado"

#: ../lib/manage/do_remove.c:65
msgid "Unable to delete vector map"
msgstr ""

#: ../lib/manage/do_remove.c:78 ../lib/manage/do_rename.c:76
#: ../lib/gpde/n_arrays_io.c:273 ../lib/ogsf/gvl3.c:40
#: ../lib/ogsf/gvl_file.c:427
#, c-format
msgid "3D raster map <%s> not found"
msgstr "Mapa raster 3d <%s> não encontrado"

#: ../lib/manage/do_remove.c:85
#, c-format
msgid "Unable to remove %s element"
msgstr ""

#: ../lib/manage/do_remove.c:89 ../lib/manage/do_remove.c:109
#: ../lib/manage/do_rename.c:87 ../lib/manage/do_rename.c:107
#: ../lib/manage/do_copy.c:61
#, c-format
msgid "%s is missing"
msgstr ""

#: ../lib/manage/do_remove.c:92 ../lib/manage/do_remove.c:112
#, c-format
msgid "%s removed"
msgstr ""

#: ../lib/manage/do_remove.c:105
#, c-format
msgid "Unable to remove %s"
msgstr ""

#: ../lib/manage/do_remove.c:121
#, c-format
msgid "<%s> nothing removed"
msgstr ""

#: ../lib/manage/do_rename.c:42
#, c-format
msgid "Rename %s <%s> to <%s>"
msgstr ""

#: ../lib/manage/do_rename.c:62
#, c-format
msgid "Unable to rename vector map <%s> to <%s>"
msgstr ""

#: ../lib/manage/do_rename.c:83 ../lib/manage/do_rename.c:103
#, c-format
msgid "Unable to rename %s"
msgstr ""

#: ../lib/manage/do_rename.c:90 ../lib/manage/do_rename.c:110
#, c-format
msgid "%s renamed"
msgstr ""

#: ../lib/manage/do_rename.c:119
#, c-format
msgid "<%s> nothing renamed"
msgstr ""

#: ../lib/manage/option.c:47
#, c-format
msgid "%s to be %s"
msgstr ""

#: ../lib/manage/option.c:51
msgid "Raster"
msgstr ""

#: ../lib/manage/option.c:53
msgid "Vector"
msgstr ""

#: ../lib/manage/option.c:55
msgid "Region"
msgstr ""

#: ../lib/manage/option.c:57
msgid "Group"
msgstr ""

#: ../lib/manage/read_list.c:73
#, c-format
msgid "Unable to open data base element list '%s'"
msgstr ""

#: ../lib/manage/read_list.c:134
#, c-format
msgid "Format error: file ('%s') line (%d) - %s"
msgstr ""

#: ../lib/manage/do_copy.c:43
#, c-format
msgid "Copying %s <%s> to current mapset as <%s>"
msgstr ""

#: ../lib/manage/do_copy.c:50 ../lib/manage/do_copy.c:67
#, c-format
msgid "Unable to copy <%s> to current mapset as <%s>"
msgstr ""

#: ../lib/manage/do_copy.c:72
#, c-format
msgid "%s copied"
msgstr ""

#: ../lib/manage/do_list.c:30
#, c-format
msgid "%s: invalid index %d"
msgstr ""

#: ../lib/vector/diglib/file.c:159
msgid "Writing to file loaded to memory not supported"
msgstr "Escrita para ficheiro carregado na memória não suportada"

#: ../lib/vector/diglib/file.c:197
msgid "Unable to load file to memory, file not open"
msgstr "Não foi possível carregar o ficheiro para a memória, ficheiro não abre"

#: ../lib/vector/diglib/file.c:212
msgid "Vector memory mode not supported, using 'AUTO'"
msgstr "Mode de memória vectorial não suportado, a usar 'AUTO'"

#: ../lib/vector/diglib/plus_struct.c:523
#, c-format
msgid ""
"This version of GRASS (%d.%d) is too old to read this topology format. Try "
"to rebuild topology or upgrade GRASS to at least version %d."
msgstr ""

#: ../lib/vector/diglib/plus_struct.c:529
#, c-format
msgid ""
"Your GRASS version does not fully support topology format %d.%d of the "
"vector. Consider to rebuild topology or upgrade GRASS."
msgstr ""

#: ../lib/vector/diglib/plus_struct.c:539
#, c-format
msgid ""
"Old topology format version %d.%d is not supported by this release. Try to "
"rebuild topology using v.build or v.build.all module."
msgstr ""

#: ../lib/vector/diglib/plus_struct.c:563 ../lib/vector/diglib/portable.c:208
#: ../lib/vector/diglib/portable.c:241 ../lib/vector/diglib/portable.c:683
msgid "Vector exceeds supported file size limit"
msgstr ""

#: ../lib/vector/diglib/plus_node.c:213
#, c-format
msgid ""
"Attempt to read line angle for the line which is not connected to the node: "
"node %d, line %d"
msgstr ""
"Tentativa de ler ângulo da linha para uma linha que não está ligada ao nó: "
"nó %d, linha %d"

#: ../lib/vector/diglib/port_init.c:158
#, c-format
msgid "Unable to find '%x' in %s"
msgstr ""

#: ../lib/vector/diglib/frmt.c:45 ../lib/vector/diglib/frmt.c:70
#, c-format
msgid "Vector format not recognized: %s"
msgstr ""

#: ../lib/vector/diglib/frmt.c:79 ../lib/vector/diglib/frmt.c:88
#, c-format
msgid "Vector format '%s' not supported"
msgstr ""

#: ../lib/vector/diglib/frmt.c:97
#, c-format
msgid "Format definition is not correct: %s"
msgstr ""

#: ../lib/vector/diglib/plus_area.c:218 ../lib/vector/diglib/plus_area.c:718
#, c-format
msgid "Line %d already has area/isle %d to left"
msgstr "A linha %d já tem área/ilha %d à esquerda"

#: ../lib/vector/diglib/plus_area.c:228 ../lib/vector/diglib/plus_area.c:726
#, c-format
msgid "Line %d already has area/isle %d to right"
msgstr "A linha %d já tem área/ilha %d à direita"

#: ../lib/vector/diglib/plus_area.c:282
msgid "Isle already registered in area"
msgstr ""

#: ../lib/vector/diglib/plus_area.c:316
msgid "Attempt to delete isle from dead area"
msgstr "Tentativa de remover ilha de uma área morta"

#: ../lib/vector/diglib/plus_area.c:324
#, c-format
msgid "Attempt to delete not registered isle %d from area %d"
msgstr "Tentativa de remover ilha não registrada %d da área %d"

#: ../lib/vector/diglib/plus_area.c:371
msgid "Attempt to delete dead area"
msgstr "Tentativa de remover área morta"

#: ../lib/vector/diglib/plus_area.c:410
#, c-format
msgid "Dead centroid %d registered for area (bug in the vector library)"
msgstr ""
"Centróide inexistente %d registado para área (erro na biblioteca vectorial)"

#: ../lib/vector/diglib/plus_area.c:433
#, c-format
msgid "Attempt to delete area %d info from dead isle %d"
msgstr "Tentativa de remover informação da área %d da ilha morta %d"

#: ../lib/vector/diglib/plus_area.c:784
#, c-format
msgid "Attempt to delete isle %d info from dead area %d"
msgstr "Tentativa de remover informação da ilha %d da área morta %d"

#: ../lib/vector/diglib/cindex_rw.c:156
#, c-format
msgid ""
"This version of GRASS (%d.%d) is too old to read this category index format. "
"Try to rebuild topology or upgrade GRASS to at least version %d."
msgstr ""

#: ../lib/vector/diglib/spindex_rw.c:99 ../lib/vector/diglib/spindex_rw.c:107
msgid "Topology file must be written before spatial index file"
msgstr ""

#: ../lib/vector/diglib/spindex_rw.c:303
#, c-format
msgid ""
"This version of GRASS (%d.%d) is too old to read this spatial index format. "
"Try to rebuild topology or upgrade GRASS to at least version %d."
msgstr ""

#: ../lib/vector/diglib/spindex_rw.c:309
#, c-format
msgid ""
"Your GRASS version does not fully support spatial index format %d.%d of the "
"vector. Consider to rebuild topology or upgrade GRASS."
msgstr ""

#: ../lib/vector/diglib/spindex_rw.c:318
#, c-format
msgid ""
"Spatial index format version %d.%d is not supported by this release. Please "
"rebuild topology."
msgstr ""

#: ../lib/vector/diglib/spindex.c:450
#, c-format
msgid "Unable to delete node %d from spatial index"
msgstr "Não foi possível apagar o nó %d do índice espacial"

#: ../lib/vector/diglib/spindex.c:493
#, c-format
msgid "Unable to delete line %d from spatial index"
msgstr "Não foi possível apagar a linha %d do índice espacial"

#: ../lib/vector/diglib/spindex.c:529
msgid "Attempt to delete sidx for dead area"
msgstr "Tentativa de remover sidx de uma área morta"

#: ../lib/vector/diglib/spindex.c:546
#, c-format
msgid "Unable to delete area %d from spatial index"
msgstr "Não foi possível apagar a área %d do índice espacial"

#: ../lib/vector/diglib/spindex.c:595
#, c-format
msgid "Unable to delete isle %d from spatial index"
msgstr "Não foi possível apagar a ilha %d do índice espacial"

#: ../lib/vector/diglib/test.c:58
msgid "Unable to open test.tmp file"
msgstr ""

#: ../lib/vector/diglib/test.c:75
#, c-format
msgid ""
"Error in read/write portable double, byte_order = %d Written: %.16e3E Read: "
"%.16e3E"
msgstr ""

#: ../lib/vector/diglib/test.c:89
#, c-format
msgid ""
"Error in read/write portable float, byte_order = %d Written: %.8e3E Read: "
"%.8e3E"
msgstr ""

#: ../lib/vector/diglib/test.c:104
#, c-format
msgid ""
"Error in read/write portable off_t, byte_order = %d Written: %lu Read: %lu"
msgstr ""

#: ../lib/vector/diglib/test.c:119
#, c-format
msgid ""
"Error in read/write portable long, byte_order = %d Written: %lu Read: %lu"
msgstr ""

#: ../lib/vector/diglib/test.c:134
#, c-format
msgid "Error in read/write portable int, byte_order = %d Written: %d Read: %d"
msgstr ""

#: ../lib/vector/diglib/test.c:150
#, c-format
msgid ""
"Error in read/write portable short, byte_order = %d Written: %d Read: %d"
msgstr ""

#: ../lib/vector/diglib/test.c:165
#, c-format
msgid "Error in read/write portable char, byte_order = %d Written: %d Read: %d"
msgstr ""

#: ../lib/vector/diglib/plus_line.c:262 ../lib/vector/diglib/plus_line.c:302
#, c-format
msgid "Attempt to delete not registered line %d from node %d"
msgstr ""

#: ../lib/vector/diglib/plus.c:222
msgid "Unable read topology for nodes"
msgstr "Não foi possível ler a topologia para os nós"

#: ../lib/vector/diglib/plus.c:227
#, c-format
msgid "Unable to read topology for node %d"
msgstr "Não foi possível ler topologia para o nó %d"

#: ../lib/vector/diglib/plus.c:232
msgid "Unable read topology for lines"
msgstr "Não foi possível ler a topologia para as linhas"

#: ../lib/vector/diglib/plus.c:237
#, c-format
msgid "Unable to read topology for line %d"
msgstr "Não foi possível ler topologia para a linha %d"

#: ../lib/vector/diglib/plus.c:242
msgid "Unable to read topo for areas"
msgstr "Não foi possível ler topologia para áreas"

#: ../lib/vector/diglib/plus.c:247
#, c-format
msgid "Unable read topology for area %d"
msgstr "Não foi possível ler topologia para área %d"

#: ../lib/vector/diglib/plus.c:252
msgid "Unable to read topology for isles"
msgstr "Não foi possível ler topologia para ilhas"

#: ../lib/vector/diglib/plus.c:257
#, c-format
msgid "Unable to read topology for isle %d"
msgstr "Não foi possível ler topologia para a ilha %d"

#: ../lib/vector/diglib/plus.c:279 ../lib/vector/diglib/plus.c:305
msgid "Unable to write head to plus file"
msgstr ""

#: ../lib/vector/diglib/plus.c:284
msgid "Unable to write nodes to plus file"
msgstr ""

#: ../lib/vector/diglib/plus.c:289
msgid "Unable to write lines to plus file"
msgstr ""

#: ../lib/vector/diglib/plus.c:294
msgid "Unable to write areas to plus file"
msgstr ""

#: ../lib/vector/diglib/plus.c:299
msgid "Unable to write isles to plus file"
msgstr ""

#: ../lib/vector/vedit/delete.c:40
#, c-format
msgid "Attempt to delete dead feature (%d)"
msgstr ""

#: ../lib/vector/vedit/delete.c:72
#, c-format
msgid "No area found for centroid %d"
msgstr ""

#: ../lib/vector/vedit/delete.c:76
#, c-format
msgid "Duplicate centroid %d, unable to delete area"
msgstr ""

#: ../lib/vector/vedit/delete.c:105
#, c-format
msgid "Area %d without centroid"
msgstr ""

#: ../lib/vector/vedit/delete.c:121
#, c-format
msgid "Area %d has no boundaries"
msgstr ""

#: ../lib/vector/vedit/cats.c:63
#, c-format
msgid "Unable to set category %d for (feature id %d)"
msgstr "Não foi possível definir a categoria %d para (elemento com id %d)"

#: ../lib/vector/vedit/select.c:231
msgid "Unknown query tool"
msgstr "Ferramenta de pesquisa desconhecida"

#: ../lib/vector/neta/spanningtree.c:109
msgid "Computing minimum spanning tree..."
msgstr ""

#: ../lib/vector/neta/timetables.c:46 ../lib/vector/neta/timetables.c:203
#: ../lib/vector/neta/timetables.c:244 ../lib/vector/neta/timetables.c:286
#, c-format
msgid "Unable to open select cursor: %s"
msgstr "Não foi possível abrir o cursor de seleção: %s"

#: ../lib/vector/neta/utils.c:200
#, c-format
msgid "Point %d is not connected!"
msgstr ""

#: ../lib/vector/neta/utils.c:235
#, c-format
msgid "'%s' must be > 0"
msgstr ""

#: ../lib/vector/neta/utils.c:244
msgid "'where' and 'cats' parameters were supplied, cat will be ignored"
msgstr ""

#: ../lib/vector/neta/utils.c:247
msgid "Unable to load data from database"
msgstr "Não foi possível carregar os dados da base de dados"

#: ../lib/vector/neta/utils.c:254
msgid "Problem loading category values"
msgstr ""

#: ../lib/vector/neta/flow.c:331 ../lib/vector/Vlib/graph.c:105
#: ../lib/vector/Vlib/net_build.c:661 ../lib/vector/Vlib/net_build.c:1067
msgid "GngFlatten error"
msgstr "Erro GngFlatten"

#: ../lib/vector/rtree/test_suite/test_main.c:61
msgid "Unit tests for the vector rtree library"
msgstr ""

#: ../lib/vector/rtree/test_suite/test_basics.c:40
msgid ""
"\n"
"++ Running basic unit tests ++"
msgstr ""

#: ../lib/vector/rtree/test_suite/test_basics.c:48
msgid ""
"\n"
"-- Basic rtree unit tests failure --"
msgstr ""

#: ../lib/vector/rtree/test_suite/test_basics.c:50
msgid ""
"\n"
"-- Basic rtree unit tests finished successfully --"
msgstr ""

#: ../lib/vector/Vlib/geos.c:52
msgid "vector map is not opened"
msgstr "mapa vectorial não está aberto"

#: ../lib/vector/Vlib/geos.c:55
#, c-format
msgid ""
"Vect_read_line_geos(): feature id %d is not reasonable (max features in "
"vector map <%s>: %d)"
msgstr ""
"Vect_read_line_geos(): elemento id %d não é razoável (máx. de elementos no "
"mapa vectorial <%s>: %d)"

#: ../lib/vector/Vlib/geos.c:60
msgid "only native format supported"
msgstr "só suporta o formato nativo"

#: ../lib/vector/Vlib/geos.c:65 ../lib/vector/Vlib/geos.c:258
msgid "Attempt to read dead line"
msgstr "Tentativa de ler uma linha morta"

#: ../lib/vector/Vlib/geos.c:90
#, c-format
msgid "Vect_read_area_geos(): unable to read area id %d"
msgstr "Vect_read_area_geos(): não foi possível ler a id da área %d"

#: ../lib/vector/Vlib/geos.c:104
#, c-format
msgid "Vect_read_area_geos(): unable to read isle id %d of area id %d"
msgstr "Vect_read_area_geos(): não foi possível ler a id %d da isle %d"

#: ../lib/vector/Vlib/geos.c:205
#, c-format
msgid "Unable to read line offset %ld"
msgstr "Não foi possível ler o deslocamento da linha %ld"

#: ../lib/vector/Vlib/geos.c:412
#, c-format
msgid "Attempt to read points of nonexistent area id %d"
msgstr "Tentativa de ler os pontos da área inexistente com id %d"

#: ../lib/vector/Vlib/geos.c:472
#, c-format
msgid "Unable to read feature id %d"
msgstr "Não foi possível ler id do elemento %d"

#: ../lib/vector/Vlib/read_sfa.c:50 ../lib/vector/Vlib/write_nat.c:182
#: ../lib/vector/Vlib/write_nat.c:295 ../lib/vector/Vlib/write_nat.c:651
#: ../lib/vector/Vlib/write_pg.c:237 ../lib/vector/Vlib/write_pg.c:382
#: ../lib/vector/Vlib/write_pg.c:397 ../lib/vector/Vlib/read_nat.c:144
#: ../lib/vector/Vlib/write_sfa.c:158 ../lib/vector/Vlib/write_sfa.c:207
#: ../lib/vector/Vlib/read.c:173 ../lib/vector/Vlib/read_pg.c:331
#: ../lib/vector/Vlib/box.c:249
#, c-format
msgid "Attempt to access feature with invalid id (%d)"
msgstr ""

#: ../lib/vector/Vlib/read_sfa.c:56 ../lib/vector/Vlib/write_nat.c:301
#: ../lib/vector/Vlib/write_nat.c:657 ../lib/vector/Vlib/write_pg.c:243
#: ../lib/vector/Vlib/write_pg.c:403 ../lib/vector/Vlib/write_pg.c:2630
#: ../lib/vector/Vlib/write_pg.c:2727 ../lib/vector/Vlib/read_nat.c:150
#: ../lib/vector/Vlib/read_pg.c:337
#, c-format
msgid "Attempt to access dead feature %d"
msgstr ""

#: ../lib/vector/Vlib/read_sfa.c:90
#, c-format
msgid "Unable to construct centroid for area %d. Skipped."
msgstr ""

#: ../lib/vector/Vlib/read_sfa.c:95
#, c-format
msgid "Centroid %d: invalid area %d"
msgstr ""

#: ../lib/vector/Vlib/read_sfa.c:117 ../lib/vector/Vlib/read_pg.c:192
#, c-format
msgid "Unexpected feature type (%d) - should be (%d)"
msgstr ""

#: ../lib/vector/Vlib/read_sfa.c:124 ../lib/vector/Vlib/write_sfa.c:131
#: ../lib/vector/Vlib/write_sfa.c:173 ../lib/vector/Vlib/write_sfa.c:273
msgid "GRASS is not compiled with OGR/PostgreSQL support"
msgstr ""

#: ../lib/vector/Vlib/header.c:86
#, c-format
msgid "Unable to create header file for vector map <%s>"
msgstr ""

#: ../lib/vector/Vlib/header.c:129
#, c-format
msgid "Unable to open header file of vector <%s>"
msgstr "Não foi possível abrir o ficheiro do cabeçalho do vector <%s>"

#: ../lib/vector/Vlib/header.c:137
#, c-format
msgid "Corrupted row in head: %s"
msgstr ""

#: ../lib/vector/Vlib/header.c:175
#, c-format
msgid "Unknown keyword '%s' in vector head"
msgstr ""

#: ../lib/vector/Vlib/build.c:37 ../lib/vector/Vlib/close.c:38
#: ../lib/vector/Vlib/read.c:32 ../lib/vector/Vlib/open.c:59
#: ../lib/vector/Vlib/write.c:56 ../lib/vector/Vlib/write.c:62
#: ../lib/vector/Vlib/rewind.c:29
msgid "Requested format is not compiled in this version"
msgstr "O formato pedido não foi compilado nesta versão"

#: ../lib/vector/Vlib/build.c:116
msgid "Area of size = 0.0 (less than 4 vertices) ignored"
msgstr ""

#: ../lib/vector/Vlib/build.c:132
msgid "Unable to add area (map closed, topo saved)"
msgstr "Não foi possível adicionar área (mapa fechado, topo guardada)"

#: ../lib/vector/Vlib/build.c:140
msgid "Unable to add isle (map closed, topo saved)"
msgstr "Não foi possível adicionar ilha (mapa fechado, topo guardada)"

#: ../lib/vector/Vlib/build.c:150
msgid "Area of size = 0.0 ignored"
msgstr "Área do tamanho = 0.0 ignorada"

#: ../lib/vector/Vlib/build.c:201
msgid "Request to find area outside nonexistent isle"
msgstr "Pedido para encontrar área fora da ilha inexistente"

#: ../lib/vector/Vlib/build.c:352
msgid "Larger bbox but smaller area!!!"
msgstr ""

#: ../lib/vector/Vlib/build.c:607
msgid "Checking for topological errors..."
msgstr ""

#: ../lib/vector/Vlib/build.c:642
#, c-format
msgid "Number of lines of length zero: %d"
msgstr ""

#: ../lib/vector/Vlib/build.c:644
#, c-format
msgid "Number of boundaries of length zero: %d"
msgstr ""

#: ../lib/vector/Vlib/build.c:653
#, c-format
msgid "Number of boundary intersections: %d"
msgstr ""

#: ../lib/vector/Vlib/build.c:677
msgid "Skipping further checks because of incorrect boundaries"
msgstr ""

#: ../lib/vector/Vlib/build.c:727
#, c-format
msgid "Number of redundant holes: %d"
msgstr ""

#: ../lib/vector/Vlib/build.c:866 ../lib/vector/Vlib/open.c:367
#: ../lib/vector/Vlib/open.c:871
#, c-format
msgid "Unable to open spatial index file for vector map <%s>"
msgstr ""

#: ../lib/vector/Vlib/build.c:872
#, c-format
msgid "Building topology for vector map <%s>..."
msgstr "A construir topologia para mapa vectorial <%s>..."

#: ../lib/vector/Vlib/build.c:890
msgid "Topology was built"
msgstr "A topologia foi criada"

#: ../lib/vector/Vlib/build.c:901
#, c-format
msgid "Number of nodes: %d"
msgstr "Número de nós: %d"

#: ../lib/vector/Vlib/build.c:902
#, c-format
msgid "Number of primitives: %d"
msgstr "Número de primitivos: %d"

#: ../lib/vector/Vlib/build.c:903
#, c-format
msgid "Number of points: %d"
msgstr "Número de pontos: %d"

#: ../lib/vector/Vlib/build.c:904
#, c-format
msgid "Number of lines: %d"
msgstr "Número de linhas: %d"

#: ../lib/vector/Vlib/build.c:905
#, c-format
msgid "Number of boundaries: %d"
msgstr "Número de fronteiras: %d"

#: ../lib/vector/Vlib/build.c:906
#, c-format
msgid "Number of centroids: %d"
msgstr "Número de centróides: %d"

#: ../lib/vector/Vlib/build.c:909
#, c-format
msgid "Number of faces: %d"
msgstr "Número de faces: %d"

#: ../lib/vector/Vlib/build.c:912
#, c-format
msgid "Number of kernels: %d"
msgstr "Número de núcleos: %d"

#: ../lib/vector/Vlib/build.c:958
#, c-format
msgid "Number of areas: %d"
msgstr "Número de áreas: %d"

#: ../lib/vector/Vlib/build.c:959
#, c-format
msgid "Number of isles: %d"
msgstr "Número de ilhas: %d"

#: ../lib/vector/Vlib/build.c:964
#, c-format
msgid "Number of areas without centroid: %d"
msgstr "Número de áreas sem centróide: %d"

#: ../lib/vector/Vlib/build.c:969
#, c-format
msgid "Number of centroids exceeds number of areas: %d > %d"
msgstr ""

#: ../lib/vector/Vlib/build.c:973
#, c-format
msgid "Number of incorrect boundaries: %d"
msgstr "Número de fronteiras incorretas: %d"

#: ../lib/vector/Vlib/build.c:977
#, c-format
msgid "Number of centroids outside area: %d"
msgstr "Número de centróides fora da área: %d"

#: ../lib/vector/Vlib/build.c:981
#, c-format
msgid "Number of duplicate centroids: %d"
msgstr "Número de centróides duplicados: %d"

#: ../lib/vector/Vlib/build.c:985
msgid "Number of areas: -"
msgstr "Número de áreas: -"

#: ../lib/vector/Vlib/build.c:986
msgid "Number of isles: -"
msgstr "Número de ilhas: -"

#: ../lib/vector/Vlib/build.c:1014
#, c-format
msgid "Unable to create topo file for vector map <%s>"
msgstr ""

#: ../lib/vector/Vlib/build.c:1022
msgid "Error writing out topo file"
msgstr "Erro na escrita do ficheiro topo"

#: ../lib/vector/Vlib/build.c:1211
msgid ""
"Unable to build spatial index from topology, vector map is not opened at "
"topology level 2"
msgstr ""

#: ../lib/vector/Vlib/build.c:1234
#, c-format
msgid "%s is no longer supported"
msgstr ""

#: ../lib/vector/Vlib/build.c:1257
msgid "Spatial index not available, can not be saved"
msgstr ""

#: ../lib/vector/Vlib/build.c:1269
#, c-format
msgid "Unable to create spatial index file for vector map <%s>"
msgstr ""

#: ../lib/vector/Vlib/build.c:1278
msgid "Error writing out spatial index file"
msgstr "Erro de escrita do ficheiro de índices espaciais"

#: ../lib/vector/Vlib/remove_duplicates.c:199
#, c-format
msgid "Removed duplicates: %d"
msgstr ""

#: ../lib/vector/Vlib/constraint.c:150
msgid "Layer constraint ignored for non-native vector formats"
msgstr ""

#: ../lib/vector/Vlib/buffer2.c:361
msgid "Line is not looped"
msgstr ""

#: ../lib/vector/Vlib/buffer2.c:443
#, c-format
msgid "Unexpected result of line_intersection() res = %d"
msgstr ""

#: ../lib/vector/Vlib/buffer2.c:589
msgid ""
"Next edge was visited (right) but it is not the first one !!! breaking loop"
msgstr ""

#: ../lib/vector/Vlib/buffer2.c:600
msgid ""
"Next edge was visited (left) but it is not the first one !!! breaking loop"
msgstr ""

#: ../lib/vector/Vlib/buffer2.c:648
msgid "side != 0 feature not implemented"
msgstr "side != 0 elemento não implementado"

#: ../lib/vector/Vlib/buffer2.c:890 ../lib/vector/Vlib/buffer2.c:937
msgid "zero area size"
msgstr "área de tamanho nulo"

#: ../lib/vector/Vlib/buffer2.c:896 ../lib/vector/Vlib/buffer2.c:943
msgid "Line was not closed"
msgstr "A linha não foi fechada"

#: ../lib/vector/Vlib/buffer2.c:909 ../lib/vector/Vlib/buffer2.c:960
msgid "Vect_get_point_in_poly() failed"
msgstr "Vect_get_point_in_poly() falhou"

#: ../lib/vector/Vlib/dgraph.c:432
msgid ""
"Trying to add more edges to the planar_graph than the initial allocation "
"size allows"
msgstr ""

#: ../lib/vector/Vlib/array.c:96
#, c-format
msgid "%d errors in category string"
msgstr ""

#: ../lib/vector/Vlib/array.c:142 ../lib/vector/Vlib/array.c:267
msgid "Mixed area and other type requested for vector array"
msgstr "Áreas mistas e de outros tipo pedidas para o conjunto vectorial"

#: ../lib/vector/Vlib/array.c:152 ../lib/vector/Vlib/array.c:175
#: ../lib/vector/Vlib/array.c:304 ../lib/vector/Vlib/array.c:336
msgid "Not enough space in vector array"
msgstr "Sem espaço no conjunto vectorial"

#: ../lib/vector/Vlib/array.c:292
#, c-format
msgid "Unable to select record from table <%s> (key %s, where %s)"
msgstr ""
"Não foi possível selecionar o registo da tabela <%s> (chave %s, onde %s)"

#: ../lib/vector/Vlib/write_nat.c:398
msgid "Attempt to access feature with invalid id (%"
msgstr ""

#: ../lib/vector/Vlib/write_nat.c:404
#, c-format
msgid "Attempt to access alive feature %d"
msgstr ""

#: ../lib/vector/Vlib/write_nat.c:566 ../lib/vector/Vlib/write_nat.c:602
#, c-format
msgid "%s: Area %d does not exist"
msgstr "%s: Área %d não existe"

#: ../lib/vector/Vlib/write_nat.c:756
#, c-format
msgid "Attempt to access dead area %d"
msgstr ""

#: ../lib/vector/Vlib/map.c:140 ../lib/vector/Vlib/map.c:246
msgid "Vector map name is not SQL compliant"
msgstr "Nome do mapa não obedece ao SQL"

#: ../lib/vector/Vlib/map.c:144
#, c-format
msgid "Unable to find vector map <%s> in <%s>"
msgstr "Não foi possível encontrar o mapa vectorial <%s> em <%s>"

#: ../lib/vector/Vlib/map.c:156 ../lib/vector/Vlib/map.c:250
#: ../lib/vector/Vlib/open.c:821
#, c-format
msgid "Vector map <%s> already exists and will be overwritten"
msgstr "O mapa vectorial <%s> já existe e será reescrito"

#: ../lib/vector/Vlib/map.c:160 ../lib/vector/Vlib/open.c:813
#: ../lib/vector/Vlib/open.c:826
#, c-format
msgid "Unable to delete vector map <%s>"
msgstr "Não foi possível apagar o mapa vectorial <%s>"

#: ../lib/vector/Vlib/map.c:180 ../lib/vector/Vlib/map.c:268
#, c-format
msgid "Unable to copy vector map <%s> to <%s>"
msgstr "Não foi possível copiar o mapa vectorial <%s> para <%s>"

#: ../lib/vector/Vlib/map.c:193 ../lib/vector/Vlib/map.c:203
#: ../lib/vector/Vlib/map.c:275 ../lib/vector/Vlib/open.c:301
#: ../lib/vector/Vlib/open.c:437
#: ../lib/python/temporal/c_libraries_interface.py:884 ../lib/ogsf/gv3.c:66
#: ../lib/ogsf/gv3.c:338 ../lib/ogsf/gp3.c:62 ../lib/ogsf/gp3.c:196
#, c-format, python-format
msgid "Unable to open vector map <%s>"
msgstr "Não foi possível abrir o mapa vectorial <%s>"

#: ../lib/vector/Vlib/map.c:318 ../lib/vector/Vlib/close_nat.c:102
#: ../lib/vector/Vlib/copy.c:764
#, c-format
msgid "Unable to copy table <%s>"
msgstr "Não foi possível copiar a tabela <%s>"

#: ../lib/vector/Vlib/map.c:332 ../lib/vector/Vlib/map.c:463
#, c-format
msgid "Unable to delete table <%s>"
msgstr "Não foi possível apagar a tabela <%s>"

#: ../lib/vector/Vlib/map.c:347
#, c-format
msgid "Unable to create index for table <%s>, key <%s>"
msgstr "Não foi possível criar o índice para a tabela <%s>, chave <%s>"

#: ../lib/vector/Vlib/map.c:403
#, c-format
msgid "Ignoring invalid mapset: %s"
msgstr ""

#: ../lib/vector/Vlib/map.c:408
#, c-format
msgid "Invalid vector map name <%s>"
msgstr "Nome de mapa vectorial inválido <%s>"

#: ../lib/vector/Vlib/map.c:418
#, c-format
msgid "Unable to open header file for vector map <%s>"
msgstr ""
"Não foi possível abrir o ficheiro do cabeçalho para o mapa vectorial <%s>"

#: ../lib/vector/Vlib/map.c:450
#, c-format
msgid "Unable to find table <%s> linked to vector map <%s>"
msgstr ""
"Não foi possível encontrar a tabela <%s> relativa ao mapa vectorial <%s>"

#: ../lib/vector/Vlib/map.c:473
#, c-format
msgid "Table <%s> linked to vector map <%s> does not exist"
msgstr "A tabela <%s> relativa ao mapa vectorial <%s> não existe"

#: ../lib/vector/Vlib/map.c:486
#, c-format
msgid "Unable to open directory '%s'"
msgstr "Não foi possível abrir o diretório '%s'"

#: ../lib/vector/Vlib/map.c:500
#, c-format
msgid "Unable to delete file '%s'"
msgstr "Não foi possível apagar o ficheiro '%s'"

#: ../lib/vector/Vlib/map.c:520
#, c-format
msgid "Unable to rename directory '%s' to '%s'"
msgstr "Não foi possível mudar o nome do diretório '%s' para '%s'"

#: ../lib/vector/Vlib/map.c:529
#, c-format
msgid "Unable to remove directory '%s': %s"
msgstr ""

#: ../lib/vector/Vlib/write_pg.c:124 ../lib/vector/Vlib/write_pg.c:158
#: ../lib/vector/Vlib/write_pg.c:197 ../lib/vector/Vlib/write_pg.c:295
#: ../lib/vector/Vlib/write_pg.c:355 ../lib/vector/Vlib/write_pg.c:477
#: ../lib/vector/Vlib/close.c:275 ../lib/vector/Vlib/simple_features.c:336
#: ../lib/vector/Vlib/open_pg.c:143 ../lib/vector/Vlib/open_pg.c:200
#: ../lib/vector/Vlib/open_pg.c:299 ../lib/vector/Vlib/open_pg.c:349
#: ../lib/vector/Vlib/header_finfo.c:47 ../lib/vector/Vlib/header_finfo.c:86
#: ../lib/vector/Vlib/header_finfo.c:123 ../lib/vector/Vlib/header_finfo.c:171
#: ../lib/vector/Vlib/write_sfa.c:306 ../lib/vector/Vlib/area.c:94
#: ../lib/vector/Vlib/area.c:499 ../lib/vector/Vlib/read_pg.c:91
#: ../lib/vector/Vlib/read_pg.c:214 ../lib/vector/Vlib/read_pg.c:298
#: ../lib/vector/Vlib/read_pg.c:416 ../lib/vector/Vlib/build_sfa.c:721
#: ../lib/vector/Vlib/copy.c:428 ../lib/vector/Vlib/rewind_pg.c:56
#: ../lib/vector/Vlib/rewind_pg.c:81 ../lib/vector/Vlib/build_pg.c:117
#: ../lib/vector/Vlib/close_pg.c:99 ../lib/vector/Vlib/close_pg.c:146
msgid "GRASS is not compiled with PostgreSQL support"
msgstr ""

#: ../lib/vector/Vlib/write_pg.c:188 ../lib/vector/Vlib/write_pg.c:256
#: ../lib/vector/Vlib/write_sfa.c:164 ../lib/vector/Vlib/write_ogr.c:96
msgid "Unable to rewrite feature (incompatible feature types)"
msgstr ""

#: ../lib/vector/Vlib/write_pg.c:286
#, c-format
msgid "Unable to rewrite feature %d"
msgstr "Não foi possível abrir o elemento %d"

#: ../lib/vector/Vlib/write_pg.c:322 ../lib/vector/Vlib/write_pg.c:812
#: ../lib/vector/Vlib/write_pg.c:1214 ../lib/vector/Vlib/write_pg.c:1372
#: ../lib/vector/Vlib/simple_features.c:324
msgid "No connection defined"
msgstr ""

#: ../lib/vector/Vlib/write_pg.c:327 ../lib/vector/Vlib/write_ogr.c:134
msgid "Invalid offset (%"
msgstr ""

#: ../lib/vector/Vlib/write_pg.c:348 ../lib/vector/Vlib/write_ogr.c:140
msgid "Unable to delete feature"
msgstr ""

#: ../lib/vector/Vlib/write_pg.c:453
#, c-format
msgid "Unable to delete feature (%s) %d"
msgstr ""

#: ../lib/vector/Vlib/write_pg.c:555 ../lib/vector/Vlib/write_pg.c:1302
#: ../lib/vector/Vlib/write_sfa.c:349
msgid "Boundary is not closed. Skipping."
msgstr ""

#: ../lib/vector/Vlib/write_pg.c:613 ../lib/vector/Vlib/write_pg.c:881
#: ../lib/vector/Vlib/open.c:1355 ../lib/vector/Vlib/build_pg.c:413
msgid "Unable to open PG file"
msgstr ""

#: ../lib/vector/Vlib/write_pg.c:667 ../lib/vector/Vlib/ascii.c:428
#: ../lib/db/dbmi_client/column.c:136 ../lib/python/script/db.py:50
#, c-format, python-format
msgid "Unable to describe table <%s>"
msgstr "Não foi possível descrever tabela <%s>"

#: ../lib/vector/Vlib/write_pg.c:738 ../lib/vector/Vlib/write_pg.c:1177
#: ../lib/vector/Vlib/write_pg.c:1286 ../lib/vector/Vlib/write_pg.c:1799
#: ../lib/vector/Vlib/write_pg.c:2328 ../lib/vector/Vlib/write_pg.c:2361
#: ../lib/vector/Vlib/read_pg.c:884 ../lib/vector/Vlib/read_pg.c:1192
#: ../lib/vector/Vlib/read_pg.c:1362 ../lib/vector/Vlib/read_pg.c:1455
#, c-format
msgid "Unsupported feature type %d"
msgstr ""

#: ../lib/vector/Vlib/write_pg.c:774
#, c-format
msgid "Building spatial index on <%s>..."
msgstr ""

#: ../lib/vector/Vlib/write_pg.c:842
#, c-format
msgid "Schema <%s> doesn't exist, created"
msgstr ""

#: ../lib/vector/Vlib/write_pg.c:921
#, c-format
msgid "Creating topology schema <%s>..."
msgstr ""

#: ../lib/vector/Vlib/write_pg.c:935
#, c-format
msgid "Adding new topology column <%s>..."
msgstr ""

#: ../lib/vector/Vlib/write_pg.c:1073 ../lib/vector/Vlib/open_pg.c:85
#: ../lib/vector/Vlib/open_pg.c:232
msgid "Connection string not defined"
msgstr ""

#: ../lib/vector/Vlib/write_pg.c:1078 ../lib/vector/Vlib/write_pg.c:1218
#: ../lib/vector/Vlib/write_pg.c:1376 ../lib/vector/Vlib/open_pg.c:90
#: ../lib/vector/Vlib/open_pg.c:237
msgid "PostGIS feature table not defined"
msgstr ""

#: ../lib/vector/Vlib/write_pg.c:1106 ../lib/vector/Vlib/write_ogr.c:306
#, c-format
msgid "Unsupported geometry type (%d)"
msgstr ""

#: ../lib/vector/Vlib/write_pg.c:1119 ../lib/vector/Vlib/write_ogr.c:340
#, c-format
msgid "More layers defined, using driver <%s> and database <%s>"
msgstr ""

#: ../lib/vector/Vlib/write_pg.c:1124 ../lib/vector/Vlib/write_ogr.c:346
msgid "Database connection not defined. Unable to write attributes."
msgstr ""

#: ../lib/vector/Vlib/write_pg.c:1131
msgid "Unable to create new PostGIS feature table"
msgstr ""

#: ../lib/vector/Vlib/write_pg.c:1145
msgid "Unable to create new PostGIS topology schema"
msgstr ""

#: ../lib/vector/Vlib/write_pg.c:1239 ../lib/vector/Vlib/write_pg.c:1404
#: ../lib/vector/Vlib/write_ogr.c:414
#, c-format
msgid "No category defined for layer %d"
msgstr ""

#: ../lib/vector/Vlib/write_pg.c:1241 ../lib/vector/Vlib/write_pg.c:1406
#: ../lib/vector/Vlib/write_ogr.c:416
#, c-format
msgid "Feature has more categories, using category %d (from layer %d)"
msgstr ""

#: ../lib/vector/Vlib/write_pg.c:1252
#, c-format
msgid "Point skipped (output feature type: %s)"
msgstr ""

#: ../lib/vector/Vlib/write_pg.c:1259
#, c-format
msgid "Line skipped (output feature type: %s)"
msgstr ""

#: ../lib/vector/Vlib/write_pg.c:1266
#, c-format
msgid "Centroid skipped (output feature type: %s)"
msgstr ""

#: ../lib/vector/Vlib/write_pg.c:1273
#, c-format
msgid "Boundary skipped (output feature type: %s)"
msgstr ""

#: ../lib/vector/Vlib/write_pg.c:1280
#, c-format
msgid "Face skipped (output feature type: %s)"
msgstr ""

#: ../lib/vector/Vlib/write_pg.c:1366
#, c-format
msgid "Invalid feature type (%d) for nodes"
msgstr ""

#: ../lib/vector/Vlib/write_pg.c:1380
msgid "PostGIS topology schema not defined"
msgstr ""

#: ../lib/vector/Vlib/write_pg.c:1881
msgid "Trying to insert 3D data into feature table which store 2D data only"
msgstr ""

#: ../lib/vector/Vlib/write_pg.c:1886
msgid "Trying to insert 2D data into feature table which store 3D data only"
msgstr ""

#: ../lib/vector/Vlib/write_pg.c:1911
msgid "Unable to insert topological element into PostGIS Topology schema"
msgstr ""

#: ../lib/vector/Vlib/write_pg.c:2008 ../lib/vector/Vlib/write_ogr.c:585
#, c-format
msgid "Unable to select attributes for category %d"
msgstr ""

#: ../lib/vector/Vlib/write_pg.c:2012 ../lib/vector/Vlib/write_ogr.c:591
#: ../lib/db/dbmi_client/copy_tab.c:338
#, c-format
msgid "Unable to fetch data from table <%s>"
msgstr "Não foi retirar dados da tabela <%s>"

#: ../lib/vector/Vlib/write_pg.c:2017 ../lib/vector/Vlib/write_ogr.c:597
#, c-format
msgid "No database record for category %d, no attributes will be written"
msgstr ""

#: ../lib/vector/Vlib/write_pg.c:2043
#, c-format
msgid "FID column must be integer, column <%s> ignored!"
msgstr ""

#: ../lib/vector/Vlib/write_pg.c:2077 ../lib/vector/Vlib/write_ogr.c:659
#, c-format
msgid "Unsupported column type %d"
msgstr ""

#: ../lib/vector/Vlib/write_pg.c:2084
msgid "Invalid value for FID column: NULL"
msgstr ""

#: ../lib/vector/Vlib/write_pg.c:2176
#, c-format
msgid "Invalid feature %d (max: %d)"
msgstr ""

#: ../lib/vector/Vlib/write_pg.c:2190
#, c-format
msgid "Invalid feature type (%d) for node"
msgstr ""

#: ../lib/vector/Vlib/write_pg.c:2194
#, c-format
msgid "Invalid node %d (%d)"
msgstr ""

#: ../lib/vector/Vlib/write_pg.c:2272
#, c-format
msgid "Unable to determine next left/right edge for edge %d"
msgstr ""

#: ../lib/vector/Vlib/write_pg.c:2277
msgid "Unable to insert new edge. Topology not available."
msgstr ""

#: ../lib/vector/Vlib/write_pg.c:2419 ../lib/vector/Vlib/write_pg.c:2426
msgid "Invalid topology"
msgstr ""

#: ../lib/vector/Vlib/write_pg.c:2625 ../lib/vector/Vlib/write_pg.c:2722
#, c-format
msgid "Attempt to access non-existing feature %d"
msgstr ""

#: ../lib/vector/Vlib/write_pg.c:2656
msgid "Unable to determine next left/right edge"
msgstr ""

#: ../lib/vector/Vlib/write_pg.c:2742
msgid "Unable to create new face"
msgstr ""

#: ../lib/vector/Vlib/write_pg.c:2880 ../lib/vector/Vlib/write_pg.c:2892
#, c-format
msgid "Unable to delete node %d"
msgstr ""

#: ../lib/vector/Vlib/write_pg.c:2948 ../lib/vector/Vlib/ascii.c:404
#: ../lib/vector/Vlib/write_ogr.c:193 ../lib/db/dbmi_client/db.c:41
#: ../lib/db/dbmi_client/copy_tab.c:107 ../lib/db/dbmi_client/copy_tab.c:127
#, c-format
msgid "Unable to start driver <%s>"
msgstr "Não foi possível iniciar driver <%s>"

#: ../lib/vector/Vlib/ascii.c:84
#, c-format
msgid "Error reading ASCII file: (bad type) [%s]"
msgstr ""

#: ../lib/vector/Vlib/ascii.c:123
#, c-format
msgid "Error reading ASCII file: (unknown type) [%s]"
msgstr ""

#: ../lib/vector/Vlib/ascii.c:143
msgid "End of ASCII file reached before end of coordinates"
msgstr ""

#: ../lib/vector/Vlib/ascii.c:155
#, c-format
msgid "Error reading ASCII file: (bad point) [%s]"
msgstr ""

#: ../lib/vector/Vlib/ascii.c:160
#, c-format
msgid "Unparsable longitude value: [%s]"
msgstr ""

#: ../lib/vector/Vlib/ascii.c:165
#, c-format
msgid "Unparsable latitude value: [%s]"
msgstr ""

#: ../lib/vector/Vlib/ascii.c:201
msgid "End of ASCII file reached before end of categories"
msgstr ""

#: ../lib/vector/Vlib/ascii.c:212
#, c-format
msgid "Error reading categories: [%s]"
msgstr ""

#: ../lib/vector/Vlib/ascii.c:225
msgid "Unable to copy points"
msgstr ""

#: ../lib/vector/Vlib/ascii.c:238
#, c-format
msgid "Vector map <%s> is 2D. %d 3D features (faces or kernels) skipped."
msgstr ""

#: ../lib/vector/Vlib/ascii.c:270
#, c-format
msgid ""
"Unexpected data in vector header:\n"
"[%s]"
msgstr ""

#: ../lib/vector/Vlib/ascii.c:306
#, c-format
msgid "Unknown keyword <%s> in vector head"
msgstr ""

#: ../lib/vector/Vlib/ascii.c:465
#, c-format
msgid "Column <%s> does not exist"
msgstr ""

#: ../lib/vector/Vlib/ascii.c:467
msgid "Available columns:"
msgstr ""

#: ../lib/vector/Vlib/ascii.c:472
msgid "Export cancelled"
msgstr ""

#: ../lib/vector/Vlib/ascii.c:505
#, c-format
msgid "Unknown type of column <%s>, export cancelled"
msgstr ""

#: ../lib/vector/Vlib/ascii.c:539
#, c-format
msgid "Unable to select record from table <%s> (key %s, column %s)"
msgstr ""

#: ../lib/vector/Vlib/ascii.c:661
#, c-format
msgid "Unknown feature type %d"
msgstr ""

#: ../lib/vector/Vlib/ascii.c:701
#, c-format
msgid "Feature has more categories. Only one category (%d) is exported."
msgstr ""

#: ../lib/vector/Vlib/ascii.c:718
#, c-format
msgid "Cannot select attributes for cat = %d"
msgstr ""

#: ../lib/vector/Vlib/ascii.c:724
msgid "Unable to fetch data from table"
msgstr ""

#: ../lib/vector/Vlib/ascii.c:756 ../lib/vector/Vlib/net_build.c:216
#: ../lib/vector/Vlib/net_build.c:501 ../lib/vector/Vlib/net_build.c:519
#: ../lib/vector/Vlib/net_build.c:802 ../lib/vector/Vlib/net_build.c:820
#: ../lib/vector/Vlib/net_build.c:981
#, c-format
msgid "Column <%s> not found in table <%s>"
msgstr "A coluna <%s> não foi encontrada na tabela <%s>"

#: ../lib/vector/Vlib/ascii.c:758
#, c-format
msgid "Column <%s>: unsupported data type"
msgstr ""

#: ../lib/vector/Vlib/ascii.c:840
msgid "Unknown format"
msgstr ""

#: ../lib/vector/Vlib/ascii.c:850
msgid "Topology not available, unable to process areas"
msgstr ""

#: ../lib/vector/Vlib/ascii.c:863
#, c-format
msgid "Unable to get boundary of area id %d"
msgstr ""

#: ../lib/vector/Vlib/ascii.c:875
#, c-format
msgid "Unable to get boundary of isle id %d (area id %d)"
msgstr ""

#: ../lib/vector/Vlib/ascii.c:889
#, c-format
msgid ""
"%d features without category skipped. To export also features without "
"category use '%s=-1'."
msgstr ""

#: ../lib/vector/Vlib/intersect2.c:1260 ../lib/vector/Vlib/intersect2.c:1266
#: ../lib/vector/Vlib/intersect2.c:1268 ../lib/vector/Vlib/intersect2.c:1320
#: ../lib/vector/Vlib/intersect2.c:1329 ../lib/vector/Vlib/intersect2.c:1350
#: ../lib/vector/Vlib/intersect2.c:1367 ../lib/vector/Vlib/intersect.c:1243
#: ../lib/vector/Vlib/intersect.c:1249 ../lib/vector/Vlib/intersect.c:1251
#: ../lib/vector/Vlib/intersect.c:1306 ../lib/vector/Vlib/intersect.c:1315
#: ../lib/vector/Vlib/intersect.c:1336 ../lib/vector/Vlib/intersect.c:1353
msgid "Error while adding point to array. Out of memory"
msgstr "Erro aquando da adição de pontos ao conjunto. Sem memória"

#: ../lib/vector/Vlib/close.c:91
#, c-format
msgid "Unable to create vector map <%s>"
msgstr "Não foi possível criar o mapa vectorial <%s>"

#: ../lib/vector/Vlib/close.c:108
msgid "Copying features failed"
msgstr ""

#: ../lib/vector/Vlib/close.c:141
#, c-format
msgid "Unable to open %s file"
msgstr ""

#: ../lib/vector/Vlib/close.c:226
#, c-format
msgid "Unable to close vector <%s>"
msgstr "Não foi possível fechar o vector <%s>"

#: ../lib/vector/Vlib/close.c:257
#, c-format
msgid "Invalid request for writing frmt file - map format is %d"
msgstr ""

#: ../lib/vector/Vlib/close.c:284 ../lib/vector/Vlib/simple_features.c:310
#: ../lib/vector/Vlib/field.c:720 ../lib/vector/Vlib/rewind_ogr.c:47
#: ../lib/vector/Vlib/rewind_ogr.c:71 ../lib/vector/Vlib/header_finfo.c:41
#: ../lib/vector/Vlib/header_finfo.c:80 ../lib/vector/Vlib/header_finfo.c:113
#: ../lib/vector/Vlib/header_finfo.c:153 ../lib/vector/Vlib/header_finfo.c:254
#: ../lib/vector/Vlib/write_sfa.c:298 ../lib/vector/Vlib/open_ogr.c:126
#: ../lib/vector/Vlib/open_ogr.c:159 ../lib/vector/Vlib/open_ogr.c:236
#: ../lib/vector/Vlib/write_ogr.c:69 ../lib/vector/Vlib/write_ogr.c:105
#: ../lib/vector/Vlib/write_ogr.c:146 ../lib/vector/Vlib/close_ogr.c:77
#: ../lib/vector/Vlib/close_ogr.c:111 ../lib/vector/Vlib/build_sfa.c:714
#: ../lib/vector/Vlib/build_ogr.c:101 ../lib/vector/Vlib/build_ogr.c:176
#: ../lib/vector/Vlib/read_ogr.c:56 ../lib/vector/Vlib/read_ogr.c:157
#: ../lib/vector/Vlib/read_ogr.c:242 ../lib/proj/convert.c:98
msgid "GRASS is not compiled with OGR support"
msgstr ""

#: ../lib/vector/Vlib/close.c:289
#, c-format
msgid "Link to vector map <%s> created"
msgstr ""

#: ../lib/vector/Vlib/simple_features.c:225
#, c-format
msgid "Unknown Simple Features type (%d)"
msgstr ""

#: ../lib/vector/Vlib/simple_features.c:332
msgid "Unable to get number of simple features"
msgstr ""

#: ../lib/vector/Vlib/simple_features.c:341
#, c-format
msgid "Unable to report simple features for vector map <%s>"
msgstr ""

#: ../lib/vector/Vlib/field.c:70
#, c-format
msgid "Name <%s> is not SQL compliant. Must start with a letter."
msgstr ""

#: ../lib/vector/Vlib/field.c:120
msgid "Layer number must be 1 or greater"
msgstr "Número da camada deve ser 1 ou maior"

#: ../lib/vector/Vlib/field.c:125
msgid "Unable to add attribute link, vector map is not opened in WRITE mode"
msgstr ""

#: ../lib/vector/Vlib/field.c:132
msgid "Unable to add attribute link"
msgstr ""

#: ../lib/vector/Vlib/field.c:138
msgid "Unable to write attribute links"
msgstr ""

#: ../lib/vector/Vlib/field.c:183
msgid "Unable to write database links"
msgstr "Não é possível escrever as ligações à base de dados"

#: ../lib/vector/Vlib/field.c:207
msgid "Database connection not defined. Skipping."
msgstr ""

#: ../lib/vector/Vlib/field.c:214
msgid ""
"More DB links defined for input vector map. Using only first DB link for "
"output."
msgstr ""

#: ../lib/vector/Vlib/field.c:290
#, c-format
msgid "Layer number %d or name <%s> already exists"
msgstr "A camada número %d ou nome <%s> já existe"

#: ../lib/vector/Vlib/field.c:378
#, c-format
msgid ""
"Default driver / database set to:\n"
"driver: %s\n"
"database: %s"
msgstr ""
"Driver padrão / base de dados definida para:\n"
"driver: %s\n"
"base de dados: %s"

#: ../lib/vector/Vlib/field.c:385
msgid "Default driver is not set"
msgstr "Driver padrão não foi especificado"

#: ../lib/vector/Vlib/field.c:388
msgid "Default database is not set"
msgstr "Base de dados padrão não foi especificada"

#: ../lib/vector/Vlib/field.c:473
#, c-format
msgid "Requested dblink %d, maximum link number %d"
msgstr "dblink %d solicitado, %d ligações no máximo"

#: ../lib/vector/Vlib/field.c:659 ../lib/vector/Vlib/field.c:667
#, c-format
msgid "Error in rule on row %d in <%s>"
msgstr ""

#: ../lib/vector/Vlib/field.c:735 ../lib/vector/Vlib/open_ogr.c:77
#, c-format
msgid "Unable to open OGR data source '%s'"
msgstr "Não foi possível abrir a fonte de dados OGR '%s'"

#: ../lib/vector/Vlib/field.c:752
#, c-format
msgid "Unable to open OGR layer <%s>"
msgstr ""

#: ../lib/vector/Vlib/field.c:779
msgid "Unable to open OGR DBMI driver"
msgstr "Não foi possível abrir driver OGR DBMI"

#: ../lib/vector/Vlib/field.c:818
msgid ""
"All FID tests failed. Neither 'FID' nor 'ogc_fid' nor 'ogr_fid' nor 'gid' "
"available in OGR DB table"
msgstr ""
"Todos os testes FID falharam. FID, 'ogc_fid', 'ogr_fid' e 'gid' "
"indisponíveis na tabela de base de dados OGR"

#: ../lib/vector/Vlib/field.c:885
#, c-format
msgid ""
"Feature table <%s> has no primary key defined. Unable to define DB links."
msgstr ""

#: ../lib/vector/Vlib/field.c:905
msgid "GRASS not compiled with PostgreSQL support"
msgstr ""

#: ../lib/vector/Vlib/field.c:937
msgid "Unknown vector map format"
msgstr ""

#: ../lib/vector/Vlib/field.c:970
#, c-format
msgid "Unable to create database definition file for vector map <%s>"
msgstr ""

#: ../lib/vector/Vlib/field.c:1065
msgid "Bug: attempt to update map which is not in current mapset"
msgstr "Bug: tentativa de atualizar mapa que não está no mapset atual"

#: ../lib/vector/Vlib/bridges.c:213
#, c-format
msgid "Removed lines: %d"
msgstr ""

#: ../lib/vector/Vlib/bridges.c:214
#, c-format
msgid "Removed bridges: %d"
msgstr ""

#: ../lib/vector/Vlib/open_pg.c:109 ../lib/vector/Vlib/open_pg.c:267
msgid "No feature tables found in database."
msgstr ""

#: ../lib/vector/Vlib/open_pg.c:133
#, c-format
msgid "Feature table <%s> not found in 'geometry_columns'"
msgstr ""

#: ../lib/vector/Vlib/open_pg.c:181
msgid "Topology schema not found."
msgstr ""

#: ../lib/vector/Vlib/open_pg.c:193 ../lib/vector/Vlib/open_ogr.c:150
#, c-format
msgid "Unable to open feature index file for vector map <%s>"
msgstr ""

#: ../lib/vector/Vlib/open_pg.c:273
#, c-format
msgid "PostGIS layer <%s.%s> already exists and will be overwritten"
msgstr ""

#: ../lib/vector/Vlib/open_pg.c:276
#, c-format
msgid "Unable to delete PostGIS layer <%s>"
msgstr ""

#: ../lib/vector/Vlib/open_pg.c:282
#, c-format
msgid "PostGIS layer <%s.%s> already exists in database '%s'"
msgstr ""

#: ../lib/vector/Vlib/open_pg.c:390
msgid "No key column detected."
msgstr ""

#: ../lib/vector/Vlib/open_pg.c:462 ../lib/vector/Vlib/open_pg.c:474
#, c-format
msgid "Execution failed: %s"
msgstr ""

#: ../lib/vector/Vlib/open_pg.c:476
#, c-format
msgid "PostGIS topology schema <%s> dropped"
msgstr ""

#: ../lib/vector/Vlib/open_pg.c:559
msgid ""
"Connection to PostgreSQL database failed. Try to set up username/password by "
"db.login."
msgstr ""

#: ../lib/vector/Vlib/open_pg.c:566
msgid "Unable to get database name"
msgstr ""

#: ../lib/vector/Vlib/open_pg.c:571
#, c-format
msgid "<%s> is not PostGIS database. DB table 'spatial_ref_sys' not found."
msgstr ""

#: ../lib/vector/Vlib/open_pg.c:580
#, c-format
msgid "PostGIS Topology extension not found in the database <%s>"
msgstr ""

#: ../lib/vector/Vlib/open_pg.c:667
msgid "Empty bounding box"
msgstr ""

#: ../lib/vector/Vlib/open_pg.c:768
#, c-format
msgid "Inconsistency in topology: unable to read node %d"
msgstr ""

#: ../lib/vector/Vlib/open_pg.c:834
#, c-format
msgid "Inconsistency in topology: node %d - unexpected feature type %d"
msgstr ""

#: ../lib/vector/Vlib/open_pg.c:1003
#, c-format
msgid "Area %d without boundary detected"
msgstr ""

#: ../lib/vector/Vlib/open_pg.c:1061
#, c-format
msgid "Isle %d without boundary detected"
msgstr ""

#: ../lib/vector/Vlib/open_pg.c:1128
msgid "Unable to get map bounding box from topology"
msgstr ""

#: ../lib/vector/Vlib/open_pg.c:1135
#, c-format
msgid ""
"Unable to parse map bounding box:\n"
"%s"
msgstr ""

#: ../lib/vector/Vlib/open_pg.c:1159
#, c-format
msgid "Different number of nodes detected (%d, %d)"
msgstr ""

#: ../lib/vector/Vlib/open_pg.c:1187 ../lib/vector/Vlib/open_pg.c:1209
#, c-format
msgid "Different number of areas detected (%d, %d)"
msgstr ""

#: ../lib/vector/Vlib/open_pg.c:1380
msgid "To be implemented: isles not attached in Topo-Geo-only mode"
msgstr ""

#: ../lib/vector/Vlib/open_pg.c:1485 ../lib/vector/Vlib/build_pg.c:212
#, c-format
msgid "Inconsistency in topology: number of nodes %d (should be %d)"
msgstr ""

#: ../lib/vector/Vlib/open_pg.c:1569
#, c-format
msgid "Inconsistency in topology: number of points %d (should be %d)"
msgstr ""

#: ../lib/vector/Vlib/open_pg.c:1614
#, c-format
msgid "Inconsistency in topology: number of lines %d (should be %d)"
msgstr ""

#: ../lib/vector/Vlib/open_pg.c:1668
#, c-format
msgid "Inconsistency in topology: number of centroids %d (should be %d)"
msgstr ""

#: ../lib/vector/Vlib/dangles.c:148
msgid "Changed"
msgstr ""

#: ../lib/vector/Vlib/dangles.c:151
msgid "Removed"
msgstr ""

#: ../lib/vector/Vlib/dangles.c:154
msgid "Selected"
msgstr ""

#: ../lib/vector/Vlib/dangles.c:262
#, c-format
msgid "%s lines: %d"
msgstr ""

#: ../lib/vector/Vlib/dangles.c:263
#, c-format
msgid "%s dangles: %d"
msgstr ""

#: ../lib/vector/Vlib/merge_lines.c:241
#, c-format
msgid "%d lines merged"
msgstr ""

#: ../lib/vector/Vlib/merge_lines.c:242
#, c-format
msgid "%d new lines"
msgstr ""

#: ../lib/vector/Vlib/merge_lines.c:245
#, c-format
msgid "%d boundaries merged"
msgstr "%d fronteiras fundidas"

#: ../lib/vector/Vlib/merge_lines.c:246
#, c-format
msgid "%d new boundaries"
msgstr "%d novas fronteiras"

#: ../lib/vector/Vlib/merge_lines.c:249
#, c-format
msgid "%d lines and boundaries merged"
msgstr ""

#: ../lib/vector/Vlib/merge_lines.c:250
#, c-format
msgid "%d new lines and boundaries"
msgstr ""

#: ../lib/vector/Vlib/write_sfa.c:117
msgid "Unable to calculate centroid for area"
msgstr ""

#: ../lib/vector/Vlib/write_sfa.c:219
msgid "Attempt to delete dead feature"
msgstr "Tentativa de remover elemento morto"

#: ../lib/vector/Vlib/write_sfa.c:311
#, c-format
msgid "Unsupported vector map format (%d)"
msgstr ""

#: ../lib/vector/Vlib/close_nat.c:74
#, c-format
msgid "Unable to create '%s': %s"
msgstr ""

#: ../lib/vector/Vlib/close_nat.c:81
#, c-format
msgid "Unable to copy '%s': %s"
msgstr ""

#: ../lib/vector/Vlib/close_nat.c:167
#, c-format
msgid "Unable to drop table <%s>"
msgstr ""

#: ../lib/vector/Vlib/open_ogr.c:60
msgid "OGR datasource not defined"
msgstr ""

#: ../lib/vector/Vlib/open_ogr.c:65 ../lib/vector/Vlib/write_ogr.c:129
msgid "OGR layer not defined"
msgstr ""

#: ../lib/vector/Vlib/open_ogr.c:97
#, c-format
msgid "OGR layer <%s> not found"
msgstr ""

#: ../lib/vector/Vlib/open_ogr.c:106 ../lib/vector/Vlib/write_ogr.c:352
#, c-format
msgid "OGR transaction with layer <%s> failed to start"
msgstr ""

#: ../lib/vector/Vlib/open_ogr.c:196
#, c-format
msgid "Unable to get OGR driver <%s>"
msgstr ""

#: ../lib/vector/Vlib/open_ogr.c:204
#, c-format
msgid "Unable to create OGR data source '%s'"
msgstr ""

#: ../lib/vector/Vlib/open_ogr.c:216
#, c-format
msgid "OGR layer <%s> already exists and will be overwritten"
msgstr ""

#: ../lib/vector/Vlib/open_ogr.c:220
#, c-format
msgid "Unable to delete OGR layer <%s>"
msgstr ""

#: ../lib/vector/Vlib/open_ogr.c:226
#, c-format
msgid "OGR layer <%s> already exists in datasource '%s'"
msgstr ""

#: ../lib/vector/Vlib/open_ogr.c:284
#, c-format
msgid ""
"Feature index format version %d.%d is not supported by this release. Try to "
"rebuild topology or upgrade GRASS."
msgstr ""
"Formato versão %d do índice de elementos. %d não é suportado por esta "
"edição. Tente reconstruir a topologia ou atualize o GRASS."

#: ../lib/vector/Vlib/open_ogr.c:289
#, c-format
msgid ""
"Your GRASS version does not fully support feature index format %d.%d of the "
"vector. Consider to rebuild topology or upgrade GRASS."
msgstr ""
"A sua versão do GRASS não suporta na totalidade o formato %d de índice de "
"elementos.%d do vector. Considere reconstruir a topologia ou actualize o "
"GRASS."

#: ../lib/vector/Vlib/read.c:25 ../lib/vector/Vlib/write.c:30
#: ../lib/vector/Vlib/write.c:36 ../lib/vector/Vlib/write.c:42
#: ../lib/vector/Vlib/write.c:49
msgid "for this format/level not supported"
msgstr "para este formato/nível não suportado"

#: ../lib/vector/Vlib/read.c:93 ../lib/vector/Vlib/read.c:129
#: ../lib/vector/Vlib/read.c:168
msgid "Vector map is not open for reading"
msgstr ""

#: ../lib/vector/Vlib/read.c:136 ../lib/vector/Vlib/read.c:180
#, c-format
msgid "Unable to read feature %d from vector map <%s>"
msgstr ""

#: ../lib/vector/Vlib/read.c:200
msgid "Line index is out of range"
msgstr ""

#: ../lib/vector/Vlib/read.c:224
msgid "Node index is out of range"
msgstr ""

#: ../lib/vector/Vlib/read.c:248
msgid "Area index is out of range"
msgstr ""

#: ../lib/vector/Vlib/read.c:272
msgid "Isle index is out of range"
msgstr ""

#: ../lib/vector/Vlib/open_nat.c:56
#, c-format
msgid "Unable to open coor file for vector map <%s>"
msgstr ""

#: ../lib/vector/Vlib/open_nat.c:152
msgid "Coor file of vector map <%s@%s> is larger than it should be (%"
msgstr ""

#: ../lib/vector/Vlib/open_nat.c:156
msgid "Coor file of vector <%s@%s> is shorter than it should be (%"
msgstr ""

#: ../lib/vector/Vlib/build_nat.c:76 ../lib/vector/Vlib/build_sfa.c:339
#: ../lib/vector/Vlib/build_sfa.c:632
msgid "Registering primitives..."
msgstr "Registando primitivas..."

#: ../lib/vector/Vlib/build_nat.c:86 ../lib/vector/Vlib/box.c:436
msgid "Unable to read vector map"
msgstr "Não foi possível ler o mapa vectorial"

#: ../lib/vector/Vlib/build_nat.c:119 ../lib/vector/Vlib/build_sfa.c:385
#: ../lib/vector/Vlib/build_sfa.c:664
#, c-format
msgid "One primitive registered"
msgid_plural "%d primitives registered"
msgstr[0] ""
msgstr[1] ""

#: ../lib/vector/Vlib/build_nat.c:120 ../lib/vector/Vlib/build_sfa.c:386
#: ../lib/vector/Vlib/build_sfa.c:665
#, c-format
msgid "One vertex registered"
msgid_plural "%<PRId64> vertices registered"
msgstr[0] ""
msgstr[1] ""

#: ../lib/vector/Vlib/build_nat.c:133
msgid "Building areas..."
msgstr "A construir áreas..."

#: ../lib/vector/Vlib/build_nat.c:157
#, c-format
msgid "One area built"
msgid_plural "%d areas built"
msgstr[0] ""
msgstr[1] ""

#: ../lib/vector/Vlib/build_nat.c:158
#, c-format
msgid "One isle built"
msgid_plural "%d isles built"
msgstr[0] ""
msgstr[1] ""

#: ../lib/vector/Vlib/build_nat.c:169
msgid "Attaching islands..."
msgstr "A anexar ilhas..."

#: ../lib/vector/Vlib/build_nat.c:189
msgid "Attaching centroids..."
msgstr "A anexar centróides..."

#: ../lib/vector/Vlib/graph.c:138
msgid "Unable to add network arc"
msgstr "Não foi possível adicionar arco à rede"

#: ../lib/vector/Vlib/graph.c:226 ../lib/vector/Vlib/net_analyze.c:201
#, c-format
msgid "dglShortestPath error: %s"
msgstr "Erro dglShortestPath: %s"

#: ../lib/vector/Vlib/area.c:50
msgid "Attempt to read points of nonexistent area"
msgstr "Tentativa de ler os pontos da área inexistente"

#: ../lib/vector/Vlib/area.c:81
msgid "Attempt to read points of nonexistent isle"
msgstr ""

#: ../lib/vector/Vlib/area.c:121 ../lib/vector/Vlib/area.c:153
#: ../lib/vector/Vlib/area.c:219 ../lib/vector/Vlib/area.c:248
#, c-format
msgid "Attempt to read topo for dead area (%d)"
msgstr "Tentativa de ler topologia para uma linha morta (%d)"

#: ../lib/vector/Vlib/area.c:189 ../lib/vector/Vlib/area.c:275
#, c-format
msgid "Attempt to read topo for dead isle (%d)"
msgstr "Tentativa de ler topologia para uma ilha morta (%d)"

#: ../lib/vector/Vlib/open.c:138
#, c-format
msgid "Programmer requested unknown access level %d"
msgstr ""

#: ../lib/vector/Vlib/open.c:232
#, c-format
msgid "Vector map <%s> not found in current mapset"
msgstr ""

#: ../lib/vector/Vlib/open.c:252
msgid "Temporary vector maps can be accessed only in the current mapset"
msgstr ""

#: ../lib/vector/Vlib/open.c:277
msgid ""
"Vector map which is not in the current mapset cannot be opened for update"
msgstr ""
"Um mapa vectorial que não está no mapset atual não pode ser aberto para "
"atualização"

#: ../lib/vector/Vlib/open.c:311
#, c-format
msgid "Unable to read header file of vector map <%s>"
msgstr ""

#: ../lib/vector/Vlib/open.c:352
#, c-format
msgid "Unable to open topology file for vector map <%s>"
msgstr ""
"Não foi possível abrir o ficheiro de topologia relativo ao mapa vectorial <"
"%s>"

#: ../lib/vector/Vlib/open.c:393 ../lib/vector/Vlib/cindex.c:542
#, c-format
msgid "Unable to open category index file for vector map <%s>"
msgstr ""
"Não foi possível abrir o ficheiro dos índices relativo ao mapa vectorial <%s>"

#: ../lib/vector/Vlib/open.c:419
#, c-format
msgid ""
"Unable to open vector map <%s> on level %d. Try to rebuild vector topology "
"with v.build."
msgstr ""

#: ../lib/vector/Vlib/open.c:445
#, c-format
msgid "Building topology for OGR layer <%s> from datasource '%s'..."
msgstr ""

#: ../lib/vector/Vlib/open.c:453
#, c-format
msgid "Unable to open vector map <%s> on level %d"
msgstr ""

#: ../lib/vector/Vlib/open.c:507
#, c-format
msgid "Unable to open history file for vector map <%s>"
msgstr ""
"Não foi possível abrir o ficheiro do histórico relativo ao mapa vectorial <"
"%s>"

#: ../lib/vector/Vlib/open.c:777
#, c-format
msgid "Unable to create vector map: <%s> is not in the current mapset (%s)"
msgstr ""

#: ../lib/vector/Vlib/open.c:786
#, c-format
msgid "Unable to create vector map: <%s> is not SQL compliant"
msgstr ""

#: ../lib/vector/Vlib/open.c:846
#, c-format
msgid "Unable to open history file of vector map <%s>"
msgstr ""

#: ../lib/vector/Vlib/open.c:887
#, c-format
msgid "Using OGR/%s format"
msgstr ""

#: ../lib/vector/Vlib/open.c:891
msgid "Using PostGIS Topology format"
msgstr ""

#: ../lib/vector/Vlib/open.c:893
msgid "Using PostGIS format"
msgstr ""

#: ../lib/vector/Vlib/open.c:896
msgid "Using native format"
msgstr ""

#: ../lib/vector/Vlib/open.c:985
#, c-format
msgid "Unable to stat file <%s>"
msgstr "Não foi possível iniciar o ficheiro <%s>"

#: ../lib/vector/Vlib/open.c:1049
#, c-format
msgid "unknown %d (update Vect_maptype_info)"
msgstr ""

#: ../lib/vector/Vlib/open.c:1138
msgid "Size of 'coor' file differs from value saved in topology file"
msgstr ""
"Tamanho do ficheiro 'coor' difere do valor gravado no ficheiro de topologia"

#: ../lib/vector/Vlib/open.c:1149 ../lib/vector/Vlib/open.c:1248
#, c-format
msgid "Please rebuild topology for vector map <%s@%s>"
msgstr "Por favor reconstrua a topologia do mapa vectorial <%s@%s>"

#: ../lib/vector/Vlib/open.c:1237
msgid "Size of 'coor' file differs from value saved in sidx file"
msgstr ""

#: ../lib/vector/Vlib/open.c:1317
msgid "Unable to open OGR file"
msgstr ""

#: ../lib/vector/Vlib/open.c:1343
msgid "OGR output also detected, using OGR"
msgstr ""

#: ../lib/vector/Vlib/net_analyze.c:291 ../lib/vector/Vlib/net_analyze.c:332
#, c-format
msgid "Unable to find point with defined unique category for node <%d>."
msgstr ""

#: ../lib/vector/Vlib/net_analyze.c:295 ../lib/vector/Vlib/net_analyze.c:336
#, c-format
msgid ""
"There exists more than one point on node <%d> with unique category in field  "
"<%d>.\n"
"The unique category layer may not be valid."
msgstr ""

#: ../lib/vector/Vlib/net_analyze.c:452
msgid "Wrong line direction in Vect_net_get_line_cost()"
msgstr "Direção errada da linha em Vect_net_get_line_cost()"

#: ../lib/vector/Vlib/overlay.c:72
msgid "unknown operator"
msgstr "operador desconhecido"

#: ../lib/vector/Vlib/overlay.c:124
msgid "Overlay: line/boundary types not supported by AND operator"
msgstr "Sobreposição: tipo de linha/fronteira não suportado pelo operador AND"

#: ../lib/vector/Vlib/overlay.c:127
msgid "Overlay: area x area types not supported by AND operator"
msgstr "Sobreposição: tipo área x área não suportado pelo operador AND"

#: ../lib/vector/Vlib/clean_nodes.c:248
#, c-format
msgid "Modifications: %d"
msgstr ""

#: ../lib/vector/Vlib/cindex.c:32
msgid "Category index is not up to date"
msgstr "A categoria índice não está actualizada"

#: ../lib/vector/Vlib/cindex.c:38
msgid "Layer index out of range"
msgstr "Índice de camadas fora dos limites"

#: ../lib/vector/Vlib/cindex.c:268
msgid "Category index out of range"
msgstr ""

#: ../lib/vector/Vlib/cindex.c:389
msgid "Mixing IDs of areas and primitives"
msgstr ""

#: ../lib/vector/Vlib/cindex.c:491
#, c-format
msgid "Unable to create category index file for vector map <%s>"
msgstr ""

#: ../lib/vector/Vlib/cindex.c:500
msgid "Error writing out category index file"
msgstr ""

#: ../lib/vector/Vlib/write_ogr.c:211 ../lib/db/dbmi_client/table.c:110
#: ../lib/db/dbmi_client/copy_tab.c:242 ../lib/db/dbmi_client/copy_tab.c:319
#, c-format
msgid "Unable to open select cursor: '%s'"
msgstr ""

#: ../lib/vector/Vlib/write_ogr.c:240
#, c-format
msgid "Creating field <%s> failed"
msgstr ""

#: ../lib/vector/Vlib/write_ogr.c:328
#, c-format
msgid "Unable to create OGR layer <%s> in '%s'"
msgstr ""

#: ../lib/vector/Vlib/write_ogr.c:430
msgid "Feature is not a point. Skipping."
msgstr ""

#: ../lib/vector/Vlib/write_ogr.c:438
msgid "Feature is not a line. Skipping."
msgstr ""

#: ../lib/vector/Vlib/write_ogr.c:445
msgid "Feature is not a polygon. Skipping."
msgstr ""

#: ../lib/vector/Vlib/write_ogr.c:452
msgid "Feature is not a face. Skipping."
msgstr ""

#: ../lib/vector/Vlib/write_ogr.c:458
#, c-format
msgid "Unsupported feature type (%d)"
msgstr ""

#: ../lib/vector/Vlib/write_ogr.c:477
msgid "Boundary is not closed. Feature skipped."
msgstr ""

#: ../lib/vector/Vlib/write_ogr.c:506
msgid "Unable to writes feature attributes"
msgstr ""

#: ../lib/vector/Vlib/write_ogr.c:571
#, c-format
msgid "Feature without category of layer %d"
msgstr ""

#: ../lib/vector/Vlib/write_ogr.c:630
#, c-format
msgid "Unable to create field <%s>"
msgstr ""

#: ../lib/vector/Vlib/legal_vname.c:43
#, c-format
msgid "Illegal vector map name <%s>. May not contain '.' or 'NULL'."
msgstr "Nome ilegal para o mapa vectorial <%s>. Não pode conter '.' ou 'NULL'."

#: ../lib/vector/Vlib/legal_vname.c:50
#, c-format
msgid "Illegal vector map name <%s>. Must start with a letter."
msgstr "Nome ilegal de mapa vectorial <%s>. Deve começar com uma letra."

#: ../lib/vector/Vlib/legal_vname.c:58
#, c-format
msgid "Illegal vector map name <%s>. Character '%c' not allowed."
msgstr "Nome ilegal de mapa vectorial <%s>. Caractere '%c' não permitido."

#: ../lib/vector/Vlib/legal_vname.c:65
#, c-format
msgid ""
"Illegal vector map name <%s>. SQL keyword cannot be used as vector map name."
msgstr ""
"Nome ilegal de mapa vectorial <%s>. Palavra-chave SQL não pode ser usada "
"como nome de mapa vectorial."

#: ../lib/vector/Vlib/legal_vname.c:100 ../lib/vector/Vlib/legal_vname.c:104
#, c-format
msgid "Output vector map name <%s> is not in the current mapset (%s)"
msgstr ""

#: ../lib/vector/Vlib/legal_vname.c:117 ../lib/vector/Vlib/legal_vname.c:121
#, c-format
msgid "Output vector map name <%s> is not SQL compliant"
msgstr ""

#: ../lib/vector/Vlib/legal_vname.c:159 ../lib/vector/Vlib/legal_vname.c:163
#, c-format
msgid "Output vector map <%s> is used as input"
msgstr "Mapa vectorial de saída <%s> usado como entrada"

#: ../lib/vector/Vlib/level_two.c:23
#, c-format
msgid "Vector map <%s> is not open at topological level"
msgstr ""

#: ../lib/vector/Vlib/level_two.c:284
#, c-format
msgid "Invalid node id: %d"
msgstr ""

#: ../lib/vector/Vlib/level_two.c:316
#, c-format
msgid "Nodes not available for line %d"
msgstr ""

#: ../lib/vector/Vlib/level_two.c:357
#, c-format
msgid "Areas not available for line %d"
msgstr ""

#: ../lib/vector/Vlib/level_two.c:362
#, c-format
msgid "Line %d is not a boundary"
msgstr ""

#: ../lib/vector/Vlib/level_two.c:445
#, c-format
msgid "Topology info not available for feature %d"
msgstr ""

#: ../lib/vector/Vlib/close_ogr.c:104 ../lib/vector/Vlib/close_pg.c:139
#, c-format
msgid "Unable to save feature index file for vector map <%s>"
msgstr ""

#: ../lib/vector/Vlib/read_pg.c:272 ../lib/vector/Vlib/read_pg.c:471
#, c-format
msgid "Feature %ld without geometry skipped"
msgstr ""

#: ../lib/vector/Vlib/read_pg.c:365
#, c-format
msgid ""
"Requesting invalid feature from cache (%d). Number of features in cache: %d"
msgstr ""

#: ../lib/vector/Vlib/read_pg.c:368
#, c-format
msgid "Feature %d: unexpected type (%d) - should be %d"
msgstr ""

#: ../lib/vector/Vlib/read_pg.c:378 ../lib/vector/Vlib/build_sfa.c:354
#: ../lib/vector/Vlib/build_sfa.c:364
#, c-format
msgid "Feature %d without geometry skipped"
msgstr ""

#: ../lib/vector/Vlib/read_pg.c:482 ../lib/vector/Vlib/read_ogr.c:382
msgid "Feature without geometry. Skipped."
msgstr ""

#: ../lib/vector/Vlib/read_pg.c:575
msgid "No geometry or topo geometry column defined"
msgstr ""

#: ../lib/vector/Vlib/read_pg.c:585
msgid "Random access not supported. Primary key not defined."
msgstr ""

#: ../lib/vector/Vlib/read_pg.c:652
msgid "Inconsistency in topology: detected centroid (should be point)"
msgstr ""

#: ../lib/vector/Vlib/read_pg.c:662
msgid "Inconsistency in topology: detected boundary (should be line)"
msgstr ""

#: ../lib/vector/Vlib/read_pg.c:787
#, c-format
msgid "Invalid WKB content: %d bytes"
msgstr ""

#: ../lib/vector/Vlib/read_pg.c:803
msgid "Reading EWKB with 4-dimensional coordinates (XYZM) is not supported"
msgstr ""

#: ../lib/vector/Vlib/read_pg.c:996 ../lib/vector/Vlib/read_pg.c:1066
#: ../lib/vector/Vlib/read_pg.c:1137
msgid "Length of input WKB is too small"
msgstr ""

#: ../lib/vector/Vlib/read_pg.c:1077
#, c-format
msgid "Invalid cache index %d (max: %d)"
msgstr ""

#: ../lib/vector/Vlib/read_pg.c:1215
#, c-format
msgid "Corrupted data. %s."
msgstr ""

#: ../lib/vector/Vlib/read_pg.c:1217
msgid "Corrupted data"
msgstr ""

#: ../lib/vector/Vlib/read_pg.c:1252
#, c-format
msgid "Unable to parse '%s'"
msgstr ""

#: ../lib/vector/Vlib/read_pg.c:1420 ../lib/vector/Vlib/close_pg.c:66
#, c-format
msgid "Unable to close cursor %s"
msgstr ""

#: ../lib/vector/Vlib/read_pg.c:1530
#, c-format
msgid ""
"Execution failed: %s (...)\n"
"Reason: %s"
msgstr ""

#: ../lib/vector/Vlib/read_pg.c:1561
#, c-format
msgid ""
"Execution failed: %s\n"
"Reason: %s"
msgstr ""

#: ../lib/vector/Vlib/read_pg.c:1693
#, c-format
msgid ""
"Unable to read features. Reason:\n"
"%s"
msgstr ""

#: ../lib/vector/Vlib/cats.c:45
msgid "Vect_new_cats_struct(): Out of memory"
msgstr "Vect_new_cats_struct(): Sem memória"

#: ../lib/vector/Vlib/cats.c:127
#, c-format
msgid "Too many categories (%d), unable to set cat %d (layer %d)"
msgstr "Categorias a mais (%d), não foi possível definir cat %d (camada %d)"

#: ../lib/vector/Vlib/cats.c:419
#, c-format
msgid "Unable to convert category string '%s' (from '%s') to category range"
msgstr ""
"Não foi possível converter a categoria de texto '%s' (de '%s') para o "
"intervalo de categorias"

#: ../lib/vector/Vlib/cats.c:572 ../lib/vector/Vlib/cats.c:673
msgid "Layer number must be > 0 for category constraints"
msgstr ""

#: ../lib/vector/Vlib/cats.c:585
#, c-format
msgid "'%s' and '%s' parameters were supplied, cats will be ignored"
msgstr ""

#: ../lib/vector/Vlib/cats.c:593
#, c-format
msgid "Loading categories from table <%s>..."
msgstr ""

#: ../lib/vector/Vlib/cats.c:603 ../lib/db/dbmi_client/select.c:317
#, c-format
msgid "Unable select records from table <%s>"
msgstr "Não foi possível selecionar registos da tabela <%s>"

#: ../lib/vector/Vlib/cats.c:605
#, c-format
msgid "One category loaded"
msgid_plural "%d categories loaded"
msgstr[0] ""
msgstr[1] ""

#: ../lib/vector/Vlib/cats.c:627
#, c-format
msgid "No categories selected with '%s' option"
msgstr ""

#: ../lib/vector/Vlib/cats.c:637
#, c-format
msgid "%d errors in '%s' option"
msgstr ""

#: ../lib/vector/Vlib/build_sfa.c:279 ../lib/vector/Vlib/build_sfa.c:546
#, c-format
msgid "Unable to calculate centroid for area %d"
msgstr "Não foi possível calcular centróide para a área %d"

#: ../lib/vector/Vlib/build_sfa.c:305
#, c-format
msgid "Feature type %d not supported"
msgstr ""

#: ../lib/vector/Vlib/build_sfa.c:603 ../lib/vector/Vlib/read_ogr.c:344
#: ../lib/vector/Vlib/read_ogr.c:578
#, c-format
msgid "OGR feature type %d not supported"
msgstr "elemento %d do tipo OGR não suportado"

#: ../lib/vector/Vlib/build_sfa.c:668
#, c-format
msgid "One feature without geometry skipped"
msgid_plural "%d features without geometry skipped"
msgstr[0] ""
msgstr[1] ""

#: ../lib/vector/Vlib/build_sfa.c:725
#, c-format
msgid "%s: Native format unsupported"
msgstr ""

#: ../lib/vector/Vlib/build_sfa.c:751
msgid "Feature index is built only for non-native formats. Nothing to dump."
msgstr ""

#: ../lib/vector/Vlib/box.c:264
#, c-format
msgid "Unable to determine bbox for feature %d"
msgstr ""

#: ../lib/vector/Vlib/box.c:313 ../lib/vector/Vlib/box.c:359
#, c-format
msgid "Attempt to access area with invalid id (%d)"
msgstr ""

#: ../lib/vector/Vlib/box.c:325
#, c-format
msgid "Unable to determine bbox for area %d"
msgstr ""

#: ../lib/vector/Vlib/box.c:371
#, c-format
msgid "Unable to determine bbox for isle %d"
msgstr ""

#: ../lib/vector/Vlib/box.c:429
#, c-format
msgid "Topology not available for vector map <%s>. Registering primitives..."
msgstr ""

#: ../lib/vector/Vlib/break_lines.c:574
#, c-format
msgid "Intersections: %d"
msgstr ""

#: ../lib/vector/Vlib/color_write.c:71 ../lib/raster/color_write.c:81
#, c-format
msgid "Qualified name <%s> doesn't match mapset <%s>"
msgstr ""

#: ../lib/vector/Vlib/color_write.c:91 ../lib/raster/color_write.c:96
#, c-format
msgid "Unable to create <%s> file for map <%s>"
msgstr ""

#: ../lib/vector/Vlib/remove_areas.c:107 ../lib/vector/Vlib/remove_areas.c:268
msgid "Area is composed of dead boundary"
msgstr "A área é constituída por uma fronteira morta"

#: ../lib/vector/Vlib/remove_areas.c:194 ../lib/vector/Vlib/remove_areas.c:602
#, c-format
msgid "%d areas of total size %g removed"
msgstr ""

#: ../lib/vector/Vlib/remove_areas.c:395
msgid "Could not delete line from coor"
msgstr ""

#: ../lib/vector/Vlib/remove_areas.c:458
msgid "dissolve_neighbour > 0, failed to build new area"
msgstr ""

#: ../lib/vector/Vlib/remove_areas.c:463 ../lib/vector/Vlib/remove_areas.c:501
msgid "Dissolve with neighbour area: corrupt topology"
msgstr ""

#: ../lib/vector/Vlib/remove_areas.c:497
msgid "Failed to build new area"
msgstr ""

#: ../lib/vector/Vlib/remove_areas.c:544 ../lib/vector/Vlib/remove_areas.c:571
msgid "Failed to build new isle"
msgstr ""

#: ../lib/vector/Vlib/remove_areas.c:549 ../lib/vector/Vlib/remove_areas.c:576
msgid "Dissolve with outer isle: corrupt topology"
msgstr ""

#: ../lib/vector/Vlib/remove_areas.c:581
msgid "Area merging failed"
msgstr ""

#: ../lib/vector/Vlib/copy.c:81
#, c-format
msgid "Unable to copy features. Input vector map <%s> is not open"
msgstr ""

#: ../lib/vector/Vlib/copy.c:102
#, c-format
msgid "Unable to create PostGIS layer <%s>"
msgstr ""

#: ../lib/vector/Vlib/copy.c:134
#, c-format
msgid "Vector map <%s> not open on topological level. Areas will be skipped!"
msgstr ""

#: ../lib/vector/Vlib/copy.c:169 ../lib/vector/Vlib/copy.c:246
#: ../lib/ogsf/gp3.c:92
#, c-format
msgid "Unable to read vector map <%s>"
msgstr "Não foi possível ler o mapa vectorial <%s>"

#: ../lib/vector/Vlib/copy.c:230 ../lib/vector/Vlib/copy.c:235
msgid "Copying features..."
msgstr ""

#: ../lib/vector/Vlib/copy.c:232
#, c-format
msgid "Copying features (%s)..."
msgstr ""

#: ../lib/vector/Vlib/copy.c:358
msgid "Writing new feature failed"
msgstr ""

#: ../lib/vector/Vlib/copy.c:364
#, c-format
msgid "%d features without category or from different layer skipped"
msgstr ""

#: ../lib/vector/Vlib/copy.c:396
msgid "Exporting nodes..."
msgstr ""

#: ../lib/vector/Vlib/copy.c:424
#, c-format
msgid "Writing node %d failed"
msgstr ""

#: ../lib/vector/Vlib/copy.c:502
msgid "Exporting areas..."
msgstr ""

#: ../lib/vector/Vlib/copy.c:560 ../lib/vector/Vlib/copy.c:568
#, c-format
msgid "Writing area %d failed"
msgstr ""

#: ../lib/vector/Vlib/copy.c:576
#, c-format
msgid "%d areas without category or from different layer skipped"
msgstr ""

#: ../lib/vector/Vlib/copy.c:630
#, c-format
msgid "Unable to copy table <%s> for layer %d from <%s> to <%s>"
msgstr ""

#: ../lib/vector/Vlib/copy.c:749
#, c-format
msgid "Unable to add database link for vector map <%s>"
msgstr ""
"Não foi possível adicionar a ligação da base de dados relativa ao mapa "
"vectorial <%s>"

#: ../lib/vector/Vlib/copy.c:773
#, c-format
msgid "Unable to open database <%s> with driver <%s>"
msgstr ""

#: ../lib/vector/Vlib/copy.c:780
msgid "Unable to create index"
msgstr ""

#: ../lib/vector/Vlib/copy.c:786
#, c-format
msgid "Unable to grant privileges on table <%s>"
msgstr ""

#: ../lib/vector/Vlib/write.c:194
#, c-format
msgid "Unable to write feature in vector map <%s>"
msgstr ""

#: ../lib/vector/Vlib/write.c:234
msgid "Unable to rewrite feature/offset %"
msgstr ""

#: ../lib/vector/Vlib/write.c:266
msgid "Unable to delete feature/offset %"
msgstr ""

#: ../lib/vector/Vlib/write.c:299
msgid "Unable to restore feature/offset %"
msgstr ""

#: ../lib/vector/Vlib/write.c:308
#, c-format
msgid "Vector map <%s> is not opened"
msgstr ""

#: ../lib/vector/Vlib/write.c:313
#, c-format
msgid "Vector map <%s> is not opened in write mode"
msgstr ""

#: ../lib/vector/Vlib/line.c:184 ../lib/vector/Vlib/line.c:217
#: ../lib/vector/Vlib/line.c:250
msgid "Index out of range in"
msgstr "Índice fora dos limites em"

#: ../lib/vector/Vlib/line.c:550
msgid "Segment outside line, no segment created"
msgstr "Segmento for da linha, nenhum segmento criado"

#: ../lib/vector/Vlib/net_build.c:101 ../lib/vector/Vlib/net_build.c:727
msgid "Building graph..."
msgstr "A construir grafo..."

#: ../lib/vector/Vlib/net_build.c:143 ../lib/vector/Vlib/net_build.c:775
msgid "Unable to build network graph"
msgstr "Não foi possível construir grafo da rede"

#: ../lib/vector/Vlib/net_build.c:149 ../lib/vector/Vlib/net_build.c:781
msgid "Forward costs column not specified"
msgstr "Coluna de custos não especificada"

#: ../lib/vector/Vlib/net_build.c:156
msgid "Turntable field < 1"
msgstr ""

#: ../lib/vector/Vlib/net_build.c:172
#, c-format
msgid "Turntable column <%s> not found in table <%s>"
msgstr ""

#: ../lib/vector/Vlib/net_build.c:182 ../lib/vector/Vlib/net_build.c:223
#: ../lib/vector/Vlib/net_build.c:508 ../lib/vector/Vlib/net_build.c:526
#: ../lib/vector/Vlib/net_build.c:809 ../lib/vector/Vlib/net_build.c:827
#: ../lib/vector/Vlib/net_build.c:988
#, c-format
msgid "Data type of column <%s> not supported (must be numeric)"
msgstr "O tipo de dado da coluna <%s> não é suportado (deve ser numérico)"

#: ../lib/vector/Vlib/net_build.c:202 ../lib/vector/Vlib/net_build.c:967
msgid "Setting node costs..."
msgstr "A definir custo dos nós..."

#: ../lib/vector/Vlib/net_build.c:277 ../lib/vector/Vlib/net_build.c:1032
#, c-format
msgid "Database record for node %d (cat = %d) not found (cost set to 0)"
msgstr ""
"Registo da base de dados para o nó %d (cat = %d) não encontrado (custo "
"definido como 0)"

#: ../lib/vector/Vlib/net_build.c:332 ../lib/vector/Vlib/net_build.c:352
msgid "Cannot add network arc for virtual node connection."
msgstr ""

#: ../lib/vector/Vlib/net_build.c:364
#, c-format
msgid ""
"There exists more than one point of node <%d> with unique category field  <"
"%d>.\n"
"The unique categories layer is not valid therefore you will probably get "
"incorrect results."
msgstr ""

#: ../lib/vector/Vlib/net_build.c:393
#, c-format
msgid ""
"Unable to find point representing intersection <%d> in unique categories "
"field <%d>.\n"
"Cost for the intersection was set to 0.\n"
"The unique categories layer is not valid therefore you will probably get "
"incorrect results."
msgstr ""

#: ../lib/vector/Vlib/net_build.c:407
#, c-format
msgid ""
"Unable to find node for point representing intersection <%d> in unique "
"categories field <%d>.\n"
"Cost for the intersection was set to 0.\n"
"The unique categories layer is not valid therefore you will probably get "
"incorrect results."
msgstr ""

#: ../lib/vector/Vlib/net_build.c:432
#, c-format
msgid ""
"Database record for turn with cat = %d in not found. (The turn was skipped."
msgstr ""

#: ../lib/vector/Vlib/net_build.c:465
msgid "Cannot add network arc representing turn."
msgstr ""

#: ../lib/vector/Vlib/net_build.c:487 ../lib/vector/Vlib/net_build.c:788
msgid "Arc field < 1"
msgstr "Arco < 1"

#: ../lib/vector/Vlib/net_build.c:539 ../lib/vector/Vlib/net_build.c:840
msgid "Registering arcs..."
msgstr "Registando arcos..."

#: ../lib/vector/Vlib/net_build.c:558
#, c-format
msgid ""
"Line with id <%d> has more unique categories defined in field <%d>.\n"
"The unique categories layer is not valid therefore you will probably get "
"incorrect results."
msgstr ""

#: ../lib/vector/Vlib/net_build.c:579
#, c-format
msgid ""
"Database record for line %d (cat = %d, forward/both direction(s)) not found "
"(cost was set to 0)"
msgstr ""

#: ../lib/vector/Vlib/net_build.c:596
#, c-format
msgid ""
"Database record for line %d (cat = %d, backword direction) not found(cost "
"was set to 0)"
msgstr ""

#: ../lib/vector/Vlib/net_build.c:658 ../lib/vector/Vlib/net_build.c:1064
msgid "Flattening the graph..."
msgstr "Achatando o grafo..."

#: ../lib/vector/Vlib/net_build.c:667 ../lib/vector/Vlib/net_build.c:1073
msgid "Graph was built"
msgstr "Grafo construído"

#: ../lib/vector/Vlib/net_build.c:869
#, c-format
msgid ""
"Database record for line %d (cat = %d, forward/both direction(s)) not found "
"(forward/both direction(s) of line skipped)"
msgstr ""
"Registo da base de dados para a linha %d (cat = %d, em frente/ambas as "
"direções) não encontrada (em frente/ambas as direções da linha ignoradas)"

#: ../lib/vector/Vlib/net_build.c:888
#, c-format
msgid ""
"Database record for line %d (cat = %d, backword direction) not "
"found(direction of line skipped)"
msgstr ""
"Registo da base de dados para a linha %d(cat = %d, direção reversa) não "
"encontrada (direção da linha ignorada)"

#: ../lib/vector/Vlib/net_build.c:937
msgid "Cannot add network arc"
msgstr "Não foi possível adicionar arco à rede"

#: ../lib/vector/Vlib/snap.c:223 ../lib/vector/Vlib/snap.c:583
msgid "Snap vertices Pass 1: select points"
msgstr "Passo 1 de encaixe de vértices: selecionar pontos"

#: ../lib/vector/Vlib/snap.c:268 ../lib/vector/Vlib/snap.c:637
msgid "Snap vertices Pass 2: assign anchor vertices"
msgstr "Passo 2 de encaixe de vértices: atribuir vértices âncora"

#: ../lib/vector/Vlib/snap.c:337 ../lib/vector/Vlib/snap.c:706
msgid "Snap vertices Pass 3: snap to assigned points"
msgstr "Passo 3 de encaixe de vértices: snap para os pontos atributos"

#: ../lib/vector/Vlib/snap.c:526 ../lib/vector/Vlib/snap.c:889
#, c-format
msgid "Snapped vertices: %d"
msgstr "Vértices encaixados: %d"

#: ../lib/vector/Vlib/snap.c:527 ../lib/vector/Vlib/snap.c:890
#, c-format
msgid "New vertices: %d"
msgstr "Novos vértices: %d"

#: ../lib/vector/Vlib/snap.c:917
msgid "Reading features..."
msgstr ""

#: ../lib/vector/Vlib/level.c:34
msgid "Map structure was never initialized"
msgstr "A estrutura do mapa não foi iniciada"

#: ../lib/vector/Vlib/level.c:36
msgid "Map structure has been closed"
msgstr "A estrutura do mapa foi fechada"

#: ../lib/vector/Vlib/build_ogr.c:72
msgid "Empty OGR layer, nothing to build"
msgstr ""

#: ../lib/vector/Vlib/build_ogr.c:87 ../lib/vector/Vlib/build_pg.c:93
#, c-format
msgid "Feature table <%s> has no primary key defined"
msgstr ""

#: ../lib/vector/Vlib/build_ogr.c:89
msgid ""
"Random read is not supported by OGR for this layer. Unable to build topology."
msgstr ""

#: ../lib/vector/Vlib/build_ogr.c:95 ../lib/vector/Vlib/build_pg.c:101
#, c-format
msgid "Using external data format '%s' (feature type '%s')"
msgstr ""

#: ../lib/vector/Vlib/build_ogr.c:139
#, c-format
msgid "Unable to open fidx file for write <%s>"
msgstr ""

#: ../lib/vector/Vlib/build_pg.c:88
msgid "No DB connection"
msgstr ""

#: ../lib/vector/Vlib/build_pg.c:95
msgid "Random read is not supported for this layer. Unable to build topology."
msgstr ""

#: ../lib/vector/Vlib/build_pg.c:105
msgid "Building pseudo-topology over simple features..."
msgstr ""

#: ../lib/vector/Vlib/build_pg.c:107
#, c-format
msgid "Building topology from PostGIS topology schema <%s>..."
msgstr ""

#: ../lib/vector/Vlib/build_pg.c:237
msgid "Cleaning-up topology schema..."
msgstr ""

#: ../lib/vector/Vlib/build_pg.c:282
msgid "Updating faces..."
msgstr ""

#: ../lib/vector/Vlib/build_pg.c:314
msgid "Updating edges..."
msgstr ""

#: ../lib/vector/Vlib/build_pg.c:323
msgid "Inconsistency in topology detected. Dead line found."
msgstr ""

#: ../lib/vector/Vlib/build_pg.c:377
msgid "Updating TopoGeometry data..."
msgstr ""

#: ../lib/vector/Vlib/build_pg.c:464
#, c-format
msgid "Unsupported topo geometry type %d"
msgstr ""

#: ../lib/vector/Vlib/build_pg.c:493
#, c-format
msgid "Unable to create <%s.%s>"
msgstr ""

#: ../lib/vector/Vlib/build_pg.c:644
msgid "Unable to write nodes, offset array mismatch"
msgstr ""

#: ../lib/vector/Vlib/build_pg.c:673
msgid "Unable to write nodes"
msgstr ""

#: ../lib/vector/Vlib/build_pg.c:718
#, c-format
msgid "Inconsistency in topology: number of boundaries %d (should be %d)"
msgstr ""

#: ../lib/vector/Vlib/build_pg.c:741
msgid "Unable to write lines"
msgstr ""

#: ../lib/vector/Vlib/build_pg.c:792
#, c-format
msgid "Topology for centroid %d not available. Area %d skipped"
msgstr ""

#: ../lib/vector/Vlib/build_pg.c:1002
msgid "Create simple features topology from topogeometry data..."
msgstr ""

#: ../lib/vector/Vlib/build_pg.c:1020
#, c-format
msgid ""
"Unable to build simple features from topogeometry data. Unsupported type %d."
msgstr ""

#: ../lib/vector/Vlib/break_polygons.c:102
msgid "Break polygons: Bug in binary tree!"
msgstr ""

#: ../lib/vector/Vlib/break_polygons.c:156
#: ../lib/vector/Vlib/break_polygons.c:435
msgid "Breaking polygons (pass 1: select break points)..."
msgstr ""

#: ../lib/vector/Vlib/break_polygons.c:286
#: ../lib/vector/Vlib/break_polygons.c:552
msgid "Breaking polygons (pass 2: break at selected points)..."
msgstr ""

#: ../lib/vector/Vlib/break_polygons.c:398
#: ../lib/vector/Vlib/break_polygons.c:650
#, c-format
msgid "Breaks: %d"
msgstr ""

#: ../lib/vector/Vlib/break_polygons.c:592
msgid "Point not in search tree!"
msgstr ""

#: ../lib/vector/Vlib/read_ogr.c:215 ../lib/vector/Vlib/read_ogr.c:224
#, c-format
msgid "Unable to get feature geometry, fid %ld"
msgstr ""

#: ../lib/vector/Vlib/read_ogr.c:390
msgid "OGR feature without ID"
msgstr "Elemento OGR sem ID"

#: ../lib/vector/Vlib/read_ogr.c:514
#, c-format
msgid "OGR feature type '%s' not supported"
msgstr ""

#: ../lib/vector/Vlib/poly.c:268
msgid "Unable to find point in polygon"
msgstr "Não foi possível encontrar ponto em polígono"

#: ../lib/vector/Vlib/poly.c:810
msgid "conditions failed"
msgstr "condições falharam"

#: ../lib/vector/Vlib/intersect.c:128
msgid "3D not supported by Vect_segment_intersection()"
msgstr "3D não é suportado por Vect_segment_intersection()"

#: ../lib/vector/Vlib/intersect.c:402
msgid "Vect_segment_intersection() ERROR (collinear vertical segments)"
msgstr "Vect_segment_intersection() ERROR (segmentos verticais colineares)"

#: ../lib/vector/Vlib/intersect.c:496
msgid "Vect_segment_intersection() ERROR (collinear non vertical segments)"
msgstr "Vect_segment_intersection() ERROR (segmentos não verticais colineares)"

#: ../lib/vector/Vlib/select.c:116
#, c-format
msgid "Unable to delete item %d from spatial index"
msgstr "Não foi possível apagar o item %d do índice espacial"

#: ../lib/cairodriver/read_ppm.c:28 ../lib/cairodriver/read_bmp.c:88
#, c-format
msgid "Cairo: unable to open input file <%s>"
msgstr ""

#: ../lib/cairodriver/read_ppm.c:32 ../lib/cairodriver/read_bmp.c:92
#, c-format
msgid "Cairo: invalid input file <%s>"
msgstr ""

#: ../lib/cairodriver/read_ppm.c:38
#, c-format
msgid "Cairo: input file has incorrect dimensions: expected: %dx%d got: %dx%d"
msgstr ""

#: ../lib/cairodriver/read_ppm.c:46
#, c-format
msgid "Cairo: unable to open input mask file <%s>"
msgstr ""

#: ../lib/cairodriver/read_ppm.c:50
#, c-format
msgid "Cairo: invalid input mask file <%s>"
msgstr ""

#: ../lib/cairodriver/read_ppm.c:56
#, c-format
msgid ""
"Cairo: input mask file has incorrect dimensions: expected: %dx%d got: %dx%d"
msgstr ""

#: ../lib/cairodriver/read_bmp.c:96
#, c-format
msgid "Cairo: Invalid BMP header for <%s>"
msgstr ""

#: ../lib/cairodriver/write_bmp.c:72 ../lib/cairodriver/write_ppm.c:27
#, c-format
msgid "Cairo: unable to open output file <%s>"
msgstr ""

#: ../lib/cairodriver/write_xid.c:14 ../lib/pngdriver/read_png.c:71
#, c-format
msgid "Unable to open output file <%s>"
msgstr ""

#: ../lib/cairodriver/write_xid.c:19
#, c-format
msgid "Unable to write output file <%s>"
msgstr ""

#: ../lib/cairodriver/graph.c:67
msgid "Unable to open display"
msgstr ""

#: ../lib/cairodriver/graph.c:85
msgid "Unable to obtain visual"
msgstr ""

#: ../lib/cairodriver/graph.c:160
#, c-format
msgid "Unknown file extension: %s"
msgstr ""

#: ../lib/cairodriver/graph.c:190
#, c-format
msgid "cairo: collecting to file '%s'"
msgstr ""

#: ../lib/cairodriver/graph.c:192
#, c-format
msgid "cairo: image size %dx%d"
msgstr ""

#: ../lib/cairodriver/graph.c:371
msgid "Unknown Cairo surface type"
msgstr ""

#: ../lib/cairodriver/graph.c:376
msgid "Failed to initialize Cairo surface"
msgstr ""

#: ../lib/cairodriver/write_ppm.c:34
#, c-format
msgid "Cairo: unable to open mask file <%s>"
msgstr ""

#: ../lib/cairodriver/read_xid.c:14
#, c-format
msgid "Unable to open input file <%s>"
msgstr ""

#: ../lib/cairodriver/read_xid.c:17
#, c-format
msgid "Unable to read input file <%s>"
msgstr ""

#: ../lib/cairodriver/read_xid.c:20
#, c-format
msgid "Unable to parse input file <%s>"
msgstr ""

#: ../lib/cairodriver/raster.c:109
msgid "Failed to create cairo surface"
msgstr ""

#: ../lib/cairodriver/draw_bitmap.c:47
msgid "Cairo_Bitmap: Failed to create source"
msgstr ""

#: ../lib/cairodriver/text.c:46
#, c-format
msgid "Unable to convert from <%s> to UTF-8"
msgstr ""

#: ../lib/cairodriver/text.c:56
msgid "Some characters could not be converted to UTF-8"
msgstr ""

#: ../lib/db/dbmi_base/valuefmt.c:52
msgid "db_convert_Cstring_to_value(): unrecognized sqltype"
msgstr ""

#: ../lib/db/dbmi_base/valuefmt.c:91
msgid "db_convert_value_into_string(): unrecongized sqltype-type"
msgstr ""

#: ../lib/db/dbmi_base/default_name.c:139
msgid "Programmer error"
msgstr "Erro do programador"

#: ../lib/db/dbmi_base/error.c:72
msgid "<NULL error message>"
msgstr ""

#: ../lib/db/dbmi_base/error.c:91
msgid "dbmi: Protocol error"
msgstr ""

#: ../lib/db/dbmi_base/error.c:136
msgid "dbmi: Out of Memory"
msgstr ""

#: ../lib/db/dbmi_base/error.c:149
#, c-format
msgid "dbmi: %s() not implemented"
msgstr ""

#: ../lib/db/dbmi_base/error.c:163
#, c-format
msgid "dbmi: Invalid procedure %d"
msgstr ""

#: ../lib/db/dbmi_base/xdrtable.c:109
msgid "fetch: table has wrong number of columns"
msgstr ""

#: ../lib/db/dbmi_base/xdrvalue.c:82
msgid "send data: invalid C-type"
msgstr ""

#: ../lib/db/dbmi_base/login.c:115
#, c-format
msgid "Unable to read file '%s'"
msgstr ""

#: ../lib/db/dbmi_base/login.c:126
#, c-format
msgid "Login file (%s) corrupted (line: %s)"
msgstr ""

#: ../lib/db/dbmi_base/login.c:164
#, c-format
msgid "Unable to write file '%s'"
msgstr ""

#: ../lib/db/dbmi_base/login.c:229
#, c-format
msgid "DB connection <%s/%s> already exists and will be overwritten"
msgstr ""

#: ../lib/db/dbmi_base/login.c:232
#, c-format
msgid ""
"DB connection <%s/%s> already exists. Re-run '%s' with '--%s' flag to "
"overwrite existing settings."
msgstr ""

#: ../lib/db/dbmi_base/test/test_main.c:83
msgid "Performs unit and integration tests for the dbmi base library"
msgstr ""

#: ../lib/db/dbmi_base/test/test_columns.c:37
msgid ""
"\n"
"++ Running column unit tests ++"
msgstr ""

#: ../lib/db/dbmi_base/test/test_columns.c:42
msgid ""
"\n"
"-- column unit tests failure --"
msgstr ""

#: ../lib/db/dbmi_base/test/test_columns.c:44
msgid ""
"\n"
"-- column unit tests finished successfully --"
msgstr ""

#: ../lib/db/dbmi_base/test/test_columns.c:57
msgid ""
"\n"
"++ Run test copy column ++"
msgstr ""

#: ../lib/db/dbmi_base/test/test_columns.c:150
msgid ""
"\n"
"++ Test copy column finished ++"
msgstr ""

#: ../lib/db/dbmi_base/test/test_table.c:38
msgid ""
"\n"
"++ Running table unit tests ++"
msgstr ""

#: ../lib/db/dbmi_base/test/test_table.c:43
msgid ""
"\n"
"-- Table unit tests failure --"
msgstr ""

#: ../lib/db/dbmi_base/test/test_table.c:45
msgid ""
"\n"
"-- Table unit tests finished successfully --"
msgstr ""

#: ../lib/db/dbmi_base/legal_dbname.c:38
#, c-format
msgid "Illegal table map name <%s>. May not contain '.' or 'NULL'."
msgstr ""

#: ../lib/db/dbmi_base/legal_dbname.c:45
#, c-format
msgid "Illegal table map name <%s>. Must start with a letter."
msgstr ""

#: ../lib/db/dbmi_base/legal_dbname.c:54
#, c-format
msgid "Illegal table map name <%s>. Character <%c> not allowed."
msgstr ""

#: ../lib/db/dbmi_base/index.c:180
msgid "db_set_index_column_name(): invalid column number"
msgstr ""

#: ../lib/db/dbmi_base/index.c:197
msgid "db_get_index_column_name(): invalid column number"
msgstr ""

#: ../lib/db/dbmi_client/delete_tab.c:40 ../lib/db/dbmi_client/table.c:46
#, c-format
msgid "Unable open database <%s> by driver <%s>"
msgstr "Não foi possível abrir a base de dados <%s> com o driver <%s>"

#: ../lib/db/dbmi_client/delete_tab.c:53
#, c-format
msgid "Unable to drop table: '%s'"
msgstr "Não foi apagar a tabela '%s'"

#: ../lib/db/dbmi_client/copy_tab.c:91
#, c-format
msgid "Array of values to select from column <%s> is empty"
msgstr ""

#: ../lib/db/dbmi_client/copy_tab.c:151
#, c-format
msgid "Unable to get list tables in database <%s>"
msgstr "Não foi possível obter tabelas de lista na base de dados <%s>"

#: ../lib/db/dbmi_client/copy_tab.c:189
#, c-format
msgid "Table <%s> already exists in database and will be overwritten"
msgstr ""

#: ../lib/db/dbmi_client/copy_tab.c:194
#, c-format
msgid "Table <%s> already exists in database <%s>"
msgstr "Tabela <%s> já existe na base de dados <%s>"

#: ../lib/db/dbmi_client/copy_tab.c:274
#, c-format
msgid "Column <%s> is not integer"
msgstr "Coluna <%s> não é constituída por número inteiros"

#: ../lib/db/dbmi_client/copy_tab.c:294
#, c-format
msgid "Unable to create table <%s>"
msgstr "Não foi possível criar a tabela <%s>"

#: ../lib/db/dbmi_client/copy_tab.c:394
#, c-format
msgid "Unknown column type (column <%s>)"
msgstr "Tipo de coluna desconhecido (coluna <%s>)"

#: ../lib/db/dbmi_client/select.c:119 ../lib/db/dbmi_client/select.c:221
#: ../lib/db/dbmi_client/select.c:288
msgid "Missing column name"
msgstr "Falta o nome da coluna"

#: ../lib/db/dbmi_client/select.c:216 ../lib/db/dbmi_client/select.c:283
msgid "Missing key column name"
msgstr "Falta a chave do nome da coluna"

#: ../lib/db/dbmi_client/select.c:333
msgid "Key column type is not integer"
msgstr "A chave do tipo de coluna não é número inteiro"

#: ../lib/db/dbmi_driver/d_error.c:35
#, c-format
msgid "DBMI-%s driver error:"
msgstr ""

#: ../lib/symbol/read.c:211
#, c-format
msgid "Cannot read symbol line coordinates: %s"
msgstr "Incapaz de ler as coordenadas da linha de símbolos: %s"

#: ../lib/symbol/read.c:260
#, c-format
msgid ""
"Incorrect symbol name: '%s' (should be: group/name or group/name@mapset)"
msgstr ""
"Nome de símbolo incorreto: '%s' (deveria ser: grupo/nome ou grupo/"
"nome@mapset)"

#: ../lib/symbol/read.c:284
#, c-format
msgid "Cannot find/open symbol: '%s'"
msgstr "Incapaz de encontrar/abrir símbolo: '%s'"

#: ../lib/symbol/read.c:393 ../lib/symbol/read.c:411 ../lib/symbol/read.c:421
#: ../lib/symbol/read.c:439
#, c-format
msgid "Incorrect symbol color: '%s', using default."
msgstr "Símbolo de cor incorreto: '%s', usando valor pré-definido."

#: ../lib/gpde/n_parse_options.c:106
msgid "The calculation time in seconds"
msgstr "Tempo de cálculo em segundos"

#: ../lib/gpde/n_arrays_io.c:93
#, c-format
msgid "Reading raster map <%s> into memory"
msgstr "A carregar mapa raster <%s> para a memória"

#: ../lib/gpde/n_arrays_io.c:183
msgid "N_array_2d * array is empty"
msgstr "N_array_2d * conjunto é vazio"

#: ../lib/gpde/n_arrays_io.c:202
#, c-format
msgid "Write 2d array to raster map <%s>"
msgstr "Copiar o conjunto 2d para mapa raster <%s>"

#: ../lib/gpde/n_arrays_io.c:281
#: ../lib/python/temporal/c_libraries_interface.py:813
#: ../lib/ogsf/gvl_file.c:436
#, c-format, python-format
msgid "Unable to open 3D raster map <%s>"
msgstr "Não foi possível abrir o mapa raster 3D <%s>"

#: ../lib/gpde/n_arrays_io.c:309
#, c-format
msgid "Read g3d map <%s> into the memory"
msgstr "Ler mapa g3d <%s> para a memória"

#: ../lib/gpde/n_arrays_io.c:364 ../lib/gpde/n_arrays_io.c:464
msgid "Error closing g3d file"
msgstr "Erro ao fechar ficheiro g3d"

#: ../lib/gpde/n_arrays_io.c:420
#, c-format
msgid "Error opening g3d map <%s>"
msgstr "Erro ao abrir mapa g3d <%s>"

#: ../lib/gpde/n_arrays_io.c:422
#, c-format
msgid "Write 3d array to g3d map <%s>"
msgstr "Copiar o conjunto 3d para mapa g3d <%s>"

#: ../lib/gpde/test/test_main.c:88
msgid "Performs unit and integration tests for gpde library"
msgstr "Executa teste de unidade e de integração para a biblioteca gpde"

#: ../lib/gpde/n_gwflow.c:436 ../lib/gpde/n_gwflow.c:715
#, c-format
msgid "The total sum of the water budget: %g\n"
msgstr ""

#: ../lib/gpde/n_gwflow.c:438 ../lib/gpde/n_gwflow.c:717
#, c-format
msgid "The total sum of the water budget is significantly larger then 0: %g\n"
msgstr ""

#: ../lib/python/gunittest/gmodules.py:105
msgid "input='-' must be used when stdin is specified"
msgstr ""

#: ../lib/python/gunittest/gmodules.py:107
msgid "stdin must be string or buffer, not PIPE"
msgstr ""

#: ../lib/python/gunittest/gmodules.py:110
msgid "stdin must be used when input='-'"
msgstr ""

#: ../lib/python/gunittest/gmodules.py:112
msgid "You cannot merge stdout and stderr and not capture them"
msgstr ""

#: ../lib/python/gunittest/gmodules.py:114
msgid "stdout argument not allowed, it could be overridden"
msgstr ""

#: ../lib/python/gunittest/gmodules.py:116
msgid "stderr argument not allowed, it could be overridden"
msgstr ""

#: ../lib/python/pygrass/utils.py:292
msgid "Vector doesn't contain points"
msgstr ""

#: ../lib/python/pygrass/errors.py:18
msgid "The map is close!"
msgstr ""

#: ../lib/python/pygrass/errors.py:29
msgid "The self.c_mapinfo pointer must be correctly initiated"
msgstr ""

#: ../lib/python/pygrass/errors.py:40
#, fuzzy
msgid "Map <{}> not found in current mapset"
msgstr "Mapa raster <%s> não encontrado no mapset <%s>"

#: ../lib/python/pygrass/vector/table.py:1042
#, python-format
msgid "Deleting table <%s> which is attached to following map(s):"
msgstr ""

#: ../lib/python/pygrass/vector/table.py:1046
msgid "You must use the force flag to actually remove it. Exiting."
msgstr ""

#: ../lib/python/pygrass/vector/__init__.py:819
#, python-format
msgid "Unable to read line of feature %i"
msgstr ""

#: ../lib/python/pygrass/vector/__init__.py:908
#, python-format
msgid "Unable to read area with id %i"
msgstr ""

#: ../lib/python/pygrass/vector/abstract.py:98
#: ../lib/python/pygrass/raster/abstract.py:328
#, python-brace-format
msgid "Mode type: {0} not supported ('r', 'w')"
msgstr ""

#: ../lib/python/pygrass/vector/abstract.py:111
#: ../lib/python/pygrass/raster/abstract.py:352
#, python-brace-format
msgid "Map name {0} not valid"
msgstr ""

#: ../lib/python/pygrass/modules/grid/grid.py:558
msgid "Execution of subprocesses was not successful"
msgstr ""

#: ../lib/python/pygrass/raster/category.py:70
#, python-brace-format
msgid "Raster type: {0} not supported"
msgstr ""

#: ../lib/python/pygrass/raster/category.py:157
msgid "Error executing: Rast_get_ith_cat"
msgstr ""

#: ../lib/python/pygrass/raster/category.py:185
msgid "Null value detected"
msgstr ""

#: ../lib/python/pygrass/raster/category.py:187
msgid "Error executing: Rast_set_cat"
msgstr ""

#: ../lib/python/pygrass/raster/__init__.py:211
msgid "The map does not exist, I can't open in 'r' mode"
msgstr ""

#: ../lib/python/pygrass/raster/__init__.py:216
#, python-brace-format
msgid "Raster map <{0}> already exists and will be not overwritten"
msgstr ""

#: ../lib/python/pygrass/raster/__init__.py:220
msgid "Raster type not defined"
msgstr ""

#: ../lib/python/pygrass/raster/__init__.py:325
#, python-brace-format
msgid "Mode type: {0} not supported ('r', 'w','rw')"
msgstr ""

#: ../lib/python/pygrass/raster/__init__.py:345
#, python-format
msgid "Index out of range: %r."
msgstr ""

#: ../lib/python/pygrass/raster/__init__.py:534
#, python-brace-format
msgid "Raster map <{0}> already exists. Use overwrite."
msgstr ""

#: ../lib/python/pygrass/raster/__init__.py:565
#, python-brace-format
msgid "Raster map <{0}> does not exist"
msgstr ""

#: ../lib/python/pygrass/raster/abstract.py:339
#, python-brace-format
msgid "Overwrite type: {0} not supported (True/False)"
msgstr ""

#: ../lib/python/temporal/base.py:381
msgid "Object not found in the temporal database"
msgstr ""

#: ../lib/python/temporal/base.py:463 ../lib/python/temporal/base.py:514
msgid "Missing identifier"
msgstr ""

#: ../lib/python/temporal/base.py:622
msgid "Wrong identifier, the mapset is missing"
msgstr ""

#: ../lib/python/temporal/spatial_extent.py:120
msgid ""
"Projections are different. Unable to compute overlapping_2d for spatial "
"extents"
msgstr ""

#: ../lib/python/temporal/spatial_extent.py:526
msgid ""
"Projections are different. Unable to compute is_in_2d for spatial extents"
msgstr ""

#: ../lib/python/temporal/spatial_extent.py:658
msgid ""
"Projections are different. Unable to compute equivalent_2d for spatial "
"extents"
msgstr ""

#: ../lib/python/temporal/spatial_extent.py:763
msgid ""
"Projections are different. Unable to compute cover_2d for spatial extents"
msgstr ""

#: ../lib/python/temporal/spatial_extent.py:835
msgid "Projections are different. Unable to compute cover for spatial extents"
msgstr ""

#: ../lib/python/temporal/spatial_extent.py:1687
msgid "Volume computation is not supported for LL projections"
msgstr ""

#: ../lib/python/temporal/spatial_extent.py:1705
msgid "Area computation is not supported for LL projections"
msgstr ""

#: ../lib/python/temporal/factory.py:49
#, python-format
msgid "Unknown dataset type: %s"
msgstr ""

#: ../lib/python/temporal/univar_statistics.py:104
#, python-format
msgid "Unable to get statistics for raster map <%s>"
msgstr ""

#: ../lib/python/temporal/univar_statistics.py:107
#, python-format
msgid "Unable to get statistics for 3d raster map <%s>"
msgstr ""

#: ../lib/python/temporal/univar_statistics.py:172
#, python-format
msgid "Space time %(sp)s dataset <%(i)s> not found"
msgstr ""

#: ../lib/python/temporal/univar_statistics.py:182
#, python-format
msgid "Space time %(sp)s dataset <%(i)s> is empty"
msgstr ""

#: ../lib/python/temporal/univar_statistics.py:226
#, python-format
msgid "Unable to get statistics for vector map <%s>"
msgstr ""

#: ../lib/python/temporal/abstract_map_dataset.py:350
#, python-format
msgid ""
"Start time must be of type datetime for %(type)s map <%(id)s> with layer: "
"%(l)s"
msgstr ""

#: ../lib/python/temporal/abstract_map_dataset.py:357
#, python-format
msgid "Start time must be of type datetime for %(type)s map <%(id)s>"
msgstr ""

#: ../lib/python/temporal/abstract_map_dataset.py:365
#, python-format
msgid ""
"End time must be of type datetime for %(type)s map <%(id)s> with layer: %(l)s"
msgstr ""

#: ../lib/python/temporal/abstract_map_dataset.py:372
#, python-format
msgid "End time must be of type datetime for %(type)s map <%(id)s>"
msgstr ""

#: ../lib/python/temporal/abstract_map_dataset.py:381
#, python-format
msgid ""
"End time must be greater than start time for %(type)s map <%(id)s> with "
"layer: %(l)s"
msgstr ""

#: ../lib/python/temporal/abstract_map_dataset.py:389
#: ../lib/python/temporal/abstract_map_dataset.py:482
#, python-format
msgid "End time must be greater than start time for %(type)s map <%(id)s>"
msgstr ""

#: ../lib/python/temporal/abstract_map_dataset.py:424
#: ../lib/python/temporal/abstract_map_dataset.py:520
#: ../lib/python/temporal/abstract_space_time_dataset.py:2373
#: ../lib/python/temporal/abstract_dataset.py:426
#: ../lib/python/temporal/abstract_dataset.py:469
#, python-format
msgid ""
"Unable to update dataset <%(ds)s> of type %(type)s in the temporal database. "
"The mapset of the dataset does not match the current mapset"
msgstr ""

#: ../lib/python/temporal/abstract_map_dataset.py:460
#, python-format
msgid ""
"Unsupported relative time unit type for %(type)s map <%(id)s> with layer "
"%(l)s: %(u)s"
msgstr ""

#: ../lib/python/temporal/abstract_map_dataset.py:467
#, python-format
msgid "Unsupported relative time unit type for %(type)s map <%(id)s>: %(u)s"
msgstr ""

#: ../lib/python/temporal/abstract_map_dataset.py:476
#, python-format
msgid ""
"End time must be greater than start time for %(typ)s map <%(id)s> with layer "
"%(l)s"
msgstr ""

#: ../lib/python/temporal/abstract_map_dataset.py:800
#, python-format
msgid ""
"Map <%(id)s> with layer %(layer)s has incorrect time interval, start time is "
"greater than end time"
msgstr ""

#: ../lib/python/temporal/abstract_map_dataset.py:806
#, python-format
msgid ""
"Map <%s> has incorrect time interval, start time is greater than end time"
msgstr ""

#: ../lib/python/temporal/abstract_map_dataset.py:812
#, python-format
msgid "Map <%s> has incorrect start time"
msgstr ""

#: ../lib/python/temporal/abstract_map_dataset.py:841
#: ../lib/python/temporal/abstract_space_time_dataset.py:2048
#, python-format
msgid ""
"Unable to delete dataset <%(ds)s> of type %(type)s from the temporal "
"database. The mapset of the dataset does not match the current mapset"
msgstr ""

#: ../lib/python/temporal/abstract_map_dataset.py:859
#, python-format
msgid "Delete %s dataset <%s> from temporal database"
msgstr ""

#: ../lib/python/temporal/abstract_map_dataset.py:909
#, python-format
msgid ""
"Unable to unregister dataset <%(ds)s> of type %(type)s from the temporal "
"database. The mapset of the dataset does not match the current mapset"
msgstr ""

#: ../lib/python/temporal/abstract_map_dataset.py:1074
msgid "Band references can only be assigned to raster maps"
msgstr ""

#: ../lib/python/temporal/open_stds.py:69
#: ../lib/python/temporal/open_stds.py:128
#, python-format
msgid "Unknown type: %s"
msgstr ""

#: ../lib/python/temporal/open_stds.py:75
#, python-format
msgid "Space time %(sp)s dataset <%(name)s> not found"
msgstr ""

#: ../lib/python/temporal/open_stds.py:113
msgid "Space time datasets can only be created in the current mapset"
msgstr ""

#: ../lib/python/temporal/open_stds.py:120
#, fuzzy
msgid "Illegal dataset name <{}>. Character '.' not allowed."
msgstr "Nome ilegal de mapa vectorial <%s>. Caractere '%c' não permitido."

#: ../lib/python/temporal/open_stds.py:134
#, python-format
msgid ""
"Space time %(sp)s dataset <%(name)s> is already in the database. Use the "
"overwrite flag."
msgstr ""

#: ../lib/python/temporal/open_stds.py:169
#, python-format
msgid ""
"Overwriting space time %(sp)s dataset <%(name)s> and unregistering all maps"
msgstr ""

#: ../lib/python/temporal/open_stds.py:177
#, python-format
msgid "Creating a new space time %s dataset"
msgstr ""

#: ../lib/python/temporal/open_stds.py:220
#: ../lib/python/temporal/mapcalc.py:253 ../lib/python/temporal/extract.py:129
#, python-format
msgid ""
"Map <%s> is already in temporal database, use overwrite flag to overwrite"
msgstr ""

#: ../lib/python/temporal/stds_export.py:105
#, python-format
msgid "Unable to export raster map <%s>"
msgstr ""

#: ../lib/python/temporal/stds_export.py:116
#, python-format
msgid "Unable to export color rules for raster map <%s> r.out.gdal"
msgstr ""

#: ../lib/python/temporal/stds_export.py:140
#, python-format
msgid "Unable to export raster map <%s> with r.pack"
msgstr ""

#: ../lib/python/temporal/stds_export.py:168
#, python-format
msgid "Unable to export vector map <%s> as GML with v.out.ogr"
msgstr ""

#: ../lib/python/temporal/stds_export.py:197
#, python-format
msgid "Unable to export vector map <%s> as GPKG with v.out.ogr"
msgstr ""

#: ../lib/python/temporal/stds_export.py:229
#, python-format
msgid "Unable to export vector map <%s> with v.pack"
msgstr ""

#: ../lib/python/temporal/stds_export.py:255
#, python-format
msgid "Unable to export raster map <%s> with r3.pack"
msgstr ""

#: ../lib/python/temporal/register.py:82 ../lib/python/temporal/register.py:85
#, python-format
msgid "%s= and %s= are mutually exclusive"
msgstr ""

#: ../lib/python/temporal/register.py:89
#, python-format
msgid "%s= and the %s flag are mutually exclusive"
msgstr ""

#: ../lib/python/temporal/register.py:93
msgid "The increment option requires the start option"
msgstr ""

#: ../lib/python/temporal/register.py:96
msgid "The interval flag requires the start option"
msgstr ""

#: ../lib/python/temporal/register.py:99
#, python-format
msgid "Please specify %s= and %s="
msgstr ""

#: ../lib/python/temporal/register.py:103
#, python-format
msgid "Please specify %s= or %s="
msgstr ""

#: ../lib/python/temporal/register.py:114
#, python-format
msgid ""
"Space time %(sp)s dataset <%(name)s> with relative time found, but no "
"relative unit set for %(sp)s maps"
msgstr ""

#: ../lib/python/temporal/register.py:192
msgid ""
"The increment option will be ignored because of time stamps in input file"
msgstr ""

#: ../lib/python/temporal/register.py:196
msgid "The interval flag will be ignored because of time stamps in input file"
msgstr ""

#: ../lib/python/temporal/register.py:204
msgid "Gathering map information..."
msgstr ""

#: ../lib/python/temporal/register.py:214
#, python-format
msgid "Unable to update %(t)s map <%(id)s>. The map does not exist."
msgstr ""

#: ../lib/python/temporal/register.py:238
#, python-format
msgid ""
"Unable to register %(t)s map <%(id)s> with layer %(l)s. The map has "
"timestamp and the start time is not set."
msgstr ""

#: ../lib/python/temporal/register.py:244
#, python-format
msgid ""
"Unable to register %(t)s map <%(id)s>. The map has no timestamp and the "
"start time is not set."
msgstr ""

#: ../lib/python/temporal/register.py:252
#, python-format
msgid "%(u)s= can only be set for relative time"
msgstr ""

#: ../lib/python/temporal/register.py:255
#, python-format
msgid "%(u)s= must be set in case of relative time stamps"
msgstr ""

#: ../lib/python/temporal/register.py:268
#, python-format
msgid ""
"Map is already registered in temporal database. Unable to update %(t)s map <"
"%(id)s> with layer %(l)s. Overwrite flag is not set."
msgstr ""

#: ../lib/python/temporal/register.py:275
#, python-format
msgid ""
"Map is already registered in temporal database. Unable to update %(t)s map <"
"%(id)s>. Overwrite flag is not set."
msgstr ""

#: ../lib/python/temporal/register.py:299
#, python-format
msgid ""
"Unable to update %(t)s map <%(id)s> with layer %(l)s. The temporal types are "
"different."
msgstr ""

#: ../lib/python/temporal/register.py:305
#, python-format
msgid "Unable to update %(t)s map <%(id)s>. The temporal types are different."
msgstr ""

#: ../lib/python/temporal/register.py:363
msgid "Registering maps in the temporal database..."
msgstr ""

#: ../lib/python/temporal/register.py:370
msgid "Registering maps in the space time dataset..."
msgstr ""

#: ../lib/python/temporal/register.py:379
msgid "Updating space time dataset..."
msgstr ""

#: ../lib/python/temporal/register.py:432
#: ../lib/python/temporal/register.py:439
#, python-format
msgid "Unable to convert string \"%s\"into a datetime object"
msgstr ""

#: ../lib/python/temporal/register.py:447
#: ../lib/python/temporal/register.py:452
msgid "Error occurred in increment computation"
msgstr ""

#: ../lib/python/temporal/register.py:455
#, python-format
msgid ""
"Set absolute valid time for map <%(id)s> with layer %(layer)s to %(start)s - "
"%(end)s"
msgstr ""

#: ../lib/python/temporal/register.py:460
#, python-format
msgid "Set absolute valid time for map <%s> to %s - %s"
msgstr ""

#: ../lib/python/temporal/register.py:477
#, python-format
msgid ""
"Set relative valid time for map <%s> with layer %s to %i - %s with unit %s"
msgstr ""

#: ../lib/python/temporal/register.py:482
#, python-format
msgid "Set relative valid time for map <%s> to %i - %s with unit %s"
msgstr ""

#: ../lib/python/temporal/abstract_space_time_dataset.py:189
#: ../lib/python/temporal/abstract_space_time_dataset.py:323
#, python-format
msgid "Unknown temporal type \"%s\""
msgstr ""

#: ../lib/python/temporal/abstract_space_time_dataset.py:316
#: ../lib/python/temporal/abstract_space_time_dataset.py:1084
#, python-format
msgid "Wrong granularity: \"%s\""
msgstr ""

#: ../lib/python/temporal/abstract_space_time_dataset.py:344
#, python-format
msgid "Unsupported temporal unit: %s"
msgstr ""

#: ../lib/python/temporal/abstract_space_time_dataset.py:394
#, python-format
msgid "Created register table <%s> for space time %s  dataset <%s>"
msgstr ""

#: ../lib/python/temporal/abstract_space_time_dataset.py:712
#: ../lib/python/temporal/abstract_space_time_dataset.py:954
msgid "The space time datasets must be of the same temporal type"
msgstr ""

#: ../lib/python/temporal/abstract_space_time_dataset.py:717
#: ../lib/python/temporal/abstract_space_time_dataset.py:959
msgid "The temporal map type of the sample dataset must be interval"
msgstr ""

#: ../lib/python/temporal/abstract_space_time_dataset.py:1587
#, python-format
msgid "Unable to get map ids from register table <%s>"
msgstr ""

#: ../lib/python/temporal/abstract_space_time_dataset.py:1697
#, python-format
msgid ""
"Unable to shift dataset <%(ds)s> of type %(type)s in the temporal database. "
"The mapset of the dataset does not match the current mapset"
msgstr ""

#: ../lib/python/temporal/abstract_space_time_dataset.py:1704
#: ../lib/python/temporal/datetime_math.py:455
#, python-format
msgid "Wrong granularity format: %s"
msgstr ""

#: ../lib/python/temporal/abstract_space_time_dataset.py:1866
#, python-format
msgid ""
"Unable to snap dataset <%(ds)s> of type %(type)s in the temporal database. "
"The mapset of the dataset does not match the current mapset"
msgstr ""

#: ../lib/python/temporal/abstract_space_time_dataset.py:1968
#, python-format
msgid ""
"Unable to rename dataset <%(ds)s> of type %(type)s in the temporal database. "
"The mapset of the dataset does not match the current mapset"
msgstr ""

#: ../lib/python/temporal/abstract_space_time_dataset.py:1977
msgid "Renaming of space time datasets is not supported for PostgreSQL."
msgstr ""

#: ../lib/python/temporal/abstract_space_time_dataset.py:2042
#, python-format
msgid "Delete space time %s  dataset <%s> from temporal database"
msgstr ""

#: ../lib/python/temporal/abstract_space_time_dataset.py:2061
#, python-format
msgid "Drop map register table: %s"
msgstr ""

#: ../lib/python/temporal/abstract_space_time_dataset.py:2116
msgid "Error in register table request"
msgstr ""

#: ../lib/python/temporal/abstract_space_time_dataset.py:2145
#, python-format
msgid ""
"Unable to register map in dataset <%(ds)s> of type %(type)s. The mapset of "
"the dataset does not match the current mapset"
msgstr ""

#: ../lib/python/temporal/abstract_space_time_dataset.py:2154
msgid ""
"Only a map that was inserted in the temporal database can be registered in a "
"space time dataset"
msgstr ""

#: ../lib/python/temporal/abstract_space_time_dataset.py:2177
#, python-format
msgid "Map <%(id)s> with layer %(l)s has invalid time"
msgstr ""

#: ../lib/python/temporal/abstract_space_time_dataset.py:2181
#, python-format
msgid "Map <%s> has invalid time"
msgstr ""

#: ../lib/python/temporal/abstract_space_time_dataset.py:2199
#, python-format
msgid ""
"Temporal type of space time dataset <%(id)s> and map <%(map)s> with layer "
"%(l)s are different"
msgstr ""

#: ../lib/python/temporal/abstract_space_time_dataset.py:2205
#, python-format
msgid ""
"Temporal type of space time dataset <%(id)s> and map <%(map)s> are different"
msgstr ""

#: ../lib/python/temporal/abstract_space_time_dataset.py:2220
#, python-format
msgid "Set temporal unit for space time %s dataset <%s> to %s"
msgstr ""

#: ../lib/python/temporal/abstract_space_time_dataset.py:2230
#, python-format
msgid ""
"Relative time units of space time dataset <%(id)s> and map <%(map)s> with "
"layer %(l)s are different"
msgstr ""

#: ../lib/python/temporal/abstract_space_time_dataset.py:2236
#, python-format
msgid ""
"Relative time units of space time dataset <%(id)s> and map <%(map)s> are "
"different"
msgstr ""

#: ../lib/python/temporal/abstract_space_time_dataset.py:2242
msgid "Only maps from the same mapset can be registered"
msgstr ""

#: ../lib/python/temporal/abstract_space_time_dataset.py:2247
#, python-format
msgid "Map <%(map)s> with layer %(l)s is already registered."
msgstr ""

#: ../lib/python/temporal/abstract_space_time_dataset.py:2251
#, python-format
msgid "Map <%s> is already registered."
msgstr ""

#: ../lib/python/temporal/abstract_space_time_dataset.py:2299
#, python-format
msgid ""
"Unable to unregister map from dataset <%(ds)s> of type %(type)s in the "
"temporal database. The mapset of the dataset does not match the current "
"mapset"
msgstr ""

#: ../lib/python/temporal/abstract_space_time_dataset.py:2312
#, python-format
msgid ""
"Map <%(map)s> with layer %(l)s is not registered in space time dataset <"
"%(base)s>"
msgstr ""

#: ../lib/python/temporal/abstract_space_time_dataset.py:2318
#, python-format
msgid "Map <%(map)s> is not registered in space time dataset <%(base)s>"
msgstr ""

#: ../lib/python/temporal/abstract_space_time_dataset.py:2379
#, python-format
msgid ""
"Update metadata, spatial and temporal extent from all registered maps of <%s>"
msgstr ""

#: ../lib/python/temporal/mapcalc.py:117
msgid "Starting spatio-temporal sampling..."
msgstr ""

#: ../lib/python/temporal/mapcalc.py:119
msgid "Starting temporal sampling..."
msgstr ""

#: ../lib/python/temporal/mapcalc.py:137
msgid "No samples found for map calculation"
msgstr ""

#: ../lib/python/temporal/mapcalc.py:164
msgid ""
"Found more than a single map in a sample granule. Only the first map is used "
"for computation. Use t.rast.aggregate.ds to create synchronous raster "
"datasets."
msgstr ""

#: ../lib/python/temporal/mapcalc.py:185
msgid "No maps registered in input dataset"
msgstr ""

#: ../lib/python/temporal/mapcalc.py:203
msgid "Starting mapcalc computation..."
msgstr ""

#: ../lib/python/temporal/mapcalc.py:273
#, python-format
msgid "Apply mapcalc expression: \"%s\""
msgstr ""

#: ../lib/python/temporal/mapcalc.py:292
msgid "Error while mapcalc computation"
msgstr ""

#: ../lib/python/temporal/mapcalc.py:298
msgid "Starting map registration in temporal database..."
msgstr ""

#: ../lib/python/temporal/mapcalc.py:337
msgid "Removing {}/{} ({}%) maps because empty..."
msgstr ""

#: ../lib/python/temporal/mapcalc.py:455 ../lib/python/temporal/mapcalc.py:461
#: ../lib/python/temporal/mapcalc.py:467 ../lib/python/temporal/mapcalc.py:473
#: ../lib/python/temporal/mapcalc.py:479 ../lib/python/temporal/mapcalc.py:485
#: ../lib/python/temporal/mapcalc.py:491 ../lib/python/temporal/mapcalc.py:497
#: ../lib/python/temporal/mapcalc.py:503 ../lib/python/temporal/mapcalc.py:538
#: ../lib/python/temporal/mapcalc.py:547 ../lib/python/temporal/mapcalc.py:556
#: ../lib/python/temporal/mapcalc.py:565 ../lib/python/temporal/mapcalc.py:574
#: ../lib/python/temporal/mapcalc.py:583 ../lib/python/temporal/mapcalc.py:592
#: ../lib/python/temporal/mapcalc.py:601 ../lib/python/temporal/mapcalc.py:610
#, python-format
msgid "The temporal operators <%s> support only absolute time."
msgstr ""

#: ../lib/python/temporal/temporal_granularity.py:1051
#: ../lib/python/temporal/temporal_granularity.py:1093
#, python-brace-format
msgid ""
"Output granularity seems not to be valid. Please use one of the following "
"values : {gr}"
msgstr ""

#: ../lib/python/temporal/temporal_granularity.py:1055
#: ../lib/python/temporal/temporal_granularity.py:1096
#: ../lib/python/temporal/temporal_granularity.py:1169
msgid "Invalid absolute granularity"
msgstr ""

#: ../lib/python/temporal/temporal_granularity.py:1166
msgid "Probably you need to invert 'from_gran' and 'to_gran'"
msgstr ""

#: ../lib/python/temporal/temporal_vector_algebra.py:387
#, python-format
msgid ""
"Error vector maps with basename %s exist. Use --o flag to overwrite existing "
"file"
msgstr ""

#: ../lib/python/temporal/temporal_vector_algebra.py:420
#, python-format
msgid ""
"Error starting %s : \n"
"%s"
msgstr ""

#: ../lib/python/temporal/temporal_vector_algebra.py:493
#, python-format
msgid ""
"Error vector map %s exist in temporal database. Use overwrite flag.  : \n"
"%s"
msgstr ""

#: ../lib/python/temporal/temporal_algebra.py:828
msgid ""
"Spatio-temporal topological operators are not supported in granularity "
"algebra mode"
msgstr ""

#: ../lib/python/temporal/temporal_algebra.py:867
msgid "All input space time datasets must have a valid temporal topology."
msgstr ""

#: ../lib/python/temporal/temporal_algebra.py:876
msgid "All input space time datasets must have the same temporal type."
msgstr ""

#: ../lib/python/temporal/temporal_algebra.py:1127
#, python-format
msgid "Removing un-needed or empty %s maps"
msgstr ""

#: ../lib/python/temporal/temporal_algebra.py:1182
#, python-format
msgid "Space time %s dataset <%s> not found"
msgstr ""

#: ../lib/python/temporal/temporal_algebra.py:1210
#: ../lib/python/temporal/temporal_algebra.py:1214
#, python-format
msgid ""
"Wrong temporal type of space time dataset <"
"%s>                                       <%s> time is required"
msgstr ""

#: ../lib/python/temporal/temporal_algebra.py:1234
msgid "Wrong type of input "
msgstr ""

#: ../lib/python/temporal/temporal_algebra.py:2213
#, python-format
msgid ""
"The resulting space time dataset type <%(a)s> is different from the "
"requested type <%(b)s>"
msgstr ""

#: ../lib/python/temporal/temporal_algebra.py:2219
msgid ""
"Maps that should be registered in the resulting space time dataset have "
"different types."
msgstr ""

#: ../lib/python/temporal/temporal_algebra.py:2434
#: ../lib/python/temporal/temporal_raster_base_algebra.py:822
#, python-format
msgid "%s map <%s> not found in GRASS spatial database"
msgstr ""

#: ../lib/python/temporal/temporal_algebra.py:2440
msgid ""
"Wrong map type. TMAP only supports single maps that are registered in the "
"temporal GRASS database"
msgstr ""

#: ../lib/python/temporal/temporal_algebra.py:2468
msgid "Merging empty map lists"
msgstr ""

#: ../lib/python/temporal/temporal_algebra.py:2471
msgid "First Map list is empty, can't merge it. Return only last map list"
msgstr ""

#: ../lib/python/temporal/temporal_algebra.py:2474
msgid "Second Map list is empty, can't merge it. Return only first map list"
msgstr ""

#: ../lib/python/temporal/temporal_algebra.py:2482
msgid "Space time datasets to merge must have the same temporal type"
msgstr ""

#: ../lib/python/temporal/extract.py:58
msgid "You need to specify the base name of new created maps"
msgstr ""

#: ../lib/python/temporal/extract.py:136
#, python-format
msgid "Applying r.mapcalc expression: \"%s\""
msgstr ""

#: ../lib/python/temporal/extract.py:141
#, python-format
msgid "Applying r3.mapcalc expression: \"%s\""
msgstr ""

#: ../lib/python/temporal/extract.py:146
#, python-format
msgid "Applying v.extract where statement: \"%s\""
msgstr ""

#: ../lib/python/temporal/extract.py:174
msgid "Error in computation process"
msgstr ""

#: ../lib/python/temporal/core.py:608
msgid ""
"Unable to initialize the temporal DBMI interface. Please use t.connect to "
"specify the driver and the database string"
msgstr ""

#: ../lib/python/temporal/core.py:654
msgid ""
"The format of your actual temporal database is not supported any more.\n"
"Please create a backup of your temporal database to avoid lossing data.\n"
"SOLUTION: "
msgstr ""

#: ../lib/python/temporal/core.py:659
msgid ""
"Run t.upgrade command installed from GRASS Addons in order to upgrade your "
"temporal database.\n"
msgstr ""

#: ../lib/python/temporal/core.py:662
msgid ""
"You need to export it by restoring the GRASS GIS version used for creating "
"this DB.Notes: Use t.rast.export and t.vect.export to make a backup of your "
"existing space time datasets. To save the timestamps of your existing maps "
"and space time datasets, use t.rast.list, t.vect.list and t.rast3d.list. You "
"can register the existing time stamped maps easily if you export columns=id,"
"start_time,end_time into text files and use t.register to register them "
"again in new created space time datasets (t.create). After the backup remove "
"the existing temporal database, a new one will be created automatically.\n"
msgstr ""

#: ../lib/python/temporal/core.py:686 ../lib/python/temporal/core.py:879
#, python-format
msgid ""
"Unable to receive temporal database metadata.\n"
"Current temporal database info:%(info)s"
msgstr ""

#: ../lib/python/temporal/core.py:691
#, python-format
msgid ""
"Unsupported temporal database: version mismatch.\n"
" %(backup)s Supported temporal API version is: %(api)i.\n"
"Please update your GRASS GIS installation.\n"
"Current temporal database info:%(info)s"
msgstr ""

#: ../lib/python/temporal/core.py:699
#, python-format
msgid ""
"Unsupported temporal database: version mismatch.\n"
" %(backup)sSupported temporal database version is: %(tdb)i\n"
"Current temporal database info:%(info)s"
msgstr ""

#: ../lib/python/temporal/core.py:793
#, python-format
msgid "Creating temporal database: %s"
msgstr ""

#: ../lib/python/temporal/core.py:802
#, python-format
msgid ""
"Unable to create SQLite temporal database\n"
"Exception: %s\n"
"Please use t.connect to set a read- and writable temporal database path"
msgstr ""

#: ../lib/python/temporal/core.py:889
msgid "Temporal database is up-to-date. Operation canceled"
msgstr ""

#: ../lib/python/temporal/core.py:900
#, python-format
msgid "Unsupported TGIS DB upgrade scenario: from version %s to %s"
msgstr ""

#: ../lib/python/temporal/core.py:908
#, python-format
msgid "Upgrading temporal database <%s> from version %s to %s..."
msgstr ""

#: ../lib/python/temporal/core.py:1025
msgid "Unable to mogrify sql statement. "
msgstr ""

#: ../lib/python/temporal/core.py:1048
msgid "Unable to check table. "
msgstr ""

#: ../lib/python/temporal/core.py:1065
msgid "Unable to execute sql statement. "
msgstr ""

#: ../lib/python/temporal/core.py:1076
msgid "Unable to fetch one. "
msgstr ""

#: ../lib/python/temporal/core.py:1087
msgid "Unable to fetch all. "
msgstr ""

#: ../lib/python/temporal/core.py:1105
msgid "Unable to execute transaction. "
msgstr ""

#: ../lib/python/temporal/core.py:1210
#, python-format
msgid ""
"Unable to connect to %(db)s database: %(string)s\n"
"Exception: \"%(ex)s\"\n"
"Please use t.connect to set a read- and writable temporal database backend"
msgstr ""

#: ../lib/python/temporal/core.py:1370
#, python-format
msgid ""
"Unable to execute :\n"
" %(sql)s"
msgstr ""

#: ../lib/python/temporal/core.py:1414
#, python-format
msgid ""
"Unable to execute transaction:\n"
" %(sql)s"
msgstr ""

#: ../lib/python/temporal/datetime_math.py:260
#: ../lib/python/temporal/datetime_math.py:277
#, python-format
msgid "Wrong increment format: %s"
msgstr ""

#: ../lib/python/temporal/datetime_math.py:775
msgid "Time string seems to specify relative time"
msgstr ""

#: ../lib/python/temporal/datetime_math.py:787
msgid "Dates Before Christ (BC) are not supported"
msgstr ""

#: ../lib/python/temporal/datetime_math.py:791
msgid "Time zones are not supported"
msgstr ""

#: ../lib/python/temporal/datetime_math.py:811
#, python-format
msgid "Unable to parse time string: %s"
msgstr ""

#: ../lib/python/temporal/sampling.py:93 ../lib/python/temporal/sampling.py:98
#, python-format
msgid "Dataset <%s> not found in temporal database"
msgstr ""

#: ../lib/python/temporal/stds_import.py:83
#, python-format
msgid "Unable to import/link raster map <%s> from file %s."
msgstr ""

#: ../lib/python/temporal/stds_import.py:94
#, python-format
msgid "Unable to set the color rules for raster map <%s>."
msgstr ""

#: ../lib/python/temporal/stds_import.py:118
#, python-format
msgid "Unable to unpack raster map <%s> from file %s."
msgstr ""

#: ../lib/python/temporal/stds_import.py:142
#, python-format
msgid "Unable to import vector map <%s> from file %s."
msgstr ""

#: ../lib/python/temporal/stds_import.py:166
#, python-format
msgid "Unable to unpack vector map <%s> from file %s."
msgstr ""

#: ../lib/python/temporal/stds_import.py:205
#, python-format
msgid "Space time raster dataset archive <%s> not found"
msgstr ""

#: ../lib/python/temporal/stds_import.py:208
#, python-format
msgid "Extraction directory <%s> not found"
msgstr ""

#: ../lib/python/temporal/stds_import.py:214
#, python-format
msgid "Checking validity of input file (size: %0.1f MB). Make take a while..."
msgstr ""

#: ../lib/python/temporal/stds_import.py:221
#, python-format
msgid "Unable to find init file <%s>"
msgstr ""

#: ../lib/python/temporal/stds_import.py:223
#, python-format
msgid "Unable to find list file <%s>"
msgstr ""

#: ../lib/python/temporal/stds_import.py:225
#, python-format
msgid "Unable to find projection file <%s>"
msgstr ""

#: ../lib/python/temporal/stds_import.py:227
msgid "Extracting data..."
msgstr ""

#: ../lib/python/temporal/stds_import.py:267
msgid "Projection information does not match. Proceeding..."
msgstr ""

#: ../lib/python/temporal/stds_import.py:271
#, python-brace-format
msgid ""
"Difference between PROJ_INFO file of imported map and of current location:\n"
"{diff}"
msgstr ""

#: ../lib/python/temporal/stds_import.py:274
msgid "Projection information does not match. Aborting."
msgstr ""

#: ../lib/python/temporal/stds_import.py:291
#, python-format
msgid "Unable to create location %(l)s. Reason: %(e)s"
msgstr ""

#: ../lib/python/temporal/stds_import.py:299
#, python-format
msgid "Unable to switch to location %s"
msgstr ""

#: ../lib/python/temporal/stds_import.py:304
#, python-format
msgid "Unable to create default temporal database in new location %s"
msgstr ""

#: ../lib/python/temporal/stds_import.py:378
#, python-format
msgid "Key words %(t)s, %(s)s or %(n)s not found in init file."
msgstr ""

#: ../lib/python/temporal/stds_import.py:384
msgid "Number of maps mismatch in init and list file."
msgstr ""

#: ../lib/python/temporal/stds_import.py:395
msgid "The archive file is of wrong space time dataset type"
msgstr ""

#: ../lib/python/temporal/stds_import.py:403
#, python-format
msgid "Unable to find GeoTIFF raster file <%s> in archive."
msgstr ""

#: ../lib/python/temporal/stds_import.py:409
#, python-format
msgid "Unable to find AAIGrid raster file <%s> in archive."
msgstr ""

#: ../lib/python/temporal/stds_import.py:415
#, python-format
msgid "Unable to find GML vector file <%s> in archive."
msgstr ""

#: ../lib/python/temporal/stds_import.py:424
#, python-format
msgid "Unable to find GRASS package file <%s> in archive."
msgstr ""

#: ../lib/python/temporal/stds_import.py:427
msgid "Unsupported input format"
msgstr ""

#: ../lib/python/temporal/stds_import.py:433
#, python-format
msgid ""
"Space time %(t)s dataset <%(sp)s> is already in the database. Use the "
"overwrite flag."
msgstr ""

#: ../lib/python/temporal/stds_import.py:454
#, python-format
msgid "Overwrite space time %(sp)s dataset <%(id)s> and unregister all maps."
msgstr ""

#: ../lib/python/temporal/stds_import.py:466
#, python-format
msgid "Key word %s not found in init file."
msgstr ""

#: ../lib/python/temporal/stds_import.py:471
#, python-format
msgid "Create space time %s dataset."
msgstr ""

#: ../lib/python/temporal/stds_import.py:500
msgid "Switching to original location failed"
msgstr ""

#: ../lib/python/temporal/gui_support.py:56 ../lib/python/script/core.py:1436
#, python-format
msgid "Invalid element '%s'"
msgstr ""

#: ../lib/python/temporal/temporal_raster_base_algebra.py:735
#, python-format
msgid "Error computing map <%s>"
msgstr ""

#: ../lib/python/temporal/c_libraries_interface.py:733
#: ../lib/python/temporal/c_libraries_interface.py:750
msgid "Unable to read range file"
msgstr ""

#: ../lib/python/temporal/c_libraries_interface.py:828
#, python-format
msgid "Unable to load range of 3D raster map <%s>"
msgstr ""

#: ../lib/python/temporal/c_libraries_interface.py:843
#: ../lib/raster3d/close.c:120 ../lib/raster3d/close.c:130
#: ../lib/raster3d/close.c:159 ../lib/ogsf/gvl_file.c:470
#, c-format, python-format
msgid "Unable to close 3D raster map <%s>"
msgstr "Não foi possível fechar o mapa raster 3D <%s>"

#: ../lib/python/temporal/space_time_datasets.py:247
#, python-format
msgid "Unable to read timestamp file for raster map <%s>"
msgstr ""

#: ../lib/python/temporal/space_time_datasets.py:271
#, python-format
msgid "Unable to create timestamp file for raster map <%s>"
msgstr ""

#: ../lib/python/temporal/space_time_datasets.py:276
#, python-format
msgid "Invalid datetime in timestamp for raster map <%s>"
msgstr ""

#: ../lib/python/temporal/space_time_datasets.py:281
#: ../lib/python/temporal/space_time_datasets.py:688
msgid "Internal error"
msgstr ""

#: ../lib/python/temporal/space_time_datasets.py:298
#: ../lib/python/temporal/space_time_datasets.py:702
#, python-format
msgid "Unable to remove timestamp for raster map <%s>"
msgstr ""

#: ../lib/python/temporal/space_time_datasets.py:317
#, fuzzy, python-format
msgid "Unable to read band reference file for raster map <%s>"
msgstr "Não foi possível ler o ficheiro de categorias do mapa raster <%s>"

#: ../lib/python/temporal/space_time_datasets.py:337
#, fuzzy, python-format
msgid "Unable to write band identifier for raster map <%s>"
msgstr "Não foi possível ler o intervalo de valores do mapa raster <%s>"

#: ../lib/python/temporal/space_time_datasets.py:654
#, python-format
msgid "Unable to read timestamp file for 3D raster map <%s>"
msgstr ""

#: ../lib/python/temporal/space_time_datasets.py:678
#, python-format
msgid "Unable to create timestamp file for 3D raster map <%s>"
msgstr ""

#: ../lib/python/temporal/space_time_datasets.py:683
#, python-format
msgid "Invalid datetime in timestamp for 3D raster map <%s>"
msgstr ""

#: ../lib/python/temporal/space_time_datasets.py:963
#, python-format
msgid "Unable to read timestamp file for vector map <%s>"
msgstr ""

#: ../lib/python/temporal/space_time_datasets.py:986
#, python-format
msgid "Unable to create timestamp file for vector map <%s>"
msgstr ""

#: ../lib/python/temporal/space_time_datasets.py:991
#, python-format
msgid "Invalid datetime in timestamp for vector map <%s>"
msgstr ""

#: ../lib/python/temporal/space_time_datasets.py:1007
#, python-format
msgid "Unable to remove timestamp for vector map <%s>"
msgstr ""

#: ../lib/python/temporal/abstract_dataset.py:386
#, python-format
msgid ""
"Unable to insert dataset <%(ds)s> of type %(type)s in the temporal database. "
"The mapset of the dataset does not match the current mapset"
msgstr ""

#: ../lib/python/temporal/aggregation.py:126
#, python-format
msgid "Aggregating %s raster maps"
msgstr ""

#: ../lib/python/temporal/aggregation.py:140
#, python-format
msgid ""
"Raster map <%(name)s> is already in temporal database, use overwrite flag to "
"overwrite"
msgstr ""

#: ../lib/python/temporal/aggregation.py:145
#, python-format
msgid "Computing aggregation of maps between %(st)s - %(end)s"
msgstr ""

#: ../lib/python/temporal/aggregation.py:170
msgid "Error occurred in r.series computation"
msgstr ""

#: ../lib/python/temporal/aggregation.py:279
#, python-format
msgid "Aggregating %(len)i raster maps from %(start)s to %(end)s"
msgstr ""

#: ../lib/python/temporal/aggregation.py:300
#, python-format
msgid ""
"Unable to perform aggregation. Output raster map <%(name)s> exists and "
"overwrite flag was not set"
msgstr ""

#: ../lib/python/temporal/aggregation.py:318
#, python-format
msgid ""
"The limit of open files (%i) was reached (%i). The module r.series will be "
"run with flag z, to avoid open files limit exceeding."
msgstr ""

#: ../lib/python/temporal/list_stds.py:206
msgid "Empty map list"
msgstr ""

#: ../lib/python/temporal/list_stds.py:217
msgid "Empty entry in map list, this should not happen"
msgstr ""

#: ../lib/python/grassdb/manage.py:21
msgid "Mapset PERMANENT cannot be deleted (a whole location can be)"
msgstr ""

#: ../lib/python/grassdb/manage.py:39
msgid "Mapset PERMANENT cannot be renamed"
msgstr ""

#: ../lib/python/grassdb/checks.py:211
#, python-brace-format
msgid "Mapset <{mapset}> doesn't exist in GRASS Location <{location}>"
msgstr ""

#: ../lib/python/grassdb/checks.py:214
#, python-format
msgid "<%s> is not a GRASS Mapset because it is not a directory"
msgstr ""

#: ../lib/python/grassdb/checks.py:218
#, python-format
msgid "<%s> is not a valid GRASS Mapset because it does not have a WIND file"
msgstr ""

#: ../lib/python/grassdb/checks.py:227
#, python-format
msgid "<%s> is not a valid GRASS Mapset because its WIND file is not readable"
msgstr ""

#: ../lib/python/grassdb/checks.py:236
#, python-brace-format
msgid ""
"Mapset <{mapset}> or Location <{location}> is invalid for an unknown reason"
msgstr ""

#: ../lib/python/grassdb/checks.py:268
#, python-format
msgid "<%s> is not a valid GRASS Location because PERMANENT Mapset is missing"
msgstr ""

#: ../lib/python/grassdb/checks.py:276
#, python-format
msgid "<%s> is not a valid GRASS Location because PERMANENT is not a directory"
msgstr ""

#: ../lib/python/grassdb/checks.py:285
#, python-format
msgid ""
"<%s> is not a valid GRASS Location because PERMANENT Mapset does not have a "
"DEFAULT_WIND file (default computational region)"
msgstr ""

#: ../lib/python/grassdb/checks.py:294
#, python-brace-format
msgid "Location <{location_path}> is invalid for an unknown reason"
msgstr ""

#: ../lib/python/grassdb/checks.py:311
#, python-brace-format
msgid ""
"<{location}> looks like a mapset, not a location. Did you mean just "
"<{one_dir_up}>?"
msgstr ""

#: ../lib/python/grassdb/checks.py:317
#, python-brace-format
msgid ""
"It looks like <{location}> contains locations. Did you mean to specify one "
"of them?"
msgstr ""

#: ../lib/python/grassdb/checks.py:339 ../lib/python/grassdb/checks.py:372
msgid ""
"Name '{}' is not a valid name for location or mapset. Please use only ASCII "
"characters excluding characters {} and space."
msgstr ""

#: ../lib/python/grassdb/checks.py:345
msgid ""
"Name '{}' is reserved for direct read access to OGR layers. Please use "
"another name for your mapset."
msgstr ""

#: ../lib/python/grassdb/checks.py:351
#, python-brace-format
msgid ""
"Mapset  <{mapset}> already exists. Please consider using another name for "
"your mapset."
msgstr ""

#: ../lib/python/grassdb/checks.py:378
#, python-brace-format
msgid ""
"Location  <{location}> already exists. Please consider using another name "
"for your location."
msgstr ""

#: ../lib/python/grassdb/checks.py:433
#, python-brace-format
msgid "Mapset <{mapset}> is required for a valid location."
msgstr ""

#: ../lib/python/grassdb/checks.py:437
#, fuzzy, python-brace-format
msgid "Mapset <{mapset}> is the current mapset."
msgstr "Mapa raster <%s> não está mapset atual (%s)"

#: ../lib/python/grassdb/checks.py:441
#, python-brace-format
msgid "Mapset <{mapset}> is in use."
msgstr ""

#: ../lib/python/grassdb/checks.py:445
#, python-brace-format
msgid "Mapset <{mapset}> is owned by a different user."
msgstr ""

#: ../lib/python/grassdb/checks.py:474
#, python-brace-format
msgid "Location <{location}> is the current location."
msgstr ""

#: ../lib/python/grassdb/checks.py:511
#, python-brace-format
msgid "GRASS database <{grassdb}> is the current database."
msgstr ""

#: ../lib/python/exceptions/__init__.py:70
#, python-format
msgid "Module run %s %s ended with error"
msgstr ""

#: ../lib/python/exceptions/__init__.py:71
#, python-format
msgid ""
"\n"
"Process ended with non-zero return code %s"
msgstr ""

#: ../lib/python/exceptions/__init__.py:73
#, python-format
msgid ""
". See the following errors:\n"
"%s"
msgstr ""

#: ../lib/python/exceptions/__init__.py:77
msgid ". See errors in the (error) output."
msgstr ""

#: ../lib/python/imaging/operations.py:77
#: ../lib/python/imaging/operations.py:99
#: ../lib/python/imaging/operations.py:123
#: ../lib/python/imaging/operations.py:155
msgid "Install PIL or Pillow to use this function"
msgstr ""

#: ../lib/python/imaging/operations.py:157
msgid ""
"Install a newer version of PIL or Pillow to use this function (missing "
"ImageOps module)"
msgstr ""

#: ../lib/python/script/task.py:60
msgid "unknown"
msgstr ""

#: ../lib/python/script/task.py:171
#, python-format
msgid "Parameter element '%(element)s' not found: '%(value)s'"
msgstr ""

#: ../lib/python/script/task.py:186
#, python-format
msgid "Flag not found: %s"
msgstr ""

#: ../lib/python/script/task.py:205
#, python-format
msgid "Parameter '%(name)s' (%(desc)s) is missing."
msgstr ""

#: ../lib/python/script/task.py:238
msgid "<required>"
msgstr ""

#: ../lib/python/script/task.py:500 ../lib/python/script/task.py:504
#, python-brace-format
msgid ""
"Unable to fetch interface description for command '<{cmd}>'.\n"
"\n"
"Details: <{det}>"
msgstr ""

#: ../lib/python/script/task.py:527
#, python-brace-format
msgid "Cannot parse interface description of<{name}> module: {error}"
msgstr ""

#: ../lib/python/script/raster3d.py:93
#, python-format
msgid "An error occurred while running r3.mapcalc with expression: %s"
msgstr ""

#: ../lib/python/script/core.py:56
#, python-brace-format
msgid "Cannot find the executable {0}"
msgstr ""

#: ../lib/python/script/core.py:318
#, python-format
msgid ""
"To run the module <%s> add underscore at the end of the option <%s> to avoid "
"conflict with Python keywords. Underscore at the beginning is deprecated in "
"GRASS GIS 7.0 and will be removed in version 7.1."
msgstr ""

#: ../lib/python/script/core.py:385
#, python-brace-format
msgid "Module {module} ({code}) failed with non-zero return code {returncode}"
msgstr ""

#: ../lib/python/script/core.py:1117
msgid "Mixing value types. Will try to compare after integer conversion"
msgstr ""

#: ../lib/python/script/core.py:1319
#, python-format
msgid "Element type should be \"cell\" and not \"%s\""
msgstr ""

#: ../lib/python/script/core.py:1350 ../lib/python/script/core.py:1419
#, python-format
msgid "Element type should be \"raster\" and not \"%s\""
msgstr ""

#: ../lib/python/script/core.py:1588
msgid "Unable to list mapsets"
msgstr ""

#: ../lib/python/script/core.py:1624
#, python-format
msgid "Location <%s> already exists. Operation canceled."
msgstr ""

#: ../lib/python/script/core.py:1628
#, python-format
msgid "Location <%s> already exists and will be overwritten"
msgstr ""

#: ../lib/python/script/core.py:1758
#, python-brace-format
msgid "Debug level {0}"
msgstr ""

#: ../lib/python/script/core.py:1761
#, python-brace-format
msgid "WARNING: Ignoring unsupported debug level (must be >=0 and <=5). {0}\n"
msgstr ""

#: ../lib/python/script/core.py:1781
#, python-format
msgid "Illegal filename <%s>. Cannot be 'NULL' or start with '.'."
msgstr ""

#: ../lib/python/script/core.py:1790
#, python-format
msgid "Illegal filename <%(s)s>. <%(il)s> not allowed.\n"
msgstr ""

#: ../lib/python/script/vector.py:83
#, python-format
msgid "Database connection not defined for layer %s"
msgstr ""

#: ../lib/python/script/vector.py:234
#, python-format
msgid "Missing layer %(layer)d in vector map <%(map)s>"
msgstr ""

#: ../lib/python/script/vector.py:250
msgid "vector_db_select() failed"
msgstr ""

#: ../lib/python/script/vector.py:362
#, python-brace-format
msgid "Number of given vector maps ({m}) differs from number of layers ({l})"
msgstr ""

#: ../lib/python/script/vector.py:421
#, python-brace-format
msgid ""
"v.what output is not valid JSON format:\n"
" {ret}"
msgstr ""

#: ../lib/python/script/raster.py:60
#, python-format
msgid ""
"Unable to write history for <%(map)s>. Raster map <%(map)s> not found in "
"current mapset."
msgstr ""

#: ../lib/python/script/raster.py:120
#, python-format
msgid "An error occurred while running r.mapcalc with expression: %s"
msgstr ""

#: ../lib/python/script/raster.py:199
msgid "No data"
msgstr ""

#: ../lib/python/script/raster.py:207
msgid "value"
msgstr ""

#: ../lib/python/script/raster.py:207
msgid "label"
msgstr ""

#: ../lib/python/script/raster.py:207
msgid "color"
msgstr ""

#: ../lib/python/script/db.py:162
#, python-format
msgid ""
"Programmer error: '%(sql)s', '%(filename)s', or '%(table)s' must be provided"
msgstr ""

#: ../lib/python/script/db.py:172
msgid "Fetching data failed"
msgstr ""

#: ../lib/python/script/array.py:158 ../lib/python/script/array.py:210
#: ../lib/python/script/array.py:257 ../lib/python/script/array.py:311
#: ../lib/python/script/array.py:364 ../lib/python/script/array.py:406
#, python-format
msgid "Invalid kind <%s>"
msgstr ""

#: ../lib/python/script/array.py:161 ../lib/python/script/array.py:213
#: ../lib/python/script/array.py:314 ../lib/python/script/array.py:367
#, python-format
msgid "Invalid size <%d>"
msgstr ""

#: ../lib/python/script/array.py:200
msgid ""
"grass.script.array.read is deprecated and does not work on MS Windows, pass "
"raster name in the constructor"
msgstr ""

#: ../lib/python/script/array.py:250 ../lib/python/script/array.py:400
#, python-format
msgid "Invalid FP size <%d>"
msgstr ""

#: ../lib/python/script/array.py:254 ../lib/python/script/array.py:403
#, python-format
msgid "Invalid integer size <%d>"
msgstr ""

#: ../lib/python/script/array.py:354
msgid ""
"grass.script.array3d.read is deprecated and does not work on MS Windows, "
"pass 3D raster name in the constructor"
msgstr ""

#: ../lib/python/script/setup.py:229
msgid "Cleaning up default sqlite database ..."
msgstr ""

#: ../lib/raster3d/maskfn.c:77
#, c-format
msgid "Adding rule: %lf - %lf"
msgstr ""

#: ../lib/raster3d/maskfn.c:95
#, c-format
msgid "%s: illegal value spec"
msgstr ""

#: ../lib/raster3d/header.c:217 ../lib/raster3d/close.c:99
#: ../lib/raster3d/close.c:105 ../lib/raster3d/close.c:191
#, c-format
msgid "Unable to write header for 3D raster map <%s>"
msgstr ""

#: ../lib/raster3d/range.c:73
#, c-format
msgid "Unable to open range file for [%s in %s]"
msgstr ""

#: ../lib/raster3d/range.c:88
#, c-format
msgid "Error reading range file for [%s in %s]"
msgstr ""

#: ../lib/raster3d/range.c:150
#, c-format
msgid "Unable to open range file for <%s>"
msgstr ""

#: ../lib/raster3d/close.c:47
#, c-format
msgid "Unable to write history for 3D raster map <%s>"
msgstr ""

#: ../lib/raster3d/close.c:62
#, c-format
msgid "Unable to move temp raster map <%s> to 3D raster map <%s>"
msgstr ""

#: ../lib/raster3d/close.c:79
msgid "Unable to flush all tiles"
msgstr ""

#: ../lib/raster3d/close.c:84
msgid "Unable to flush index"
msgstr ""

#: ../lib/raster3d/close.c:94
msgid "Unable to position file"
msgstr ""

#: ../lib/raster3d/close.c:110 ../lib/raster3d/close.c:153
#, c-format
msgid "Unable to create 3D raster map <%s>"
msgstr ""

#: ../lib/raster3d/close.c:169
msgid "Error in cache"
msgstr ""

#: ../lib/raster3d/color.c:354
#, c-format
msgid "mapset <%s> is not the current mapset"
msgstr ""

#: ../lib/raster3d/open.c:20
msgid "Rast3d_open_cell_old_no_header: error in Rast3d_mask_open_old"
msgstr ""

#: ../lib/raster3d/open.c:26
msgid "Rast3d_open_cell_old_no_header: error in Rast3d_malloc"
msgstr ""

#: ../lib/raster3d/open.c:37
msgid "Rast3d_open_cell_old_no_header: error in G_open_old"
msgstr ""

#: ../lib/raster3d/open.c:94
msgid "Rast3d_open_cell_old: error in Rast3d_open_cell_old_no_header"
msgstr ""

#: ../lib/raster3d/open.c:99
msgid "Rast3d_open_cell_old: can't rewind file"
msgstr ""

#: ../lib/raster3d/open.c:112
msgid "Rast3d_open_cell_old: error in Rast3d_read_header"
msgstr ""

#: ../lib/raster3d/open.c:120
msgid "Rast3d_open_cell_old: projection does not match window projection"
msgstr ""

#: ../lib/raster3d/open.c:124
msgid "Rast3d_open_cell_old: zone does not match window zone"
msgstr ""

#: ../lib/raster3d/open.c:136 ../lib/raster3d/open.c:153
msgid "Rast3d_open_cell_old: can't read header"
msgstr ""

#: ../lib/raster3d/open.c:142
msgid "Rast3d_open_cell_old: index does not fit into long"
msgstr ""

#: ../lib/raster3d/open.c:146
msgid "Rast3d_open_cell_old: error in Rast3d_malloc"
msgstr ""

#: ../lib/raster3d/open.c:173
msgid "Rast3d_open_cell_old: error in Rast3d_fill_header"
msgstr ""

#: ../lib/raster3d/open.c:220
msgid "Rast3d_open_cell_new: error in Rast3d_mask_open_old"
msgstr ""

#: ../lib/raster3d/open.c:229
msgid "Rast3d_open_cell_new: error in Rast3d_malloc"
msgstr ""

#: ../lib/raster3d/open.c:234
#, c-format
msgid "map <%s> is not in the current mapset"
msgstr ""

#: ../lib/raster3d/open.c:244
msgid "Rast3d_open_cell_new: could not open file"
msgstr ""

#: ../lib/raster3d/open.c:288 ../lib/raster3d/open.c:293
msgid "Rast3d_open_cell_new: can't write header"
msgstr ""

#: ../lib/raster3d/open.c:315
msgid "Rast3d_open_cell_new: error in Rast3d_fill_header"
msgstr ""

#: ../lib/raster3d/history.c:43
#, c-format
msgid "can't get history information for [%s] in mapset [%s]"
msgstr "não é possível obter dados históricos para [%s] no mapset [%s]"

#: ../lib/raster3d/test/test_main.c:96
msgid "raster3d"
msgstr ""

#: ../lib/raster3d/test/test_main.c:97
msgid "unit test"
msgstr ""

#: ../lib/raster3d/param.c:84
msgid "Rast3d_get_standard3d_params: precision value invalid"
msgstr ""

#: ../lib/raster3d/param.c:105
msgid "Rast3d_get_standard3d_params: tile dimension value invalid"
msgstr ""

#: ../lib/raster3d/param.c:129
msgid "Window replacing the default"
msgstr "Janela substituindo o padrão"

#: ../lib/psdriver/graph_set.c:199
#, c-format
msgid "ps: truecolor status %s"
msgstr ""

#: ../lib/psdriver/graph_set.c:200 ../lib/pngdriver/graph_set.c:102
msgid "enabled"
msgstr ""

#: ../lib/psdriver/graph_set.c:200 ../lib/pngdriver/graph_set.c:102
msgid "disabled"
msgstr ""

#: ../lib/psdriver/graph_set.c:214
#, c-format
msgid "ps: collecting to file '%s'"
msgstr ""

#: ../lib/psdriver/graph_set.c:215
#, c-format
msgid "ps: image size %dx%d"
msgstr ""

#: ../lib/ogsf/gsdrape.c:207
msgid "Unable to process vector map - out of memory"
msgstr "Não foi possível processar o mapa vectorial - sem memória"

#: ../lib/ogsf/gs3.c:132 ../lib/ogsf/gs3.c:196 ../lib/ogsf/gs3.c:348
#: ../lib/ogsf/gs3.c:454 ../lib/ogsf/gs3.c:540
#, c-format
msgid "Loading raster map <%s>..."
msgstr "A carregar o mapa raster <%s>..."

#: ../lib/ogsf/gs3.c:596
#, c-format
msgid "Color table range doesn't match data (mincol=%d, maxcol=%d"
msgstr ""
<<<<<<< HEAD
"O intervalo de valores da tabela de cor não corresponde aos dados (mincol="
"%d, maxcol=%d"
=======
"O intervalo de valores da tabela de cor não corresponde aos dados ("
"mincol=%d, maxcol=%d"
>>>>>>> 363186eb

#: ../lib/ogsf/gs3.c:658 ../lib/ogsf/gs3.c:730
#, c-format
msgid "Translating colors from raster map <%s>..."
msgstr "A traduzir as cores do mapa taster <%s>..."

#: ../lib/ogsf/gs3.c:967
msgid "View not saved by this program,there may be some inconsistancies"
msgstr ""
"Visualização não gravada por este programa, podem haver algumas "
"inconsistências"

#: ../lib/ogsf/trans.c:180
msgid "Out of matrix stack space"
msgstr ""

#: ../lib/ogsf/trans.c:200
msgid "Tried to pop an empty stack"
msgstr ""

#: ../lib/ogsf/gsd_surf.c:1742
msgid "Cut-plane points mis-match between surfaces. Check resolution(s)."
msgstr ""

#: ../lib/ogsf/gp2.c:705
msgid "Unknown icon marker, using \"sphere\""
msgstr ""

#: ../lib/ogsf/gk.c:320
msgid "Need at least 3 keyframes for spline"
msgstr ""

#: ../lib/ogsf/gk.c:622
msgid "Need at least 2 keyframes for interpolation"
msgstr ""

#: ../lib/ogsf/gsd_prim.c:155
#, c-format
msgid "Color Material: %d"
msgstr ""

#: ../lib/ogsf/gsd_prim.c:642
#, c-format
msgid ""
"gsd_rot(): %c is an invalid axis specification. Rotation ignored. Please "
"advise GRASS developers of this error"
msgstr ""
"gsd_rot(): %c é uma especificação inválida de eixo. Rotação ignorada. Por "
"favor comunique este erro à equipa do GRASS"

#: ../lib/ogsf/gsd_legend.c:246
#, c-format
msgid "Unable to read color file of raster map <%s>"
msgstr "Não foi possível ler o ficheiro de cor do mapa raster <%s>"

#: ../lib/ogsf/gsd_legend.c:252
#, c-format
msgid "Unable to read category file of raster map <%s>"
msgstr "Não foi possível ler o ficheiro de categorias do mapa raster <%s>"

#: ../lib/ogsf/gsd_legend.c:269
#, c-format
msgid "Unable to read fp range of raster map <%s>"
msgstr "Não foi possível ler o intervalo de valores fp do mapa raster <%s>"

#: ../lib/ogsf/gsd_legend.c:281
#, c-format
msgid "Unable to read range of raster map <%s>"
msgstr "Não foi possível ler o intervalo de valores do mapa raster <%s>"

#: ../lib/ogsf/gsd_legend.c:295
msgid "Range request error for legend"
msgstr "Erro no pedido de intervalo de valores para a legenda"

#: ../lib/ogsf/gsd_legend.c:385
msgid "Unable to show discrete FP range (use list)"
msgstr ""

#: ../lib/ogsf/gsd_legend.c:501
msgid "Too many categories to show as discrete!"
msgstr "Excesso de categorias para mostrar como discretas!"

#: ../lib/ogsf/gsd_legend.c:503
msgid "Try using smaller font!"
msgstr "Experimentar usar um tamanho de letra mais pequeno!"

#: ../lib/ogsf/gv3.c:269
#, c-format
msgid "No features from vector map <%s> fall within current region"
msgstr "Nenhum elemento do mapa vectorial <%s> situa-se na região atual"

#: ../lib/ogsf/gv3.c:274
#, c-format
msgid "Vector map <%s> loaded (%d features)"
msgstr "Mapa vectorial <%s> carregado (%d elementos)"

#: ../lib/ogsf/gv3.c:353
#, c-format
msgid "Loading thematic vector layer <%s>..."
msgstr ""

#: ../lib/ogsf/gv3.c:377 ../lib/ogsf/gp3.c:235
#, c-format
msgid "No color rule defined for category %d"
msgstr ""

#: ../lib/ogsf/gv3.c:392 ../lib/ogsf/gp3.c:249
#, c-format
msgid "Invalid color definition (%s)"
msgstr ""

#: ../lib/ogsf/gv3.c:414
#, c-format
msgid ""
"%d features without category. Unable to determine color rules for features "
"without category."
msgstr ""

#: ../lib/ogsf/gvl2.c:267
#, c-format
msgid "Loading 3d raster map <%s>..."
msgstr "Carregando mapa raster 3d <%s>..."

#: ../lib/ogsf/gs2.c:1210
#, c-format
msgid "no category info"
msgstr "sem informação sobre categoria"

#: ../lib/ogsf/gs2.c:1229
#, c-format
msgid "no data"
msgstr "sem data"

#: ../lib/ogsf/gs2.c:1654
#, c-format
msgid "Raster map <%s> is outside of current region. Load failed."
msgstr "O mapa raster <%s> está fora da região atual. O carregamento falhou."

#: ../lib/ogsf/gs2.c:1732 ../lib/ogsf/gs2.c:1738 ../lib/ogsf/gs2.c:1746
#: ../lib/ogsf/gs2.c:1755 ../lib/ogsf/gs2.c:1763 ../lib/ogsf/gs2.c:1773
#: ../lib/ogsf/gs2.c:1821
msgid "GS_load_att_map(): Out of memory. Unable to load map"
msgstr "GS_load_att_map(): Memória esgotada. Não é possível carregar o mapa"

#: ../lib/ogsf/gs2.c:1849
msgid "Loading failed"
msgstr "O carregamento falhou"

#: ../lib/ogsf/gs2.c:1853
msgid "Error finding range"
msgstr ""

#: ../lib/ogsf/gs_bm.c:124
msgid "Bitmap mismatch"
msgstr ""

#: ../lib/ogsf/gk2.c:216 ../lib/ogsf/gsd_img_ppm.c:55
#: ../lib/ogsf/gsd_img_ppm.c:101 ../lib/ogsf/gsd_img_tif.c:69
#, c-format
msgid "Unable to open file <%s> for writing"
msgstr "Não foi possíve abrir o ficheiro <%s> para escrita"

#: ../lib/ogsf/gk2.c:272 ../lib/ogsf/gk2.c:285
msgid "Check no. of frames requested and keyframes marked"
msgstr ""

#: ../lib/ogsf/gsd_img_ppm.c:50 ../lib/ogsf/gsd_img_tif.c:63
msgid "Unable to get image of current GL screen"
msgstr ""

#: ../lib/ogsf/gsd_img_ppm.c:96
msgid "Unable to write view"
msgstr ""

#: ../lib/ogsf/gsd_label.c:58
msgid "Max. number of labels reached!"
msgstr "Número máximo de etiquetas atingido!"

#: ../lib/ogsf/gsds.c:109
msgid "Maximum number of datasets exceeded"
msgstr "Número máximo de conjuntos de dados excedido"

#: ../lib/ogsf/gp3.c:148
#, c-format
msgid "No points from vector map <%s> fall within current region"
msgstr "Nenhum ponto do mapa vectorial <%s> situa-se na região atual"

#: ../lib/ogsf/gp3.c:153
#, c-format
msgid "Vector map <%s> loaded (%d points)"
msgstr "Mapa vectorial <%s> carregado (%d pontos)"

#: ../lib/ogsf/gp3.c:211
#, c-format
msgid "Loading thematic points layer <%s>..."
msgstr ""

#: ../lib/ogsf/gp3.c:288
#, c-format
msgid ""
"%d points without category. Unable to determine color rules for features "
"without category."
msgstr ""

#: ../lib/ogsf/gvl_file.c:103
msgid "Maximum number of datafiles exceeded"
msgstr "Número máximo de ficheiros excedido"

#: ../lib/ogsf/gvl_file.c:442
#, c-format
msgid "Unable to read range of 3D raster map <%s>"
msgstr "Não foi possível ler o intervalo de valores do mapa raster 3D <%s>"

#: ../lib/pngdriver/graph_set.c:101
#, c-format
msgid "png: truecolor status %s"
msgstr ""

#: ../lib/pngdriver/graph_set.c:149
#, c-format
msgid "png: collecting to file '%s'"
msgstr ""

#: ../lib/pngdriver/graph_set.c:150
#, c-format
msgid "png: image size %dx%d"
msgstr ""

#: ../lib/pngdriver/read_png.c:42
msgid "Unable to read PNG"
msgstr ""

#: ../lib/pngdriver/read_png.c:60 ../lib/pngdriver/read_png.c:64
#: ../lib/pngdriver/write_png.c:71 ../lib/pngdriver/write_png.c:75
msgid "Unable to allocate PNG structure"
msgstr ""

#: ../lib/pngdriver/read_png.c:67
msgid "Unable to read PNG file"
msgstr ""

#: ../lib/pngdriver/read_png.c:81
msgid "Input PNG file is not 8-bit"
msgstr ""

#: ../lib/pngdriver/read_png.c:85
#, c-format
msgid "Input PNG file has incorrect dimensions: expected: %dx%d got: %lux%lu"
msgstr ""

#: ../lib/pngdriver/read_png.c:90
msgid "Input PNG file is not RGBA"
msgstr ""

#: ../lib/pngdriver/read_png.c:94
msgid "Input PNG file is not indexed color"
msgstr ""

#: ../lib/pngdriver/read_png.c:104
msgid "Input PNG file has invalid palette"
msgstr ""

#: ../lib/pngdriver/write_png.c:39
msgid "Unable to write PNG"
msgstr ""

#: ../lib/pngdriver/write_png.c:78
msgid "Unable to write PNG file"
msgstr ""

#: ../lib/pngdriver/write_png.c:82
#, c-format
msgid "Unable to open output PNG file <%s>"
msgstr ""

#: ../lib/raster/raster_metadata.c:109
#, c-format
msgid "Unable to read <%s> for raster map <%s@%s>"
msgstr ""

#: ../lib/raster/raster_metadata.c:119 ../lib/raster/raster_metadata.c:148
#, c-format
msgid "Error closing <%s> metadata file for raster map <%s@%s>"
msgstr ""

#: ../lib/raster/raster_metadata.c:142
#, c-format
msgid "Unable to create <%s> metadata file for raster map <%s@%s>"
msgstr ""

#: ../lib/raster/put_cellhd.c:34
#, c-format
msgid "Unable to create header file for <%s>"
msgstr ""

#: ../lib/raster/window.c:31
msgid ""
"Internal error: Rast_get_window() called with split window. Use "
"Rast_get_input_window() or Rast_get_output_window() instead."
msgstr ""

#: ../lib/raster/window.c:90
msgid ""
"Internal error: Rast_window_rows() called with split window. Use "
"Rast_input_window_rows() or Rast_output_window_rows() instead."
msgstr ""

#: ../lib/raster/window.c:125
msgid ""
"Internal error: Rast_window_cols() called with split window. Use "
"Rast_input_window_cols() or Rast_output_window_cols() instead."
msgstr ""

#: ../lib/raster/range.c:103
#, c-format
msgid "Unable to read fp range file for <%s>"
msgstr ""

#: ../lib/raster/range.c:125
#, c-format
msgid "Missing fp range file for <%s> (run r.support -s)"
msgstr ""

#: ../lib/raster/range.c:176
#, c-format
msgid "Unable to read quant rules for raster map <%s>"
msgstr ""

#: ../lib/raster/range.c:213 ../lib/raster/range.c:233
#, c-format
msgid "Unable to read range file for <%s>"
msgstr ""

#: ../lib/raster/range.c:248
#, c-format
msgid "Missing range file for <%s> (run r.support -s)"
msgstr ""

#: ../lib/raster/range.c:298
#, c-format
msgid "Unable to read stats file for <%s>"
msgstr ""

#: ../lib/raster/range.c:380 ../lib/raster/range.c:386
#: ../lib/raster/range.c:418 ../lib/raster/range.c:432
#, c-format
msgid "Unable to write range file for <%s>"
msgstr ""

#: ../lib/raster/range.c:462 ../lib/raster/range.c:476
#: ../lib/raster/range.c:494 ../lib/raster/range.c:499
#, c-format
msgid "Unable to write stats file for <%s>"
msgstr ""

#: ../lib/raster/vrt.c:83
#, c-format
msgid "Tile raster map <%s> not found"
msgstr ""

#: ../lib/raster/vrt.c:86
msgid "A virtual raster can not contain itself"
msgstr ""

#: ../lib/raster/get_row.c:35 ../lib/raster/get_row.c:906
#, c-format
msgid "Reading raster map <%s@%s> request for row %d is outside region"
msgstr ""

#: ../lib/raster/get_row.c:95
#, c-format
msgid "Error seeking fp raster data file for row %d of <%s>: %s"
msgstr ""

#: ../lib/raster/get_row.c:103
#, c-format
msgid "Error uncompressing fp raster data for row %d of <%s>: error code %d"
msgstr ""

#: ../lib/raster/get_row.c:138
#, c-format
msgid "Error seeking raster data file for row %d of <%s>: %s"
msgstr ""

#: ../lib/raster/get_row.c:145
#, c-format
msgid "Error reading raster data for row %d of <%s>: %s"
msgstr ""

#: ../lib/raster/get_row.c:169
#, c-format
msgid "Error uncompressing raster data for row %d of <%s>"
msgstr ""

#: ../lib/raster/get_row.c:188 ../lib/raster/get_row.c:192
#, c-format
msgid "Error reading raster data for row %d of <%s>"
msgstr ""

#: ../lib/raster/get_row.c:228
#, c-format
msgid "Error reading raster data via GDAL for row %d of <%s>"
msgstr ""

#: ../lib/raster/get_row.c:835
#, c-format
msgid "Error seeking compressed null data for row %d of <%s>"
msgstr ""

#: ../lib/raster/get_row.c:840 ../lib/raster/get_row.c:850
#, c-format
msgid "Error reading compressed null data for row %d of <%s>"
msgstr ""

#: ../lib/raster/get_row.c:856
#, c-format
msgid "Error uncompressing null data for row %d of <%s>"
msgstr ""

#: ../lib/raster/get_row.c:890
#, c-format
msgid "Error seeking null row %d for <%s>"
msgstr ""

#: ../lib/raster/get_row.c:893
#, c-format
msgid "Error reading null row %d for <%s>"
msgstr ""

#: ../lib/raster/close.c:56
#, c-format
msgid "Unable to flush file %s for raster map %s: %s"
msgstr ""

#: ../lib/raster/close.c:64
#, c-format
msgid "Unable to close file %s for raster map %s: %s"
msgstr ""

#: ../lib/raster/close.c:104 ../lib/raster/close.c:137
#, c-format
msgid "Invalid descriptor: %d"
msgstr ""

#: ../lib/raster/close.c:424 ../lib/raster/close.c:557
#, c-format
msgid "Unable to rename null file '%s' to '%s': %s"
msgstr ""

#: ../lib/raster/close.c:499
#, c-format
msgid "Unable to rename cell file '%s' to '%s': %s"
msgstr ""

#: ../lib/raster/close.c:579
msgid "unable to write f_format file for CELL maps"
msgstr "impossível escrever ficheiro f_format para mapas CELL"

#: ../lib/raster/put_title.c:28
#, c-format
msgid "category information for [%s] in [%s] missing or invalid"
msgstr "a informação da categoria para [%s] em [%s] está em falta ou é inválida"

#: ../lib/raster/put_title.c:37
msgid "G_put_title - can't create a temp file"
msgstr "G_put_title - não foi possível criar um ficheiro temporário"

#: ../lib/raster/put_title.c:53
#, c-format
msgid "category information for [%s] in [%s] invalid"
msgstr "a informação da categoria para [%s] em [%s] é inválida"

#: ../lib/raster/put_title.c:60
msgid "G_put_title - can't reopen temp file"
msgstr "G_put_title - não foi possível reabrir o ficheiro temporário"

#: ../lib/raster/put_title.c:67
#, c-format
msgid "can't write category information for [%s] in [%s]"
msgstr "não foi possível escrever as informações da categoria para [%s] em [%s]"

#: ../lib/raster/get_cellhd.c:65
msgid ""
"However, that raster map is missing. Perhaps, it was deleted by mistake."
msgstr ""

#: ../lib/raster/get_cellhd.c:67
msgid ""
"However, header file of that raster map can't be opened. It seems that it "
"was corrupted after creating the reclass raster map."
msgstr ""

#: ../lib/raster/get_cellhd.c:70
#, c-format
msgid ""
"Unable to read header file for raster map <%s@%s>. It is a reclass of raster "
"map <%s@%s>. %s"
msgstr ""

#: ../lib/raster/get_cellhd.c:78
#, c-format
msgid ""
"Unable to open header file for raster map <%s@%s>. It seems that some "
"previous step failed and created an incomplete raster map."
msgstr ""

#: ../lib/raster/interp.c:211
#, c-format
msgid "Unknown interpolation method: %s"
msgstr ""

#: ../lib/raster/format.c:162
#, c-format
msgid "Fail of initial read of compressed file [%s in %s]"
msgstr "Falha na leitura inicial do ficheiro compactado [%s em %s]"

#: ../lib/raster/format.c:176
#, c-format
msgid "Fail of initial read of compressed null file [%s in %s]"
msgstr ""

#: ../lib/raster/mask_info.c:43
#, c-format
msgid "<%s> in mapset <%s>"
msgstr "<%s> no mapset <%s>"

#: ../lib/raster/mask_info.c:46
msgid "none"
msgstr "nenhum"

#: ../lib/raster/mask_info.c:49
msgid "not known"
msgstr "desconhecido"

#: ../lib/raster/quant_rw.c:88
#, c-format
msgid "Unable to read fp range for raster map <%s>"
msgstr ""

#: ../lib/raster/quant_rw.c:92
#, c-format
msgid "Raster map <%s> is empty"
msgstr ""

#: ../lib/raster/quant_rw.c:157
#, c-format
msgid "Unable to write quant rules: raster map <%s> is integer"
msgstr ""

#: ../lib/raster/quant_rw.c:166
#, c-format
msgid "Unable to write quant rules for raster map <%s>"
msgstr ""

#: ../lib/raster/color_read.c:103
msgid "missing"
msgstr ""

#: ../lib/raster/color_read.c:106
msgid "invalid"
msgstr ""

#: ../lib/raster/color_read.c:112
#, c-format
msgid "Color support for <%s@%s> %s"
msgstr ""

#: ../lib/raster/open.c:192
#, c-format
msgid ""
"Unable to open raster map <%s@%s> since it is a reclass of raster map <%s@"
"%s> which does not exist"
msgstr ""
"Não foi possível abrir o mapa raster <%s@%s> porque este é uma "
"reclassificação do mapa raster <%s@%s> que não existe"

#: ../lib/raster/open.c:197
#, c-format
msgid "Error reading reclass file for raster map <%s>"
msgstr ""

#: ../lib/raster/open.c:208
#, c-format
msgid "Error reading map type for raster map <%s>"
msgstr ""

#: ../lib/raster/open.c:216
#, c-format
msgid "Raster map <%s@%s>: format field in header file invalid"
msgstr ""
"Mapa raster <%s@%s>: o campo formato do ficheiro do cabeçalho é inválido"

#: ../lib/raster/open.c:235
#, c-format
msgid "Compression with %s is not supported in this GRASS GIS installation"
msgstr ""

#: ../lib/raster/open.c:239
#, c-format
msgid ""
"Raster map <%s> is in different projection than current region. Found <%s>, "
"should be <%s>."
msgstr ""

#: ../lib/raster/open.c:246
#, c-format
msgid "Raster map <%s> is in different zone (%d) than current region (%d)"
msgstr ""

#: ../lib/raster/open.c:251
#, c-format
msgid "Raster map <%s>: bytes per cell (%d) too large"
msgstr ""

#: ../lib/raster/open.c:278
#, c-format
msgid ""
"Raster map <%s@%s> is a GDAL link but GRASS is compiled without GDAL support"
msgstr ""

#: ../lib/raster/open.c:289
#, c-format
msgid "Unable to open %s file for raster map <%s@%s>"
msgstr ""

#: ../lib/raster/open.c:327
#, c-format
msgid "Error reading format for <%s@%s>"
msgstr ""

#: ../lib/raster/open.c:535
msgid "Unable to create GDAL link"
msgstr ""

#: ../lib/raster/open.c:607 ../lib/raster/gdal.c:484
#, c-format
msgid "Invalid map type <%d>"
msgstr ""

#: ../lib/raster/open.c:612 ../lib/raster/open.c:768
#, c-format
msgid "Raster map <%s> is not in the current mapset (%s)"
msgstr "Mapa raster <%s> não está mapset atual (%s)"

#: ../lib/raster/open.c:619
#, c-format
msgid "<%s> is an illegal file name"
msgstr "<%s> é um nome de ficheiro ilegal"

#: ../lib/raster/open.c:634 ../lib/raster/open.c:715 ../lib/raster/open.c:791
#, c-format
msgid "No temp files available: %s"
msgstr ""

#: ../lib/raster/open.c:764
#, c-format
msgid "Raster map <%s> does not exist in the current mapset (%s)"
msgstr ""

#: ../lib/raster/open.c:830
msgid "Rast_set_fp_type(): can only be called with FCELL_TYPE or DCELL_TYPE"
msgstr ""

#: ../lib/raster/open.c:888
#, c-format
msgid "Raster map <%s> not found in mapset <%s>"
msgstr "Mapa raster <%s> não encontrado no mapset <%s>"

#: ../lib/raster/open.c:949
#, c-format
msgid "Unable to find '%s'"
msgstr "Não foi possível encontrar '%s'"

#: ../lib/raster/open.c:960
#, c-format
msgid "Invalid type: field '%s' in file '%s'"
msgstr "Tipo inválido: campo '%s' no ficheiro '%s'"

#: ../lib/raster/open.c:965
#, c-format
msgid "Missing type: field in file '%s'"
msgstr ""

#: ../lib/raster/open.c:970
#, c-format
msgid "Raster map <%s> is not xdr: byte_order: %s"
msgstr "Mapa raster <%s> não é xdr: byte_order: %s"

#: ../lib/raster/open.c:1039
msgid ""
"Rast_set_quant_rules() can be called only for raster maps opened for reading"
msgstr ""

#: ../lib/raster/histogram.c:55
#, c-format
msgid "Histogram for [%s in %s] missing (run r.support)"
msgstr "Histograma para [%s em %s] em falta (execute r.support)"

#: ../lib/raster/histogram.c:62
#, c-format
msgid "Can't read histogram for [%s in %s]"
msgstr "Não foi possível ler o histograma para [%s em %s]"

#: ../lib/raster/histogram.c:66 ../lib/raster/histogram.c:73
#, c-format
msgid "Invalid histogram file for [%s in %s]"
msgstr "Ficheiro do histograma inválido para [%s em %s]"

#: ../lib/raster/histogram.c:331
#, c-format
msgid "Unable to create histogram file for <%s>"
msgstr ""

#: ../lib/raster/cats.c:109
#, c-format
msgid "Category support for <%s@%s> missing"
msgstr ""

#: ../lib/raster/cats.c:112
#, c-format
msgid "Category support for <%s@%s> invalid"
msgstr ""

#: ../lib/raster/cats.c:145
#, c-format
msgid "Category support for vector map <%s@%s> missing"
msgstr ""

#: ../lib/raster/cats.c:149
#, c-format
msgid "Category support for vector map <%s@%s> invalid"
msgstr ""

#: ../lib/raster/cats.c:971
#, c-format
msgid "Unable to open %s file for map <%s>"
msgstr ""

#: ../lib/raster/quant_io.c:43
#, c-format
msgid "Floating data range for raster map <%s> is empty"
msgstr ""

#: ../lib/raster/quant_io.c:52
#, c-format
msgid "Integer data range for raster map <%s> is empty"
msgstr ""

#: ../lib/raster/quant_io.c:105
#, c-format
msgid "Attempt to open quantization table for CELL raster map <%s>"
msgstr ""

#: ../lib/raster/quant_io.c:135
#, c-format
msgid "Quantization file for raster map <%s> is missing"
msgstr ""

#: ../lib/raster/quant_io.c:145
#, c-format
msgid "Quantization file for raster map <%s> is empty"
msgstr ""

#: ../lib/raster/history.c:115 ../lib/raster/history.c:123
#, c-format
msgid "Unable to get history information for <%s@%s>"
msgstr ""

#: ../lib/raster/history.c:162
#, c-format
msgid "Unable to write history information for <%s>"
msgstr ""

#: ../lib/raster/history.c:235
#, c-format
msgid "generated by %s"
msgstr ""

#: ../lib/raster/color_rand.c:33
#, c-format
msgid "Rast_make_random_colors: min (%d) > max (%d)"
msgstr ""

#: ../lib/raster/sample.c:70
msgid "Unknown interpolation type"
msgstr "Tipo de interpolação desconhecida"

#: ../lib/raster/sample.c:327
msgid "\"no data\" label found; setting to zero"
msgstr "rótulo \"no data\" encontrado; ajustando para zero"

#: ../lib/raster/auto_mask.c:69
msgid "Unable to open automatic MASK file"
msgstr "Não é possível abrir o ficheiro automático MASK"

#: ../lib/raster/band_reference.c:102
#, fuzzy, c-format
msgid "Unable to create band file for <%s>"
msgstr "Não foi possível criar a tabela <%s>"

#: ../lib/raster/gdal.c:89
#, c-format
msgid "Unable to locate symbol <%s>"
msgstr "Não foi possível localizar símbolo <%s>"

#: ../lib/raster/gdal.c:149
msgid "Unable to load GDAL library"
msgstr "Não foi possível carregar a biblioteca GDAL"

#: ../lib/raster/gdal.c:382
msgid "Unable to open GDAL file"
msgstr ""

#: ../lib/raster/gdal.c:490
#, c-format
msgid "Unable to get <%s> driver"
msgstr ""

#: ../lib/raster/gdal.c:499
#, c-format
msgid "Unable to create <%s> dataset using <%s> driver"
msgstr ""

#: ../lib/raster/gdal.c:507
#, c-format
msgid ""
"Driver <%s> does not support direct writing. Using MEM driver for "
"intermediate dataset."
msgstr ""

#: ../lib/raster/gdal.c:513
msgid "Unable to get in-memory raster driver"
msgstr ""

#: ../lib/raster/gdal.c:520
#, c-format
msgid "Unable to create <%s> dataset using memory driver"
msgstr ""

#: ../lib/raster/gdal.c:524
#, c-format
msgid "Driver <%s> does not support creating rasters"
msgstr ""

#: ../lib/raster/gdal.c:540
msgid "Unable to set geo transform"
msgstr ""

#: ../lib/raster/gdal.c:544
msgid "Unable to set projection"
msgstr ""

#: ../lib/raster/gdal.c:548
#, c-format
msgid "Unable to create cell_misc/%s/gdal file"
msgstr ""

#: ../lib/raster/gdal.c:564
#, c-format
msgid "Error writing cell_misc/%s/gdal file"
msgstr ""

#: ../lib/raster/gdal.c:612
#, c-format
msgid "Unable to create output file <%s> using driver <%s>"
msgstr ""

#: ../lib/raster/alloc_cell.c:151
#, c-format
msgid "Rast__null_bitstream_size: cols (%d) is negative"
msgstr ""

#: ../lib/raster/init.c:61
msgid "Raster library not initialized. Programmer forgot to call Rast_init()."
msgstr ""

#: ../lib/raster/init.c:112
#, c-format
msgid "Unknown compression method <%s>, using default %s"
msgstr ""

#: ../lib/raster/init.c:116
#, c-format
msgid "No compression is not supported for GRASS raster maps, using default %s"
msgstr ""

#: ../lib/raster/init.c:123
#, c-format
msgid "This GRASS version does not support %s compression, using default %s"
msgstr ""

#: ../lib/raster/put_row.c:121
#, c-format
msgid "Error writing uncompressed FP data for row %d of <%s>: %s"
msgstr ""

#: ../lib/raster/put_row.c:131
#, c-format
msgid "Error writing compressed FP data for row %d of <%s>: %s"
msgstr ""

#: ../lib/raster/put_row.c:391 ../lib/raster/put_row.c:397
#, c-format
msgid "Error writing compressed data for row %d of <%s>"
msgstr ""

#: ../lib/raster/put_row.c:407
#, c-format
msgid "Error writing uncompressed data for row %d of <%s>"
msgstr ""

#: ../lib/raster/put_row.c:467
#, c-format
msgid "Error writing data via GDAL for row %d of <%s>"
msgstr ""

#: ../lib/raster/put_row.c:491
msgid "GDAL output doesn't support writing null rows separately"
msgstr ""

#: ../lib/raster/put_row.c:494
#, c-format
msgid "No null file for <%s>"
msgstr ""

#: ../lib/raster/put_row.c:521 ../lib/raster/put_row.c:526
#, c-format
msgid "Error writing compressed null data for row %d of <%s>"
msgstr ""

#: ../lib/raster/put_row.c:560 ../lib/raster/put_row.c:563
#, c-format
msgid "Error writing null row %d of <%s>"
msgstr ""

#: ../lib/raster/put_row.c:688
#, c-format
msgid "put_raster_row: raster map <%s> not open for write - request ignored"
msgstr ""

#: ../lib/raster/put_row.c:695
msgid "put_raster_row: unopened file descriptor - request ignored"
msgstr ""

#: ../lib/raster/null_val.c:64
msgid "EmbedGivenNulls: wrong data type"
msgstr ""

#: ../lib/raster/null_val.c:114
msgid "Rast_set_null_value: wrong data type!"
msgstr ""

#: ../lib/raster/reclass.c:168
#, c-format
msgid "Too many reclass categories for <%s@%s>"
msgstr ""

#: ../lib/raster/reclass.c:171
#, c-format
msgid "Illegal reclass format in header file for <%s@%s>"
msgstr ""

#: ../lib/raster/reclass.c:273
msgid "Illegal reclass request"
msgstr "Pedido de reclassificação ilegal"

#: ../lib/raster/reclass.c:278
msgid "Illegal reclass type"
msgstr "Tipo de reclassificação ilegal"

#: ../lib/raster/reclass.c:284
#, c-format
msgid "Unable to create header file for <%s@%s>"
msgstr ""

#: ../lib/raster/reclass.c:332
#, c-format
msgid "Unable to create dependency file in <%s@%s>"
msgstr ""

#: ../lib/raster/set_window.c:48
msgid "Rast_set_window() called while window split"
msgstr ""

#: ../lib/raster/set_window.c:131
msgid ""
"Rast_set_read_window(): projection/zone differs from that of currently open "
"raster maps"
msgstr ""

#: ../lib/raster/set_window.c:158
#, c-format
msgid "Input window changed while maps are open for read. Map name <%s>"
msgstr ""

#: ../lib/raster/set_window.c:174
#, c-format
msgid "Output window changed while maps are open for write. Map name <%s>"
msgstr ""

#: ../lib/raster/color_rules.c:120
msgid "syntax error in the color rule"
msgstr ""

#: ../lib/raster/color_rules.c:122
msgid "syntax error in the color format"
msgstr ""

#: ../lib/raster/color_rules.c:130
msgid "percentage not in range 0-100"
msgstr "percentagem fora do intervalo 0-100"

#: ../lib/raster/color_rules.c:132
msgid "invalid value"
msgstr "valor inválido"

#: ../lib/raster/color_rules.c:134
msgid "unknown error"
msgstr "erro desconhecido"

#: ../lib/raster/color_rules.c:180
#, c-format
msgid "bad rule (%s): [%s]"
msgstr "regra incorreta (%s): [%s]"

#: ../lib/raster/color_rules.c:232
msgid "Unknown error reading color rule"
msgstr ""

#: ../lib/raster/color_rules.c:330
#, c-format
msgid "Unable to load color rules <%s>"
msgstr "Não foi possível carregar as regras de cor <%s>"

#: ../lib/segment/format.c:143
msgid "Segment format: file size too large"
msgstr ""

#: ../lib/segment/format.c:144
msgid "Please recompile with Large File Support (LFS)"
msgstr ""

#: ../lib/segment/open.c:57
msgid "Using memory cache"
msgstr ""

#: ../lib/segment/open.c:70
msgid "Using disk cache"
msgstr ""

#: ../lib/segment/open.c:73
msgid "Segment file name is NULL"
msgstr ""

#: ../lib/segment/open.c:78
msgid "Segment file exists already"
msgstr ""

#: ../lib/segment/open.c:86
msgid "Unable to create segment file"
msgstr ""

#: ../lib/segment/open.c:94
msgid "Could not write segment file"
msgstr ""

#: ../lib/segment/open.c:98
msgid "Illegal segment configuration parameter(s)"
msgstr ""

#: ../lib/segment/open.c:107
msgid "Unable to re-open segment file"
msgstr ""

#: ../lib/segment/open.c:114
msgid "Could not read segment file"
msgstr ""

#: ../lib/proj/do_proj.c:100 ../lib/proj/do_proj.c:109
#: ../lib/proj/do_proj.c:426 ../lib/proj/do_proj.c:432
#: ../lib/proj/do_proj.c:476 ../lib/proj/do_proj.c:483
#: ../lib/proj/do_proj.c:778 ../lib/proj/do_proj.c:793
#: ../lib/proj/do_proj.c:805 ../lib/proj/do_proj.c:885
#, c-format
msgid "proj_create() failed for '%s'"
msgstr ""

#: ../lib/proj/do_proj.c:284
#, c-format
msgid "Unrecognized SRID '%s'"
msgstr ""

#: ../lib/proj/do_proj.c:298
#, c-format
msgid "Unrecognized WKT '%s'"
msgstr ""

#: ../lib/proj/do_proj.c:316
msgid "Unable to create PROJ object"
msgstr ""

#: ../lib/proj/do_proj.c:393
msgid "Input coordinate system is NULL"
msgstr ""

#: ../lib/proj/do_proj.c:396
msgid "Input coordinate system definition is NULL"
msgstr ""

#: ../lib/proj/do_proj.c:417
msgid "A custom pipeline requires input and output projection info"
msgstr ""

#: ../lib/proj/do_proj.c:445
#, c-format
msgid ""
"The transformation pipeline contains an '%s' step. Remove this step if "
"easting and northing are swapped in the output."
msgstr ""

#: ../lib/proj/do_proj.c:525
#, c-format
msgid "Input CRS not available for '%s'"
msgstr ""

#: ../lib/proj/do_proj.c:546
#, c-format
msgid "Output CRS not available for '%s'"
msgstr ""

#: ../lib/proj/do_proj.c:573
#, c-format
msgid "Found %d possible transformations"
msgstr ""

#: ../lib/proj/do_proj.c:585
#, c-format
msgid "proj_normalize_for_visualization() failed for operation %d"
msgstr ""

#: ../lib/proj/do_proj.c:596
#, c-format
msgid "Operation %d:"
msgstr ""

#: ../lib/proj/do_proj.c:598
#, c-format
msgid "Description: %s"
msgstr ""

#: ../lib/proj/do_proj.c:603
#, c-format
msgid "Area of use: %s"
msgstr ""

#: ../lib/proj/do_proj.c:608
#, c-format
msgid "Accuracy within area of use: %g m"
msgstr ""

#: ../lib/proj/do_proj.c:615
#, c-format
msgid "Remarks: %s"
msgstr ""

#: ../lib/proj/do_proj.c:620
#, c-format
msgid "Scope: %s"
msgstr ""

#: ../lib/proj/do_proj.c:628
msgid "PROJ string:"
msgstr ""

#: ../lib/proj/do_proj.c:635
msgid "See also output of:"
msgstr ""

#: ../lib/proj/do_proj.c:638
#, c-format
msgid "Please provide the appropriate PROJ string with the %s option"
msgstr ""

#: ../lib/proj/do_proj.c:740
#, c-format
msgid "proj_normalize_for_visualization() failed for '%s'"
msgstr ""

#: ../lib/proj/do_proj.c:753
#, c-format
msgid "No PROJ definition for normalized version of '%s'"
msgstr ""

#: ../lib/proj/do_proj.c:757
msgid "Selected PROJ pipeline:"
msgstr ""

#: ../lib/proj/do_proj.c:758
#, c-format
msgid "%s"
msgstr ""

#: ../lib/proj/do_proj.c:894
#, c-format
msgid "Unable to create latlong equivalent for '%s'"
msgstr ""

#: ../lib/proj/do_proj.c:945
msgid "No input projection"
msgstr ""

#: ../lib/proj/do_proj.c:948 ../lib/proj/do_proj.c:1167
msgid "No transformation object"
msgstr ""

#: ../lib/proj/do_proj.c:1045 ../lib/proj/do_proj.c:1335
#, c-format
msgid "proj_trans() failed: %s"
msgstr ""

#: ../lib/proj/do_proj.c:1078
msgid "No output projection"
msgstr ""

#: ../lib/proj/do_proj.c:1107 ../lib/proj/do_proj.c:1388
#: ../lib/proj/do_proj.c:1515 ../lib/proj/do_proj.c:1677
#, c-format
msgid "pj_transform() failed: %s"
msgstr "pj_transform() falhou: %s"

#: ../lib/proj/do_proj.c:1473 ../lib/proj/do_proj.c:1636
#, c-format
msgid "proj_trans() failed: %d"
msgstr ""

#: ../lib/proj/datum.c:277 ../lib/proj/datum.c:357
#, c-format
msgid "Unable to open datum table file <%s>"
msgstr "Não foi possível abrir o ficheiro da tabela do datum <%s>"

#: ../lib/proj/datum.c:290 ../lib/proj/datum.c:371
#, c-format
msgid "Error in datum table file <%s>, line %d"
msgstr "Erro no ficheiro da tabela do datum <%s>, linha %d"

#: ../lib/proj/convert.c:194
msgid "Unable parse GRASS PROJ_INFO file"
msgstr "Não foi possível processar o ficheiro GRASS PROJ_INFO"

#: ../lib/proj/convert.c:201
msgid "Unable get PROJ.4-style parameter string"
msgstr ""

#: ../lib/proj/convert.c:219
#, c-format
msgid ""
"OGR can't parse PROJ.4-style parameter string: %s (OGR Error code was %d)"
msgstr ""
"OGR não consegue processar o texto do parâmetro de estilo PROJ.4: %s (O "
"código de erro OGR foi %d)"

#: ../lib/proj/convert.c:232
#, c-format
msgid "OGR can't get WKT-style parameter string (OGR Error code was %d)"
msgstr ""
"OGR não consegue obter o texto do parâmetro de estilo WKT (O código de erro "
"OGR foi %d)"

#: ../lib/proj/convert.c:471
#, c-format
msgid ""
"Updating spatial reference with embedded proj4 definition failed. Proj4 "
"definition: <%s>"
msgstr ""

#: ../lib/proj/convert.c:478
msgid "Updating spatial reference with embedded proj4 definition"
msgstr ""

#: ../lib/proj/convert.c:611
msgid "No projection name! Projection parameters likely to be meaningless."
msgstr ""
"Sem nome de projeção! É provável que os parâmetros de projeção não tenham "
"conteúdo."

#: ../lib/proj/convert.c:678
#, c-format
msgid "Datum <%s> not recognised by GRASS and no parameters found"
msgstr "Datum <%s> não reconhecido pelo GRASS e nenhum parâmetro encontrado"

#: ../lib/proj/convert.c:694
#, c-format
msgid ""
"Datum <%s> apparently recognised by GRASS but no parameters found. You may "
"want to look into this."
msgstr ""
"Datum <%s> aparentemente reconhecido pelo GRASS mas nenhum parâmetro "
"encontrado. Por favor investigue isto."

#: ../lib/proj/convert.c:698
#, c-format
msgid ""
"Invalid transformation number %d; valid range is 1 to %d. Leaving datum "
"transform parameters unspecified."
msgstr ""

#: ../lib/proj/get_proj.c:169
#, c-format
msgid "Invalid zone %s specified"
msgstr "Zona inválida %s especificada"

#: ../lib/proj/get_proj.c:260
msgid "Unable to initialise PROJ with the following parameter list:"
msgstr ""

#: ../lib/proj/get_proj.c:269
#, c-format
msgid "The PROJ error message: %s"
msgstr ""

#: ../lib/proj/get_proj.c:378
msgid "Option input overflowed option table"
msgstr "Inserção de opções sobrecarregou a tabela de opções"

#: ../lib/proj/get_proj.c:416 ../lib/proj/get_proj.c:425
#, c-format
msgid "Unable to initialize pj cause: %s"
msgstr "Não foi possível iniciar pj porque: %s"

#: ../lib/proj/get_proj.c:539
msgid "Input Projection Parameters"
msgstr "Parâmetros da Projeção Inicial"

#: ../lib/proj/get_proj.c:541
msgid "Input Unit Factor"
msgstr "Unidades do Fator Inicial"

#: ../lib/proj/get_proj.c:551
msgid "Output Projection Parameters"
msgstr "Parâmetros da Projeção Final"

#: ../lib/proj/get_proj.c:553
msgid "Output Unit Factor"
msgstr "Unidades do Fator Final"

#: ../lib/proj/ellipse.c:97
#, c-format
msgid "Invalid ellipsoid <%s> in file"
msgstr "Elipsóide inválido <%s> no ficheiro"

#: ../lib/proj/ellipse.c:124
msgid "No secondary ellipsoid descriptor (rf, es or b) in file"
msgstr "Não há descritor secundário do elipsóide (rf, es ou b) no ficheiro"

#: ../lib/proj/ellipse.c:128
msgid "Invalid ellipsoid descriptors (a, rf, es or b) in file"
msgstr "Descritor inválido do elipsóide (a, rf, es ou b) no ficheiro"

#: ../lib/proj/ellipse.c:141
msgid "No ellipsoid info given in file"
msgstr "O ficheiro não tém informações sobre o elipsóide"

msgid "Fixing subtle input data rounding error of west boundary (%g>%g)"
msgstr ""
"Corrigindo erro subtil de arredondamento na entrada do limite Oeste (%g>%g)"

msgid "Fixing subtle input data rounding error of east boundary (%g>%g)"
msgstr ""
"Corrigindo erro subtil de arredondamento na entrada do limite Leste (%g>%g)"

#, fuzzy
msgid "Unable to restore feature/offset %lu in vector map <%s>"
msgstr "Impossível mudar de diretório para %s"

#, fuzzy
msgid "Out of memmory"
msgstr "G_malloc: memória esgotada"

#, fuzzy
msgid ""
"Unable to check table. There is no temporal database connection defined for "
"mapset <%(mapset)s>"
msgstr "não foi possível abrir o arquivo com a tabela de datum: %s"

#, fuzzy
msgid ""
"Unable to fetch one. There is no temporal database connection defined for "
"mapset <%(mapset)s>"
msgstr "Impossível abrir histórico para mapa vetorial %s"

#, fuzzy
msgid ""
"Unable to fetch all. There is no temporal database connection defined for "
"mapset <%(mapset)s>"
msgstr "Impossível abrir histórico para mapa vetorial %s"

#, fuzzy
msgid "Unable to find a temporary null file <%s>"
msgstr "não foi possível encontrar o arquivo null temporário: %s"

#, fuzzy
msgid "Unable to open null file <%s>"
msgstr "G_spawn: não consegui abrir o arquivo %s"

#, fuzzy
msgid "ERROR: <%s> is not a valid GRASS location"
msgstr "Desculpe <%s> não é uma opção válida\n"

msgid "ERROR: option <%s>: <%s> exists.\n"
msgstr "ERRO: opção <%s>: <%s> já existe.\n"

#, fuzzy
msgid "Unable to open file '%s'"
msgstr "Impossível abrir arquivo %s"

#, fuzzy
msgid "Hit RETURN to continue"
msgstr "Pressione ENTER para continuar -->"

#, fuzzy
msgid "Vector map <%s> is not opened on topology level"
msgstr "Vetor de entrada '%s' não encontrado"

msgid "Background color"
msgstr "Cor de fundo"

#, fuzzy
msgid "Removing empty 3D raster maps"
msgstr "Nome do mapa raster de entrada"

#, fuzzy
msgid "Mode type: {0} not supported."
msgstr "Tipo da coluna não suportado"

msgid "Attributes for category %d not found"
msgstr "Atributos para a categoria %d não encontrados"

#, fuzzy
msgid "Category must be integer"
msgstr "Categoria tem de ser número inteiro"

msgid "Memory error in writing timestamp"
msgstr "Erro de memória ao escrever etiqueta de data"

#, fuzzy
msgid ""
"Dev note: Adapted sites library used for vector points. (module should be "
"updated to GRASS 6 vector library)"
msgstr ""
"Nota do Dev: Bibliotecas locais adaptadas usadas para os pontos vectoriais. ("
"o módulo deverá ser atualizado para a biblioteca vectorial GRASS 6)"

msgid "Cannot fetch row"
msgstr "Não foi possível obter linha"

#, fuzzy
msgid "G_oldsite_new_struct: invalid # dims or fields"
msgstr "G_oldsite_new_struct: # dims ou campos inválidos"

msgid "syntax error"
msgstr "erro de sintaxe"

msgid "R/G/B not in range 0-255"
msgstr "R/G/B fora do intervalo 0-255"

msgid "invalid color name"
msgstr "nome de cor inválido"

msgid "Example: income < 1000 and inhab >= 10000"
msgstr "Exemplo: renda < 1000 e habitantes >= 10000"

msgid "Unable to initialise PROJ.4 with the following parameter list:"
msgstr "Não foi possíve iniciar PROJ.4 com a seguinte lista de parâmetros:"

msgid "The error message: %s"
msgstr "A mensagem de erro: %s"

msgid "BUG in descriptions, option '%s' in <%s> does not exist"
msgstr "BUG nas descrições, opção '%s' em <%s> não existe"

msgid "Unable to seek"
msgstr "Não foi possível procurar"

msgid "which is missing."
msgstr "que está faltando."

msgid "whose header file can't be opened."
msgstr "cujo ficheiro de cabeçalho não pode ser aberto."

msgid "Illegal row value"
msgstr "Valor de linha ilegal"

msgid "Illegal col value"
msgstr "Valor da coluna ilegal"

msgid "Illegal n-s3 resolution value"
msgstr "Valor de resolução N-S ilegal"

msgid "Illegal row3 value"
msgstr "Valor ilegal de linha"

msgid "Illegal e-w3 resolution value"
msgstr "Valor ilegal de resolução E-O"

msgid "Illegal col3 value"
msgstr "Valor ilegal de coluna"

msgid "Illegal e-w resolution value"
msgstr "Valor de resolução E-W ilegal"

msgid "North must be north of South"
msgstr "Norte deve ser ao Norte do Sul"

msgid "North must be larger than South"
msgstr "Norte deve ser maior que o Sul"

msgid "East must be larger than West"
msgstr "Leste deve ser maior que o Oeste"

msgid "Invalid coordinates"
msgstr "Coordenadas inválidas"

msgid "Illegal n-s resolution value"
msgstr "Valor de resolução N-S ilegal"

msgid "Illegal t-b3 resolution value"
msgstr "Valor ilegal de resolução vertical (topo-base)"

msgid "Illegal depths value"
msgstr "Valor ilegal de profundidades"

msgid "Top must be larger than Bottom"
msgstr "Topo deve ser maior que Base"

msgid "Unable to open header file for raster map <%s@%s>"
msgstr "Não foi possível abrir o ficheiro de cabeçalho do mapa raster <%s@%s>"

#: ../lib/init/grass.py:516
#, python-brace-format
msgid "Unable to create temporary directory <{tmpdir_name}>! Exiting."
msgstr ""

#: ../lib/init/grass.py:2573
msgid ""
"Failed to start GRASS GIS, grassdata directory cannot be found or created."
msgstr ""

#: ../lib/init/grass.py:2580
msgid ""
"Failed to start GRASS GIS, no default location to copy in the installation "
"or copying failed."
msgstr ""

#: ../lib/manage/do_rename.c:99 ../lib/manage/do_remove.c:101
#: ../lib/manage/do_copy.c:83
msgid "String for secondary color table has been truncated"
msgstr ""

#: ../lib/vector/Vlib/map.c:496
#, c-format
msgid "Filepath '%s/%s' exceeds max length"
msgstr ""

#: ../lib/raster/put_row.c:391 ../lib/raster/put_row.c:397
#, c-format
msgid "Error writing compressed data for row %d of <%s>: %s"
msgstr ""

#: ../lib/raster/put_row.c:407
#, c-format
msgid "Error writing uncompressed data for row %d of <%s>: %s"
msgstr ""

#: ../lib/raster/put_row.c:521 ../lib/raster/put_row.c:526
#, c-format
msgid "Error writing compressed null data for row %d of <%s>: %s"
msgstr ""

#: ../lib/raster/put_row.c:564
#, c-format
msgid "Error writing null row %d of <%s>: %s"
msgstr ""

#: ../lib/raster/raster_metadata.c:158
msgid "Semantic label is too long"
msgstr ""

#: ../lib/raster/raster_metadata.c:169
#, c-format
msgid "Character '%c' not allowed in a semantic label."
msgstr ""

#: ../lib/gis/parser_dependencies.c:181
#, c-format
msgid "%s or <%s>"
msgstr ""

#: ../lib/gis/parser_dependencies.c:181
#, c-format
msgid "%s and <%s>"
msgstr ""

#: ../lib/gis/parser_dependencies.c:275
#, c-format
msgid "Option <%s> requires %s"
msgstr ""

#: ../lib/gis/parser.c:1273
#, c-format
msgid "Invalid value <%s> for parameter <%s>"
msgstr ""

#: ../lib/gis/parser.c:1817
#, c-format
msgid "Unable to open %s file <%s>: %s"
msgstr ""

#: ../lib/gis/parser.c:1823
#, c-format
msgid "Unable to create %s file <%s>: %s"
msgstr ""

#: ../lib/gis/parser_standard_options.c:771
msgid "Number of threads for parallel computing"
msgstr ""

#: ../lib/imagery/manage_signatures.c:83 ../lib/imagery/manage_signatures.c:128
#: ../lib/imagery/manage_signatures.c:184
#: ../lib/imagery/manage_signatures.c:193
#, c-format
msgid "%s is not in the current mapset (%s)"
msgstr ""

#: ../lib/imagery/manage_signatures.c:93
#, c-format
msgid "Unable to remove %s signature"
msgstr ""

#: ../lib/imagery/manage_signatures.c:214
#, c-format
msgid "Unable to rename <%s> to <%s>"
msgstr ""

#: ../lib/imagery/sigset.c:150 ../lib/imagery/sig.c:151
msgid "Invalid signature file"
msgstr ""

#: ../lib/imagery/sigset.c:154 ../lib/imagery/sig.c:156
msgid "Invalid signature file version"
msgstr ""

#: ../lib/imagery/sigset.c:220 ../lib/imagery/sig.c:194
msgid "Invalid signature file: semantic label length limit exceeded"
msgstr ""

#: ../lib/imagery/sigset.c:228 ../lib/imagery/sig.c:203
msgid "Signature file does not contain bands"
msgstr ""<|MERGE_RESOLUTION|>--- conflicted
+++ resolved
@@ -9166,13 +9166,8 @@
 #, c-format
 msgid "Color table range doesn't match data (mincol=%d, maxcol=%d"
 msgstr ""
-<<<<<<< HEAD
-"O intervalo de valores da tabela de cor não corresponde aos dados (mincol="
-"%d, maxcol=%d"
-=======
 "O intervalo de valores da tabela de cor não corresponde aos dados ("
 "mincol=%d, maxcol=%d"
->>>>>>> 363186eb
 
 #: ../lib/ogsf/gs3.c:658 ../lib/ogsf/gs3.c:730
 #, c-format
@@ -9217,7 +9212,7 @@
 #: ../lib/ogsf/gsd_prim.c:642
 #, c-format
 msgid ""
-"gsd_rot(): %c is an invalid axis specification. Rotation ignored. Please "
+"gsd_rot(): %c is an inconflictsvalid axis specification. Rotation ignored. Please "
 "advise GRASS developers of this error"
 msgstr ""
 "gsd_rot(): %c é uma especificação inválida de eixo. Rotação ignorada. Por "
