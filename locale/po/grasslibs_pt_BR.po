--- conflicted
+++ resolved
@@ -10,13 +10,8 @@
 "POT-Creation-Date: 2021-02-17 23:13-0500\n"
 "PO-Revision-Date: 2023-04-29 23:52+0000\n"
 "Last-Translator: Anonymous <noreply@weblate.org>\n"
-<<<<<<< HEAD
-"Language-Team: Portuguese (Brazil) <https://weblate.osgeo.org/projects/grass-"
-"gis/grasslibs/pt_BR/>\n"
-=======
 "Language-Team: Portuguese (Brazil) <https://weblate.osgeo.org/projects/"
 "grass-gis/grasslibs/pt_BR/>\n"
->>>>>>> 363186eb
 "Language: pt_BR\n"
 "MIME-Version: 1.0\n"
 "Content-Type: text/plain; charset=UTF-8\n"
@@ -8197,13 +8192,8 @@
 "Temporal type of space time dataset <%(id)s> and map <%(map)s> with layer "
 "%(l)s are different"
 msgstr ""
-<<<<<<< HEAD
-"O tipo temporal do conjunto de dados espaço-tempo <%(id)s> e o mapa <"
-"%(map)s> com camada %(l)s são diferentes"
-=======
 "O tipo temporal do conjunto de dados espaço-tempo <%(id)s> e o mapa <%(map)"
 "s> com camada %(l)s são diferentes"
->>>>>>> 363186eb
 
 #: ../lib/python/temporal/abstract_space_time_dataset.py:2205
 #, python-format
