# translation of grasslibs_de.po to Deutsch
# This file is distributed under the same license as the GRASS package.
# Copyright (C) 2004-2014 GRASS Development Team
#
# Markus Neteler <neteler itc.it>, 2004.
# Stephan Holl <holl gdf-hannover.de>, 2004, 2005, 2006.
# Stephan Holl <stephan.holl intevation.de>, 2007.
# Markus Neteler <neteler osgeo.org>, 2008.
# Robert Nuske <robert.nuske nw-fva.de>, 2009, 2010, 2011, 2012, 2013, 2014.
# Helmut Kudrnovsky <hellik web.de>, 2011.
msgid ""
msgstr ""
"Project-Id-Version: grasslibs_de\n"
"Report-Msgid-Bugs-To: \n"
"POT-Creation-Date: 2021-02-17 23:13-0500\n"
"PO-Revision-Date: 2022-05-23 10:50+0000\n"
"Last-Translator: Markus <neteler@osgeo.org>\n"
"Language-Team: German <https://weblate.osgeo.org/projects/grass-gis/"
"grasslibs/de/>\n"
"Language: de\n"
"MIME-Version: 1.0\n"
"Content-Type: text/plain; charset=UTF-8\n"
"Content-Transfer-Encoding: 8bit\n"
"Plural-Forms: nplurals=2; plural=n != 1;\n"
"X-Generator: Weblate 4.12.2\n"

#: ../lib/init/grass.py:209
msgid "WARNING"
msgstr "WARNUNG:"

#: ../lib/init/grass.py:213 ../lib/gis/parser.c:633
msgid "ERROR"
msgstr "FEHLER"

#: ../lib/init/grass.py:214
msgid "Exiting..."
msgstr "Beende..."

#: ../lib/init/grass.py:366
msgid "Usage"
msgstr "Benutzung"

#: ../lib/init/grass.py:367 ../lib/gis/parser_rest.c:146
#: ../lib/gis/parser_html.c:153
msgid "Flags"
msgstr "Flags"

#: ../lib/init/grass.py:368
msgid "print this help message"
msgstr ""

#: ../lib/init/grass.py:369
msgid "show version information and exit"
msgstr ""

#: ../lib/init/grass.py:370
msgid "create given database, location or mapset if it doesn't exist"
msgstr ""

#: ../lib/init/grass.py:371
msgid "exit after creation of location or mapset. Only with -c flag"
msgstr ""

#: ../lib/init/grass.py:372
msgid ""
"force removal of .gislock if exists (use with care!). Only with --text flag"
msgstr ""

#: ../lib/init/grass.py:373
msgid "use text based interface (skip graphical welcome screen)"
msgstr ""

#: ../lib/init/grass.py:374 ../lib/init/grass.py:376 ../lib/init/grass.py:378
msgid "and set as default"
msgstr ""

#: ../lib/init/grass.py:375
msgid "use text based interface (show graphical welcome screen)"
msgstr ""

#: ../lib/init/grass.py:377
msgid "use $DEFAULT_GUI graphical user interface"
msgstr ""

#: ../lib/init/grass.py:379
msgid "print GRASS configuration parameters"
msgstr ""

#: ../lib/init/grass.py:380
msgid "options: arch,build,compiler,date,path,revision,svn_revision,version"
msgstr ""

#: ../lib/init/grass.py:381 ../lib/gis/parser_rest.c:179
#: ../lib/gis/parser_html.c:201
msgid "Parameters"
msgstr "Parameter"

#: ../lib/init/grass.py:382
msgid "initial GRASS database directory"
msgstr ""

#: ../lib/init/grass.py:383
msgid "directory containing Locations"
msgstr ""

#: ../lib/init/grass.py:384
msgid "initial GRASS Location"
msgstr ""

#: ../lib/init/grass.py:385
msgid ""
"directory containing Mapsets with one common coordinate system (projection)"
msgstr ""

#: ../lib/init/grass.py:386
msgid "initial GRASS Mapset"
msgstr ""

#: ../lib/init/grass.py:387
msgid "fully qualified initial Mapset directory"
msgstr ""

#: ../lib/init/grass.py:388
msgid "Environment variables relevant for startup"
msgstr ""

#: ../lib/init/grass.py:389
msgid "select GUI (text, gui, gtext)"
msgstr ""

#: ../lib/init/grass.py:390
msgid "set html web browser for help pages"
msgstr ""

#: ../lib/init/grass.py:391
msgid "set additional path(s) to local GRASS modules or user scripts"
msgstr ""

#: ../lib/init/grass.py:392
msgid "set additional GISBASE for locally installed GRASS Addons"
msgstr ""

#: ../lib/init/grass.py:393
msgid "set Python interpreter name to override 'python'"
msgstr ""

#: ../lib/init/grass.py:394
msgid "execute GRASS module or script"
msgstr ""

#: ../lib/init/grass.py:395
msgid "provided executable will be executed in GRASS session"
msgstr ""

#: ../lib/init/grass.py:396
msgid "GRASS module, script or any other executable"
msgstr ""

#: ../lib/init/grass.py:397
msgid "parameters of the executable"
msgstr ""

#: ../lib/init/grass.py:398
msgid "standard flags"
msgstr ""

#: ../lib/init/grass.py:399
msgid "create temporary location (use with the --exec flag)"
msgstr ""

#: ../lib/init/grass.py:400
msgid "created in a temporary directory and deleted at exit"
msgstr ""

#: ../lib/init/grass.py:401
msgid "create temporary mapset (use with the --exec flag)"
msgstr ""

#: ../lib/init/grass.py:402
msgid "created in the specified location and deleted at exit"
msgstr ""

#: ../lib/init/grass.py:424
msgid "The APPDATA variable is not set, ask your operating system support"
msgstr ""

#: ../lib/init/grass.py:427
msgid ""
"The APPDATA variable points to directory which does not exist, ask your "
"operating system support"
msgstr ""

#: ../lib/init/grass.py:440
#, python-format
msgid "Failed to create configuration directory '%s' with error: %s"
msgstr ""

#: ../lib/init/grass.py:483
#, python-format
msgid ""
"Unable to create temporary directory <grass7-%(user)s-%(lock)s>! Exiting."
msgstr ""

#: ../lib/init/grass.py:537
#, python-brace-format
msgid "Invalid line in RC file ({file}): '{line}' ({error})\n"
msgstr ""

#: ../lib/init/grass.py:543
#, python-brace-format
msgid "Empty RC file ({file})"
msgstr "Leere RC Datei ({file})"

#: ../lib/init/grass.py:606
#, python-format
msgid "GUI <%s> not supported in this version"
msgstr ""

#: ../lib/init/grass.py:806
msgid ""
"The python command does not work as expected.\n"
"Please check your installation or set the GRASS_PYTHON environment variable."
msgstr ""

#: ../lib/init/grass.py:810
msgid "GRASS GUI not found. Please check your installation."
msgstr ""

#: ../lib/init/grass.py:812
msgid ""
"{}\n"
"Switching to text based interface mode."
msgstr ""

#: ../lib/init/grass.py:819
msgid ""
"It appears that the X Windows system is not active.\n"
"A graphical based user interface is not supported.\n"
"(DISPLAY variable is not set.)\n"
"Switching to text based interface mode."
msgstr ""

#: ../lib/init/grass.py:891
#, python-brace-format
msgid ""
"Unable to create new location because the location <{location}> already "
"exists."
msgstr ""

#: ../lib/init/grass.py:895
#, python-brace-format
msgid "Unable to create new location <{location}> because <{path}> is a file."
msgstr ""

#: ../lib/init/grass.py:898
#, python-brace-format
msgid ""
"Unable to create new location <{location}> because the directory <{path}> "
"already exists."
msgstr ""

#: ../lib/init/grass.py:902
#, python-brace-format
msgid ""
"Unable to create new location in the directory <{path}> for an unknown "
"reason."
msgstr ""

#: ../lib/init/grass.py:973
msgid ""
"Mapset <{}> already exists. Unable to create a new temporary mapset of that "
"name."
msgstr ""

#: ../lib/init/grass.py:977
msgid "Mapset <{}> already exists."
msgstr ""

#: ../lib/init/grass.py:985
msgid "A new mapset can be created using '-c' flag."
msgstr ""

#: ../lib/init/grass.py:987
msgid "Maybe you meant a different directory."
msgstr ""

#: ../lib/init/grass.py:1017
msgid "Provide CRS to create a location"
msgstr ""

#: ../lib/init/grass.py:1018
msgid "Creating new GRASS GIS location <{}>..."
msgstr ""

#: ../lib/init/grass.py:1027
#, python-brace-format
msgid "Unable to create new mapset <{mapset}> because <{path}> is a file."
msgstr ""

#: ../lib/init/grass.py:1033
msgid ""
"The mapset <{}> is missing the WIND file (computational region). It will be "
"fixed now. Note that this warning may become an error in future versions."
msgstr ""

#: ../lib/init/grass.py:1040
msgid ""
"No CRS is needed for creating mapset. Did you mean to create a new location?"
msgstr ""

#: ../lib/init/grass.py:1042
msgid "Creating new GRASS GIS mapset <{}>..."
msgstr ""

#: ../lib/init/grass.py:1066
msgid ""
"GRASS GIS database directory, location and mapset not set properly. Use GUI "
"or command line to set them."
msgstr ""

#: ../lib/init/grass.py:1091
#, python-format
msgid ""
"Invalid user interface specified - <%s>. Use the --help option to see valid "
"interface names."
msgstr ""

#: ../lib/init/grass.py:1111
#, python-brace-format
msgid ""
"Error in GUI startup. See messages above (if any) and if necessary, please "
"report this error to the GRASS developers.\n"
"On systems with package manager, make sure you have the right GUI package, "
"probably named grass-gui, installed.\n"
"To run GRASS GIS in text mode use the --text flag.\n"
"Use '--help' for further options\n"
"     {cmd_name} --help\n"
"See also: https://grass.osgeo.org/{cmd_name}/manuals/helptext.html"
msgstr ""

#: ../lib/init/grass.py:1123
msgid ""
"Exit was requested in GUI.\n"
"GRASS GIS will not start. Bye."
msgstr ""

#: ../lib/init/grass.py:1126
msgid ""
"Invalid return code from GUI startup script.\n"
"Please advise GRASS developers of this error."
msgstr ""

#: ../lib/init/grass.py:1174
#, python-brace-format
msgid ""
"Error reading data path information from g.gisenv.\n"
"GISDBASE={gisdbase}\n"
"LOCATION_NAME={location}\n"
"MAPSET={mapset}\n"
"\n"
"Check the <{file}> file."
msgstr ""

#: ../lib/init/grass.py:1456
#, python-format
msgid "Path '%s' doesn't exist"
msgstr ""

#: ../lib/init/grass.py:1458
#, python-format
msgid "Path '%s' not accessible."
msgstr ""

#. GTC %s is mapset's folder path
#: ../lib/init/grass.py:1463
#, python-format
msgid "You are not the owner of '%s'."
msgstr ""

#: ../lib/init/grass.py:1471
#, python-format
msgid ""
"%(user)s is currently running GRASS in selected mapset (file %(file)s "
"found). Concurrent use not allowed.\n"
"You can force launching GRASS using -f flag (note that you need permission "
"for this operation). Have another look in the processor manager just to be "
"sure..."
msgstr ""

#: ../lib/init/grass.py:1480
#, python-format
msgid ""
"%(user)s is currently running GRASS in selected mapset (file %(file)s "
"found). Forcing to launch GRASS..."
msgstr ""

#: ../lib/init/grass.py:1484
#, python-format
msgid ""
"Unable to properly access '%s'.\n"
"Please notify system personnel."
msgstr ""

#: ../lib/init/grass.py:1516
msgid "Building user fontcap..."
msgstr ""

#: ../lib/init/grass.py:1577
msgid "The SHELL variable is not set"
msgstr ""

#: ../lib/init/grass.py:1593
#, python-brace-format
msgid "Unsupported shell <{sh}>: {env_file}"
msgstr ""

#: ../lib/init/grass.py:1609
#, python-format
msgid "Executing <%s> ..."
msgstr ""

#: ../lib/init/grass.py:1636
#, python-brace-format
msgid ""
"Execution of <{cmd}> failed:\n"
"{error}"
msgstr ""

#: ../lib/init/grass.py:1651
#, python-format
msgid "Execution of <%s> finished."
msgstr ""

#: ../lib/init/grass.py:1684
#, python-brace-format
msgid "Unable to close GUI. {0}"
msgstr ""

#: ../lib/init/grass.py:1701
#, python-format
msgid "Welcome to GRASS GIS %s"
msgstr ""

#: ../lib/init/grass.py:1726
msgid "GRASS GIS homepage:"
msgstr "GRASS GIS Webseite"

#. GTC Running through: SHELL NAME
#: ../lib/init/grass.py:1728
msgid "This version running through:"
msgstr ""

#: ../lib/init/grass.py:1730
msgid "Help is available with the command:"
msgstr ""

#: ../lib/init/grass.py:1731
msgid "See the licence terms with:"
msgstr ""

#: ../lib/init/grass.py:1732
msgid "See citation options with:"
msgstr ""

#: ../lib/init/grass.py:1735
msgid "If required, restart the GUI with:"
msgstr ""

#: ../lib/init/grass.py:1737
msgid "Start the GUI with:"
msgstr ""

#: ../lib/init/grass.py:1739
msgid "When ready to quit enter:"
msgstr ""

#: ../lib/init/grass.py:1899
msgid "2D and 3D raster MASKs present"
msgstr ""

#: ../lib/init/grass.py:1900
msgid "Raster MASK present"
msgstr ""

#: ../lib/init/grass.py:1901
msgid "3D raster MASK present"
msgstr ""

#: ../lib/init/grass.py:1952
msgid "Done."
msgstr "Erledigt."

#: ../lib/init/grass.py:1954
msgid "Goodbye from GRASS GIS"
msgstr ""

#: ../lib/init/grass.py:1959 ../lib/python/script/setup.py:247
msgid "Cleaning up temporary files..."
msgstr ""

#: ../lib/init/grass.py:2001
msgid "Please install the GRASS GIS development package"
msgstr ""

#: ../lib/init/grass.py:2046
#, python-format
msgid "Parameter <%s> not supported"
msgstr ""

#: ../lib/init/grass.py:2094
#, python-format
msgid "use mapset %(metavar)s"
msgstr ""

#: ../lib/init/grass.py:2100
#, python-format
msgid "use temporary mapset in location %(metavar)s"
msgstr ""

#: ../lib/init/grass.py:2108
msgid "path to mapset (or location if creating one)"
msgstr ""

#: ../lib/init/grass.py:2111
msgid "use temporary mapset"
msgstr ""

#: ../lib/init/grass.py:2118
#, python-format
msgid "use temporary location with %(metavar)s (EPSG, georeferenced file, ...)"
msgstr ""

#: ../lib/init/grass.py:2125
msgid "remove lock if present"
msgstr ""

#: ../lib/init/grass.py:2174
msgid "execute module or script (followed by executable with arguments)"
msgstr ""

#: ../lib/init/grass.py:2230
msgid "Flag -e requires also flag -c"
msgstr ""

#: ../lib/init/grass.py:2232
msgid "Flag -c requires name of location or mapset"
msgstr ""

#: ../lib/init/grass.py:2235
msgid "Either --tmp-location or --tmp-mapset can be used, not both"
msgstr ""

#: ../lib/init/grass.py:2241
msgid ""
"Coordinate reference system argument (e.g. EPSG) is needed for --tmp-location"
msgstr ""

#: ../lib/init/grass.py:2248
msgid ""
"Only one argument (e.g. EPSG) is needed for --tmp-location, mapset name <{}> "
"provided"
msgstr ""

#: ../lib/init/grass.py:2339
#, python-brace-format
msgid ""
"Unable to start GRASS GIS. You have the choice to:\n"
" - Launch the graphical user interface with the '--gui' switch\n"
"     {cmd_name} --gui\n"
" - Launch with path to the location/mapset as an argument\n"
"     {cmd_name} /path/to/location/mapset`\n"
" - Create a location with '-c' and launch in its PERMANENT mapset\n"
"     {cmd_name} -c EPSG:number /path/to/location\n"
"     {cmd_name} -c geofile /path/to/location\n"
" - Create manually the GISRC file ({gisrcrc})\n"
" - Use '--help' for further options\n"
"     {cmd_name} --help\n"
"See also: https://grass.osgeo.org/{cmd_name}/manuals/helptext.html"
msgstr ""

#: ../lib/init/grass.py:2357
msgid "Starting GRASS GIS..."
msgstr ""

#: ../lib/init/grass.py:2399
#, python-brace-format
msgid ""
"<{0}> requested, but not available. Run GRASS in text mode (--text) or "
"install missing package (usually 'grass-gui')."
msgstr ""

#: ../lib/init/grass.py:2467
#, python-format
msgid "Launching <%s> GUI in the background, please wait..."
msgstr ""

#: ../lib/init/grass.py:2500
#, python-format
msgid "Failed to start shell '%s'"
msgstr ""

#: ../lib/init/lock.c:38
#, c-format
msgid "Usage: %s file pid"
msgstr "Aufruf: %s Datei pid"

#: ../lib/init/lock.c:42
msgid "Concurrent mapset locking is not supported on Windows"
msgstr ""
"Sperren gleichzeitiger Zugriffe auf ein Mapset ist unter Windows nicht "
"möglich."

#: ../lib/init/lock.c:60
#, c-format
msgid "Unable to write lockfile %s (%s)"
msgstr ""

#: ../lib/arraystats/class.c:19
#, c-format
msgid "Unknown algorithm '%s'"
msgstr ""

#: ../lib/arraystats/class.c:42
msgid "Discont algorithm currently not available because of bugs"
msgstr "Discont Algorithmus ist zur Zeit wegen Bugs nicht vorhanden."

#: ../lib/arraystats/class.c:49
msgid "Classification algorithm failed"
msgstr ""

#: ../lib/arraystats/class.c:227
msgid "Equiprobable classbreaks currently limited to 10 classes"
msgstr ""

#: ../lib/arraystats/class.c:242
#, c-format
msgid ""
"There are classbreaks outside the range min-max. Number of classes reduced "
"to %i, but using probabilities for %i classes."
msgstr ""
"Klassengrenzen außerhalb der min-max Spanne. Anzahl der Klassen auf %i "
"reduziert. Verwende dennoch die Wahrscheinlichkeiten für %i Klassen. "

#: ../lib/rowio/setup.c:61 ../lib/rowio/setup.c:67
#: ../lib/rst/interp_float/segmen2d.c:197
#: ../lib/rst/interp_float/segmen2d.c:203
#: ../lib/rst/interp_float/segmen2d.c:209
#: ../lib/rst/interp_float/segmen2d.c:219
#: ../lib/rst/interp_float/interp2d.c:139
#: ../lib/rst/interp_float/interp2d.c:145
#: ../lib/rst/interp_float/segmen2d_parallel.c:78
#: ../lib/rst/interp_float/segmen2d_parallel.c:85
#: ../lib/rst/interp_float/segmen2d_parallel.c:92
#: ../lib/rst/interp_float/segmen2d_parallel.c:101
#: ../lib/rst/interp_float/segmen2d_parallel.c:263
#: ../lib/vector/diglib/struct_alloc.c:494 ../lib/vector/neta/bridge.c:58
#: ../lib/vector/neta/spanningtree.c:104 ../lib/vector/neta/components.c:71
#: ../lib/vector/neta/components.c:176 ../lib/vector/neta/centrality.c:63
#: ../lib/vector/neta/centrality.c:145 ../lib/vector/neta/timetables.c:69
#: ../lib/vector/neta/timetables.c:168 ../lib/vector/neta/timetables.c:178
#: ../lib/vector/neta/timetables.c:191 ../lib/vector/neta/timetables.c:278
#: ../lib/vector/neta/timetables.c:413 ../lib/vector/neta/timetables.c:425
#: ../lib/vector/neta/flow.c:66 ../lib/vector/neta/flow.c:190
#: ../lib/vector/neta/path.c:262 ../lib/vector/neta/articulation_point.c:60
#: ../lib/vector/Vlib/map.c:48 ../lib/vector/Vlib/line.c:50
#: ../lib/vector/Vlib/line.c:154 ../lib/segment/open.c:118
msgid "Out of memory"
msgstr "Nicht genügend Arbeitsspeicher."

#: ../lib/driver/parse_ftcap.c:84
#, c-format
msgid "%s: Unable to read font definition file; use the default"
msgstr ""
"%s: Kann die Font-Definitionsdatei nicht lesen. Verwende die "
"Standardeinstellung."

#: ../lib/driver/parse_ftcap.c:90
#, c-format
msgid "%s: No font definition file"
msgstr "%s: Keine Font-Definitionsdatei."

#: ../lib/rst/interp_float/vinput2d.c:94
#, c-format
msgid "Vector map <%s> is not 3D"
msgstr "Vektorkarte <%s> ist nicht 3D."

#: ../lib/rst/interp_float/vinput2d.c:97
msgid "Loading data from attribute table ..."
msgstr "Lade Daten aus der Attributtabelle ..."

#: ../lib/rst/interp_float/vinput2d.c:100 ../lib/vector/Vlib/array.c:276
#: ../lib/vector/Vlib/map.c:301 ../lib/vector/Vlib/map.c:437
#: ../lib/vector/Vlib/ascii.c:398 ../lib/vector/Vlib/cats.c:589
#: ../lib/vector/Vlib/copy.c:620 ../lib/vector/Vlib/copy.c:730
#: ../lib/vector/Vlib/net_build.c:159 ../lib/vector/Vlib/net_build.c:206
#: ../lib/vector/Vlib/net_build.c:490 ../lib/vector/Vlib/net_build.c:791
#: ../lib/vector/Vlib/net_build.c:971 ../lib/ogsf/gv3.c:344
#: ../lib/ogsf/gp3.c:202
#, c-format
msgid "Database connection not defined for layer %d"
msgstr "Die Datenbankverbindung für den Layer <%d> ist nicht definiert."

#: ../lib/rst/interp_float/vinput2d.c:109 ../lib/vector/neta/timetables.c:133
#: ../lib/vector/neta/utils.c:119 ../lib/vector/Vlib/array.c:282
#: ../lib/vector/Vlib/map.c:342 ../lib/vector/Vlib/write_pg.c:2953
#: ../lib/vector/Vlib/ascii.c:410 ../lib/vector/Vlib/close_nat.c:160
#: ../lib/vector/Vlib/write_ogr.c:198 ../lib/vector/Vlib/cats.c:597
#: ../lib/vector/Vlib/net_build.c:165 ../lib/vector/Vlib/net_build.c:211
#: ../lib/vector/Vlib/net_build.c:496 ../lib/vector/Vlib/net_build.c:797
#: ../lib/vector/Vlib/net_build.c:976 ../lib/db/dbmi_client/db.c:46
#: ../lib/db/dbmi_client/copy_tab.c:112 ../lib/db/dbmi_client/copy_tab.c:133
#: ../lib/ogsf/gv3.c:350 ../lib/ogsf/gp3.c:208
#, c-format
msgid "Unable to open database <%s> by driver <%s>"
msgstr "Kann die Datenbank <%s> nicht mit dem Treiber <%s> öffnen."

#: ../lib/rst/interp_float/vinput2d.c:115
#: ../lib/rst/interp_float/vinput2d.c:129 ../lib/db/dbmi_client/copy_tab.c:291
#, c-format
msgid "Column <%s> not found"
msgstr "Spalte <%s> nicht gefunden."

#: ../lib/rst/interp_float/vinput2d.c:118
#: ../lib/rst/interp_float/vinput2d.c:131
#, c-format
msgid "Data type of column <%s> must be numeric"
msgstr "Spaltentyp der Spalte <%s> muss numerisch sein."

#: ../lib/rst/interp_float/vinput2d.c:142
msgid "Reading features from vector map ..."
msgstr "Lese Objekte der Vektorkarte..."

#: ../lib/rst/interp_float/vinput2d.c:174
#, c-format
msgid "Database record for cat %d not found"
msgstr "Datenbank-Eintrag für die Kategorie (cat) %d nicht gefunden."

#: ../lib/rst/interp_float/vinput2d.c:192
msgid "Negative value of smoothing detected: sm must be >= 0"
msgstr "Negativer Wert für Glättung: sm muss >=0 sein."

#: ../lib/rst/interp_float/vinput2d.c:256
msgid "Strip exists with insufficient data"
msgstr "Es gibt einen Streifen mit unzureichend Daten."

#: ../lib/rst/interp_float/vinput2d.c:270
#, c-format
msgid "There are points outside specified 2D/3D region - %d points ignored"
msgstr ""
"Es gibt Punkte außerhalb der angegebenen 2D/3D-Region - ignoriere %d Punkte."

#: ../lib/rst/interp_float/vinput2d.c:273
#, c-format
msgid "Ignoring %d points (too dense)"
msgstr "Ignoriere %d Punkte (zu dicht)."

#: ../lib/rst/interp_float/vinput2d.c:277
#, c-format
msgid ""
"%d points given for interpolation (after thinning) is less than given NPMIN="
"%d"
msgstr ""
"%d Punkte, die (nach Ausdünnung) zur Verfügung stehen, sind weniger als die "
"angegebenen NPMIN=%d."

#: ../lib/rst/interp_float/vinput2d.c:282
msgid "Zero points in the given region"
msgstr "Keine Punkte in der Region."

#: ../lib/rst/interp_float/vinput2d.c:287
#, c-format
msgid ""
"Segmentation parameters set to invalid values: npmin= %d, segmax= %d for "
"smooth connection of segments, npmin > segmax (see manual)"
msgstr ""
"Segmentation-Parameter mit ungültigen Werten: npmin= %d, segmax= %d zum "
"glatten Aneinandersetzen der Segmente, npmin > segmax (siehe Handbuch)."

#: ../lib/rst/interp_float/vinput2d.c:293
#, c-format
msgid ""
"There are less than %d points for interpolation. No segmentation is "
"necessary, to run the program faster set segmax=%d (see manual)"
msgstr ""
"Es gibt weniger als %d Punkte für die Interpolation. Keine Segmentierung "
"notwendig. Um das Programm schneller laufen zu lassen, setzen Sie segmax = "
"%d (siehe Handbuch)."

#: ../lib/rst/interp_float/vinput2d.c:297
#, c-format
msgid "Number of points from vector map %d"
msgstr "Anzahl der Punkte aus der Vektorkarte %d"

#: ../lib/rst/interp_float/vinput2d.c:298
#, c-format
msgid "Number of points outside of 2D/3D region %d"
msgstr "Anzahl der Punkte außerhalb der 2D/3D Region %d"

#: ../lib/rst/interp_float/vinput2d.c:300
#, c-format
msgid "Number of points being used %d"
msgstr "Anzahl der verwendeten Punkte %d"

#: ../lib/rst/interp_float/vinput2d.c:333
msgid "Some points outside of region (ignored)"
msgstr "Einige Punkte sind außerhalb der Region (ignoriert)."

#: ../lib/rst/interp_float/vinput2d.c:339
msgid "Unable to allocate memory"
msgstr "Kann keinen Speicher reservieren."

#: ../lib/rst/interp_float/vinput2d.c:347
#, c-format
msgid "Unable to insert %f,%f,%f a = %d"
msgstr "Kann %f,%f,%f a = %d nicht einfügen."

#: ../lib/rst/interp_float/input2d.c:58
#, c-format
msgid "Mask raster map <%s> not found"
msgstr "Maske <%s> nicht gefunden."

#: ../lib/rst/interp_float/input2d.c:81
msgid "Bitmap mask created"
msgstr "Bitmap Maske angelegt."

#: ../lib/rst/interp_float/segmen2d.c:133
#: ../lib/rst/interp_float/segmen2d_parallel.c:188
msgid ""
"Taking too long to find points for interpolation - please change the region "
"to area where your points are. Continuing calculations..."
msgstr ""
"Es dauert zu lange Punkte für die Interpolation zu finden. Bitte ändern Sie "
"die Region auf den Bereich, in der ihre Punkte sind. Fahre mit der "
"Berechnung fort..."

#: ../lib/rst/interp_float/output2d.c:117
#, c-format
msgid "First change your rows number to nsizr! %d %d"
msgstr "Ändern Sie zuerst die Zeilenanzahl zu nsizr! %d %d"

#: ../lib/rst/interp_float/output2d.c:124
#, c-format
msgid "First change your cols number to nsizc %d %d"
msgstr "Ändern Sie zunächst die Spaltenanzahl zu nsizc %d %d."

#: ../lib/rst/interp_float/output2d.c:247
#: ../lib/rst/interp_float/output2d.c:328
#: ../lib/rst/interp_float/output2d.c:397
#: ../lib/rst/interp_float/output2d.c:447
#: ../lib/rst/interp_float/output2d.c:461
#: ../lib/rst/interp_float/output2d.c:475
#: ../lib/rst/interp_float/output2d.c:491
#: ../lib/rst/interp_float/resout2d.c:205
#: ../lib/rst/interp_float/resout2d.c:253
#: ../lib/rst/interp_float/resout2d.c:296
#: ../lib/rst/interp_float/resout2d.c:327
#: ../lib/rst/interp_float/resout2d.c:377
#: ../lib/rst/interp_float/resout2d.c:395
#: ../lib/rst/interp_float/resout2d.c:410
#: ../lib/rst/interp_float/resout2d.c:426 ../lib/gis/legal_name.c:94
#: ../lib/gis/legal_name.c:97 ../lib/manage/do_remove.c:73
#: ../lib/manage/do_rename.c:71 ../lib/ogsf/gs3.c:125 ../lib/ogsf/gs3.c:189
#: ../lib/ogsf/gs3.c:264 ../lib/ogsf/gs3.c:336 ../lib/ogsf/gs3.c:442
#: ../lib/ogsf/gs3.c:529 ../lib/ogsf/gs3.c:588 ../lib/ogsf/gs3.c:645
#: ../lib/ogsf/gs3.c:716 ../lib/ogsf/gs3.c:786 ../lib/ogsf/gsd_legend.c:239
#: ../lib/raster/open.c:177 ../lib/raster/open.c:854 ../lib/raster/open.c:891
#: ../lib/raster/open.c:943
#, c-format
msgid "Raster map <%s> not found"
msgstr "Rasterkarte <%s> wurde nicht gefunden."

#: ../lib/rst/interp_float/interp2d.c:232
#, c-format
msgid ""
"Overshoot - increase in tension suggested. Overshoot occurs at (%d,%d) cell. "
"Z-value %f, zmin %f, zmax %f."
msgstr ""
"Overshoot - Erhöhung der Spannung empfohlen. Overshoot bei Zelle (%d,%d). Z-"
"value %f, zmin %f, zmax %f."

#: ../lib/rst/interp_float/resout2d.c:77
msgid "Temporarily changing the region to desired resolution..."
msgstr "Verändere die Region temporär auf die gewünschte Auflösung..."

#: ../lib/rst/interp_float/resout2d.c:103
#, c-format
msgid "First change your rows number(%d) to %d"
msgstr "Ändern Sie zuerst die Zeilenanzahl(%d) zu %d"

#: ../lib/rst/interp_float/resout2d.c:110
#, c-format
msgid "First change your columns number(%d) to %d"
msgstr "Ändern Sie zuerst die Spaltenanzahl(%d) zu %d"

#: ../lib/rst/interp_float/resout2d.c:264
msgid "No color table for input raster map -- will not create color table"
msgstr ""

#: ../lib/rst/interp_float/resout2d.c:458
msgid "Changing the region back to initial..."
msgstr ""

#: ../lib/rst/interp_float/write2d.c:53 ../lib/rst/interp_float/write2d.c:64
#: ../lib/rst/interp_float/write2d.c:79 ../lib/rst/interp_float/write2d.c:88
#: ../lib/rst/interp_float/write2d.c:96 ../lib/rst/interp_float/write2d.c:104
msgid "Cannot write files"
msgstr "Kann Dateien nicht schreiben"

#: ../lib/rst/interp_float/segmen2d_parallel.c:109
msgid "Starting parallel work"
msgstr ""

#: ../lib/cluster/c_exec.c:44
#, c-format
msgid "Not enough data points (%d) in cluster"
msgstr ""

#: ../lib/cluster/c_begin.c:57
#, c-format
msgid "produced by i.cluster"
msgstr ""

#: ../lib/gis/open_misc.c:49
#, c-format
msgid "G__open_misc(read): mapset <%s> doesn't match xmapset <%s>"
msgstr "G__open_misc(read): mapset <%s> passt nicht zu xmapset <%s>."

#: ../lib/gis/open_misc.c:74
#, c-format
msgid "G__open_misc(write): xmapset <%s> != G_mapset() <%s>"
msgstr "G__open_misc(write): xmapset <%s> != G_mapset() <%s>."

#: ../lib/gis/lrand48.c:85
#, c-format
msgid "gettimeofday failed: %s"
msgstr "gettimeofday fehlgeschlagen: %s"

#: ../lib/gis/lrand48.c:115
msgid "Pseudo-random number generator not seeded"
msgstr ""

#: ../lib/gis/parser.c:347
msgid "Bug in UI description. Missing module description"
msgstr "Fehler in UI Beschreibung.  Fehlende Modul Beschreibung"

#: ../lib/gis/parser.c:357
msgid "Bug in UI description. Missing option key"
msgstr ""

#: ../lib/gis/parser.c:359
#, c-format
msgid "Bug in UI description. Option key <%s> is not valid"
msgstr ""

#: ../lib/gis/parser.c:361
#, c-format
msgid "Bug in UI description. Description for option <%s> missing"
msgstr ""

#: ../lib/gis/parser.c:413
#, c-format
msgid "Bug in UI description. Option '%s' in <%s> does not exist"
msgstr ""

#: ../lib/gis/parser.c:537
msgid "Use either --quiet or --verbose flag, not both. Assuming --verbose."
msgstr ""
"Verwenden Sie entweder --quiet oder --verbose, aber nicht beide. Verwende --"
"verbose."

#: ../lib/gis/parser.c:551
msgid "Use either --quiet or --verbose flag, not both. Assuming --quiet."
msgstr ""
"Verwenden Sie entweder --quiet oder --verbose, aber nicht beide. Verwende --"
"quiet."

#: ../lib/gis/parser.c:566
msgid "Use either --qq or --verbose flag, not both. Assuming --qq."
msgstr ""

#: ../lib/gis/parser.c:597
#, c-format
msgid "Sorry <%s> is not a valid option"
msgstr "Tut mir leid, <%s> ist keine gültige Option"

#: ../lib/gis/parser.c:610
msgid "Your installation doesn't include GUI, exiting."
msgstr ""

#: ../lib/gis/parser.c:961
msgid "Unable to determine program name"
msgstr "Kann den Namen des Programms nicht herausfinden."

#: ../lib/gis/parser.c:983 ../lib/gis/parser.c:1002
#, c-format
msgid "%s: Sorry, <%c> is not a valid flag"
msgstr ""

#: ../lib/gis/parser.c:1136
#, c-format
msgid "%s: Sorry, <%s=> is ambiguous"
msgstr ""

#: ../lib/gis/parser.c:1139
#, c-format
msgid "Option <%s=> matches"
msgstr ""

#: ../lib/gis/parser.c:1157
#, c-format
msgid "Please update the usage of <%s>: option <%s> has been renamed to <%s>"
msgstr ""

#: ../lib/gis/parser.c:1170
#, c-format
msgid "%s: Sorry, <%s> is not a valid parameter"
msgstr ""

#: ../lib/gis/parser.c:1176 ../lib/gis/parser.c:1422
#, c-format
msgid "<%s> is an abbreviation for <%s>"
msgstr ""

#: ../lib/gis/parser.c:1181
#, c-format
msgid "Option <%s> does not accept multiple answers"
msgstr ""

#: ../lib/gis/parser.c:1253
#, c-format
msgid ""
"Illegal range syntax for parameter <%s>\n"
"\tPresented as: %s"
msgstr ""

#: ../lib/gis/parser.c:1259
#, c-format
msgid ""
"Value <%s> out of range for parameter <%s>\n"
"\tLegal range: %s"
msgstr ""

#: ../lib/gis/parser.c:1265
#, c-format
msgid "Missing value for parameter <%s>"
msgstr ""

#: ../lib/gis/parser.c:1271
#, c-format
msgid ""
"Value <%s> ambiguous for parameter <%s>\n"
"\tValid options: %s"
msgstr ""

#: ../lib/gis/parser.c:1444
#, c-format
msgid ""
"Required parameter <%s> not set:\n"
"\t(%s)"
msgstr ""

#: ../lib/gis/parser.c:1536
#, c-format
msgid ""
"Option <%s> must be provided in multiples of %d\n"
"\tYou provided %d item(s): %s"
msgstr ""

#: ../lib/gis/parser.c:1610 ../lib/gis/error.c:363
#, c-format
msgid "ERROR: "
msgstr "FEHLER: "

#: ../lib/gis/parser.c:1612 ../lib/gis/parser.c:1619
#, c-format
msgid "option <%s>: <%s> exists. To overwrite, use the --overwrite flag"
msgstr ""

#: ../lib/gis/parser.c:1729
#, c-format
msgid "%s= is not a separator option"
msgstr ""

#: ../lib/gis/parser.c:1732
#, c-format
msgid "No separator given for %s="
msgstr ""

#: ../lib/gis/parser.c:1794 ../lib/gis/parser.c:1811
#, c-format
msgid "%s= is not a file option"
msgstr ""

#: ../lib/gis/parser.c:1796
#, c-format
msgid "Opening multiple files not supported for %s="
msgstr ""

#: ../lib/gis/parser.c:1802
#, c-format
msgid "Unable to open %s file <%s>"
msgstr ""

#: ../lib/gis/parser.c:1808
#, c-format
msgid "Unable to create %s file <%s>"
msgstr ""

#: ../lib/gis/gisinit.c:54 ../lib/gis/gisinit.c:89
#, c-format
msgid ""
"Module built against version %s but trying to use version %s. You need to "
"rebuild GRASS GIS or untangle multiple installations."
msgstr ""
"Das Module wurde mit Version %s gebaut, aber versucht Version %s zu "
"verwenden. Sie müssen GRASS erneut bauen oder verschiedene Installationen "
"entwirren."

#: ../lib/gis/gisinit.c:66
#, c-format
msgid "MAPSET %s - permission denied"
msgstr "MAPSET %s - Zugriff verweigert."

#: ../lib/gis/gisinit.c:69
#, c-format
msgid "MAPSET %s not found at %s"
msgstr "MAPSET %s nicht gefunden in %s"

#: ../lib/gis/gisinit.c:104
msgid "System not initialized. Programmer forgot to call G_gisinit()."
msgstr ""
"System ist nicht initialisiert. Der Programmierer hat vergessen G_gisinit() "
"aufzurufen."

#: ../lib/gis/cmprlz4.c:89 ../lib/gis/cmprlz4.c:156 ../lib/gis/cmprzlib.c:100
#: ../lib/gis/cmprzlib.c:179 ../lib/gis/cmprzstd.c:102
#: ../lib/gis/cmprzstd.c:176 ../lib/gis/cmprbzip.c:104
#: ../lib/gis/cmprbzip.c:183 ../lib/gis/compress.c:335
msgid "No source buffer"
msgstr ""

#: ../lib/gis/cmprlz4.c:92 ../lib/gis/cmprlz4.c:159 ../lib/gis/cmprzlib.c:103
#: ../lib/gis/cmprzlib.c:182 ../lib/gis/cmprzstd.c:105
#: ../lib/gis/cmprzstd.c:179 ../lib/gis/cmprbzip.c:107
#: ../lib/gis/cmprbzip.c:186
msgid "No destination buffer"
msgstr ""

#: ../lib/gis/cmprlz4.c:99 ../lib/gis/cmprlz4.c:166 ../lib/gis/cmprzlib.c:110
#: ../lib/gis/cmprzlib.c:189 ../lib/gis/cmprzstd.c:112
#: ../lib/gis/cmprzstd.c:186 ../lib/gis/cmprbzip.c:114
#: ../lib/gis/cmprbzip.c:193 ../lib/gis/compress.c:337
#, c-format
msgid "Invalid source buffer size %d"
msgstr ""

#: ../lib/gis/cmprlz4.c:101 ../lib/gis/cmprlz4.c:168 ../lib/gis/cmprzlib.c:112
#: ../lib/gis/cmprzlib.c:191 ../lib/gis/cmprzstd.c:114
#: ../lib/gis/cmprzstd.c:188 ../lib/gis/cmprbzip.c:116
#: ../lib/gis/cmprbzip.c:195 ../lib/gis/compress.c:257
#, c-format
msgid "Invalid destination buffer size %d"
msgstr ""

#: ../lib/gis/cmprlz4.c:121
msgid "LZ4 compression error"
msgstr "LZ4-Komprimierungsfehler"

#: ../lib/gis/cmprlz4.c:177
msgid "LZ4 decompression error"
msgstr "LZ4-Dekompressionsfehler"

#: ../lib/gis/cmprlz4.c:186 ../lib/gis/cmprzlib.c:215 ../lib/gis/cmprzstd.c:206
#: ../lib/gis/cmprbzip.c:219
#, c-format
msgid "Got uncompressed size %d, expected %d"
msgstr ""

#: ../lib/gis/distance.c:154
#, c-format
msgid "%s: shouldn't happen: code=%d P=(%f,%f) S=(%f,%f)(%f,%f)"
msgstr ""

#: ../lib/gis/parser_help.c:84
msgid "Description:"
msgstr "Beschreibung:"

#: ../lib/gis/parser_help.c:103
msgid "Keywords:"
msgstr "Schlüsselwörter:"

#: ../lib/gis/parser_help.c:111
msgid "Usage:"
msgstr "Benutzung:"

#: ../lib/gis/parser_help.c:141
msgid "ERROR: Option key not defined"
msgstr ""

#: ../lib/gis/parser_help.c:198
msgid "Flags:"
msgstr "Schalter:"

#: ../lib/gis/parser_help.c:223 ../lib/gis/parser_interface.c:329
#: ../lib/gis/parser_rest.c:164 ../lib/gis/parser_html.c:179
msgid "Allow output files to overwrite existing files"
msgstr "Ausgabedateien dürfen bereits existierende Dateien überschreiben."

#: ../lib/gis/parser_help.c:225 ../lib/gis/parser_interface.c:337
#: ../lib/gis/parser_html.c:183
msgid "Print usage summary"
msgstr ""

#: ../lib/gis/parser_help.c:226 ../lib/gis/parser_interface.c:344
#: ../lib/gis/parser_rest.c:168 ../lib/gis/parser_html.c:186
msgid "Verbose module output"
msgstr "Ausführlicher Ausgabemodus"

#: ../lib/gis/parser_help.c:227 ../lib/gis/parser_interface.c:351
#: ../lib/gis/parser_rest.c:171 ../lib/gis/parser_html.c:189
msgid "Quiet module output"
msgstr "Schweigsamer Ausgabemodus"

#: ../lib/gis/parser_help.c:228
msgid "Super quiet module output"
msgstr ""

#: ../lib/gis/parser_help.c:229 ../lib/gis/parser_html.c:192
msgid "Force launching GUI dialog"
msgstr ""

#: ../lib/gis/parser_help.c:238
msgid "Parameters:"
msgstr "Parameter:"

#: ../lib/gis/parser_help.c:261
#, c-format
msgid "  %*s   default: %s\n"
msgstr "  %*s    Standard: %s\n"

#: ../lib/gis/parser_help.c:287
#, c-format
msgid "  %*s   options: "
msgstr "  %*s   Optionen: "

#: ../lib/gis/proj3.c:124 ../lib/vector/Vlib/header.c:556
msgid "Unknown projection"
msgstr "Unbekannte Projektion."

#: ../lib/gis/error.c:362
msgid "WARNING: "
msgstr "WARNUNG: "

#: ../lib/gis/list.c:83
#, c-format
msgid "no %s files available in current mapset\n"
msgstr "Keine %s Dateien im aktuellen Mapset vorhanden.\n"

#: ../lib/gis/list.c:86
#, c-format
msgid "no %s files available in mapset <%s>\n"
msgstr "Keine %s Dateien in Mapset <%s> vorhanden.\n"

#: ../lib/gis/list.c:132
#, c-format
msgid "%s files available in mapset <%s>:\n"
msgstr "%s Dateien im Mapset <%s> vorhanden:\n"

#: ../lib/gis/list.c:204
msgid "G_list: Unknown element type"
msgstr "G_list: Unbekannter Elementtyp"

#: ../lib/gis/alloc.c:44 ../lib/gis/alloc.c:86 ../lib/gis/alloc.c:132
#, c-format
msgid "Current region rows: %d, cols: %d"
msgstr "Aktuelle Region Zeilen: %d, Spalten: %d"

#: ../lib/gis/alloc.c:47
#, c-format
msgid "G_malloc: unable to allocate %lu bytes of memory at %s:%d"
msgstr "G_malloc: Kann nicht %lu Byte auf %s:%d reservieren"

#: ../lib/gis/alloc.c:89
#, c-format
msgid "G_calloc: unable to allocate %lu * %lu bytes of memory at %s:%d"
msgstr "G_calloc: Kann nicht %lu * %lu Byte auf %s:%d reservieren"

#: ../lib/gis/alloc.c:135
#, c-format
msgid "G_realloc: unable to allocate %lu bytes of memory at %s:%d"
msgstr "G_realloc: Kann nicht %lu Byte auf %s:%d reservieren"

#: ../lib/gis/parser_json.c:373
#, c-format
msgid "Input string not understood: <%s>. Multiple '@' chars?"
msgstr ""

#: ../lib/gis/mapset_msc.c:90
#, c-format
msgid "Unable to make mapset element %s (%s): %s"
msgstr "Kann das Mapset Element %s (%s) nicht erzeugen: %s."

#: ../lib/gis/mapset_msc.c:94
#, c-format
msgid "Unable to access mapset element %s (%s): %s"
msgstr "Kann auf das Mapset Element %s (%s) nicht zugreifen: %s."

#: ../lib/gis/paths.c:201
#, c-format
msgid "Unable to open file <%s> for reading"
msgstr ""

#: ../lib/gis/paths.c:217
#, c-format
msgid "Unable to fetch security info for <%s>"
msgstr ""

#: ../lib/gis/datum.c:160
#, c-format
msgid "unable to open datum table file: %s"
msgstr "Kann Datums-Tabelle %s nicht öffnen."

#: ../lib/gis/datum.c:182
#, c-format
msgid "error in datum table file, line %d"
msgstr "Fehler in Datums-Tabelle in Zeile %d."

#: ../lib/gis/aprintf.c:140
#, c-format
msgid "Failed to print %s"
msgstr ""

#: ../lib/gis/aprintf.c:254
#, c-format
msgid "Failed to parse string specifier: %s"
msgstr ""

#: ../lib/gis/aprintf.c:343
#, c-format
msgid "Format specifier exceeds the buffer size (%d)"
msgstr ""

#: ../lib/gis/make_loc.c:531 ../lib/gis/make_loc.c:581
#: ../lib/gis/key_value3.c:33
#, c-format
msgid "Unable to open output file <%s>: %s"
msgstr ""

#: ../lib/gis/make_loc.c:545 ../lib/gis/make_loc.c:595
#: ../lib/gis/get_projinfo.c:196 ../lib/gis/get_projinfo.c:311
#: ../lib/gis/key_value3.c:39
#, c-format
msgid "Error closing output file <%s>: %s"
msgstr ""

#: ../lib/gis/get_ellipse.c:263 ../lib/proj/ellipse.c:243
#, c-format
msgid "Unable to open ellipsoid table file <%s>"
msgstr "Kann die Ellipsoid-Tabelle <%s> nicht öffnen."

#: ../lib/gis/get_ellipse.c:344 ../lib/gis/get_ellipse.c:367
#, c-format
msgid "Invalid a: field '%s' in file %s in <%s>"
msgstr "Ungültiges a: Feld '%s' in Datei '%s' in <%s>."

#: ../lib/gis/get_ellipse.c:356
#, c-format
msgid "Invalid ellipsoid '%s' in file %s in <%s>"
msgstr "Ungültiges Ellipsoid: '%s' in Datei %s in <%s>."

#: ../lib/gis/get_ellipse.c:370
#, c-format
msgid "Invalid es: field '%s' in file %s in <%s>"
msgstr "Ungültiges es: Feld '%s' in Datei %s in <%s>."

#: ../lib/gis/get_ellipse.c:383
#, c-format
msgid "No ellipsoid info given in file %s in <%s>"
msgstr "Keine Ellipsoid-Info in Datei %s in <%s>."

#: ../lib/gis/view.c:176
#, c-format
msgid "Unable to open %s for writing"
msgstr "Kann %s nicht zum Schreiben öffnen."

#: ../lib/gis/view.c:262 ../lib/gis/view.c:479
#, c-format
msgid "Unable to open %s for reading"
msgstr "Kann %s nicht zum Lesen öffnen."

#: ../lib/gis/view.c:465
#, c-format
msgid "GRASS window when view was saved:\n"
msgstr "GRASS Fenster, als der view gespeichert wurde:\n"

#: ../lib/gis/view.c:545
#, c-format
msgid " Window saved in \"%s\" is completely outside of current GRASS window."
msgstr ""
" Das in \"%s\" abgespeicherte Fenster ist komplett außerhalb des derzeitigen "
"GRASS Fensters."

#: ../lib/gis/view.c:549
#, c-format
msgid ""
" Only %d%% of window saved in \"%s\" overlaps with current GRASS window."
msgstr ""
" Nur %d%% des in \"%s\" abgespeicherten Fensters überlappt mit dem "
"derzeitigen GRASS-Fenster."

#: ../lib/gis/seek.c:54 ../lib/gis/seek.c:60
#, c-format
msgid "Unable to seek: %s"
msgstr ""

#: ../lib/gis/seek.c:58
msgid "Seek offset out of range"
msgstr "Suchabstand außerhalb des Wertebereichs."

#: ../lib/gis/done_msg.c:38
#, c-format
msgid "%s complete. %s"
msgstr "%s komplett. %s"

#: ../lib/gis/proj2.c:63
msgid "Latitude-Longitude"
msgstr "Längen- und Breitengrad"

#: ../lib/gis/proj2.c:65
msgid "Other Projection"
msgstr "Andere Projektion"

#: ../lib/gis/adj_cellhd.c:57 ../lib/gis/adj_cellhd.c:172
#, c-format
msgid "Illegal n-s resolution value: %g"
msgstr ""

#: ../lib/gis/adj_cellhd.c:62 ../lib/gis/adj_cellhd.c:180
#, c-format
msgid "Illegal number of rows: %d (resolution is %g)"
msgstr ""

#: ../lib/gis/adj_cellhd.c:68 ../lib/gis/adj_cellhd.c:190
#, c-format
msgid "Illegal e-w resolution value: %g"
msgstr ""

#: ../lib/gis/adj_cellhd.c:73 ../lib/gis/adj_cellhd.c:198
#, c-format
msgid "Illegal number of columns: %d (resolution is %g)"
msgstr ""

#: ../lib/gis/adj_cellhd.c:81 ../lib/gis/adj_cellhd.c:219
#, c-format
msgid "North must be north of South, but %g (north) <= %g (south"
msgstr ""

#: ../lib/gis/adj_cellhd.c:85 ../lib/gis/adj_cellhd.c:223
#, c-format
msgid "North must be larger than South, but %g (north) <= %g (south"
msgstr ""

#: ../lib/gis/adj_cellhd.c:93 ../lib/gis/adj_cellhd.c:231
#, c-format
msgid "East must be larger than West, but %g (east) <= %g (west)"
msgstr ""

#: ../lib/gis/adj_cellhd.c:114 ../lib/gis/adj_cellhd.c:277
msgid "Invalid coordinates: negative number of columns"
msgstr ""

#: ../lib/gis/adj_cellhd.c:117 ../lib/gis/adj_cellhd.c:280
msgid "Invalid coordinates: negative number of rows"
msgstr ""

#: ../lib/gis/adj_cellhd.c:124 ../lib/gis/adj_cellhd.c:290
msgid "NS resolution has been changed"
msgstr ""

#: ../lib/gis/adj_cellhd.c:129 ../lib/gis/adj_cellhd.c:295
msgid "EW resolution has been changed"
msgstr ""

#: ../lib/gis/adj_cellhd.c:132 ../lib/gis/adj_cellhd.c:298
msgid "NS and EW resolutions are different"
msgstr ""

#: ../lib/gis/adj_cellhd.c:175
#, c-format
msgid "Illegal n-s resolution value for 3D: %g"
msgstr ""

#: ../lib/gis/adj_cellhd.c:184
#, c-format
msgid "Illegal number of rows for 3D: %d (resolution is %g)"
msgstr ""

#: ../lib/gis/adj_cellhd.c:193
#, c-format
msgid "Illegal e-w resolution value for 3D: %g"
msgstr ""

#: ../lib/gis/adj_cellhd.c:202
#, c-format
msgid "Illegal number of columns for 3D: %d (resolution is %g)"
msgstr ""

#: ../lib/gis/adj_cellhd.c:208
#, c-format
msgid "Illegal t-b resolution value: %g"
msgstr ""

#: ../lib/gis/adj_cellhd.c:213
#, c-format
msgid "Illegal depths value: %d"
msgstr ""

#: ../lib/gis/adj_cellhd.c:236
#, c-format
msgid "Top must be larger than Bottom, but %g (top) <= %g (bottom)"
msgstr ""

#: ../lib/gis/adj_cellhd.c:283
msgid "Invalid coordinates: negative number of depths"
msgstr ""

#: ../lib/gis/adj_cellhd.c:317
#, c-format
msgid "East (%.15g) is not larger than West (%.15g)"
msgstr ""

#: ../lib/gis/adj_cellhd.c:352
#, c-format
msgid "Illegal latitude for North: %g"
msgstr ""

#: ../lib/gis/adj_cellhd.c:354
#, c-format
msgid "Illegal latitude for South: %g"
msgstr ""

#: ../lib/gis/adj_cellhd.c:360
#, c-format
msgid "Illegal longitude for West: %g"
msgstr ""

#: ../lib/gis/adj_cellhd.c:364
#, c-format
msgid "Illegal longitude for East: %g"
msgstr ""

#: ../lib/gis/adj_cellhd.c:392
#, c-format
msgid "NS extent does not match NS resolution: %g cells difference"
msgstr ""

#: ../lib/gis/adj_cellhd.c:401
#, c-format
msgid "%g cells missing to reach 90 degree north"
msgstr ""

#: ../lib/gis/adj_cellhd.c:404 ../lib/gis/adj_cellhd.c:418
#: ../lib/gis/adj_cellhd.c:432
#, c-format
msgid "Subtle input data rounding error of north boundary (%g)"
msgstr ""

#: ../lib/gis/adj_cellhd.c:414
#, c-format
msgid "90 degree north is exceeded by %g cells"
msgstr ""

#: ../lib/gis/adj_cellhd.c:443
msgid "Illegal latitude for North"
msgstr "Ungültige geographische Breite für Nord."

#: ../lib/gis/adj_cellhd.c:451
#, c-format
msgid "%g cells missing to reach 90 degree south"
msgstr ""

#: ../lib/gis/adj_cellhd.c:454 ../lib/gis/adj_cellhd.c:468
#: ../lib/gis/adj_cellhd.c:482
#, c-format
msgid "Subtle input data rounding error of south boundary (%g)"
msgstr ""

#: ../lib/gis/adj_cellhd.c:464
#, c-format
msgid "90 degree south is exceeded by %g cells"
msgstr ""

#: ../lib/gis/adj_cellhd.c:493
msgid "Illegal latitude for South"
msgstr "Ungültige geographische Breite für Süd."

#: ../lib/gis/adj_cellhd.c:522
#, c-format
msgid "EW extent does not match EW resolution: %g cells difference"
msgstr ""

#: ../lib/gis/adj_cellhd.c:528
#, c-format
msgid "360 degree EW extent is exceeded by %g cells"
msgstr ""

#: ../lib/gis/adj_cellhd.c:534
#, c-format
msgid "%g cells missing to cover 360 degree EW extent"
msgstr ""

#: ../lib/gis/adj_cellhd.c:569
msgid "Invalid NS resolution"
msgstr ""

#: ../lib/gis/adj_cellhd.c:574
msgid "Invalid EW resolution"
msgstr ""

#: ../lib/gis/adj_cellhd.c:579
msgid "Invalid North"
msgstr ""

#: ../lib/gis/adj_cellhd.c:584
msgid "Invalid South"
msgstr ""

#: ../lib/gis/adj_cellhd.c:589
msgid "Invalid West"
msgstr ""

#: ../lib/gis/adj_cellhd.c:594
msgid "Invalid East"
msgstr ""

#: ../lib/gis/adj_cellhd.c:647
#, c-format
msgid "NS resolution rounded from %s to %s"
msgstr ""

#: ../lib/gis/adj_cellhd.c:680 ../lib/gis/adj_cellhd.c:735
#, c-format
msgid "North rounded from %s to %s"
msgstr ""

#: ../lib/gis/adj_cellhd.c:692
#, c-format
msgid "South adjusted from %s to %s"
msgstr ""

#: ../lib/gis/adj_cellhd.c:707 ../lib/gis/adj_cellhd.c:750
#, c-format
msgid "South rounded from %s to %s"
msgstr ""

#: ../lib/gis/adj_cellhd.c:719
#, c-format
msgid "North adjusted from %s to %s"
msgstr ""

#: ../lib/gis/adj_cellhd.c:773
#, c-format
msgid "EW resolution rounded from %s to %s"
msgstr ""

#: ../lib/gis/adj_cellhd.c:806 ../lib/gis/adj_cellhd.c:861
#, c-format
msgid "West rounded from %s to %s"
msgstr ""

#: ../lib/gis/adj_cellhd.c:818
#, c-format
msgid "East adjusted from %s to %s"
msgstr ""

#: ../lib/gis/adj_cellhd.c:833 ../lib/gis/adj_cellhd.c:876
#, c-format
msgid "East rounded from %s to %s"
msgstr ""

#: ../lib/gis/adj_cellhd.c:845
#, c-format
msgid "West adjusted from %s to %s"
msgstr ""

#: ../lib/gis/get_projinfo.c:40 ../lib/gis/get_projinfo.c:69
#, c-format
msgid "<%s> file not found for location <%s>"
msgstr "Datei <%s> ist nicht in der Location <%s> zu finden."

#: ../lib/gis/get_projinfo.c:146 ../lib/gis/get_projinfo.c:261
#: ../lib/gis/key_value3.c:60
#, c-format
msgid "Unable to open input file <%s>: %s"
msgstr ""

#: ../lib/gis/open.c:68
#, c-format
msgid "G__open(read): mapset <%s> doesn't match xmapset <%s>"
msgstr "G__open(read): mapset <%s> passt nicht zu xmapset <%s>."

#: ../lib/gis/open.c:89
#, c-format
msgid "G__open(read): Unable to open '%s': %s"
msgstr ""

#: ../lib/gis/open.c:98
#, c-format
msgid "G__open(write): xmapset <%s> != G_mapset() <%s>"
msgstr "G__open(write): xmapset <%s> != G_mapset() <%s>"

#: ../lib/gis/open.c:122
#, c-format
msgid "G__open(write): Unable to open '%s': %s"
msgstr ""

#: ../lib/gis/legal_name.c:39
#, c-format
msgid "Illegal filename <%s>. Cannot start with '.' or be 'NULL'."
msgstr ""

#: ../lib/gis/legal_name.c:46
#, c-format
msgid "Illegal filename <%s>. Character <%c> not allowed.\n"
msgstr ""

#: ../lib/gis/legal_name.c:77 ../lib/gis/legal_name.c:81
#, c-format
msgid "Output raster map name <%s> is not valid map name"
msgstr "Ausgabe-Rasterkarte <%s> ist kein gültiger Kartenname."

#: ../lib/gis/legal_name.c:118 ../lib/gis/legal_name.c:122
#, c-format
msgid "Output raster map <%s> is used as input"
msgstr "Ausgabe-Rasterkarte <%s> als Eingabe verwendet."

#: ../lib/gis/home.c:39
msgid "Unable to determine user's home directory"
msgstr ""

#: ../lib/gis/home.c:120
#, c-format
msgid "Failed to create directory [%s]"
msgstr ""

#: ../lib/gis/units.c:208
msgid "square units"
msgstr "Quadrat-Einheiten"

#: ../lib/gis/units.c:208
msgid "square unit"
msgstr "Quadrat-Einheit"

#: ../lib/gis/units.c:210
msgid "units"
msgstr "Einheiten"

#: ../lib/gis/units.c:210
msgid "unit"
msgstr "Einheit"

#: ../lib/gis/units.c:215
msgid "square meters"
msgstr "Quadratmeter"

#: ../lib/gis/units.c:215
msgid "square meter"
msgstr "Quadratmeter"

#: ../lib/gis/units.c:217
msgid "meters"
msgstr "Meter"

#: ../lib/gis/units.c:217
msgid "meter"
msgstr "Meter"

#: ../lib/gis/units.c:222
msgid "square kilometers"
msgstr "Quadratkilometer"

#: ../lib/gis/units.c:222
msgid "square kilometer"
msgstr "Quadratkilometer"

#: ../lib/gis/units.c:224
msgid "kilometers"
msgstr "Kilometer"

#: ../lib/gis/units.c:224
msgid "kilometer"
msgstr "Kilometer"

#: ../lib/gis/units.c:229
msgid "acres"
msgstr ""

#: ../lib/gis/units.c:229
msgid "acre"
msgstr ""

#: ../lib/gis/units.c:237
msgid "hectares"
msgstr "Hektar"

#: ../lib/gis/units.c:237
msgid "hectare"
msgstr "Hektar"

#: ../lib/gis/units.c:245
msgid "square miles"
msgstr "Quadratmeilen"

#: ../lib/gis/units.c:245
msgid "square mile"
msgstr "Quadratmeile"

#: ../lib/gis/units.c:247
msgid "miles"
msgstr "Meilen"

#: ../lib/gis/units.c:247
msgid "mile"
msgstr "Meile"

#: ../lib/gis/units.c:252
msgid "square feet"
msgstr "Quadratfuß"

#: ../lib/gis/units.c:252
msgid "square foot"
msgstr "Quadratfuß"

#: ../lib/gis/units.c:254
msgid "feet"
msgstr "Fuß"

#: ../lib/gis/units.c:254
msgid "foot"
msgstr "Fuß"

#: ../lib/gis/units.c:259
msgid "square US feet"
msgstr ""

#: ../lib/gis/units.c:259
msgid "square US foot"
msgstr ""

#: ../lib/gis/units.c:261
msgid "US feet"
msgstr ""

#: ../lib/gis/units.c:261
msgid "US foot"
msgstr ""

#: ../lib/gis/units.c:266
msgid "square degrees"
msgstr ""

#: ../lib/gis/units.c:266
msgid "square degree"
msgstr ""

#: ../lib/gis/units.c:268
msgid "degrees"
msgstr "Grad"

#: ../lib/gis/units.c:268
msgid "degree"
msgstr "Grad"

#: ../lib/gis/units.c:272
msgid "years"
msgstr "Jahre"

#: ../lib/gis/units.c:272
msgid "year"
msgstr "Jahr"

#: ../lib/gis/units.c:276
msgid "months"
msgstr "Monate"

#: ../lib/gis/units.c:276
msgid "month"
msgstr "Monat"

#: ../lib/gis/units.c:280
msgid "days"
msgstr "Tage"

#: ../lib/gis/units.c:280
msgid "day"
msgstr "Tag"

#: ../lib/gis/units.c:284
msgid "hours"
msgstr "Stunden"

#: ../lib/gis/units.c:284
msgid "hour"
msgstr "Stunde"

#: ../lib/gis/units.c:288
msgid "minutes"
msgstr "Minuten"

#: ../lib/gis/units.c:288
msgid "minute"
msgstr "Minute"

#: ../lib/gis/units.c:292
msgid "seconds"
msgstr "Sekunden"

#: ../lib/gis/units.c:292
msgid "second"
msgstr "Sekunde"

#: ../lib/gis/cmprzlib.c:142
#, c-format
msgid "ZLIB compression error %d: %s"
msgstr ""

#: ../lib/gis/cmprzlib.c:204
#, c-format
msgid "ZLIB decompression error %d: %s"
msgstr ""

#: ../lib/gis/make_mapset.c:66 ../lib/python/grassdb/checks.py:263
#, c-format, python-format
msgid "Location <%s> doesn't exist"
msgstr ""

#: ../lib/gis/myname.c:46
msgid "This location has no description."
msgstr "Diese Location hat keine Beschreibung."

#: ../lib/gis/cmprzstd.c:80 ../lib/gis/cmprzstd.c:95 ../lib/gis/cmprzstd.c:169
msgid "GRASS needs to be compiled with ZSTD for ZSTD compression"
msgstr ""

#: ../lib/gis/cmprzstd.c:134 ../lib/gis/cmprzstd.c:196
#, c-format
msgid "ZSTD compression error %d: %s"
msgstr ""

#: ../lib/gis/parser_dependencies.c:122
msgid "Internal error: option or flag not found"
msgstr ""

#: ../lib/gis/parser_dependencies.c:179
#, c-format
msgid "<%s> or <%s>"
msgstr ""

#: ../lib/gis/parser_dependencies.c:179
#, c-format
msgid "<%s> and <%s>"
msgstr ""

#: ../lib/gis/parser_dependencies.c:212
#, c-format
msgid "Options %s are mutually exclusive"
msgstr ""

#: ../lib/gis/parser_dependencies.c:236
#, c-format
msgid "At least one of the following options is required: %s"
msgstr ""

#: ../lib/gis/parser_dependencies.c:270
#, c-format
msgid "Option <%s> requires at least one of %s"
msgstr ""

#: ../lib/gis/parser_dependencies.c:273
#, c-format
msgid "Option <%s> requires <%s>"
msgstr ""

#: ../lib/gis/parser_dependencies.c:305
#, c-format
msgid "Option <%s> requires all of %s"
msgstr ""

#: ../lib/gis/parser_dependencies.c:332
#, c-format
msgid "Option <%s> is mutually exclusive with all of %s"
msgstr ""

#: ../lib/gis/parser_dependencies.c:358
#, c-format
msgid "Either all or none of %s must be given"
msgstr ""

#: ../lib/gis/parser_dependencies.c:391 ../lib/gis/parser_dependencies.c:428
#, c-format
msgid "Internal error: invalid rule type: %d"
msgstr ""

#: ../lib/gis/find_file.c:114
#, c-format
msgid "Data element '%s/%s' was found in more mapsets (also found in <%s>)"
msgstr ""

#: ../lib/gis/find_file.c:127
#, c-format
msgid "Using <%s@%s>..."
msgstr "Verwende <%s@%s>..."

#: ../lib/gis/debug.c:80
#, c-format
msgid "Cannot open debug file '%s'"
msgstr "Kann die Debug-Datei '%s' nicht öffnen."

#: ../lib/gis/key_value3.c:36
#, c-format
msgid "Error writing file <%s>: %s"
msgstr ""

#: ../lib/gis/key_value3.c:64
#, c-format
msgid "Error reading file <%s>: %s"
msgstr ""

#: ../lib/gis/key_value3.c:67
#, c-format
msgid "Error closing input file <%s>: %s"
msgstr ""

#: ../lib/gis/cmprbzip.c:97 ../lib/gis/cmprbzip.c:176
msgid "GRASS needs to be compiled with BZIP2 for BZIP2 compression"
msgstr ""

#: ../lib/gis/cmprbzip.c:141
#, c-format
msgid "BZIP2 version %s compression error %d"
msgstr ""

#: ../lib/gis/cmprbzip.c:208
#, c-format
msgid "BZIP2 version %s decompression error %d"
msgstr ""

#: ../lib/gis/compress.c:143 ../lib/gis/compress.c:208
#: ../lib/gis/compress.c:225 ../lib/gis/compress.c:240
msgid "Request for unsupported compressor"
msgstr ""

#: ../lib/gis/compress.c:255
msgid "No destination buffer allocated"
msgstr ""

#: ../lib/gis/compress.c:262
#, c-format
msgid "Invalid read size %d"
msgstr ""

#: ../lib/gis/compress.c:283
#, c-format
msgid "Unable to read %d bytes: end of file"
msgstr ""

#: ../lib/gis/compress.c:285
#, c-format
msgid "Unable to read %d bytes: %s"
msgstr ""

#: ../lib/gis/compress.c:360 ../lib/gis/compress.c:383
#: ../lib/gis/compress.c:424
msgid "Unable to write compression flag"
msgstr ""

#: ../lib/gis/compress.c:371 ../lib/gis/compress.c:394
#: ../lib/gis/compress.c:437
#, c-format
msgid "Unable to write %d bytes: nothing written"
msgstr ""

#: ../lib/gis/compress.c:373 ../lib/gis/compress.c:396
#: ../lib/gis/compress.c:439
#, c-format
msgid "Unable to write %d bytes: %s"
msgstr ""

#: ../lib/gis/token.c:169
msgid "parse error"
msgstr ""

#: ../lib/gis/env.c:311
msgid "GISRC - variable not set"
msgstr "GISRC - Variable nicht gesetzt."

#: ../lib/gis/env.c:343 ../lib/gis/env.c:369
#, c-format
msgid "Variable '%s' not set"
msgstr "Variable '%s' nicht gesetzt"

#: ../lib/gis/location.c:61
#, c-format
msgid "LOCATION <%s> not available"
msgstr "LOCATION <%s> nicht vorhanden"

#: ../lib/gis/parser_wps.c:490
msgid "Multiple outputs are not supported by WPS 1.0.0"
msgstr ""

#: ../lib/gis/spawn.c:386
#, c-format
msgid "CreateProcess() failed: error = %d"
msgstr "CreateProcess() fehlgeschlagen: Fehler = %d"

#: ../lib/gis/spawn.c:421
#, c-format
msgid "G_spawn: unable to redirect descriptor %d"
msgstr "G_spawn: Kann den Deskriptor %d nicht umlenken."

#: ../lib/gis/spawn.c:429 ../lib/gis/spawn.c:619
#, c-format
msgid "G_spawn: unable to open file %s"
msgstr "G_spawn: Kann die Datei %s nicht öffnen."

#: ../lib/gis/spawn.c:503
msgid "G_spawn: unable to execute command"
msgstr ""

#: ../lib/gis/spawn.c:528 ../lib/gis/spawn.c:536
#, c-format
msgid "G_spawn: unable to restore signal %d"
msgstr "G_spawn: Kann das Signal %d nicht wieder herstellen."

#: ../lib/gis/spawn.c:567
#, c-format
msgid "G_spawn: unable to reset signal %d"
msgstr "G_spawn: Kann das Signal %d nicht zurücksetzen."

#: ../lib/gis/spawn.c:576
#, c-format
msgid "G_spawn: unable to ignore signal %d"
msgstr "G_spawn: Kann das Signal %d nicht ignorieren."

#: ../lib/gis/spawn.c:587
#, c-format
msgid "G_spawn: unable to block signal %d"
msgstr "G_spawn: Kann das Signal %d nicht blocken."

#: ../lib/gis/spawn.c:595
#, c-format
msgid "G_spawn: unable to unblock signal %d"
msgstr "G_spawn: Kann das Signal %d nicht entsperren."

#: ../lib/gis/spawn.c:624 ../lib/gis/spawn.c:633
#, c-format
msgid "G_spawn: unable to duplicate descriptor %d to %d"
msgstr "G_spawn: Kann den Deskriptor %d nicht zu %d duplizieren."

#: ../lib/gis/spawn.c:666
#, c-format
msgid "Unable to create a new process: %s"
msgstr ""

#: ../lib/gis/spawn.c:681
#, c-format
msgid "Unable to change directory to %s"
msgstr "Kann nicht in das Verzeichnis %s wechseln."

#: ../lib/gis/spawn.c:689
#, c-format
msgid "Unable to execute command '%s': %s"
msgstr ""

#: ../lib/gis/timestamp.c:292
#, c-format
msgid "Unable to create timestamp file for %s map <%s@%s>"
msgstr ""

#: ../lib/gis/timestamp.c:301
#, c-format
msgid "Invalid timestamp specified for %s map <%s@%s>"
msgstr ""

#: ../lib/gis/timestamp.c:331
#, c-format
msgid "Unable to open timestamp file for %s map <%s@%s>"
msgstr ""

#: ../lib/gis/timestamp.c:340
#, c-format
msgid "Invalid timestamp file for %s map <%s@%s>"
msgstr ""

#: ../lib/gis/timestamp.c:479
#, c-format
msgid "Unable to open timestamp file for vector map <%s@%s>"
msgstr ""

#: ../lib/gis/timestamp.c:488
#, c-format
msgid "Invalid timestamp file for vector map <%s@%s>"
msgstr ""

#: ../lib/gis/timestamp.c:524
#, c-format
msgid "Unable to create timestamp file for vector map <%s@%s>"
msgstr ""

#: ../lib/gis/timestamp.c:533
#, c-format
msgid "Invalid timestamp specified for vector map <%s@%s>"
msgstr ""

#: ../lib/gis/parser_rest.c:60 ../lib/gis/parser_html.c:69
msgid "NAME"
msgstr "NAME"

#: ../lib/gis/parser_rest.c:73 ../lib/gis/parser_html.c:82
msgid "KEYWORDS"
msgstr "SCHLÜSSELWÖRTER"

#: ../lib/gis/parser_rest.c:78 ../lib/gis/parser_html.c:87
msgid "SYNOPSIS"
msgstr "SYNOPSIS"

#: ../lib/gis/parser_rest.c:223 ../lib/gis/parser_html.c:245
msgid "Options"
msgstr "Optionen"

#: ../lib/gis/parser_rest.c:230 ../lib/gis/parser_html.c:251
msgid "Default"
msgstr "Standardwert"

#: ../lib/gis/mapset.c:38
msgid "MAPSET is not set"
msgstr "MAPSET ist nicht definiert."

#: ../lib/gis/mapset.c:80
#, c-format
msgid "MAPSET <%s> not available"
msgstr "MAPSET <%s> nicht vorhanden"

#: ../lib/gis/worker.c:84
msgid "Task already has a worker"
msgstr ""

#: ../lib/gis/rd_cellhd.c:141 ../lib/gis/rd_cellhd.c:180
#: ../lib/gis/rd_cellhd.c:357
#, c-format
msgid "Syntax error in cell header, line %d: %s"
msgstr ""

#: ../lib/gis/rd_cellhd.c:150
msgid "Duplicate projection field"
msgstr ""

#: ../lib/gis/rd_cellhd.c:153
#, c-format
msgid "Invalid projection field: %s"
msgstr ""

#: ../lib/gis/rd_cellhd.c:160
msgid "Duplicate zone field"
msgstr ""

#: ../lib/gis/rd_cellhd.c:163
#, c-format
msgid "Invalid zone field: %s"
msgstr ""

#: ../lib/gis/rd_cellhd.c:170 ../lib/gis/rd_cellhd.c:172
#: ../lib/gis/rd_cellhd.c:363 ../lib/gis/rd_cellhd.c:365
#: ../lib/gis/rd_cellhd.c:367 ../lib/gis/rd_cellhd.c:369
#: ../lib/gis/rd_cellhd.c:371 ../lib/gis/rd_cellhd.c:373
#: ../lib/gis/rd_cellhd.c:384 ../lib/gis/rd_cellhd.c:386
#: ../lib/gis/rd_cellhd.c:388 ../lib/gis/rd_cellhd.c:390
#, c-format
msgid "Field <%s> missing"
msgstr ""

#: ../lib/gis/rd_cellhd.c:195
msgid "Duplicate north field"
msgstr ""

#: ../lib/gis/rd_cellhd.c:197
#, c-format
msgid "Invalid north field: %s"
msgstr ""

#: ../lib/gis/rd_cellhd.c:203
msgid "Duplicate south field"
msgstr ""

#: ../lib/gis/rd_cellhd.c:205
#, c-format
msgid "Invalid south field: %s"
msgstr ""

#: ../lib/gis/rd_cellhd.c:211
msgid "Duplicate east field"
msgstr ""

#: ../lib/gis/rd_cellhd.c:213
#, c-format
msgid "Invalid east field: %s"
msgstr ""

#: ../lib/gis/rd_cellhd.c:219
msgid "Duplicate west field"
msgstr ""

#: ../lib/gis/rd_cellhd.c:221
#, c-format
msgid "Invalid west field: %s"
msgstr ""

#: ../lib/gis/rd_cellhd.c:227
msgid "Duplicate top field"
msgstr ""

#: ../lib/gis/rd_cellhd.c:229
#, c-format
msgid "Invalid top field: %s"
msgstr ""

#: ../lib/gis/rd_cellhd.c:235
msgid "Duplicate bottom field"
msgstr ""

#: ../lib/gis/rd_cellhd.c:237
#, c-format
msgid "Invalid bottom field: %s"
msgstr ""

#: ../lib/gis/rd_cellhd.c:243
msgid "Duplicate e-w resolution field"
msgstr ""

#: ../lib/gis/rd_cellhd.c:245 ../lib/gis/rd_cellhd.c:247
#, c-format
msgid "Invalid e-w resolution field: %s"
msgstr ""

#: ../lib/gis/rd_cellhd.c:253
msgid "Duplicate 3D e-w resolution field"
msgstr ""

#: ../lib/gis/rd_cellhd.c:255 ../lib/gis/rd_cellhd.c:257
#, c-format
msgid "Invalid 3D e-w resolution field: %s"
msgstr ""

#: ../lib/gis/rd_cellhd.c:263
msgid "Duplicate n-s resolution field"
msgstr ""

#: ../lib/gis/rd_cellhd.c:265 ../lib/gis/rd_cellhd.c:267
#, c-format
msgid "Invalid n-s resolution field: %s"
msgstr ""

#: ../lib/gis/rd_cellhd.c:273
msgid "Duplicate 3D n-s resolution field"
msgstr ""

#: ../lib/gis/rd_cellhd.c:275 ../lib/gis/rd_cellhd.c:277
#, c-format
msgid "Invalid 3D n-s resolution field: %s"
msgstr ""

#: ../lib/gis/rd_cellhd.c:283
msgid "Duplicate t-b resolution field"
msgstr ""

#: ../lib/gis/rd_cellhd.c:285 ../lib/gis/rd_cellhd.c:287
#, c-format
msgid "Invalid t-b resolution field: %s"
msgstr ""

#: ../lib/gis/rd_cellhd.c:293
msgid "Duplicate rows field"
msgstr ""

#: ../lib/gis/rd_cellhd.c:295 ../lib/gis/rd_cellhd.c:297
#, c-format
msgid "Invalid rows field: %s"
msgstr ""

#: ../lib/gis/rd_cellhd.c:303
msgid "Duplicate 3D rows field"
msgstr ""

#: ../lib/gis/rd_cellhd.c:305 ../lib/gis/rd_cellhd.c:307
#, c-format
msgid "Invalid 3D rows field: %s"
msgstr ""

#: ../lib/gis/rd_cellhd.c:313
msgid "Duplicate cols field"
msgstr ""

#: ../lib/gis/rd_cellhd.c:315 ../lib/gis/rd_cellhd.c:317
#, c-format
msgid "Invalid cols field: %s"
msgstr ""

#: ../lib/gis/rd_cellhd.c:323
msgid "Duplicate 3D cols field"
msgstr ""

#: ../lib/gis/rd_cellhd.c:325 ../lib/gis/rd_cellhd.c:327
#, c-format
msgid "Invalid 3D cols field: %s"
msgstr ""

#: ../lib/gis/rd_cellhd.c:333
msgid "Duplicate depths field"
msgstr ""

#: ../lib/gis/rd_cellhd.c:335 ../lib/gis/rd_cellhd.c:337
#, c-format
msgid "Invalid depths field: %s"
msgstr ""

#: ../lib/gis/rd_cellhd.c:343
msgid "Duplicate format field"
msgstr ""

#: ../lib/gis/rd_cellhd.c:345
#, c-format
msgid "Invalid format field: %s"
msgstr ""

#: ../lib/gis/rd_cellhd.c:351
msgid "Duplicate compressed field"
msgstr ""

#: ../lib/gis/rd_cellhd.c:353
#, c-format
msgid "Invalid compressed field: %s"
msgstr ""

#: ../lib/gis/mkstemp.c:132
msgid "Attempt to create read-only temporary file"
msgstr ""

#: ../lib/gis/mkstemp.c:138
#, c-format
msgid "Unrecognised access mode: %o"
msgstr ""

#: ../lib/gis/get_window.c:118
#, c-format
msgid "Unable to open element file <%s> for <%s@%s>"
msgstr ""

#: ../lib/gis/get_window.c:123
#, c-format
msgid "Region file %s/%s/%s is empty"
msgstr ""

#: ../lib/gis/ls.c:103
#, c-format
msgid "Unable to open directory %s"
msgstr "Kann das Verzeichnis %s nicht öffnen."

#: ../lib/gis/parser_standard_options.c:151
msgid "SQL SELECT statement"
msgstr ""

#: ../lib/gis/parser_standard_options.c:153
msgid "Example: select * from towns where population > 10000"
msgstr ""

#: ../lib/gis/parser_standard_options.c:161
msgid "WHERE conditions of SQL statement without 'where' keyword"
msgstr "WHERE Bedingungen des SQL-Ausdrucks ohne das Schlüsselwort 'where'."

#: ../lib/gis/parser_standard_options.c:162
msgid "Example: income < 1000 and population >= 10000"
msgstr ""

#: ../lib/gis/parser_standard_options.c:170
msgid "Name of attribute table"
msgstr "Name der Attributtabelle"

#: ../lib/gis/parser_standard_options.c:179
msgid "Name of database driver"
msgstr "Name des Datenbank-Treibers"

#: ../lib/gis/parser_standard_options.c:188
msgid "Name of database"
msgstr "Name der Datenbank"

#: ../lib/gis/parser_standard_options.c:197
msgid "Database schema"
msgstr "Datenbank Schema"

#: ../lib/gis/parser_standard_options.c:198
msgid ""
"Do not use this option if schemas are not supported by driver/database server"
msgstr ""

#: ../lib/gis/parser_standard_options.c:207
msgid "Name of attribute column"
msgstr "Name der Attributspalte"

#: ../lib/gis/parser_standard_options.c:216
msgid "Name of attribute column(s)"
msgstr "Name der Attributspalte(n)"

#: ../lib/gis/parser_standard_options.c:225
msgid "Name of key column"
msgstr "Name der Schlüsselspalte"

#: ../lib/gis/parser_standard_options.c:226
msgid "Must refer to an integer column"
msgstr ""

#: ../lib/gis/parser_standard_options.c:238
msgid "Name of input imagery group"
msgstr "Name der Eingabe-Bildgruppe"

#: ../lib/gis/parser_standard_options.c:246
msgid "Name of input imagery subgroup"
msgstr "Name der Eingabe-Bild-Untergruppe"

#: ../lib/gis/parser_standard_options.c:263
msgid "Maximum memory to be used (in MB)"
msgstr ""

#: ../lib/gis/parser_standard_options.c:264
msgid "Cache size for raster rows"
msgstr ""

#: ../lib/gis/parser_standard_options.c:272
msgid "Name of input raster map"
msgstr "Name der Eingabe-Rasterkarte"

#: ../lib/gis/parser_standard_options.c:281
msgid "Name of input raster map(s)"
msgstr "Name der Eingabe-Rasterkarte(n)"

#: ../lib/gis/parser_standard_options.c:289
msgid "Name for output raster map"
msgstr "Name der Ausgabe-Rasterkarte"

#: ../lib/gis/parser_standard_options.c:298
msgid "Name for output raster map(s)"
msgstr ""

#: ../lib/gis/parser_standard_options.c:306
msgid "Name of raster map"
msgstr "Name der Rasterkarte"

#: ../lib/gis/parser_standard_options.c:315
msgid "Name of raster map(s)"
msgstr "Name der Rasterkarte(n)"

#: ../lib/gis/parser_standard_options.c:323
msgid "Name of base raster map"
msgstr "Name der Basis-Rasterkarte"

#: ../lib/gis/parser_standard_options.c:331
msgid "Name of cover raster map"
msgstr "Name der Bedeckungs-Rasterkarte"

#: ../lib/gis/parser_standard_options.c:339
msgid "Name of input elevation raster map"
msgstr ""

#: ../lib/gis/parser_standard_options.c:348
msgid "Name of input elevation raster map(s)"
msgstr ""

#: ../lib/gis/parser_standard_options.c:355
msgid "Type of raster map to be created"
msgstr ""

#: ../lib/gis/parser_standard_options.c:356
msgid "Storage type for resultant raster map"
msgstr ""

#: ../lib/gis/parser_standard_options.c:360
msgid "Integer"
msgstr ""

#: ../lib/gis/parser_standard_options.c:361
msgid "Single precision floating point"
msgstr ""

#: ../lib/gis/parser_standard_options.c:362
msgid "Double precision floating point"
msgstr ""

#: ../lib/gis/parser_standard_options.c:368
msgid "Sampling interpolation method"
msgstr ""

#: ../lib/gis/parser_standard_options.c:372
msgid "Nearest-neighbor interpolation"
msgstr ""

#: ../lib/gis/parser_standard_options.c:373
msgid "Bilinear interpolation"
msgstr ""

#: ../lib/gis/parser_standard_options.c:374
msgid "Bicubic interpolation"
msgstr ""

#: ../lib/gis/parser_standard_options.c:383
msgid "Name of input basename raster map(s)"
msgstr ""

#: ../lib/gis/parser_standard_options.c:392
msgid "Name for output basename raster map(s)"
msgstr ""

#: ../lib/gis/parser_standard_options.c:402
msgid "Name of input 3D raster map"
msgstr ""

#: ../lib/gis/parser_standard_options.c:411
msgid "Name of input 3D raster map(s)"
msgstr ""

#: ../lib/gis/parser_standard_options.c:419
msgid "Name for output 3D raster map"
msgstr ""

#: ../lib/gis/parser_standard_options.c:427
msgid "Name of 3D raster map"
msgstr ""

#: ../lib/gis/parser_standard_options.c:436
msgid "Name of 3D raster map(s)"
msgstr ""

#: ../lib/gis/parser_standard_options.c:445
msgid "Data type used in the output raster3d map"
msgstr ""

#: ../lib/gis/parser_standard_options.c:454
msgid ""
"Number of digits used as mantissa in the internal map storage, 0 -23 for "
"float, 0 - 52 for double, max or default"
msgstr ""

#: ../lib/gis/parser_standard_options.c:464
msgid "The compression method used in the output raster3d map"
msgstr ""

#: ../lib/gis/parser_standard_options.c:474
msgid ""
"The dimensions of the tiles used in the output raster3d map (XxYxZ or "
"default: 16x16x8)"
msgstr ""

#: ../lib/gis/parser_standard_options.c:484
msgid "Name of input vector map"
msgstr "Name der Eingabe-Vektorkarte"

#: ../lib/gis/parser_standard_options.c:485
#: ../lib/gis/parser_standard_options.c:512
msgid "Or data source for direct OGR access"
msgstr ""

#: ../lib/gis/parser_standard_options.c:494
msgid "Name of input vector map(s)"
msgstr "Name der Eingabe-Vektorkarte(n)"

#: ../lib/gis/parser_standard_options.c:495
msgid "Or data source(s) for direct OGR access"
msgstr ""

#: ../lib/gis/parser_standard_options.c:503
msgid "Name for output vector map"
msgstr "Name der Ausgabe-Vektorkarte"

#: ../lib/gis/parser_standard_options.c:511
msgid "Name of vector map"
msgstr "Name der Vektorkarte"

#: ../lib/gis/parser_standard_options.c:521
msgid "Name of vector map(s)"
msgstr "Name der Vektorkarte(n)"

#: ../lib/gis/parser_standard_options.c:530
#: ../lib/gis/parser_standard_options.c:539
msgid "Input feature type"
msgstr ""

#: ../lib/gis/parser_standard_options.c:546
msgid "Layer number or name"
msgstr ""

#: ../lib/gis/parser_standard_options.c:548
msgid ""
"Vector features can have category values in different layers. This number "
"determines which layer to use. When used with direct OGR access this is the "
"layer name."
msgstr ""

#: ../lib/gis/parser_standard_options.c:558
msgid "Layer number or name ('-1' for all layers)"
msgstr ""

#: ../lib/gis/parser_standard_options.c:560
msgid ""
"A single vector map can be connected to multiple database tables. This "
"number determines which table to use. When used with direct OGR access this "
"is the layer name."
msgstr ""

#: ../lib/gis/parser_standard_options.c:569
msgid "Category value"
msgstr "Kategoriewert"

#: ../lib/gis/parser_standard_options.c:577
msgid "Category values"
msgstr "Kategoriewerte"

#: ../lib/gis/parser_standard_options.c:578
#: ../lib/gis/parser_standard_options.c:593
msgid "Example: 1,3,7-9,13"
msgstr "Beispiel: 1,3,7-9,13"

#: ../lib/gis/parser_standard_options.c:585
msgid "Feature id"
msgstr "Objekt-ID"

#: ../lib/gis/parser_standard_options.c:592
msgid "Feature ids"
msgstr "Objekt-IDs"

#: ../lib/gis/parser_standard_options.c:603
#: ../lib/gis/parser_standard_options.c:611
msgid "Name of input file"
msgstr "Name der  Eingabedatei"

#: ../lib/gis/parser_standard_options.c:619
msgid "Name for output file"
msgstr "Name der Ausgabedatei"

#: ../lib/gis/parser_standard_options.c:628
msgid "Field separator"
msgstr "Feld-Trennzeichen"

#: ../lib/gis/parser_standard_options.c:629
msgid "Special characters: pipe, comma, space, tab, newline"
msgstr ""

#: ../lib/gis/parser_standard_options.c:640
#: ../lib/gis/parser_standard_options.c:651
msgid "Color"
msgstr "Farben"

#: ../lib/gis/parser_standard_options.c:642
msgid "Either a standard color name or R:G:B triplet"
msgstr "Entweder ein Standardfarbname oder ein R:G:B Tripel."

#: ../lib/gis/parser_standard_options.c:653
msgid "Either a standard color name, R:G:B triplet, or \"none\""
msgstr ""

#: ../lib/gis/parser_standard_options.c:664
msgid "Name of input directory"
msgstr ""

#: ../lib/gis/parser_standard_options.c:674
msgid "Units"
msgstr "Einheiten"

#: ../lib/gis/parser_standard_options.c:683
msgid "Data type(s)"
msgstr ""

#: ../lib/gis/parser_standard_options.c:693
msgid "Name of mapset (default: current search path)"
msgstr ""

#: ../lib/gis/parser_standard_options.c:694
msgid "'.' for current mapset"
msgstr ""

#: ../lib/gis/parser_standard_options.c:702
msgid "Location name"
msgstr "Name der Location"

#: ../lib/gis/parser_standard_options.c:703
msgid "Location name (not location path)"
msgstr ""

#: ../lib/gis/parser_standard_options.c:713
msgid "GRASS GIS database directory"
msgstr ""

#: ../lib/gis/parser_standard_options.c:714
msgid "Default: path to the current GRASS GIS database"
msgstr ""

#: ../lib/gis/parser_standard_options.c:726
msgid "Coordinates"
msgstr "Koordinaten"

#: ../lib/gis/parser_standard_options.c:735
msgid "Name of color table"
msgstr ""

#: ../lib/gis/parser_standard_options.c:746
msgid "String representing NULL value"
msgstr ""

#: ../lib/gis/parser_standard_options.c:755
msgid "Name of saved region"
msgstr "Name der gespeicherten Region"

#: ../lib/gis/parser_standard_options.c:765
msgid "Name of the input space time dataset"
msgstr ""

#: ../lib/gis/parser_standard_options.c:774
msgid "Name of the input space time datasets"
msgstr ""

#: ../lib/gis/parser_standard_options.c:782
msgid "Name of the output space time dataset"
msgstr ""

#: ../lib/gis/parser_standard_options.c:790
msgid "Name of the input space time raster dataset"
msgstr ""

#: ../lib/gis/parser_standard_options.c:799
msgid "Name of the input space time raster datasets"
msgstr ""

#: ../lib/gis/parser_standard_options.c:807
msgid "Name of the output space time raster dataset"
msgstr ""

#: ../lib/gis/parser_standard_options.c:816
msgid "Name of the output space time raster datasets"
msgstr ""

#: ../lib/gis/parser_standard_options.c:824
msgid "Name of the input space time vector dataset"
msgstr ""

#: ../lib/gis/parser_standard_options.c:833
msgid "Name of the input space time vector datasets"
msgstr ""

#: ../lib/gis/parser_standard_options.c:841
msgid "Name of the output space time vector dataset"
msgstr ""

#: ../lib/gis/parser_standard_options.c:849
msgid "Name of the input space time raster3d dataset"
msgstr ""

#: ../lib/gis/parser_standard_options.c:858
msgid "Name of the input space time raster3d datasets"
msgstr ""

#: ../lib/gis/parser_standard_options.c:866
msgid "Name of the output space time raster3d dataset"
msgstr ""

#: ../lib/gis/parser_standard_options.c:875
msgid "Type of the input space time dataset"
msgstr ""

#: ../lib/gis/parser_standard_options.c:883
msgid "Name of the input map"
msgstr "Name der Eingabekarte"

#: ../lib/gis/parser_standard_options.c:892
msgid "Name of the input maps"
msgstr "Namen der Eingabekarten"

#: ../lib/gis/parser_standard_options.c:901
msgid "Type of the input map"
msgstr ""

#: ../lib/gis/parser_standard_options.c:910
msgid "The temporal type of the space time dataset"
msgstr ""

#: ../lib/gis/parser_standard_options.c:917
msgid ""
"WHERE conditions of SQL statement without 'where' keyword used in the "
"temporal GIS framework"
msgstr ""

#: ../lib/gis/parser_standard_options.c:918
msgid "Example: start_time > '2001-01-01 12:30:00'"
msgstr ""

#: ../lib/gis/parser_standard_options.c:928
msgid "The method to be used for sampling the input dataset"
msgstr ""

#: ../lib/gis/parser_standard_options.c:962
msgid "Do not create attribute table"
msgstr ""

#: ../lib/gis/parser_standard_options.c:966
msgid "Do not build topology"
msgstr ""

#: ../lib/gis/parser_standard_options.c:967
msgid "Advantageous when handling a large number of points"
msgstr ""

#: ../lib/gis/color_rules.c:98
msgid "no description"
msgstr "keine Beschreibung"

#: ../lib/gis/color_rules.c:292
msgid "Unable to open color rule"
msgstr ""

#: ../lib/gis/color_rules.c:341 ../lib/gis/color_rules.c:352
#: ../lib/gis/color_rules.c:356 ../lib/gis/color_rules.c:360
msgid "range: map values"
msgstr ""

#: ../lib/gis/color_rules.c:343
#, c-format
msgid "range: %g to %g"
msgstr ""

#: ../lib/gis/color_rules.c:368
msgid "Unable to open color descriptions"
msgstr ""

#: ../lib/temporal/lib/default_name.c:69
msgid "Programmer error - only SQLite driver is currently supported"
msgstr ""

#: ../lib/temporal/lib/connect.c:110
#, c-format
msgid "Mapset <%s> does not exist."
msgstr "Mapset <%s> existiert nicht."

#: ../lib/nviz/map_obj.c:59
msgid "Maximum surfaces loaded!"
msgstr "Maximale Anzahl Oberflächen geladen!"

#: ../lib/nviz/map_obj.c:88
msgid "Maximum vector line maps loaded!"
msgstr "Maximale Anzahl Vektorkarten mit Linien geladen!"

#: ../lib/nviz/map_obj.c:97 ../lib/nviz/map_obj.c:128
#, c-format
msgid "Error loading vector map <%s>"
msgstr "Fehler beim Laden der Vektorkarte <%s>."

#: ../lib/nviz/map_obj.c:116
msgid "Maximum vector point maps loaded!"
msgstr "Maximale Anzahl Vektorkarten mit Punkten geladen!"

#: ../lib/nviz/map_obj.c:143
msgid "Maximum volumes loaded!"
msgstr "Maximale Anzahl Volumen geladen!"

#: ../lib/nviz/map_obj.c:152
#, c-format
msgid "Error loading 3d raster map <%s>"
msgstr "Fehler beim Laden der 3D-Rasterkarte <%s>."

#: ../lib/nviz/map_obj.c:160
msgid "Nviz_new_map_obj(): unsupported data type"
msgstr "Nviz_new_map_obj(): nicht unterstützter Datentyp."

#: ../lib/nviz/render.c:39
#, c-format
msgid "Unable to get function address for %s"
msgstr ""

#: ../lib/nviz/render.c:163
msgid "Bad server connection"
msgstr "Schlechte Serveranbindung."

#: ../lib/nviz/render.c:169
msgid "Unable to get visual info"
msgstr ""

#: ../lib/nviz/render.c:176
msgid "Unable to create rendering context"
msgstr "Kann keinen Rendering Kontext erzeugen."

#: ../lib/nviz/render.c:225
#, c-format
msgid "Unable to choose pixel format (CGL error = %d)"
msgstr ""

#: ../lib/nviz/render.c:231
#, c-format
msgid "Unable to create context (CGL error = %d)"
msgstr ""

#: ../lib/nviz/render.c:266
msgid "Unable to register window class"
msgstr ""

#: ../lib/nviz/render.c:275
msgid "Unable to create window"
msgstr ""

#: ../lib/nviz/render.c:323
#, c-format
msgid "Unable to set current context (CGL error = %d)"
msgstr ""

#: ../lib/nviz/render.c:361
#, c-format
msgid "Incomplete framebuffer status (status = %d)"
msgstr ""

#: ../lib/nviz/lights.c:171
msgid "Unable to define new light"
msgstr "Kann neues Licht nicht definieren."

#: ../lib/nviz/nviz.c:128
#, c-format
msgid "Invalid color (%s), using \"white\" as default"
msgstr "Ungültige Farbe: (%s), verwendet \"white\" als Standard."

#: ../lib/nviz/position.c:56
msgid "Unable to set focus"
msgstr "Kann Focus nicht setzten."

#: ../lib/imagery/iscatt_core.c:81
#, c-format
msgid "Unable to write header into category raster condition file <%s>."
msgstr ""

#: ../lib/imagery/iscatt_core.c:98
#, c-format
msgid "Unable to write into category raster condition file <%s>."
msgstr ""

#: ../lib/imagery/iscatt_core.c:255
#, c-format
msgid "Unable to open category raster conditions file <%s>."
msgstr ""

#: ../lib/imagery/iscatt_core.c:263
#, c-format
msgid "Unable to find patch raster <%s>."
msgstr ""

#: ../lib/imagery/iscatt_core.c:280
#, c-format
msgid "Resolutions of patch <%s> and patched file <%s> are not same."
msgstr ""

#: ../lib/imagery/iscatt_core.c:307 ../lib/imagery/iscatt_core.c:349
#, c-format
msgid "Corrupted  category raster conditions file <%s> (fseek failed)"
msgstr ""

#: ../lib/imagery/iscatt_core.c:338
#, c-format
msgid "Unable to write into category raster conditions file <%s>"
msgstr ""

#: ../lib/imagery/iscatt_core.c:526
msgid "Unable to read from category raster condition file."
msgstr ""

#: ../lib/imagery/iscatt_core.c:533
msgid "Invalid size of category raster conditions file."
msgstr ""

#: ../lib/imagery/iscatt_core.c:579
msgid ""
"Data inconsistent. Value computed for scatter plot is out of initialized "
"range."
msgstr ""

#: ../lib/imagery/iscatt_core.c:745
#, c-format
msgid "Unable to find raster <%s>"
msgstr ""

#: ../lib/imagery/iscatt_core.c:755
#, c-format
msgid "Unable to open raster <%s>"
msgstr ""

#: ../lib/imagery/iscatt_core.c:761
#, c-format
msgid "Raster <%s> type is not <%s>"
msgstr ""

#: ../lib/imagery/iscatt_core.c:775
#, c-format
msgid "Unable to read range of raster <%s>"
msgstr ""

#: ../lib/imagery/iscatt_core.c:803
#, c-format
msgid "Unable to open category raster condition file <%s>"
msgstr ""

#: ../lib/imagery/iscatt_core.c:817
msgid "Corrupted category raster conditions file (fseek failed)"
msgstr ""

#: ../lib/imagery/iscatt_core.c:972 ../lib/imagery/iclass_statistics.c:227
#, c-format
msgid "prepare_signature: scan line %d has odd number of points."
msgstr ""

#: ../lib/imagery/iscatt_core.c:981 ../lib/imagery/iclass_statistics.c:237
msgid "signature: perimeter points out of order."
msgstr ""

#: ../lib/imagery/sigsetfile.c:41
#, c-format
msgid ""
"Unable to create signature file <%s> for subgroup <%s> of group <%s> - <%s> "
"is not current mapset"
msgstr ""
"Kann die Signatur-Datei <%s> für die Untergruppe <%s> der Gruppe <%s> - <%s> "
"nicht erstellen, da es nicht im aktuellen Mapset ist."

#: ../lib/imagery/sigsetfile.c:57
#, c-format
msgid "Unable to create signature file <%s> for subgroup <%s> of group <%s>"
msgstr ""
"Kann die Signatur-Datei <%s> für die Untergruppe <%s> der Gruppe <%s> nicht "
"erstellen."

#: ../lib/imagery/fopen.c:25
#, c-format
msgid "Unable to find file [%s] of group [%s in %s]"
msgstr "Kann die Datei [%s] der Gruppe [%s in %s] nicht finden."

#: ../lib/imagery/fopen.c:33 ../lib/imagery/fopen.c:89
#, c-format
msgid "Unable to open file [%s] of group [%s in %s]"
msgstr "Kann Datei [%s] in der Gruppe [%s in %s] nicht öffnen."

#: ../lib/imagery/fopen.c:52
#, c-format
msgid "Unable to find file [%s] for subgroup [%s] of group [%s in %s]"
msgstr ""
"Kann die Datei [%s] für die Untergruppe [%s] der Gruppe [%s in %s] nicht "
"finden."

#: ../lib/imagery/fopen.c:63 ../lib/imagery/fopen.c:164
#, c-format
msgid "Unable to open file [%s] for subgroup [%s] of group [%s in %s]"
msgstr ""
"Kann die Datei [%s] für die Untergruppe [%s] der Gruppe [%s in %s] nicht "
"öffnen."

#: ../lib/imagery/fopen.c:76
#, c-format
msgid "Unable to create file [%s] of group [%s in %s]"
msgstr "Kann die Datei [%s] der Gruppe [%s in %s] nicht erstellen."

#: ../lib/imagery/fopen.c:142
#, c-format
msgid "Unable to create file [%s] for subgroup [%s] of group [%s in %s]"
msgstr ""
"Kann die Datei [%s] für die Untergruppe [%s] der Gruppe [%s in %s] nicht "
"erstellen."

#: ../lib/imagery/iclass.c:83
#, c-format
msgid "No areas in category %d"
msgstr ""

#: ../lib/imagery/iclass.c:127
#, c-format
msgid "Raster map <%s@%s> in subgroup <%s> does not exist"
msgstr ""

#: ../lib/imagery/iclass.c:131
#, c-format
msgid "Raster map <%s@%s> in group <%s> does not exist"
msgstr ""

#: ../lib/imagery/iclass.c:143
#, c-format
msgid "Subgroup <%s> does not have enough files (it has %d files)"
msgstr ""

#: ../lib/imagery/iclass.c:147
#, c-format
msgid "Group <%s> does not have enough files (it has %d files)"
msgstr ""

#: ../lib/imagery/iclass_statistics.c:218
msgid "prepare_signature: outline has odd number of points."
msgstr ""

#: ../lib/imagery/iclass_statistics.c:248
#, c-format
msgid "Data error preparing signatures: value (%d) > num of cats (%d)"
msgstr ""

#: ../lib/imagery/iclass_statistics.c:561
#: ../lib/imagery/iclass_statistics.c:584
#: ../lib/imagery/iclass_statistics.c:607
#: ../lib/imagery/iclass_statistics.c:630
#: ../lib/imagery/iclass_statistics.c:653
#: ../lib/imagery/iclass_statistics.c:680
#: ../lib/imagery/iclass_statistics.c:712
#: ../lib/imagery/iclass_statistics.c:735
#: ../lib/imagery/iclass_statistics.c:758
msgid "Band index out of range"
msgstr ""

#: ../lib/imagery/iclass_statistics.c:684
msgid "Cell category value out of range"
msgstr ""

#: ../lib/imagery/iclass_signatures.c:120
#, c-format
msgid "Unable to open output signature file '%s'"
msgstr ""

#: ../lib/imagery/iclass_perimeter.c:109
#, c-format
msgid "Get area %d failed"
msgstr ""

#: ../lib/imagery/iclass_perimeter.c:116
msgid "Perimeter computation failed"
msgstr ""

#: ../lib/imagery/iclass_perimeter.c:208
msgid "Invalid polygon"
msgstr ""

#: ../lib/imagery/iclass_perimeter.c:253
msgid "Outlined area is too large."
msgstr ""

#: ../lib/imagery/list_subgp.c:90
#, c-format
msgid "subgroup <%s> of group <%s> is empty\n"
msgstr "Untergruppe <%s> der Gruppe <%s> ist leer\n"

#: ../lib/imagery/list_subgp.c:103
#, c-format
msgid "subgroup <%s> of group <%s> references the following raster maps\n"
msgstr ""
"Untergruppe <%s> der Gruppe <%s> referenziert die folgenden Rasterkarten\n"

#: ../lib/imagery/target.c:38
#, c-format
msgid "Unable to read target file for group [%s]"
msgstr "Kann Zieldatei der Gruppe [%s] nicht lesen."

#: ../lib/imagery/list_gp.c:34
#, c-format
msgid "group <%s> is empty\n"
msgstr "Gruppe <%s> ist leer\n"

#: ../lib/imagery/list_gp.c:44
#, c-format
msgid "group <%s> references the following raster maps\n"
msgstr "Gruppe <%s> referenziert die folgenden Rasterkarten\n"

#: ../lib/imagery/points.c:124
#, c-format
msgid "Unable to open control point file for group [%s in %s]"
msgstr "Kann Datei mit Kontrollpunkten der Gruppe [%s in %s] nicht öffnen."

#: ../lib/imagery/points.c:132
#, c-format
msgid "Bad format in control point file for group [%s in %s]"
msgstr "Schlechtes Format in Datei mit Kontrollpunkten der Gruppe [%s in %s]."

#: ../lib/imagery/points.c:159
#, c-format
msgid "Unable to create control point file for group [%s in %s]"
msgstr "Kann Datei mit Kontrollpunkten der Gruppe [%s in %s] nicht erzeugen."

#: ../lib/imagery/georef_tps.c:219
msgid "Calculating forward transformation coefficients"
msgstr ""

#: ../lib/imagery/georef_tps.c:236
msgid "Calculating backward transformation coefficients"
msgstr ""

#: ../lib/imagery/georef_tps.c:279 ../lib/imagery/georef_tps.c:282
#: ../lib/imagery/georef_tps.c:285 ../lib/imagery/georef_tps.c:290
#: ../lib/imagery/georef_tps.c:293
#, c-format
msgid "%s: out of memory"
msgstr ""

#: ../lib/htmldriver/graph_set.c:97
#, c-format
msgid "html: collecting to file '%s'"
msgstr ""

#: ../lib/htmldriver/graph_set.c:98
#, c-format
msgid "html: image size %dx%d"
msgstr "html: Bildgröße %dx%d"

#: ../lib/htmldriver/graph_set.c:111 ../lib/htmldriver/graph_set.c:115
#: ../lib/htmldriver/graph_set.c:119
#, c-format
msgid "html: type '%s'"
msgstr "html: Typ '%s'"

#: ../lib/lidar/raster.c:74 ../lib/lidar/raster.c:89 ../lib/lidar/raster.c:102
#: ../lib/lidar/raster.c:119 ../lib/lidar/raster.c:134
#: ../lib/lidar/raster.c:147 ../lib/lidar/raster.c:162
#: ../lib/lidar/raster.c:175
#, c-format
msgid "Unable to access table <%s>"
msgstr ""

#: ../lib/lidar/zones.c:476 ../lib/lidar/zones.c:513
#, c-format
msgid "<%s> created in database."
msgstr ""

#: ../lib/lidar/zones.c:480 ../lib/lidar/zones.c:517
#, c-format
msgid "<%s> has not been created in database."
msgstr ""

#: ../lib/display/tran_colr.c:107 ../lib/display/tran_colr.c:109
#, c-format
msgid "[%s]: No such color"
msgstr "[%s]: Diese Farbe gibt es nicht."

#: ../lib/display/r_raster.c:98
#, c-format
msgid "Both %s and %s are defined. %s will be ignored."
msgstr ""

#: ../lib/display/r_raster.c:131
#, c-format
msgid ""
"Neither %s (managed by d.mon command) nor %s (used for direct rendering) "
"defined"
msgstr ""

#: ../lib/display/r_raster.c:150
#, c-format
msgid "Unknown display driver <%s>"
msgstr ""

#: ../lib/display/r_raster.c:151
#, c-format
msgid "Using display driver <%s>..."
msgstr ""

#: ../lib/display/icon.c:80
#, c-format
msgid "Unsupported icon %d"
msgstr ""

#: ../lib/gmath/solvers_direct.c:45
msgid "Starting direct gauss elimination solver"
msgstr "Starte Gaußschen Eliminierungslöser."

#: ../lib/gmath/solvers_direct.c:73
msgid "Starting direct lu decomposition solver"
msgstr "Starte Lu Dekompositions-Löser."

#: ../lib/gmath/solvers_direct.c:131
msgid "Starting cholesky decomposition solver"
msgstr "Starte Cholesky Dekompositions-Löser."

#: ../lib/gmath/solvers_direct.c:134 ../lib/gmath/solvers_krylov.c:254
#: ../lib/gmath/solvers_krylov.c:482 ../lib/gmath/solvers_krylov.c:646
msgid "Unable to solve the linear equation system"
msgstr "Kann das lineare Gleichungssystem nicht lösen."

#: ../lib/gmath/solvers_krylov.c:262
#, c-format
msgid "Sparse PCG -- iteration %i error  %g\n"
msgstr "Sparse PCG -- Iteration %i Fehler  %g\n"

#: ../lib/gmath/solvers_krylov.c:264
#, c-format
msgid "PCG -- iteration %i error  %g\n"
msgstr "PCG -- Iteration %i Fehler  %g\n"

#: ../lib/gmath/solvers_krylov.c:490
#, c-format
msgid "Sparse CG -- iteration %i error  %g\n"
msgstr "Sparse CG -- Iteration %i Fehler  %g\n"

#: ../lib/gmath/solvers_krylov.c:492
#, c-format
msgid "CG -- iteration %i error  %g\n"
msgstr "CG -- Iteration %i Fehler  %g\n"

#: ../lib/gmath/solvers_krylov.c:695
#, c-format
msgid "Sparse BiCGStab -- iteration %i error  %g\n"
msgstr "Sparse BiCGStab -- Iteration %i Fehler  %g\n"

#: ../lib/gmath/solvers_krylov.c:698
#, c-format
msgid "BiCGStab -- iteration %i error  %g\n"
msgstr "BiCGStab -- Iteration %i Fehler  %g\n"

#: ../lib/gmath/del2g.c:50
msgid "    taking FFT of image..."
msgstr "    berechne FFT vom Bild..."

#: ../lib/gmath/del2g.c:56
msgid "    computing del**2 g..."
msgstr "    berechne del**2 g..."

#: ../lib/gmath/del2g.c:59
msgid "    taking FFT of del**2 g..."
msgstr "    berechne FFT von del**2g..."

#: ../lib/gmath/del2g.c:63
msgid "    multiplying transforms..."
msgstr "    multipliziere Transformationen..."

#: ../lib/gmath/del2g.c:66
msgid "    taking inverse FFT..."
msgstr "    berechne inverse FFT..."

#: ../lib/gmath/la.c:61 ../lib/gmath/la.c:117
msgid "Matrix dimensions out of range"
msgstr "Matrix-Dimensionen außerhalb des Wertebereichs."

#: ../lib/gmath/la.c:150
msgid "Matrix is not initialised fully."
msgstr "Matrix ist nicht komplett initialisiert."

#: ../lib/gmath/la.c:155
msgid "Unable to allocate space for matrix copy"
msgstr "Kann keinen Speicher für Kopie der Matrix reservieren."

#: ../lib/gmath/la.c:220
msgid "Input matrix is uninitialized"
msgstr ""

#: ../lib/gmath/la.c:285
msgid "First scalar multiplier must be non-zero"
msgstr "Erster Skalar-Multiplikator muss ungleich null sein."

#: ../lib/gmath/la.c:291 ../lib/gmath/la.c:299 ../lib/gmath/la.c:364
msgid "One or both input matrices uninitialised"
msgstr "Eine oder beide Eingabe-Matrizen sind nicht initialisiert."

#: ../lib/gmath/la.c:304 ../lib/gmath/la.c:369
msgid "Matrix order does not match"
msgstr "Matrix-Reihenfolge passt nicht."

#: ../lib/gmath/la.c:310
msgid "Unable to allocate space for matrix sum"
msgstr "Kann keinen Speicher für Summe der Matrizen reservieren."

#: ../lib/gmath/la.c:374
msgid "Unable to allocate space for matrix product"
msgstr "Kann keinen Speicher für Produkt der Matrizen reservieren."

#: ../lib/gmath/la.c:486
msgid "Input: one or both data matrices uninitialised"
msgstr "Eingabe: eine oder beide Datenmatrizen sind nicht initialisiert."

#: ../lib/gmath/la.c:491
msgid "Principal matrix is not properly dimensioned"
msgstr "Hauptmatrix hat nicht die richtigen Dimensionen."

#: ../lib/gmath/la.c:496
msgid "Input: you must have at least one array to solve"
msgstr "Eingabe: Mindestens ein Array muss zur Lösung angegeben werden."

#: ../lib/gmath/la.c:502
msgid "Could not allocate space for solution matrix"
msgstr "Konnte keinen Speicher für die Lösungsmatrix reservieren."

#: ../lib/gmath/la.c:508 ../lib/gmath/la.c:516
msgid "Could not allocate space for working matrix"
msgstr "Konnte keinen Platz für die Arbeitsmatrix reservieren."

#: ../lib/gmath/la.c:569
msgid "Matrix (or submatrix is singular). Solution undetermined"
msgstr "Matrix (oder Untermatrix) ist singulär. Lösung ist unbestimmt."

#: ../lib/gmath/la.c:573
msgid "Problem in LA routine."
msgstr "Probleme in der LA Routine."

#: ../lib/gmath/la.c:580
msgid "Procedure not yet available for selected matrix type"
msgstr "Die Prozedur ist für den ausgewählten Matrixtyp noch nicht verfügbar."

#: ../lib/gmath/la.c:614
msgid "Matrix is not square. Cannot determine inverse"
msgstr "Matrix ist nicht quadratisch. Kann Inverse nicht bilden."

#: ../lib/gmath/la.c:619
msgid "Unable to allocate space for matrix"
msgstr "Kann keinen Speicher für die Matrix reservieren."

#: ../lib/gmath/la.c:636
msgid "Matrix is singular"
msgstr "Matrix ist singulär."

#: ../lib/gmath/la.c:641
msgid "Problem in LA procedure."
msgstr "Problem in der LA Prozedur."

#: ../lib/gmath/la.c:729
msgid "Element array has not been allocated"
msgstr "Es wurde kein Speicher für das Element-Array reserviert."

#: ../lib/gmath/la.c:734
msgid "Specified element is outside array bounds"
msgstr "Angegebenes Element ist außerhalb der Array-Grenzen."

#: ../lib/gmath/la.c:788
msgid "Specified matrix column index is outside range"
msgstr "Angegebener Matrixspaltenindex ist außerhalb des Wertebreichs."

#: ../lib/gmath/la.c:793 ../lib/gmath/la.c:834 ../lib/gmath/la.c:1198
#: ../lib/gmath/la.c:1250 ../lib/gmath/la.c:1325
msgid "Matrix is not initialised"
msgstr "Matrix ist nicht initialisiert."

#: ../lib/gmath/la.c:798 ../lib/gmath/la.c:839
msgid "Could not allocate space for vector structure"
msgstr "Konnte keinen Platz für die Vektorstruktur reservieren."

#: ../lib/gmath/la.c:829
msgid "Specified matrix row index is outside range"
msgstr "Angegebene Zeile der Matrix ist außerhalb des Wertebereichs."

#: ../lib/gmath/la.c:869
msgid "Specified row index is outside range"
msgstr "Angegebener Zeilenindex ist außerhalb des Wertebereichs."

#: ../lib/gmath/la.c:874
msgid "Specified column index is outside range"
msgstr "Angegebener Spaltenindex ist außerhalb des Wertebereichs."

#: ../lib/gmath/la.c:894
msgid "Unknown vector type."
msgstr "Unbekannter Vektortyp."

#: ../lib/gmath/la.c:949
msgid "Input matrix and vector have differing dimensions1"
msgstr ""

#: ../lib/gmath/la.c:955 ../lib/gmath/la.c:1071 ../lib/gmath/la.c:1361
msgid "Output vector is uninitialized"
msgstr "Ergebnisvektor ist nicht initialisiert."

#: ../lib/gmath/la.c:1076 ../lib/gmath/la.c:1366
msgid "Vectors are not of the same type"
msgstr "Vektoren sind nicht vom selben Typ."

#: ../lib/gmath/la.c:1081
msgid "Output vector is of incorrect type"
msgstr "Ergebnisvektor ist vom falschen Typ."

#: ../lib/gmath/la.c:1086 ../lib/gmath/la.c:1376
msgid "Matrices not allowed"
msgstr "Matrizen sind nicht erlaubt."

#: ../lib/gmath/la.c:1092 ../lib/gmath/la.c:1383
msgid "Vectors have differing dimensions"
msgstr "Vektoren haben unterschiedliche Dimensionen."

#: ../lib/gmath/la.c:1098 ../lib/gmath/la.c:1390
msgid "Output vector has incorrect dimension"
msgstr "Ergebnisvektor hat falsche Dimensionen."

#: ../lib/gmath/la.c:1143
msgid "Vector dimensions out of range"
msgstr "Vektordimension außerhalb des Wertebereichs."

#: ../lib/gmath/la.c:1148
msgid "Row/column out of range"
msgstr "Zeile/Spalte außerhalb des Wertebereichs."

#: ../lib/gmath/la.c:1371
msgid "Output vector is not the same type as others"
msgstr ""

#: ../lib/gmath/la.c:1437
msgid "Vector structure is not initialised"
msgstr "Vektorstruktur ist nicht initialisiert."

#: ../lib/gmath/la.c:1558 ../lib/gmath/la.c:1566 ../lib/gmath/la.c:1571
msgid "Input format error"
msgstr "Eingabe-Formatfehler"

#: ../lib/gmath/solvers_classic_iter.c:84
#, c-format
msgid "sparse Jacobi -- iteration %5i error %g\n"
msgstr "sparse Jacobi -- Iteration %5i Fehler %g\n"

#: ../lib/gmath/solvers_classic_iter.c:156
#, c-format
msgid "sparse SOR -- iteration %5i error %g\n"
msgstr "sparse SOR -- Iteration %5i Fehler %g\n"

#: ../lib/gmath/solvers_classic_iter.c:218
#, c-format
msgid "Jacobi -- iteration %5i error %g\n"
msgstr "Jacobi -- Iteration %5i Fehler %g\n"

#: ../lib/gmath/solvers_classic_iter.c:275
#, c-format
msgid "SOR -- iteration %5i error %g\n"
msgstr "SOR -- Iteration %5i Fehler %g\n"

#: ../lib/gmath/solvers_direct_cholesky_band.c:33
#, c-format
msgid "Decomposition failed at row %i and col %i"
msgstr ""

#: ../lib/gmath/test/test_ccmath_wrapper.c:37
msgid ""
"\n"
"++ Running ccmath wrapper unit tests ++"
msgstr ""
"\n"
"++ Führe Tests für ccmath wrapper aus ++"

#: ../lib/gmath/test/test_ccmath_wrapper.c:42
msgid ""
"\n"
"-- ccmath wrapper unit tests failure --"
msgstr ""

#: ../lib/gmath/test/test_ccmath_wrapper.c:44
msgid ""
"\n"
"-- ccmath wrapper unit tests finished successfully --"
msgstr ""

#: ../lib/gmath/test/bench_solver_direct.c:34
msgid ""
"\n"
"++ Running direct solver benchmark ++"
msgstr ""
"\n"
"++ Führe Benchmark für direct solver durch ++"

#: ../lib/gmath/test/test_blas1.c:40
msgid ""
"\n"
"++ Running blas level 1 unit tests ++"
msgstr ""
"\n"
"++ Führe Tests für blas level 1 aus ++"

#: ../lib/gmath/test/test_blas1.c:47
msgid ""
"\n"
"-- blas level 1 unit tests failure --"
msgstr ""

#: ../lib/gmath/test/test_blas1.c:49
msgid ""
"\n"
"-- blas level 1 unit tests finished successfully --"
msgstr ""

#: ../lib/gmath/test/test_main.c:47
#: ../lib/vector/rtree/test_suite/test_main.c:44
#: ../lib/db/dbmi_base/test/test_main.c:47
msgid "Choose the unit tests to run"
msgstr "Wählen Sie die Unit-Tests, die Sie ausführen wollen"

#: ../lib/gmath/test/test_main.c:54 ../lib/db/dbmi_base/test/test_main.c:54
msgid "Choose the integration tests to run"
msgstr "Wählen Sie die Integrationstest, die Sie ausführen wollen"

#: ../lib/gmath/test/test_main.c:61
msgid "The size of the matrices and vectors for benchmarking"
msgstr ""

#: ../lib/gmath/test/test_main.c:68
msgid "Choose solver benchmark"
msgstr ""

#: ../lib/gmath/test/test_main.c:75
msgid "Choose blas benchmark"
msgstr ""

#: ../lib/gmath/test/test_main.c:79 ../lib/db/dbmi_base/test/test_main.c:58
msgid "Run all unit tests"
msgstr "Führe alle Unit-Tests aus"

#: ../lib/gmath/test/test_main.c:83 ../lib/db/dbmi_base/test/test_main.c:62
msgid "Run all integration tests"
msgstr "Führe alle Integrationstests aus"

#: ../lib/gmath/test/test_main.c:87 ../lib/db/dbmi_base/test/test_main.c:66
msgid "Run all unit and integration tests"
msgstr "Führe alle Unit- und Integrationstests aus"

#: ../lib/gmath/test/test_main.c:106
msgid "Performs benchmarks, unit and integration tests for the gmath library"
msgstr ""

#: ../lib/gmath/test/bench_solver_krylov.c:34
msgid ""
"\n"
"++ Running krylov solver benchmark ++"
msgstr ""
"\n"
"++ Führe Benchmark für krylov solver durch ++"

#: ../lib/gmath/test/bench_blas2.c:35
msgid ""
"\n"
"++ Running blas level 2 benchmark ++"
msgstr ""
"\n"
"++ Führe Benchmark für blas level 2 durch ++"

#: ../lib/gmath/test/test_blas2.c:38
msgid ""
"\n"
"++ Running blas level 2 unit tests ++"
msgstr ""
"\n"
"++ Führe Tests für blas level 2 aus ++"

#: ../lib/gmath/test/test_blas2.c:44
msgid ""
"\n"
"-- blas level 2 unit tests failure --"
msgstr ""

#: ../lib/gmath/test/test_blas2.c:46
msgid ""
"\n"
"-- blas level 2 unit tests finished successfully --"
msgstr ""

#: ../lib/gmath/test/bench_blas3.c:34
msgid ""
"\n"
"++ Running blas level 3 benchmark ++"
msgstr ""
"\n"
"++ Führe Benchmark für blas level 3 durch ++"

#: ../lib/gmath/test/test_matrix_conversion.c:37
msgid ""
"\n"
"++ Running matrix conversion unit tests ++"
msgstr ""
"\n"
"++ Führe Tests für Matrix-Konvertierung aus ++"

#: ../lib/gmath/test/test_matrix_conversion.c:42
msgid ""
"\n"
"-- Matrix conversion unit tests failure --"
msgstr ""

#: ../lib/gmath/test/test_matrix_conversion.c:44
msgid ""
"\n"
"-- Matrix conversion unit tests finished successfully --"
msgstr ""

#: ../lib/gmath/test/test_blas3.c:38
msgid ""
"\n"
"++ Running blas level 3 unit tests ++"
msgstr ""
"\n"
"++ Führe Tests für blas level 3 aus ++"

#: ../lib/gmath/test/test_blas3.c:44
msgid ""
"\n"
"-- blas level 3 unit tests failure --"
msgstr ""

#: ../lib/gmath/test/test_blas3.c:46
msgid ""
"\n"
"-- blas level 3 unit tests finished successfully --"
msgstr ""

#: ../lib/gmath/test/test_solvers.c:37
msgid ""
"\n"
"++ Running solver unit tests ++"
msgstr ""
"\n"
"++ Führe 'solver' Unit-Tests aus ++"

#: ../lib/gmath/test/test_solvers.c:42
msgid ""
"\n"
"-- Solver unit tests failure --"
msgstr ""
"\n"
"-- 'solver' Unit-Tests fehlgeschlagen --"

#: ../lib/gmath/test/test_solvers.c:44
msgid ""
"\n"
"-- Solver unit tests finished successfully --"
msgstr ""
"\n"
"-- 'solver' Unit-Tests erfolgreich beendet --"

#: ../lib/manage/do_remove.c:42
#, c-format
msgid "Removing %s <%s>"
msgstr "Lösche %s <%s>"

#: ../lib/manage/do_remove.c:57 ../lib/manage/do_rename.c:54
#: ../lib/vector/Vlib/map.c:264 ../lib/vector/Vlib/open.c:235
#: ../lib/vector/Vlib/legal_vname.c:141 ../lib/vector/Vlib/legal_vname.c:144
#: ../lib/ogsf/gv3.c:60 ../lib/ogsf/gv3.c:333 ../lib/ogsf/gp3.c:56
#: ../lib/ogsf/gp3.c:191
#, c-format
msgid "Vector map <%s> not found"
msgstr "Vektorkarte <%s> nicht gefunden."

#: ../lib/manage/do_remove.c:65
msgid "Unable to delete vector map"
msgstr "Kann Vektorkarte nicht löschen"

#: ../lib/manage/do_remove.c:78 ../lib/manage/do_rename.c:76
#: ../lib/gpde/n_arrays_io.c:273 ../lib/ogsf/gvl3.c:40
#: ../lib/ogsf/gvl_file.c:427
#, c-format
msgid "3D raster map <%s> not found"
msgstr "3D-Rasterkarte <%s> nicht gefunden."

#: ../lib/manage/do_remove.c:85
#, c-format
msgid "Unable to remove %s element"
msgstr ""

#: ../lib/manage/do_remove.c:89 ../lib/manage/do_remove.c:109
#: ../lib/manage/do_rename.c:87 ../lib/manage/do_rename.c:107
#: ../lib/manage/do_copy.c:61
#, c-format
msgid "%s is missing"
msgstr "%s fehlt"

#: ../lib/manage/do_remove.c:92 ../lib/manage/do_remove.c:112
#, c-format
msgid "%s removed"
msgstr "%s entfernt"

#: ../lib/manage/do_remove.c:105
#, c-format
msgid "Unable to remove %s"
msgstr "Kann %s nicht löschen"

#: ../lib/manage/do_remove.c:121
#, c-format
msgid "<%s> nothing removed"
msgstr ""

#: ../lib/manage/do_rename.c:42
#, c-format
msgid "Rename %s <%s> to <%s>"
msgstr "Benenne %s <%s> in <%s> um"

#: ../lib/manage/do_rename.c:62
#, c-format
msgid "Unable to rename vector map <%s> to <%s>"
msgstr "Kann die Vektorkarte <%s> nicht in <%s> umbenennen"

#: ../lib/manage/do_rename.c:83 ../lib/manage/do_rename.c:103
#, c-format
msgid "Unable to rename %s"
msgstr "Kann %s nicht umbenennen"

#: ../lib/manage/do_rename.c:90 ../lib/manage/do_rename.c:110
#, c-format
msgid "%s renamed"
msgstr "%s umbenannt"

#: ../lib/manage/do_rename.c:119
#, c-format
msgid "<%s> nothing renamed"
msgstr ""

#: ../lib/manage/option.c:47
#, c-format
msgid "%s to be %s"
msgstr ""

#: ../lib/manage/option.c:51
msgid "Raster"
msgstr "Raster"

#: ../lib/manage/option.c:53
msgid "Vector"
msgstr "Vektor"

#: ../lib/manage/option.c:55
msgid "Region"
msgstr ""

#: ../lib/manage/option.c:57
msgid "Group"
msgstr "Gruppe"

#: ../lib/manage/read_list.c:73
#, c-format
msgid "Unable to open data base element list '%s'"
msgstr ""

#: ../lib/manage/read_list.c:134
#, c-format
msgid "Format error: file ('%s') line (%d) - %s"
msgstr "Format-Fehler: Datei (\"%s\") Zeile (%d) - %s"

#: ../lib/manage/do_copy.c:43
#, c-format
msgid "Copying %s <%s> to current mapset as <%s>"
msgstr ""

#: ../lib/manage/do_copy.c:50 ../lib/manage/do_copy.c:67
#, c-format
msgid "Unable to copy <%s> to current mapset as <%s>"
msgstr "Kann <%s> nicht in das aktuelle Mapset als <%s> kopieren"

#: ../lib/manage/do_copy.c:72
#, c-format
msgid "%s copied"
msgstr "%s kopiert"

#: ../lib/manage/do_list.c:30
#, c-format
msgid "%s: invalid index %d"
msgstr "%s: ungültiger Index %d"

#: ../lib/vector/diglib/file.c:159
msgid "Writing to file loaded to memory not supported"
msgstr ""
"Schreiben in eine in den Speicher geladene Datei wird nicht unterstützt. "

#: ../lib/vector/diglib/file.c:197
msgid "Unable to load file to memory, file not open"
msgstr "Kann Datei nicht in den Speicher laden. Datei ist nicht offen."

#: ../lib/vector/diglib/file.c:212
msgid "Vector memory mode not supported, using 'AUTO'"
msgstr "Vector memory mode wird nicht unterstützt, verwende 'AUTO'."

#: ../lib/vector/diglib/plus_struct.c:523
#, c-format
msgid ""
"This version of GRASS (%d.%d) is too old to read this topology format. Try "
"to rebuild topology or upgrade GRASS to at least version %d."
msgstr ""

#: ../lib/vector/diglib/plus_struct.c:529
#, c-format
msgid ""
"Your GRASS version does not fully support topology format %d.%d of the "
"vector. Consider to rebuild topology or upgrade GRASS."
msgstr ""

#: ../lib/vector/diglib/plus_struct.c:539
#, c-format
msgid ""
"Old topology format version %d.%d is not supported by this release. Try to "
"rebuild topology using v.build or v.build.all module."
msgstr ""

#: ../lib/vector/diglib/plus_struct.c:563 ../lib/vector/diglib/portable.c:208
#: ../lib/vector/diglib/portable.c:241 ../lib/vector/diglib/portable.c:683
msgid "Vector exceeds supported file size limit"
msgstr ""

#: ../lib/vector/diglib/plus_node.c:213
#, c-format
msgid ""
"Attempt to read line angle for the line which is not connected to the node: "
"node %d, line %d"
msgstr ""
"Versuche den Winkel der Linie, die nicht an den Knoten angebunden ist, zu "
"lesen: Knoten %d, Linie %d"

#: ../lib/vector/diglib/port_init.c:158
#, c-format
msgid "Unable to find '%x' in %s"
msgstr "Kann '%x' nicht in %s finden"

#: ../lib/vector/diglib/frmt.c:45 ../lib/vector/diglib/frmt.c:70
#, c-format
msgid "Vector format not recognized: %s"
msgstr "Vektorformat nicht erkannt: %s"

#: ../lib/vector/diglib/frmt.c:79 ../lib/vector/diglib/frmt.c:88
#, c-format
msgid "Vector format '%s' not supported"
msgstr "Vektorformat '%s' nicht unterstützt"

#: ../lib/vector/diglib/frmt.c:97
#, c-format
msgid "Format definition is not correct: %s"
msgstr "Format-Definition ist nicht korrekt: %s"

#: ../lib/vector/diglib/plus_area.c:218 ../lib/vector/diglib/plus_area.c:718
#, c-format
msgid "Line %d already has area/isle %d to left"
msgstr "Linie %d hat bereits Fläche/Insel %d zu ihrer Linken."

#: ../lib/vector/diglib/plus_area.c:228 ../lib/vector/diglib/plus_area.c:726
#, c-format
msgid "Line %d already has area/isle %d to right"
msgstr "Linie %d hat bereits Fläche/Insel %d zu ihrer Rechten."

#: ../lib/vector/diglib/plus_area.c:282
msgid "Isle already registered in area"
msgstr ""

#: ../lib/vector/diglib/plus_area.c:316
msgid "Attempt to delete isle from dead area"
msgstr "Versuche Insel von einer toten Fläche zu löschen."

#: ../lib/vector/diglib/plus_area.c:324
#, c-format
msgid "Attempt to delete not registered isle %d from area %d"
msgstr "Versuche nicht registrierte Insel %d der Fläche %d zu löschen."

#: ../lib/vector/diglib/plus_area.c:371
msgid "Attempt to delete dead area"
msgstr "Versuche tote Fläche zu löschen."

#: ../lib/vector/diglib/plus_area.c:410
#, c-format
msgid "Dead centroid %d registered for area (bug in the vector library)"
msgstr ""
"Toter Zentroid %d für Fläche registriert (Bug in der Vektorbibliothek)."

#: ../lib/vector/diglib/plus_area.c:433
#, c-format
msgid "Attempt to delete area %d info from dead isle %d"
msgstr "Versuche Fläche %d von toter Insel %d zu löschen."

#: ../lib/vector/diglib/plus_area.c:784
#, c-format
msgid "Attempt to delete isle %d info from dead area %d"
msgstr "Versuche Insel %d von toter Fläche %d zu löschen."

#: ../lib/vector/diglib/cindex_rw.c:156
#, c-format
msgid ""
"This version of GRASS (%d.%d) is too old to read this category index format. "
"Try to rebuild topology or upgrade GRASS to at least version %d."
msgstr ""

#: ../lib/vector/diglib/spindex_rw.c:99 ../lib/vector/diglib/spindex_rw.c:107
msgid "Topology file must be written before spatial index file"
msgstr ""

#: ../lib/vector/diglib/spindex_rw.c:303
#, c-format
msgid ""
"This version of GRASS (%d.%d) is too old to read this spatial index format. "
"Try to rebuild topology or upgrade GRASS to at least version %d."
msgstr ""

#: ../lib/vector/diglib/spindex_rw.c:309
#, c-format
msgid ""
"Your GRASS version does not fully support spatial index format %d.%d of the "
"vector. Consider to rebuild topology or upgrade GRASS."
msgstr ""

#: ../lib/vector/diglib/spindex_rw.c:318
#, c-format
msgid ""
"Spatial index format version %d.%d is not supported by this release. Please "
"rebuild topology."
msgstr ""

#: ../lib/vector/diglib/spindex.c:450
#, c-format
msgid "Unable to delete node %d from spatial index"
msgstr "Kann den Knoten %d nicht aus dem räumlichen Index löschen."

#: ../lib/vector/diglib/spindex.c:493
#, c-format
msgid "Unable to delete line %d from spatial index"
msgstr "Kann die Linie %d nicht aus dem räumlichen Index löschen."

#: ../lib/vector/diglib/spindex.c:529
msgid "Attempt to delete sidx for dead area"
msgstr "Versuche sidx einer toten Fläche zu löschen."

#: ../lib/vector/diglib/spindex.c:546
#, c-format
msgid "Unable to delete area %d from spatial index"
msgstr "Kann die Fläche %d nicht aus dem räumlichen Index löschen."

#: ../lib/vector/diglib/spindex.c:595
#, c-format
msgid "Unable to delete isle %d from spatial index"
msgstr "Kann Insel %d nicht aus dem räumlichen Index löschen."

#: ../lib/vector/diglib/test.c:58
msgid "Unable to open test.tmp file"
msgstr "Kann die Datei test.tmp nicht öffnen"

#: ../lib/vector/diglib/test.c:75
#, c-format
msgid ""
"Error in read/write portable double, byte_order = %d Written: %.16e3E Read: "
"%.16e3E"
msgstr ""

#: ../lib/vector/diglib/test.c:89
#, c-format
msgid ""
"Error in read/write portable float, byte_order = %d Written: %.8e3E Read: "
"%.8e3E"
msgstr ""

#: ../lib/vector/diglib/test.c:104
#, c-format
msgid ""
"Error in read/write portable off_t, byte_order = %d Written: %lu Read: %lu"
msgstr ""

#: ../lib/vector/diglib/test.c:119
#, c-format
msgid ""
"Error in read/write portable long, byte_order = %d Written: %lu Read: %lu"
msgstr ""

#: ../lib/vector/diglib/test.c:134
#, c-format
msgid "Error in read/write portable int, byte_order = %d Written: %d Read: %d"
msgstr ""

#: ../lib/vector/diglib/test.c:150
#, c-format
msgid ""
"Error in read/write portable short, byte_order = %d Written: %d Read: %d"
msgstr ""

#: ../lib/vector/diglib/test.c:165
#, c-format
msgid "Error in read/write portable char, byte_order = %d Written: %d Read: %d"
msgstr ""

#: ../lib/vector/diglib/plus_line.c:262 ../lib/vector/diglib/plus_line.c:302
#, c-format
msgid "Attempt to delete not registered line %d from node %d"
msgstr ""

#: ../lib/vector/diglib/plus.c:222
msgid "Unable read topology for nodes"
msgstr "Kann Topologie der Knoten nicht lesen."

#: ../lib/vector/diglib/plus.c:227
#, c-format
msgid "Unable to read topology for node %d"
msgstr "Kann Topologie des Knotens %d nicht lesen."

#: ../lib/vector/diglib/plus.c:232
msgid "Unable read topology for lines"
msgstr "Kann Topologie der Linien nicht lesen."

#: ../lib/vector/diglib/plus.c:237
#, c-format
msgid "Unable to read topology for line %d"
msgstr "Kann Topologie der Linie %d nicht lesen."

#: ../lib/vector/diglib/plus.c:242
msgid "Unable to read topo for areas"
msgstr "Kann Topologie der Flächen nicht lesen."

#: ../lib/vector/diglib/plus.c:247
#, c-format
msgid "Unable read topology for area %d"
msgstr "Kann Topologie der Fläche %d nicht lesen."

#: ../lib/vector/diglib/plus.c:252
msgid "Unable to read topology for isles"
msgstr "Kann Topologie der Inseln nicht lesen."

#: ../lib/vector/diglib/plus.c:257
#, c-format
msgid "Unable to read topology for isle %d"
msgstr "Kann Topologie der Insel %d nicht lesen."

#: ../lib/vector/diglib/plus.c:279 ../lib/vector/diglib/plus.c:305
msgid "Unable to write head to plus file"
msgstr "Kann head nicht in die plus-Datei schreiben."

#: ../lib/vector/diglib/plus.c:284
msgid "Unable to write nodes to plus file"
msgstr "Kann Knoten nicht in die plus-Datei schreiben."

#: ../lib/vector/diglib/plus.c:289
msgid "Unable to write lines to plus file"
msgstr "Kann Linien nicht in die plus-Datei schreiben."

#: ../lib/vector/diglib/plus.c:294
msgid "Unable to write areas to plus file"
msgstr "Kann Flächen nicht in die plus-Datei schreiben."

#: ../lib/vector/diglib/plus.c:299
msgid "Unable to write isles to plus file"
msgstr "Kann Inseln nicht in die plus-Datei schreiben."

#: ../lib/vector/vedit/delete.c:40
#, c-format
msgid "Attempt to delete dead feature (%d)"
msgstr ""

#: ../lib/vector/vedit/delete.c:72
#, c-format
msgid "No area found for centroid %d"
msgstr ""

#: ../lib/vector/vedit/delete.c:76
#, c-format
msgid "Duplicate centroid %d, unable to delete area"
msgstr ""

#: ../lib/vector/vedit/delete.c:105
#, c-format
msgid "Area %d without centroid"
msgstr ""

#: ../lib/vector/vedit/delete.c:121
#, c-format
msgid "Area %d has no boundaries"
msgstr ""

#: ../lib/vector/vedit/cats.c:63
#, c-format
msgid "Unable to set category %d for (feature id %d)"
msgstr "Kann Kategorie %d für (Objekt-ID %d) nicht setzen."

#: ../lib/vector/vedit/select.c:231
msgid "Unknown query tool"
msgstr "Unbekanntes Abfragewerkzeug"

#: ../lib/vector/neta/spanningtree.c:109
msgid "Computing minimum spanning tree..."
msgstr "Berechne minimalen aufspannenden Baum..."

#: ../lib/vector/neta/timetables.c:46 ../lib/vector/neta/timetables.c:203
#: ../lib/vector/neta/timetables.c:244 ../lib/vector/neta/timetables.c:286
#, c-format
msgid "Unable to open select cursor: %s"
msgstr "Kann den Select-Cursor '%s' nicht öffnen."

#: ../lib/vector/neta/utils.c:200
#, c-format
msgid "Point %d is not connected!"
msgstr ""

#: ../lib/vector/neta/utils.c:235
#, c-format
msgid "'%s' must be > 0"
msgstr ""

#: ../lib/vector/neta/utils.c:244
msgid "'where' and 'cats' parameters were supplied, cat will be ignored"
msgstr "'where' und 'cats' Parameter wurden übergeben, cat wird ignoriert."

#: ../lib/vector/neta/utils.c:247
msgid "Unable to load data from database"
msgstr "Kann Daten der Datenbank nicht laden."

#: ../lib/vector/neta/utils.c:254
msgid "Problem loading category values"
msgstr "Problem beim Laden der Kategorie-Werte."

#: ../lib/vector/neta/flow.c:331 ../lib/vector/Vlib/graph.c:105
#: ../lib/vector/Vlib/net_build.c:661 ../lib/vector/Vlib/net_build.c:1067
msgid "GngFlatten error"
msgstr "GngFlatten Fehler"

#: ../lib/vector/rtree/test_suite/test_main.c:61
msgid "Unit tests for the vector rtree library"
msgstr ""

#: ../lib/vector/rtree/test_suite/test_basics.c:40
msgid ""
"\n"
"++ Running basic unit tests ++"
msgstr ""
"\n"
"++ Führe grundlegende Tests aus ++"

#: ../lib/vector/rtree/test_suite/test_basics.c:48
msgid ""
"\n"
"-- Basic rtree unit tests failure --"
msgstr ""
"\n"
"++ Grundlegende Tests für btree fehlgeschlagen ++"

#: ../lib/vector/rtree/test_suite/test_basics.c:50
msgid ""
"\n"
"-- Basic rtree unit tests finished successfully --"
msgstr ""
"\n"
"++ Grundlegende Tests für btree erfolgreich beendet ++"

#: ../lib/vector/Vlib/geos.c:52
msgid "vector map is not opened"
msgstr "Vektorkarte ist nicht geöffnet."

#: ../lib/vector/Vlib/geos.c:55
#, c-format
msgid ""
"Vect_read_line_geos(): feature id %d is not reasonable (max features in "
"vector map <%s>: %d)"
msgstr ""
"Vect_read_line_geos(): Objekt-ID %d ist nicht sinnvoll (max. Objekte in "
"Vektorkarte <%s>: %d)."

#: ../lib/vector/Vlib/geos.c:60
msgid "only native format supported"
msgstr "nur das native Format unterstützt"

#: ../lib/vector/Vlib/geos.c:65 ../lib/vector/Vlib/geos.c:258
msgid "Attempt to read dead line"
msgstr "Versuche tote Linie zu lesen."

#: ../lib/vector/Vlib/geos.c:90
#, c-format
msgid "Vect_read_area_geos(): unable to read area id %d"
msgstr "Vect_read_area_geos(): Kann Flächen-ID %d nicht lesen."

#: ../lib/vector/Vlib/geos.c:104
#, c-format
msgid "Vect_read_area_geos(): unable to read isle id %d of area id %d"
msgstr ""
"Vect_read_area_geos(): Kann Insel-ID %d der Fläche mit ID %d nicht lesen."

#: ../lib/vector/Vlib/geos.c:205
#, c-format
msgid "Unable to read line offset %ld"
msgstr "Kann Linien-Offset %ld nicht lesen."

#: ../lib/vector/Vlib/geos.c:412
#, c-format
msgid "Attempt to read points of nonexistent area id %d"
msgstr "Versuche Punkte nicht existenter Fläche mit ID %d zu lesen."

#: ../lib/vector/Vlib/geos.c:472
#, c-format
msgid "Unable to read feature id %d"
msgstr "Kann die Objekt-ID %d nicht lesen."

#: ../lib/vector/Vlib/read_sfa.c:50 ../lib/vector/Vlib/write_nat.c:182
#: ../lib/vector/Vlib/write_nat.c:295 ../lib/vector/Vlib/write_nat.c:651
#: ../lib/vector/Vlib/write_pg.c:237 ../lib/vector/Vlib/write_pg.c:382
#: ../lib/vector/Vlib/write_pg.c:397 ../lib/vector/Vlib/read_nat.c:144
#: ../lib/vector/Vlib/write_sfa.c:158 ../lib/vector/Vlib/write_sfa.c:207
#: ../lib/vector/Vlib/read.c:173 ../lib/vector/Vlib/read_pg.c:331
#: ../lib/vector/Vlib/box.c:249
#, c-format
msgid "Attempt to access feature with invalid id (%d)"
msgstr ""

#: ../lib/vector/Vlib/read_sfa.c:56 ../lib/vector/Vlib/write_nat.c:301
#: ../lib/vector/Vlib/write_nat.c:657 ../lib/vector/Vlib/write_pg.c:243
#: ../lib/vector/Vlib/write_pg.c:403 ../lib/vector/Vlib/write_pg.c:2630
#: ../lib/vector/Vlib/write_pg.c:2727 ../lib/vector/Vlib/read_nat.c:150
#: ../lib/vector/Vlib/read_pg.c:337
#, c-format
msgid "Attempt to access dead feature %d"
msgstr ""

#: ../lib/vector/Vlib/read_sfa.c:90
#, c-format
msgid "Unable to construct centroid for area %d. Skipped."
msgstr ""

#: ../lib/vector/Vlib/read_sfa.c:95
#, c-format
msgid "Centroid %d: invalid area %d"
msgstr ""

#: ../lib/vector/Vlib/read_sfa.c:117 ../lib/vector/Vlib/read_pg.c:192
#, c-format
msgid "Unexpected feature type (%d) - should be (%d)"
msgstr ""

#: ../lib/vector/Vlib/read_sfa.c:124 ../lib/vector/Vlib/write_sfa.c:131
#: ../lib/vector/Vlib/write_sfa.c:173 ../lib/vector/Vlib/write_sfa.c:273
msgid "GRASS is not compiled with OGR/PostgreSQL support"
msgstr ""

#: ../lib/vector/Vlib/header.c:86
#, c-format
msgid "Unable to create header file for vector map <%s>"
msgstr ""

#: ../lib/vector/Vlib/header.c:129
#, c-format
msgid "Unable to open header file of vector <%s>"
msgstr "Kann Header-Datei der Vektorkarte <%s> nicht öffnen."

#: ../lib/vector/Vlib/header.c:137
#, c-format
msgid "Corrupted row in head: %s"
msgstr "Kaputte Zeile im Header: %s"

#: ../lib/vector/Vlib/header.c:175
#, c-format
msgid "Unknown keyword '%s' in vector head"
msgstr ""

#: ../lib/vector/Vlib/build.c:37 ../lib/vector/Vlib/close.c:38
#: ../lib/vector/Vlib/read.c:32 ../lib/vector/Vlib/open.c:59
#: ../lib/vector/Vlib/write.c:56 ../lib/vector/Vlib/write.c:62
#: ../lib/vector/Vlib/rewind.c:29
msgid "Requested format is not compiled in this version"
msgstr "Das angeforderte Format ist in diese Version nicht einkompiliert."

#: ../lib/vector/Vlib/build.c:116
msgid "Area of size = 0.0 (less than 4 vertices) ignored"
msgstr ""

#: ../lib/vector/Vlib/build.c:132
msgid "Unable to add area (map closed, topo saved)"
msgstr ""
"Kann Fläche nicht hinzufügen (Karte geschlossen, Topologie gespeichert)."

#: ../lib/vector/Vlib/build.c:140
msgid "Unable to add isle (map closed, topo saved)"
msgstr ""
"Kann Insel nicht hinzufügen (Karte geschlossen, Topologie gespeichert)."

#: ../lib/vector/Vlib/build.c:150
msgid "Area of size = 0.0 ignored"
msgstr "Flächen mit Größe 0.0 ignoriert."

#: ../lib/vector/Vlib/build.c:201
msgid "Request to find area outside nonexistent isle"
msgstr "Finde Fläche außerhalb nicht existierender Insel"

#: ../lib/vector/Vlib/build.c:352
msgid "Larger bbox but smaller area!!!"
msgstr ""

#: ../lib/vector/Vlib/build.c:607
msgid "Checking for topological errors..."
msgstr ""

#: ../lib/vector/Vlib/build.c:642
#, c-format
msgid "Number of lines of length zero: %d"
msgstr ""

#: ../lib/vector/Vlib/build.c:644
#, c-format
msgid "Number of boundaries of length zero: %d"
msgstr ""

#: ../lib/vector/Vlib/build.c:653
#, c-format
msgid "Number of boundary intersections: %d"
msgstr ""

#: ../lib/vector/Vlib/build.c:677
msgid "Skipping further checks because of incorrect boundaries"
msgstr ""

#: ../lib/vector/Vlib/build.c:727
#, c-format
msgid "Number of redundant holes: %d"
msgstr ""

#: ../lib/vector/Vlib/build.c:866 ../lib/vector/Vlib/open.c:367
#: ../lib/vector/Vlib/open.c:871
#, c-format
msgid "Unable to open spatial index file for vector map <%s>"
msgstr ""

#: ../lib/vector/Vlib/build.c:872
#, c-format
msgid "Building topology for vector map <%s>..."
msgstr "Erstelle Topologie für die Vektorkarte <%s>..."

#: ../lib/vector/Vlib/build.c:890
msgid "Topology was built"
msgstr "Die Topologie wurde erstellt."

#: ../lib/vector/Vlib/build.c:901
#, c-format
msgid "Number of nodes: %d"
msgstr "Anzahl der Knoten: %d"

#: ../lib/vector/Vlib/build.c:902
#, c-format
msgid "Number of primitives: %d"
msgstr "Anzahl der Primitive: %d"

#: ../lib/vector/Vlib/build.c:903
#, c-format
msgid "Number of points: %d"
msgstr "Anzahl der Punkte: %d"

#: ../lib/vector/Vlib/build.c:904
#, c-format
msgid "Number of lines: %d"
msgstr "Anzahl der Linien: %d"

#: ../lib/vector/Vlib/build.c:905
#, c-format
msgid "Number of boundaries: %d"
msgstr "Anzahl der Grenzen: %d"

#: ../lib/vector/Vlib/build.c:906
#, c-format
msgid "Number of centroids: %d"
msgstr "Anzahl der Zentroide: %d"

#: ../lib/vector/Vlib/build.c:909
#, c-format
msgid "Number of faces: %d"
msgstr "Anzahl der Faces: %d"

#: ../lib/vector/Vlib/build.c:912
#, c-format
msgid "Number of kernels: %d"
msgstr "Anzahl der Kernel: %d"

#: ../lib/vector/Vlib/build.c:958
#, c-format
msgid "Number of areas: %d"
msgstr "Anzahl der Flächen: %d"

#: ../lib/vector/Vlib/build.c:959
#, c-format
msgid "Number of isles: %d"
msgstr "Anzahl der Inseln: %d"

#: ../lib/vector/Vlib/build.c:964
#, c-format
msgid "Number of areas without centroid: %d"
msgstr "Anzahl der Flächen ohne Zentroid: %d"

#: ../lib/vector/Vlib/build.c:969
#, c-format
msgid "Number of centroids exceeds number of areas: %d > %d"
msgstr ""

#: ../lib/vector/Vlib/build.c:973
#, c-format
msgid "Number of incorrect boundaries: %d"
msgstr "Anzahl inkorrekter Grenzen: %d"

#: ../lib/vector/Vlib/build.c:977
#, c-format
msgid "Number of centroids outside area: %d"
msgstr "Anzahl der Zentroide außerhalb von Flächen: %d"

#: ../lib/vector/Vlib/build.c:981
#, c-format
msgid "Number of duplicate centroids: %d"
msgstr "Anzahl duplizierter Zentroide: %d"

#: ../lib/vector/Vlib/build.c:985
msgid "Number of areas: -"
msgstr "Anzahl der Flächen: -"

#: ../lib/vector/Vlib/build.c:986
msgid "Number of isles: -"
msgstr "Anzahl der Inseln: -"

#: ../lib/vector/Vlib/build.c:1014
#, c-format
msgid "Unable to create topo file for vector map <%s>"
msgstr ""

#: ../lib/vector/Vlib/build.c:1022
msgid "Error writing out topo file"
msgstr "Fehler beim Schreiben der Topologie-Datei."

#: ../lib/vector/Vlib/build.c:1211
msgid ""
"Unable to build spatial index from topology, vector map is not opened at "
"topology level 2"
msgstr ""

#: ../lib/vector/Vlib/build.c:1234
#, c-format
msgid "%s is no longer supported"
msgstr "%s nicht mehr unterstützt"

#: ../lib/vector/Vlib/build.c:1257
msgid "Spatial index not available, can not be saved"
msgstr ""

#: ../lib/vector/Vlib/build.c:1269
#, c-format
msgid "Unable to create spatial index file for vector map <%s>"
msgstr ""

#: ../lib/vector/Vlib/build.c:1278
msgid "Error writing out spatial index file"
msgstr "Fehler beim Schreiben des räumlichen Index."

#: ../lib/vector/Vlib/remove_duplicates.c:199
#, c-format
msgid "Removed duplicates: %d"
msgstr ""

#: ../lib/vector/Vlib/constraint.c:150
msgid "Layer constraint ignored for non-native vector formats"
msgstr ""

#: ../lib/vector/Vlib/buffer2.c:361
msgid "Line is not looped"
msgstr "Linie ist nicht gelooped."

#: ../lib/vector/Vlib/buffer2.c:443
#, c-format
msgid "Unexpected result of line_intersection() res = %d"
msgstr ""

#: ../lib/vector/Vlib/buffer2.c:589
msgid ""
"Next edge was visited (right) but it is not the first one !!! breaking loop"
msgstr ""

#: ../lib/vector/Vlib/buffer2.c:600
msgid ""
"Next edge was visited (left) but it is not the first one !!! breaking loop"
msgstr ""

#: ../lib/vector/Vlib/buffer2.c:648
msgid "side != 0 feature not implemented"
msgstr "side != 0 Feature nicht implementiert"

#: ../lib/vector/Vlib/buffer2.c:890 ../lib/vector/Vlib/buffer2.c:937
msgid "zero area size"
msgstr "Flächengröße Null"

#: ../lib/vector/Vlib/buffer2.c:896 ../lib/vector/Vlib/buffer2.c:943
msgid "Line was not closed"
msgstr "Linie wurde nicht geschlossen."

#: ../lib/vector/Vlib/buffer2.c:909 ../lib/vector/Vlib/buffer2.c:960
msgid "Vect_get_point_in_poly() failed"
msgstr "Vect_get_point_in_poly() fehlgeschlagen."

#: ../lib/vector/Vlib/dgraph.c:432
msgid ""
"Trying to add more edges to the planar_graph than the initial allocation "
"size allows"
msgstr ""

#: ../lib/vector/Vlib/array.c:96
#, c-format
msgid "%d errors in category string"
msgstr ""

#: ../lib/vector/Vlib/array.c:142 ../lib/vector/Vlib/array.c:267
msgid "Mixed area and other type requested for vector array"
msgstr "Vermischt Flächen und andere Typen für Vektor-Array angefordert."

#: ../lib/vector/Vlib/array.c:152 ../lib/vector/Vlib/array.c:175
#: ../lib/vector/Vlib/array.c:304 ../lib/vector/Vlib/array.c:336
msgid "Not enough space in vector array"
msgstr "Nicht genug Platz im Vektor-Array."

#: ../lib/vector/Vlib/array.c:292
#, c-format
msgid "Unable to select record from table <%s> (key %s, where %s)"
msgstr ""
"Kann den Datensatz in der Tabelle <%s> nicht selektieren (key %s, where %s)."

#: ../lib/vector/Vlib/write_nat.c:398
msgid "Attempt to access feature with invalid id (%"
msgstr ""

#: ../lib/vector/Vlib/write_nat.c:404
#, c-format
msgid "Attempt to access alive feature %d"
msgstr ""

#: ../lib/vector/Vlib/write_nat.c:566 ../lib/vector/Vlib/write_nat.c:602
#, c-format
msgid "%s: Area %d does not exist"
msgstr "%s: Fläche %d existiert nicht."

#: ../lib/vector/Vlib/write_nat.c:756
#, c-format
msgid "Attempt to access dead area %d"
msgstr ""

#: ../lib/vector/Vlib/map.c:140 ../lib/vector/Vlib/map.c:246
msgid "Vector map name is not SQL compliant"
msgstr "Name der Vektorkarte ist nicht SQL kompatibel."

#: ../lib/vector/Vlib/map.c:144
#, c-format
msgid "Unable to find vector map <%s> in <%s>"
msgstr "Kann die Vektorkarte <%s> in <%s> nicht finden."

#: ../lib/vector/Vlib/map.c:156 ../lib/vector/Vlib/map.c:250
#: ../lib/vector/Vlib/open.c:821
#, c-format
msgid "Vector map <%s> already exists and will be overwritten"
msgstr "Vektorkarte <%s> existiert bereits und wird überschrieben."

#: ../lib/vector/Vlib/map.c:160 ../lib/vector/Vlib/open.c:813
#: ../lib/vector/Vlib/open.c:826
#, c-format
msgid "Unable to delete vector map <%s>"
msgstr "Kann Vektorkarte <%s> nicht löschen."

#: ../lib/vector/Vlib/map.c:180 ../lib/vector/Vlib/map.c:268
#, c-format
msgid "Unable to copy vector map <%s> to <%s>"
msgstr "Kann die Vektorkarte <%s> nicht nach <%s> kopieren."

#: ../lib/vector/Vlib/map.c:193 ../lib/vector/Vlib/map.c:203
#: ../lib/vector/Vlib/map.c:275 ../lib/vector/Vlib/open.c:301
#: ../lib/vector/Vlib/open.c:437
#: ../lib/python/temporal/c_libraries_interface.py:884 ../lib/ogsf/gv3.c:66
#: ../lib/ogsf/gv3.c:338 ../lib/ogsf/gp3.c:62 ../lib/ogsf/gp3.c:196
#, c-format, python-format
msgid "Unable to open vector map <%s>"
msgstr "Kann die Vektorkarte <%s> nicht öffnen."

#: ../lib/vector/Vlib/map.c:318 ../lib/vector/Vlib/close_nat.c:102
#: ../lib/vector/Vlib/copy.c:764
#, c-format
msgid "Unable to copy table <%s>"
msgstr "Kann die Tabelle <%s> nicht kopieren."

#: ../lib/vector/Vlib/map.c:332 ../lib/vector/Vlib/map.c:463
#, c-format
msgid "Unable to delete table <%s>"
msgstr "Kann Tabelle <%s> nicht löschen."

#: ../lib/vector/Vlib/map.c:347
#, c-format
msgid "Unable to create index for table <%s>, key <%s>"
msgstr "Kann keinen Index für die Tabelle <%s>, Schlüssel <%s> erzeugen."

#: ../lib/vector/Vlib/map.c:403
#, c-format
msgid "Ignoring invalid mapset: %s"
msgstr ""

#: ../lib/vector/Vlib/map.c:408
#, c-format
msgid "Invalid vector map name <%s>"
msgstr "Ungültiger Name für Vektorkarte <%s>."

#: ../lib/vector/Vlib/map.c:418
#, c-format
msgid "Unable to open header file for vector map <%s>"
msgstr "Kann Header-Datei der Vektorkarte <%s> nicht öffnen."

#: ../lib/vector/Vlib/map.c:450
#, c-format
msgid "Unable to find table <%s> linked to vector map <%s>"
msgstr "Kann die Tabelle <%s> verknüpft mit Vektorkarte <%s> nicht finden."

#: ../lib/vector/Vlib/map.c:473
#, c-format
msgid "Table <%s> linked to vector map <%s> does not exist"
msgstr "Tabelle <%s> verknüpft mit Vektorkarte <%s> existiert nicht."

#: ../lib/vector/Vlib/map.c:486
#, c-format
msgid "Unable to open directory '%s'"
msgstr "Kann das Verzeichnis '%s' nicht öffnen."

#: ../lib/vector/Vlib/map.c:500
#, c-format
msgid "Unable to delete file '%s'"
msgstr "Kann Datei '%s' nicht löschen."

#: ../lib/vector/Vlib/map.c:520
#, c-format
msgid "Unable to rename directory '%s' to '%s'"
msgstr "Kann das Verzeichnis '%s' nicht in '%s' umbenennen."

#: ../lib/vector/Vlib/map.c:529
#, c-format
msgid "Unable to remove directory '%s': %s"
msgstr ""

#: ../lib/vector/Vlib/write_pg.c:124 ../lib/vector/Vlib/write_pg.c:158
#: ../lib/vector/Vlib/write_pg.c:197 ../lib/vector/Vlib/write_pg.c:295
#: ../lib/vector/Vlib/write_pg.c:355 ../lib/vector/Vlib/write_pg.c:477
#: ../lib/vector/Vlib/close.c:275 ../lib/vector/Vlib/simple_features.c:336
#: ../lib/vector/Vlib/open_pg.c:143 ../lib/vector/Vlib/open_pg.c:200
#: ../lib/vector/Vlib/open_pg.c:299 ../lib/vector/Vlib/open_pg.c:349
#: ../lib/vector/Vlib/header_finfo.c:47 ../lib/vector/Vlib/header_finfo.c:86
#: ../lib/vector/Vlib/header_finfo.c:123 ../lib/vector/Vlib/header_finfo.c:171
#: ../lib/vector/Vlib/write_sfa.c:306 ../lib/vector/Vlib/area.c:94
#: ../lib/vector/Vlib/area.c:499 ../lib/vector/Vlib/read_pg.c:91
#: ../lib/vector/Vlib/read_pg.c:214 ../lib/vector/Vlib/read_pg.c:298
#: ../lib/vector/Vlib/read_pg.c:416 ../lib/vector/Vlib/build_sfa.c:721
#: ../lib/vector/Vlib/copy.c:428 ../lib/vector/Vlib/rewind_pg.c:56
#: ../lib/vector/Vlib/rewind_pg.c:81 ../lib/vector/Vlib/build_pg.c:117
#: ../lib/vector/Vlib/close_pg.c:99 ../lib/vector/Vlib/close_pg.c:146
msgid "GRASS is not compiled with PostgreSQL support"
msgstr "GRASS ist nicht mit PostgreSQL-Unterstützung kompiliert"

#: ../lib/vector/Vlib/write_pg.c:188 ../lib/vector/Vlib/write_pg.c:256
#: ../lib/vector/Vlib/write_sfa.c:164 ../lib/vector/Vlib/write_ogr.c:96
msgid "Unable to rewrite feature (incompatible feature types)"
msgstr ""

#: ../lib/vector/Vlib/write_pg.c:286
#, c-format
msgid "Unable to rewrite feature %d"
msgstr "Kann Objekt %d nicht schreiben."

#: ../lib/vector/Vlib/write_pg.c:322 ../lib/vector/Vlib/write_pg.c:812
#: ../lib/vector/Vlib/write_pg.c:1214 ../lib/vector/Vlib/write_pg.c:1372
#: ../lib/vector/Vlib/simple_features.c:324
msgid "No connection defined"
msgstr "Keine Verbindung definiert"

#: ../lib/vector/Vlib/write_pg.c:327 ../lib/vector/Vlib/write_ogr.c:134
msgid "Invalid offset (%"
msgstr ""

#: ../lib/vector/Vlib/write_pg.c:348 ../lib/vector/Vlib/write_ogr.c:140
msgid "Unable to delete feature"
msgstr ""

#: ../lib/vector/Vlib/write_pg.c:453
#, c-format
msgid "Unable to delete feature (%s) %d"
msgstr ""

#: ../lib/vector/Vlib/write_pg.c:555 ../lib/vector/Vlib/write_pg.c:1302
#: ../lib/vector/Vlib/write_sfa.c:349
msgid "Boundary is not closed. Skipping."
msgstr ""

#: ../lib/vector/Vlib/write_pg.c:613 ../lib/vector/Vlib/write_pg.c:881
#: ../lib/vector/Vlib/open.c:1355 ../lib/vector/Vlib/build_pg.c:413
msgid "Unable to open PG file"
msgstr "Kann die PG Datei nicht öffnen"

#: ../lib/vector/Vlib/write_pg.c:667 ../lib/vector/Vlib/ascii.c:428
#: ../lib/db/dbmi_client/column.c:136 ../lib/python/script/db.py:50
#, c-format, python-format
msgid "Unable to describe table <%s>"
msgstr "Kann Tabelle <%s> nicht beschreiben."

#: ../lib/vector/Vlib/write_pg.c:738 ../lib/vector/Vlib/write_pg.c:1177
#: ../lib/vector/Vlib/write_pg.c:1286 ../lib/vector/Vlib/write_pg.c:1799
#: ../lib/vector/Vlib/write_pg.c:2328 ../lib/vector/Vlib/write_pg.c:2361
#: ../lib/vector/Vlib/read_pg.c:884 ../lib/vector/Vlib/read_pg.c:1192
#: ../lib/vector/Vlib/read_pg.c:1362 ../lib/vector/Vlib/read_pg.c:1455
#, c-format
msgid "Unsupported feature type %d"
msgstr ""

#: ../lib/vector/Vlib/write_pg.c:774
#, c-format
msgid "Building spatial index on <%s>..."
msgstr ""

#: ../lib/vector/Vlib/write_pg.c:842
#, c-format
msgid "Schema <%s> doesn't exist, created"
msgstr ""

#: ../lib/vector/Vlib/write_pg.c:921
#, c-format
msgid "Creating topology schema <%s>..."
msgstr ""

#: ../lib/vector/Vlib/write_pg.c:935
#, c-format
msgid "Adding new topology column <%s>..."
msgstr ""

#: ../lib/vector/Vlib/write_pg.c:1073 ../lib/vector/Vlib/open_pg.c:85
#: ../lib/vector/Vlib/open_pg.c:232
msgid "Connection string not defined"
msgstr ""

#: ../lib/vector/Vlib/write_pg.c:1078 ../lib/vector/Vlib/write_pg.c:1218
#: ../lib/vector/Vlib/write_pg.c:1376 ../lib/vector/Vlib/open_pg.c:90
#: ../lib/vector/Vlib/open_pg.c:237
msgid "PostGIS feature table not defined"
msgstr ""

#: ../lib/vector/Vlib/write_pg.c:1106 ../lib/vector/Vlib/write_ogr.c:306
#, c-format
msgid "Unsupported geometry type (%d)"
msgstr ""

#: ../lib/vector/Vlib/write_pg.c:1119 ../lib/vector/Vlib/write_ogr.c:340
#, c-format
msgid "More layers defined, using driver <%s> and database <%s>"
msgstr ""

#: ../lib/vector/Vlib/write_pg.c:1124 ../lib/vector/Vlib/write_ogr.c:346
msgid "Database connection not defined. Unable to write attributes."
msgstr ""

#: ../lib/vector/Vlib/write_pg.c:1131
msgid "Unable to create new PostGIS feature table"
msgstr ""

#: ../lib/vector/Vlib/write_pg.c:1145
msgid "Unable to create new PostGIS topology schema"
msgstr ""

#: ../lib/vector/Vlib/write_pg.c:1239 ../lib/vector/Vlib/write_pg.c:1404
#: ../lib/vector/Vlib/write_ogr.c:414
#, c-format
msgid "No category defined for layer %d"
msgstr ""

#: ../lib/vector/Vlib/write_pg.c:1241 ../lib/vector/Vlib/write_pg.c:1406
#: ../lib/vector/Vlib/write_ogr.c:416
#, c-format
msgid "Feature has more categories, using category %d (from layer %d)"
msgstr ""

#: ../lib/vector/Vlib/write_pg.c:1252
#, c-format
msgid "Point skipped (output feature type: %s)"
msgstr ""

#: ../lib/vector/Vlib/write_pg.c:1259
#, c-format
msgid "Line skipped (output feature type: %s)"
msgstr ""

#: ../lib/vector/Vlib/write_pg.c:1266
#, c-format
msgid "Centroid skipped (output feature type: %s)"
msgstr ""

#: ../lib/vector/Vlib/write_pg.c:1273
#, c-format
msgid "Boundary skipped (output feature type: %s)"
msgstr ""

#: ../lib/vector/Vlib/write_pg.c:1280
#, c-format
msgid "Face skipped (output feature type: %s)"
msgstr ""

#: ../lib/vector/Vlib/write_pg.c:1366
#, c-format
msgid "Invalid feature type (%d) for nodes"
msgstr ""

#: ../lib/vector/Vlib/write_pg.c:1380
msgid "PostGIS topology schema not defined"
msgstr ""

#: ../lib/vector/Vlib/write_pg.c:1881
msgid "Trying to insert 3D data into feature table which store 2D data only"
msgstr ""

#: ../lib/vector/Vlib/write_pg.c:1886
msgid "Trying to insert 2D data into feature table which store 3D data only"
msgstr ""

#: ../lib/vector/Vlib/write_pg.c:1911
msgid "Unable to insert topological element into PostGIS Topology schema"
msgstr ""

#: ../lib/vector/Vlib/write_pg.c:2008 ../lib/vector/Vlib/write_ogr.c:585
#, c-format
msgid "Unable to select attributes for category %d"
msgstr ""

#: ../lib/vector/Vlib/write_pg.c:2012 ../lib/vector/Vlib/write_ogr.c:591
#: ../lib/db/dbmi_client/copy_tab.c:338
#, c-format
msgid "Unable to fetch data from table <%s>"
msgstr "Kann keine Daten aus der Tabelle <%s> beziehen."

#: ../lib/vector/Vlib/write_pg.c:2017 ../lib/vector/Vlib/write_ogr.c:597
#, c-format
msgid "No database record for category %d, no attributes will be written"
msgstr ""

#: ../lib/vector/Vlib/write_pg.c:2043
#, c-format
msgid "FID column must be integer, column <%s> ignored!"
msgstr "FID Spalte muss vom Typ integer sein, Spalte <%s> ignoriert!"

#: ../lib/vector/Vlib/write_pg.c:2077 ../lib/vector/Vlib/write_ogr.c:659
#, c-format
msgid "Unsupported column type %d"
msgstr ""

#: ../lib/vector/Vlib/write_pg.c:2084
msgid "Invalid value for FID column: NULL"
msgstr ""

#: ../lib/vector/Vlib/write_pg.c:2176
#, c-format
msgid "Invalid feature %d (max: %d)"
msgstr ""

#: ../lib/vector/Vlib/write_pg.c:2190
#, c-format
msgid "Invalid feature type (%d) for node"
msgstr ""

#: ../lib/vector/Vlib/write_pg.c:2194
#, c-format
msgid "Invalid node %d (%d)"
msgstr ""

#: ../lib/vector/Vlib/write_pg.c:2272
#, c-format
msgid "Unable to determine next left/right edge for edge %d"
msgstr ""

#: ../lib/vector/Vlib/write_pg.c:2277
msgid "Unable to insert new edge. Topology not available."
msgstr ""

#: ../lib/vector/Vlib/write_pg.c:2419 ../lib/vector/Vlib/write_pg.c:2426
msgid "Invalid topology"
msgstr "Ungültige Topologie"

#: ../lib/vector/Vlib/write_pg.c:2625 ../lib/vector/Vlib/write_pg.c:2722
#, c-format
msgid "Attempt to access non-existing feature %d"
msgstr ""

#: ../lib/vector/Vlib/write_pg.c:2656
msgid "Unable to determine next left/right edge"
msgstr ""

#: ../lib/vector/Vlib/write_pg.c:2742
msgid "Unable to create new face"
msgstr ""

#: ../lib/vector/Vlib/write_pg.c:2880 ../lib/vector/Vlib/write_pg.c:2892
#, c-format
msgid "Unable to delete node %d"
msgstr ""

#: ../lib/vector/Vlib/write_pg.c:2948 ../lib/vector/Vlib/ascii.c:404
#: ../lib/vector/Vlib/write_ogr.c:193 ../lib/db/dbmi_client/db.c:41
#: ../lib/db/dbmi_client/copy_tab.c:107 ../lib/db/dbmi_client/copy_tab.c:127
#, c-format
msgid "Unable to start driver <%s>"
msgstr "Kann den Treiber <%s> nicht starten."

#: ../lib/vector/Vlib/ascii.c:84
#, c-format
msgid "Error reading ASCII file: (bad type) [%s]"
msgstr ""

#: ../lib/vector/Vlib/ascii.c:123
#, c-format
msgid "Error reading ASCII file: (unknown type) [%s]"
msgstr ""

#: ../lib/vector/Vlib/ascii.c:143
msgid "End of ASCII file reached before end of coordinates"
msgstr ""

#: ../lib/vector/Vlib/ascii.c:155
#, c-format
msgid "Error reading ASCII file: (bad point) [%s]"
msgstr ""

#: ../lib/vector/Vlib/ascii.c:160
#, c-format
msgid "Unparsable longitude value: [%s]"
msgstr ""

#: ../lib/vector/Vlib/ascii.c:165
#, c-format
msgid "Unparsable latitude value: [%s]"
msgstr ""

#: ../lib/vector/Vlib/ascii.c:201
msgid "End of ASCII file reached before end of categories"
msgstr ""

#: ../lib/vector/Vlib/ascii.c:212
#, c-format
msgid "Error reading categories: [%s]"
msgstr ""

#: ../lib/vector/Vlib/ascii.c:225
msgid "Unable to copy points"
msgstr "Kann die Punkte nicht kopieren"

#: ../lib/vector/Vlib/ascii.c:238
#, c-format
msgid "Vector map <%s> is 2D. %d 3D features (faces or kernels) skipped."
msgstr ""

#: ../lib/vector/Vlib/ascii.c:270
#, c-format
msgid ""
"Unexpected data in vector header:\n"
"[%s]"
msgstr ""

#: ../lib/vector/Vlib/ascii.c:306
#, c-format
msgid "Unknown keyword <%s> in vector head"
msgstr ""

#: ../lib/vector/Vlib/ascii.c:465
#, c-format
msgid "Column <%s> does not exist"
msgstr "Spalte <%s> existiert nicht"

#: ../lib/vector/Vlib/ascii.c:467
msgid "Available columns:"
msgstr "Verfügbare Spalten:"

#: ../lib/vector/Vlib/ascii.c:472
msgid "Export cancelled"
msgstr ""

#: ../lib/vector/Vlib/ascii.c:505
#, c-format
msgid "Unknown type of column <%s>, export cancelled"
msgstr ""

#: ../lib/vector/Vlib/ascii.c:539
#, c-format
msgid "Unable to select record from table <%s> (key %s, column %s)"
msgstr ""

#: ../lib/vector/Vlib/ascii.c:661
#, c-format
msgid "Unknown feature type %d"
msgstr ""

#: ../lib/vector/Vlib/ascii.c:701
#, c-format
msgid "Feature has more categories. Only one category (%d) is exported."
msgstr ""

#: ../lib/vector/Vlib/ascii.c:718
#, c-format
msgid "Cannot select attributes for cat = %d"
msgstr ""

#: ../lib/vector/Vlib/ascii.c:724
msgid "Unable to fetch data from table"
msgstr ""

#: ../lib/vector/Vlib/ascii.c:756 ../lib/vector/Vlib/net_build.c:216
#: ../lib/vector/Vlib/net_build.c:501 ../lib/vector/Vlib/net_build.c:519
#: ../lib/vector/Vlib/net_build.c:802 ../lib/vector/Vlib/net_build.c:820
#: ../lib/vector/Vlib/net_build.c:981
#, c-format
msgid "Column <%s> not found in table <%s>"
msgstr "Spalte <%s> nicht in Tabelle <%s> gefunden."

#: ../lib/vector/Vlib/ascii.c:758
#, c-format
msgid "Column <%s>: unsupported data type"
msgstr ""

#: ../lib/vector/Vlib/ascii.c:840
msgid "Unknown format"
msgstr "Unbekanntes Format"

#: ../lib/vector/Vlib/ascii.c:850
msgid "Topology not available, unable to process areas"
msgstr "Topologie nicht verfügbar, kann Flächen nicht verarbeiten"

#: ../lib/vector/Vlib/ascii.c:863
#, c-format
msgid "Unable to get boundary of area id %d"
msgstr ""

#: ../lib/vector/Vlib/ascii.c:875
#, c-format
msgid "Unable to get boundary of isle id %d (area id %d)"
msgstr ""

#: ../lib/vector/Vlib/ascii.c:889
#, c-format
msgid ""
"%d features without category skipped. To export also features without "
"category use '%s=-1'."
msgstr ""

#: ../lib/vector/Vlib/intersect2.c:1260 ../lib/vector/Vlib/intersect2.c:1266
#: ../lib/vector/Vlib/intersect2.c:1268 ../lib/vector/Vlib/intersect2.c:1320
#: ../lib/vector/Vlib/intersect2.c:1329 ../lib/vector/Vlib/intersect2.c:1350
#: ../lib/vector/Vlib/intersect2.c:1367 ../lib/vector/Vlib/intersect.c:1243
#: ../lib/vector/Vlib/intersect.c:1249 ../lib/vector/Vlib/intersect.c:1251
#: ../lib/vector/Vlib/intersect.c:1306 ../lib/vector/Vlib/intersect.c:1315
#: ../lib/vector/Vlib/intersect.c:1336 ../lib/vector/Vlib/intersect.c:1353
msgid "Error while adding point to array. Out of memory"
msgstr ""
"Fehler beim Hinzufügen eines Punktes zum Array. Nicht genügend "
"Arbeitsspeicher."

#: ../lib/vector/Vlib/close.c:91
#, c-format
msgid "Unable to create vector map <%s>"
msgstr "Kann die Vektorkarte <%s> nicht anlegen."

#: ../lib/vector/Vlib/close.c:108
msgid "Copying features failed"
msgstr ""

#: ../lib/vector/Vlib/close.c:141
#, c-format
msgid "Unable to open %s file"
msgstr ""

#: ../lib/vector/Vlib/close.c:226
#, c-format
msgid "Unable to close vector <%s>"
msgstr "Kann die Vektorkarte <%s> nicht schließen."

#: ../lib/vector/Vlib/close.c:257
#, c-format
msgid "Invalid request for writing frmt file - map format is %d"
msgstr ""

#: ../lib/vector/Vlib/close.c:284 ../lib/vector/Vlib/simple_features.c:310
#: ../lib/vector/Vlib/field.c:720 ../lib/vector/Vlib/rewind_ogr.c:47
#: ../lib/vector/Vlib/rewind_ogr.c:71 ../lib/vector/Vlib/header_finfo.c:41
#: ../lib/vector/Vlib/header_finfo.c:80 ../lib/vector/Vlib/header_finfo.c:113
#: ../lib/vector/Vlib/header_finfo.c:153 ../lib/vector/Vlib/header_finfo.c:254
#: ../lib/vector/Vlib/write_sfa.c:298 ../lib/vector/Vlib/open_ogr.c:126
#: ../lib/vector/Vlib/open_ogr.c:159 ../lib/vector/Vlib/open_ogr.c:236
#: ../lib/vector/Vlib/write_ogr.c:69 ../lib/vector/Vlib/write_ogr.c:105
#: ../lib/vector/Vlib/write_ogr.c:146 ../lib/vector/Vlib/close_ogr.c:77
#: ../lib/vector/Vlib/close_ogr.c:111 ../lib/vector/Vlib/build_sfa.c:714
#: ../lib/vector/Vlib/build_ogr.c:101 ../lib/vector/Vlib/build_ogr.c:176
#: ../lib/vector/Vlib/read_ogr.c:56 ../lib/vector/Vlib/read_ogr.c:157
#: ../lib/vector/Vlib/read_ogr.c:242 ../lib/proj/convert.c:98
msgid "GRASS is not compiled with OGR support"
msgstr ""

#: ../lib/vector/Vlib/close.c:289
#, c-format
msgid "Link to vector map <%s> created"
msgstr ""

#: ../lib/vector/Vlib/simple_features.c:225
#, c-format
msgid "Unknown Simple Features type (%d)"
msgstr ""

#: ../lib/vector/Vlib/simple_features.c:332
msgid "Unable to get number of simple features"
msgstr ""

#: ../lib/vector/Vlib/simple_features.c:341
#, c-format
msgid "Unable to report simple features for vector map <%s>"
msgstr ""

#: ../lib/vector/Vlib/field.c:70
#, c-format
msgid "Name <%s> is not SQL compliant. Must start with a letter."
msgstr ""

#: ../lib/vector/Vlib/field.c:120
msgid "Layer number must be 1 or greater"
msgstr "Die Layernummer muss >= 1 sein."

#: ../lib/vector/Vlib/field.c:125
msgid "Unable to add attribute link, vector map is not opened in WRITE mode"
msgstr ""

#: ../lib/vector/Vlib/field.c:132
msgid "Unable to add attribute link"
msgstr ""

#: ../lib/vector/Vlib/field.c:138
msgid "Unable to write attribute links"
msgstr ""

#: ../lib/vector/Vlib/field.c:183
msgid "Unable to write database links"
msgstr "Kann Datenbankverknüpfungen nicht schreiben."

#: ../lib/vector/Vlib/field.c:207
msgid "Database connection not defined. Skipping."
msgstr ""

#: ../lib/vector/Vlib/field.c:214
msgid ""
"More DB links defined for input vector map. Using only first DB link for "
"output."
msgstr ""

#: ../lib/vector/Vlib/field.c:290
#, c-format
msgid "Layer number %d or name <%s> already exists"
msgstr "Layernummer %d oder Name <%s> existiert bereits."

#: ../lib/vector/Vlib/field.c:378
#, c-format
msgid ""
"Default driver / database set to:\n"
"driver: %s\n"
"database: %s"
msgstr ""
"Standard Treiber / Datenbank ist:\n"
"Treiber: %s\n"
"Datenbank: %s"

#: ../lib/vector/Vlib/field.c:385
msgid "Default driver is not set"
msgstr "Standard-Treiber wurde nicht angegeben."

#: ../lib/vector/Vlib/field.c:388
msgid "Default database is not set"
msgstr "Standard-Datenbank ist nicht angegeben."

#: ../lib/vector/Vlib/field.c:473
#, c-format
msgid "Requested dblink %d, maximum link number %d"
msgstr "Angeforderte Datenbankverknüpfung %d, maximale Verknüpfungsanzahl %d"

#: ../lib/vector/Vlib/field.c:659 ../lib/vector/Vlib/field.c:667
#, c-format
msgid "Error in rule on row %d in <%s>"
msgstr ""

#: ../lib/vector/Vlib/field.c:735 ../lib/vector/Vlib/open_ogr.c:77
#, c-format
msgid "Unable to open OGR data source '%s'"
msgstr "Kann die OGR-Datenquelle '%s' nicht öffnen."

#: ../lib/vector/Vlib/field.c:752
#, c-format
msgid "Unable to open OGR layer <%s>"
msgstr ""

#: ../lib/vector/Vlib/field.c:779
msgid "Unable to open OGR DBMI driver"
msgstr "Kann den OGR DBMI-Treiber nicht öffnen."

#: ../lib/vector/Vlib/field.c:818
msgid ""
"All FID tests failed. Neither 'FID' nor 'ogc_fid' nor 'ogr_fid' nor 'gid' "
"available in OGR DB table"
msgstr ""
"Alle FID Tests fehlgeschlagen. Weder 'FID' noch 'ogc_fid', 'ogr_fid', 'gid' "
"sind in der OGR DB Tabelle vorhanden."

#: ../lib/vector/Vlib/field.c:885
#, c-format
msgid ""
"Feature table <%s> has no primary key defined. Unable to define DB links."
msgstr ""

#: ../lib/vector/Vlib/field.c:905
msgid "GRASS not compiled with PostgreSQL support"
msgstr ""

#: ../lib/vector/Vlib/field.c:937
msgid "Unknown vector map format"
msgstr ""

#: ../lib/vector/Vlib/field.c:970
#, c-format
msgid "Unable to create database definition file for vector map <%s>"
msgstr ""

#: ../lib/vector/Vlib/field.c:1065
msgid "Bug: attempt to update map which is not in current mapset"
msgstr ""
"Bug: Versuch eine Karte zu aktualisieren, die nicht im aktuellen Mapset ist."

#: ../lib/vector/Vlib/bridges.c:213
#, c-format
msgid "Removed lines: %d"
msgstr ""

#: ../lib/vector/Vlib/bridges.c:214
#, c-format
msgid "Removed bridges: %d"
msgstr ""

#: ../lib/vector/Vlib/open_pg.c:109 ../lib/vector/Vlib/open_pg.c:267
msgid "No feature tables found in database."
msgstr ""

#: ../lib/vector/Vlib/open_pg.c:133
#, c-format
msgid "Feature table <%s> not found in 'geometry_columns'"
msgstr ""

#: ../lib/vector/Vlib/open_pg.c:181
msgid "Topology schema not found."
msgstr "Topologie-Schema nicht gefunden."

#: ../lib/vector/Vlib/open_pg.c:193 ../lib/vector/Vlib/open_ogr.c:150
#, c-format
msgid "Unable to open feature index file for vector map <%s>"
msgstr ""

#: ../lib/vector/Vlib/open_pg.c:273
#, c-format
msgid "PostGIS layer <%s.%s> already exists and will be overwritten"
msgstr ""

#: ../lib/vector/Vlib/open_pg.c:276
#, c-format
msgid "Unable to delete PostGIS layer <%s>"
msgstr ""

#: ../lib/vector/Vlib/open_pg.c:282
#, c-format
msgid "PostGIS layer <%s.%s> already exists in database '%s'"
msgstr ""

#: ../lib/vector/Vlib/open_pg.c:390
msgid "No key column detected."
msgstr ""

#: ../lib/vector/Vlib/open_pg.c:462 ../lib/vector/Vlib/open_pg.c:474
#, c-format
msgid "Execution failed: %s"
msgstr ""

#: ../lib/vector/Vlib/open_pg.c:476
#, c-format
msgid "PostGIS topology schema <%s> dropped"
msgstr ""

#: ../lib/vector/Vlib/open_pg.c:559
msgid ""
"Connection to PostgreSQL database failed. Try to set up username/password by "
"db.login."
msgstr ""

#: ../lib/vector/Vlib/open_pg.c:566
msgid "Unable to get database name"
msgstr ""

#: ../lib/vector/Vlib/open_pg.c:571
#, c-format
msgid "<%s> is not PostGIS database. DB table 'spatial_ref_sys' not found."
msgstr ""

#: ../lib/vector/Vlib/open_pg.c:580
#, c-format
msgid "PostGIS Topology extension not found in the database <%s>"
msgstr ""

#: ../lib/vector/Vlib/open_pg.c:667
msgid "Empty bounding box"
msgstr ""

#: ../lib/vector/Vlib/open_pg.c:768
#, c-format
msgid "Inconsistency in topology: unable to read node %d"
msgstr ""

#: ../lib/vector/Vlib/open_pg.c:834
#, c-format
msgid "Inconsistency in topology: node %d - unexpected feature type %d"
msgstr ""

#: ../lib/vector/Vlib/open_pg.c:1003
#, c-format
msgid "Area %d without boundary detected"
msgstr ""

#: ../lib/vector/Vlib/open_pg.c:1061
#, c-format
msgid "Isle %d without boundary detected"
msgstr ""

#: ../lib/vector/Vlib/open_pg.c:1128
msgid "Unable to get map bounding box from topology"
msgstr ""

#: ../lib/vector/Vlib/open_pg.c:1135
#, c-format
msgid ""
"Unable to parse map bounding box:\n"
"%s"
msgstr ""

#: ../lib/vector/Vlib/open_pg.c:1159
#, c-format
msgid "Different number of nodes detected (%d, %d)"
msgstr ""

#: ../lib/vector/Vlib/open_pg.c:1187 ../lib/vector/Vlib/open_pg.c:1209
#, c-format
msgid "Different number of areas detected (%d, %d)"
msgstr ""

#: ../lib/vector/Vlib/open_pg.c:1380
msgid "To be implemented: isles not attached in Topo-Geo-only mode"
msgstr ""

#: ../lib/vector/Vlib/open_pg.c:1485 ../lib/vector/Vlib/build_pg.c:212
#, c-format
msgid "Inconsistency in topology: number of nodes %d (should be %d)"
msgstr ""

#: ../lib/vector/Vlib/open_pg.c:1569
#, c-format
msgid "Inconsistency in topology: number of points %d (should be %d)"
msgstr ""

#: ../lib/vector/Vlib/open_pg.c:1614
#, c-format
msgid "Inconsistency in topology: number of lines %d (should be %d)"
msgstr ""

#: ../lib/vector/Vlib/open_pg.c:1668
#, c-format
msgid "Inconsistency in topology: number of centroids %d (should be %d)"
msgstr ""

#: ../lib/vector/Vlib/dangles.c:148
msgid "Changed"
msgstr "Geändert"

#: ../lib/vector/Vlib/dangles.c:151
msgid "Removed"
msgstr ""

#: ../lib/vector/Vlib/dangles.c:154
msgid "Selected"
msgstr ""

#: ../lib/vector/Vlib/dangles.c:262
#, c-format
msgid "%s lines: %d"
msgstr "%s Linien: %d"

#: ../lib/vector/Vlib/dangles.c:263
#, c-format
msgid "%s dangles: %d"
msgstr ""

#: ../lib/vector/Vlib/merge_lines.c:241
#, c-format
msgid "%d lines merged"
msgstr ""

#: ../lib/vector/Vlib/merge_lines.c:242
#, c-format
msgid "%d new lines"
msgstr ""

#: ../lib/vector/Vlib/merge_lines.c:245
#, c-format
msgid "%d boundaries merged"
msgstr "%d Flächengrenzen zusammengelegt"

#: ../lib/vector/Vlib/merge_lines.c:246
#, c-format
msgid "%d new boundaries"
msgstr "%d neue Flächengrenzen"

#: ../lib/vector/Vlib/merge_lines.c:249
#, c-format
msgid "%d lines and boundaries merged"
msgstr ""

#: ../lib/vector/Vlib/merge_lines.c:250
#, c-format
msgid "%d new lines and boundaries"
msgstr ""

#: ../lib/vector/Vlib/write_sfa.c:117
msgid "Unable to calculate centroid for area"
msgstr ""

#: ../lib/vector/Vlib/write_sfa.c:219
msgid "Attempt to delete dead feature"
msgstr "Versuche totes Objekt zu löschen."

#: ../lib/vector/Vlib/write_sfa.c:311
#, c-format
msgid "Unsupported vector map format (%d)"
msgstr ""

#: ../lib/vector/Vlib/close_nat.c:74
#, c-format
msgid "Unable to create '%s': %s"
msgstr ""

#: ../lib/vector/Vlib/close_nat.c:81
#, c-format
msgid "Unable to copy '%s': %s"
msgstr ""

#: ../lib/vector/Vlib/close_nat.c:167
#, c-format
msgid "Unable to drop table <%s>"
msgstr ""

#: ../lib/vector/Vlib/open_ogr.c:60
msgid "OGR datasource not defined"
msgstr ""

#: ../lib/vector/Vlib/open_ogr.c:65 ../lib/vector/Vlib/write_ogr.c:129
msgid "OGR layer not defined"
msgstr ""

#: ../lib/vector/Vlib/open_ogr.c:97
#, c-format
msgid "OGR layer <%s> not found"
msgstr ""

#: ../lib/vector/Vlib/open_ogr.c:106 ../lib/vector/Vlib/write_ogr.c:352
#, c-format
msgid "OGR transaction with layer <%s> failed to start"
msgstr ""

#: ../lib/vector/Vlib/open_ogr.c:196
#, c-format
msgid "Unable to get OGR driver <%s>"
msgstr ""

#: ../lib/vector/Vlib/open_ogr.c:204
#, c-format
msgid "Unable to create OGR data source '%s'"
msgstr ""

#: ../lib/vector/Vlib/open_ogr.c:216
#, c-format
msgid "OGR layer <%s> already exists and will be overwritten"
msgstr ""

#: ../lib/vector/Vlib/open_ogr.c:220
#, c-format
msgid "Unable to delete OGR layer <%s>"
msgstr ""

#: ../lib/vector/Vlib/open_ogr.c:226
#, c-format
msgid "OGR layer <%s> already exists in datasource '%s'"
msgstr ""

#: ../lib/vector/Vlib/open_ogr.c:284
#, c-format
msgid ""
"Feature index format version %d.%d is not supported by this release. Try to "
"rebuild topology or upgrade GRASS."
msgstr ""
"Objekt Indexformat Version %d.%d wird von dieser Version nicht unterstützt. "
"Versuchen Sie die Topologie zu erneuern oder GRASS zu aktualisieren."

#: ../lib/vector/Vlib/open_ogr.c:289
#, c-format
msgid ""
"Your GRASS version does not fully support feature index format %d.%d of the "
"vector. Consider to rebuild topology or upgrade GRASS."
msgstr ""
"Ihre GRASS Version unterstützt nicht vollständig das Objekt-Indexformat %d."
"%d der Vektoren. Versuchen Sie die Topologie zu erneuern oder GRASS zu "
"aktualisieren."

#: ../lib/vector/Vlib/read.c:25 ../lib/vector/Vlib/write.c:30
#: ../lib/vector/Vlib/write.c:36 ../lib/vector/Vlib/write.c:42
#: ../lib/vector/Vlib/write.c:49
msgid "for this format/level not supported"
msgstr "für dieses Format/Level nicht unterstützt."

#: ../lib/vector/Vlib/read.c:93 ../lib/vector/Vlib/read.c:129
#: ../lib/vector/Vlib/read.c:168
msgid "Vector map is not open for reading"
msgstr ""

#: ../lib/vector/Vlib/read.c:136 ../lib/vector/Vlib/read.c:180
#, c-format
msgid "Unable to read feature %d from vector map <%s>"
msgstr ""

#: ../lib/vector/Vlib/read.c:200
msgid "Line index is out of range"
msgstr ""

#: ../lib/vector/Vlib/read.c:224
msgid "Node index is out of range"
msgstr ""

#: ../lib/vector/Vlib/read.c:248
msgid "Area index is out of range"
msgstr ""

#: ../lib/vector/Vlib/read.c:272
msgid "Isle index is out of range"
msgstr ""

#: ../lib/vector/Vlib/open_nat.c:56
#, c-format
msgid "Unable to open coor file for vector map <%s>"
msgstr ""

#: ../lib/vector/Vlib/open_nat.c:152
msgid "Coor file of vector map <%s@%s> is larger than it should be (%"
msgstr ""

#: ../lib/vector/Vlib/open_nat.c:156
msgid "Coor file of vector <%s@%s> is shorter than it should be (%"
msgstr ""

#: ../lib/vector/Vlib/build_nat.c:76 ../lib/vector/Vlib/build_sfa.c:339
#: ../lib/vector/Vlib/build_sfa.c:632
msgid "Registering primitives..."
msgstr "Registriere Primitive..."

#: ../lib/vector/Vlib/build_nat.c:86 ../lib/vector/Vlib/box.c:436
msgid "Unable to read vector map"
msgstr "Kann Vektorkarte nicht lesen."

#: ../lib/vector/Vlib/build_nat.c:119 ../lib/vector/Vlib/build_sfa.c:385
#: ../lib/vector/Vlib/build_sfa.c:664
#, c-format
msgid "One primitive registered"
msgid_plural "%d primitives registered"
msgstr[0] ""
msgstr[1] ""

#: ../lib/vector/Vlib/build_nat.c:120 ../lib/vector/Vlib/build_sfa.c:386
#: ../lib/vector/Vlib/build_sfa.c:665
#, c-format
msgid "One vertex registered"
msgid_plural "%<PRId64> vertices registered"
msgstr[0] ""
msgstr[1] ""

#: ../lib/vector/Vlib/build_nat.c:133
msgid "Building areas..."
msgstr "Erzeuge Flächen..."

#: ../lib/vector/Vlib/build_nat.c:157
#, c-format
msgid "One area built"
msgid_plural "%d areas built"
msgstr[0] ""
msgstr[1] ""

#: ../lib/vector/Vlib/build_nat.c:158
#, c-format
msgid "One isle built"
msgid_plural "%d isles built"
msgstr[0] ""
msgstr[1] ""

#: ../lib/vector/Vlib/build_nat.c:169
msgid "Attaching islands..."
msgstr "Füge Inseln hinzu..."

#: ../lib/vector/Vlib/build_nat.c:189
msgid "Attaching centroids..."
msgstr "Füge Zentroide hinzu..."

#: ../lib/vector/Vlib/graph.c:138
msgid "Unable to add network arc"
msgstr "Kann 'network arc' nicht hinzufügen."

#: ../lib/vector/Vlib/graph.c:226 ../lib/vector/Vlib/net_analyze.c:201
#, c-format
msgid "dglShortestPath error: %s"
msgstr "dglShortestPath Fehler: %s"

#: ../lib/vector/Vlib/area.c:50
msgid "Attempt to read points of nonexistent area"
msgstr "Versuche Punkte nicht existenter Fläche zu lesen."

#: ../lib/vector/Vlib/area.c:81
msgid "Attempt to read points of nonexistent isle"
msgstr ""

#: ../lib/vector/Vlib/area.c:121 ../lib/vector/Vlib/area.c:153
#: ../lib/vector/Vlib/area.c:219 ../lib/vector/Vlib/area.c:248
#, c-format
msgid "Attempt to read topo for dead area (%d)"
msgstr "Versuche Topologie einer toten Fläche (%d) zu lesen."

#: ../lib/vector/Vlib/area.c:189 ../lib/vector/Vlib/area.c:275
#, c-format
msgid "Attempt to read topo for dead isle (%d)"
msgstr "Versuche Topologie einer toten Insel (%d) zu lesen."

#: ../lib/vector/Vlib/open.c:138
#, c-format
msgid "Programmer requested unknown access level %d"
msgstr ""

#: ../lib/vector/Vlib/open.c:232
#, c-format
msgid "Vector map <%s> not found in current mapset"
msgstr ""

#: ../lib/vector/Vlib/open.c:252
msgid "Temporary vector maps can be accessed only in the current mapset"
msgstr ""

#: ../lib/vector/Vlib/open.c:277
msgid ""
"Vector map which is not in the current mapset cannot be opened for update"
msgstr ""
"Eine Karte, die sich nicht im aktuellen Mapset befindet, kann nicht zum "
"Aktualisierung geöffnet werden."

#: ../lib/vector/Vlib/open.c:311
#, c-format
msgid "Unable to read header file of vector map <%s>"
msgstr ""

#: ../lib/vector/Vlib/open.c:352
#, c-format
msgid "Unable to open topology file for vector map <%s>"
msgstr "Kann Topologie-Datei der Vektorkarte <%s> nicht öffnen."

#: ../lib/vector/Vlib/open.c:393 ../lib/vector/Vlib/cindex.c:542
#, c-format
msgid "Unable to open category index file for vector map <%s>"
msgstr "Kann die Kategorieindex-Datei der Vektorkarte <%s> nicht öffnen."

#: ../lib/vector/Vlib/open.c:419
#, c-format
msgid ""
"Unable to open vector map <%s> on level %d. Try to rebuild vector topology "
"with v.build."
msgstr ""

#: ../lib/vector/Vlib/open.c:445
#, c-format
msgid "Building topology for OGR layer <%s> from datasource '%s'..."
msgstr ""

#: ../lib/vector/Vlib/open.c:453
#, c-format
msgid "Unable to open vector map <%s> on level %d"
msgstr ""

#: ../lib/vector/Vlib/open.c:507
#, c-format
msgid "Unable to open history file for vector map <%s>"
msgstr "Kann die History-Datei der Vektorkarte <%s> nicht öffnen."

#: ../lib/vector/Vlib/open.c:777
#, c-format
msgid "Unable to create vector map: <%s> is not in the current mapset (%s)"
msgstr ""

#: ../lib/vector/Vlib/open.c:786
#, c-format
msgid "Unable to create vector map: <%s> is not SQL compliant"
msgstr ""

#: ../lib/vector/Vlib/open.c:846
#, c-format
msgid "Unable to open history file of vector map <%s>"
msgstr ""

#: ../lib/vector/Vlib/open.c:887
#, c-format
msgid "Using OGR/%s format"
msgstr ""

#: ../lib/vector/Vlib/open.c:891
msgid "Using PostGIS Topology format"
msgstr ""

#: ../lib/vector/Vlib/open.c:893
msgid "Using PostGIS format"
msgstr ""

#: ../lib/vector/Vlib/open.c:896
msgid "Using native format"
msgstr ""

#: ../lib/vector/Vlib/open.c:985
#, c-format
msgid "Unable to stat file <%s>"
msgstr "Unable to stat file <%s>"

#: ../lib/vector/Vlib/open.c:1049
#, c-format
msgid "unknown %d (update Vect_maptype_info)"
msgstr ""

#: ../lib/vector/Vlib/open.c:1138
msgid "Size of 'coor' file differs from value saved in topology file"
msgstr ""
"Größe der 'coor' Datei unterscheidet sich von dem in der Topologie-Datei "
"gespeicherten Wert."

#: ../lib/vector/Vlib/open.c:1149 ../lib/vector/Vlib/open.c:1248
#, c-format
msgid "Please rebuild topology for vector map <%s@%s>"
msgstr "Bitte erneuern Sie die Topologie der Vektorkarte <%s@%s>."

#: ../lib/vector/Vlib/open.c:1237
msgid "Size of 'coor' file differs from value saved in sidx file"
msgstr ""

#: ../lib/vector/Vlib/open.c:1317
msgid "Unable to open OGR file"
msgstr ""

#: ../lib/vector/Vlib/open.c:1343
msgid "OGR output also detected, using OGR"
msgstr ""

#: ../lib/vector/Vlib/net_analyze.c:291 ../lib/vector/Vlib/net_analyze.c:332
#, c-format
msgid "Unable to find point with defined unique category for node <%d>."
msgstr ""

#: ../lib/vector/Vlib/net_analyze.c:295 ../lib/vector/Vlib/net_analyze.c:336
#, c-format
msgid ""
"There exists more than one point on node <%d> with unique category in field  "
"<%d>.\n"
"The unique category layer may not be valid."
msgstr ""

#: ../lib/vector/Vlib/net_analyze.c:452
msgid "Wrong line direction in Vect_net_get_line_cost()"
msgstr "Falsche Linienrichtung in Vect_net_get_line_cost()."

#: ../lib/vector/Vlib/overlay.c:72
msgid "unknown operator"
msgstr "unbekannter Operator"

#: ../lib/vector/Vlib/overlay.c:124
msgid "Overlay: line/boundary types not supported by AND operator"
msgstr "Overlay: Typ Linie/Grenze wird nicht vom Operator AND unterstützt."

#: ../lib/vector/Vlib/overlay.c:127
msgid "Overlay: area x area types not supported by AND operator"
msgstr "Overlay: Typ Fläche x Fläche wird nicht vom Operator AND unterstützt."

#: ../lib/vector/Vlib/clean_nodes.c:248
#, c-format
msgid "Modifications: %d"
msgstr ""

#: ../lib/vector/Vlib/cindex.c:32
msgid "Category index is not up to date"
msgstr "Kategorieindex ist nicht mehr aktuell."

#: ../lib/vector/Vlib/cindex.c:38
msgid "Layer index out of range"
msgstr "Layerindex außerhalb des Wertebereichs."

#: ../lib/vector/Vlib/cindex.c:268
msgid "Category index out of range"
msgstr ""

#: ../lib/vector/Vlib/cindex.c:389
msgid "Mixing IDs of areas and primitives"
msgstr ""

#: ../lib/vector/Vlib/cindex.c:491
#, c-format
msgid "Unable to create category index file for vector map <%s>"
msgstr ""

#: ../lib/vector/Vlib/cindex.c:500
msgid "Error writing out category index file"
msgstr ""

#: ../lib/vector/Vlib/write_ogr.c:211 ../lib/db/dbmi_client/table.c:110
#: ../lib/db/dbmi_client/copy_tab.c:242 ../lib/db/dbmi_client/copy_tab.c:319
#, c-format
msgid "Unable to open select cursor: '%s'"
msgstr "Kann den Select-Cursor '%s' nicht öffnen."

#: ../lib/vector/Vlib/write_ogr.c:240
#, c-format
msgid "Creating field <%s> failed"
msgstr ""

#: ../lib/vector/Vlib/write_ogr.c:328
#, c-format
msgid "Unable to create OGR layer <%s> in '%s'"
msgstr ""

#: ../lib/vector/Vlib/write_ogr.c:430
msgid "Feature is not a point. Skipping."
msgstr ""

#: ../lib/vector/Vlib/write_ogr.c:438
msgid "Feature is not a line. Skipping."
msgstr ""

#: ../lib/vector/Vlib/write_ogr.c:445
msgid "Feature is not a polygon. Skipping."
msgstr ""

#: ../lib/vector/Vlib/write_ogr.c:452
msgid "Feature is not a face. Skipping."
msgstr ""

#: ../lib/vector/Vlib/write_ogr.c:458
#, c-format
msgid "Unsupported feature type (%d)"
msgstr ""

#: ../lib/vector/Vlib/write_ogr.c:477
msgid "Boundary is not closed. Feature skipped."
msgstr ""

#: ../lib/vector/Vlib/write_ogr.c:506
msgid "Unable to writes feature attributes"
msgstr ""

#: ../lib/vector/Vlib/write_ogr.c:571
#, c-format
msgid "Feature without category of layer %d"
msgstr ""

#: ../lib/vector/Vlib/write_ogr.c:630
#, c-format
msgid "Unable to create field <%s>"
msgstr ""

#: ../lib/vector/Vlib/legal_vname.c:43
#, c-format
msgid "Illegal vector map name <%s>. May not contain '.' or 'NULL'."
msgstr ""
"Ungültiger Name der Vektorkarte <%s>. Darf nicht '.' oder 'NULL' enthalten."

#: ../lib/vector/Vlib/legal_vname.c:50
#, c-format
msgid "Illegal vector map name <%s>. Must start with a letter."
msgstr ""
"Ungültiger Name der Vektorkarte <%s>. Muss mit einem Buchstaben beginnen."

#: ../lib/vector/Vlib/legal_vname.c:58
#, c-format
msgid "Illegal vector map name <%s>. Character '%c' not allowed."
msgstr "Ungültiger Name der Vektorkarte <%s>. Zeichen '%c' ist nicht erlaubt."

#: ../lib/vector/Vlib/legal_vname.c:65
#, c-format
msgid ""
"Illegal vector map name <%s>. SQL keyword cannot be used as vector map name."
msgstr ""
"Ungültiger Name der Vektorkarte <%s>. SQL-Schlüsselwort darf nicht als "
"Vektorkartenname benutzt werden."

#: ../lib/vector/Vlib/legal_vname.c:100 ../lib/vector/Vlib/legal_vname.c:104
#, c-format
msgid "Output vector map name <%s> is not in the current mapset (%s)"
msgstr ""

#: ../lib/vector/Vlib/legal_vname.c:117 ../lib/vector/Vlib/legal_vname.c:121
#, c-format
msgid "Output vector map name <%s> is not SQL compliant"
msgstr ""

#: ../lib/vector/Vlib/legal_vname.c:159 ../lib/vector/Vlib/legal_vname.c:163
#, c-format
msgid "Output vector map <%s> is used as input"
msgstr "Ausgabe-Vektorkarte <%s> als Eingabe verwendet."

#: ../lib/vector/Vlib/level_two.c:23
#, c-format
msgid "Vector map <%s> is not open at topological level"
msgstr ""

#: ../lib/vector/Vlib/level_two.c:284
#, c-format
msgid "Invalid node id: %d"
msgstr ""

#: ../lib/vector/Vlib/level_two.c:316
#, c-format
msgid "Nodes not available for line %d"
msgstr ""

#: ../lib/vector/Vlib/level_two.c:357
#, c-format
msgid "Areas not available for line %d"
msgstr ""

#: ../lib/vector/Vlib/level_two.c:362
#, c-format
msgid "Line %d is not a boundary"
msgstr ""

#: ../lib/vector/Vlib/level_two.c:445
#, c-format
msgid "Topology info not available for feature %d"
msgstr ""

#: ../lib/vector/Vlib/close_ogr.c:104 ../lib/vector/Vlib/close_pg.c:139
#, c-format
msgid "Unable to save feature index file for vector map <%s>"
msgstr ""

#: ../lib/vector/Vlib/read_pg.c:272 ../lib/vector/Vlib/read_pg.c:471
#, c-format
msgid "Feature %ld without geometry skipped"
msgstr ""

#: ../lib/vector/Vlib/read_pg.c:365
#, c-format
msgid ""
"Requesting invalid feature from cache (%d). Number of features in cache: %d"
msgstr ""

#: ../lib/vector/Vlib/read_pg.c:368
#, c-format
msgid "Feature %d: unexpected type (%d) - should be %d"
msgstr ""

#: ../lib/vector/Vlib/read_pg.c:378 ../lib/vector/Vlib/build_sfa.c:354
#: ../lib/vector/Vlib/build_sfa.c:364
#, c-format
msgid "Feature %d without geometry skipped"
msgstr ""

#: ../lib/vector/Vlib/read_pg.c:482 ../lib/vector/Vlib/read_ogr.c:382
msgid "Feature without geometry. Skipped."
msgstr ""

#: ../lib/vector/Vlib/read_pg.c:575
msgid "No geometry or topo geometry column defined"
msgstr ""

#: ../lib/vector/Vlib/read_pg.c:585
msgid "Random access not supported. Primary key not defined."
msgstr ""

#: ../lib/vector/Vlib/read_pg.c:652
msgid "Inconsistency in topology: detected centroid (should be point)"
msgstr ""

#: ../lib/vector/Vlib/read_pg.c:662
msgid "Inconsistency in topology: detected boundary (should be line)"
msgstr ""

#: ../lib/vector/Vlib/read_pg.c:787
#, c-format
msgid "Invalid WKB content: %d bytes"
msgstr ""

#: ../lib/vector/Vlib/read_pg.c:803
msgid "Reading EWKB with 4-dimensional coordinates (XYZM) is not supported"
msgstr ""

#: ../lib/vector/Vlib/read_pg.c:996 ../lib/vector/Vlib/read_pg.c:1066
#: ../lib/vector/Vlib/read_pg.c:1137
msgid "Length of input WKB is too small"
msgstr ""

#: ../lib/vector/Vlib/read_pg.c:1077
#, c-format
msgid "Invalid cache index %d (max: %d)"
msgstr ""

#: ../lib/vector/Vlib/read_pg.c:1215
#, c-format
msgid "Corrupted data. %s."
msgstr ""

#: ../lib/vector/Vlib/read_pg.c:1217
msgid "Corrupted data"
msgstr ""

#: ../lib/vector/Vlib/read_pg.c:1252
#, c-format
msgid "Unable to parse '%s'"
msgstr ""

#: ../lib/vector/Vlib/read_pg.c:1420 ../lib/vector/Vlib/close_pg.c:66
#, c-format
msgid "Unable to close cursor %s"
msgstr ""

#: ../lib/vector/Vlib/read_pg.c:1530
#, c-format
msgid ""
"Execution failed: %s (...)\n"
"Reason: %s"
msgstr ""

#: ../lib/vector/Vlib/read_pg.c:1561
#, c-format
msgid ""
"Execution failed: %s\n"
"Reason: %s"
msgstr ""

#: ../lib/vector/Vlib/read_pg.c:1693
#, c-format
msgid ""
"Unable to read features. Reason:\n"
"%s"
msgstr ""

#: ../lib/vector/Vlib/cats.c:45
msgid "Vect_new_cats_struct(): Out of memory"
msgstr "Vect_new_cats_struct():  Nicht genügend Arbeitsspeicher."

#: ../lib/vector/Vlib/cats.c:127
#, c-format
msgid "Too many categories (%d), unable to set cat %d (layer %d)"
msgstr "Zuviele Kategorien (%d), kann cat %d (Layer %d) nicht setzen."

#: ../lib/vector/Vlib/cats.c:419
#, c-format
msgid "Unable to convert category string '%s' (from '%s') to category range"
msgstr ""
"Kann die Kategorie-Zeichenkette '%s' (von '%s') nicht in eine "
"Kategoriespanne konvertieren."

#: ../lib/vector/Vlib/cats.c:572 ../lib/vector/Vlib/cats.c:673
msgid "Layer number must be > 0 for category constraints"
msgstr ""

#: ../lib/vector/Vlib/cats.c:585
#, c-format
msgid "'%s' and '%s' parameters were supplied, cats will be ignored"
msgstr ""

#: ../lib/vector/Vlib/cats.c:593
#, c-format
msgid "Loading categories from table <%s>..."
msgstr ""

#: ../lib/vector/Vlib/cats.c:603 ../lib/db/dbmi_client/select.c:317
#, c-format
msgid "Unable select records from table <%s>"
msgstr "Kann keine Datensätze in Tabelle <%s> selektieren."

#: ../lib/vector/Vlib/cats.c:605
#, c-format
msgid "One category loaded"
msgid_plural "%d categories loaded"
msgstr[0] "Eine Kategorie geladen"
msgstr[1] "%d Kategorien geladen"

#: ../lib/vector/Vlib/cats.c:627
#, c-format
msgid "No categories selected with '%s' option"
msgstr ""

#: ../lib/vector/Vlib/cats.c:637
#, c-format
msgid "%d errors in '%s' option"
msgstr ""

#: ../lib/vector/Vlib/build_sfa.c:279 ../lib/vector/Vlib/build_sfa.c:546
#, c-format
msgid "Unable to calculate centroid for area %d"
msgstr "Kann keinen Zentroid für die Fläche %d berechnen."

#: ../lib/vector/Vlib/build_sfa.c:305
#, c-format
msgid "Feature type %d not supported"
msgstr ""

#: ../lib/vector/Vlib/build_sfa.c:603 ../lib/vector/Vlib/read_ogr.c:344
#: ../lib/vector/Vlib/read_ogr.c:578
#, c-format
msgid "OGR feature type %d not supported"
msgstr "OGR Objektart %d wird nicht unterstützt."

#: ../lib/vector/Vlib/build_sfa.c:668
#, c-format
msgid "One feature without geometry skipped"
msgid_plural "%d features without geometry skipped"
msgstr[0] ""
msgstr[1] ""

#: ../lib/vector/Vlib/build_sfa.c:725
#, c-format
msgid "%s: Native format unsupported"
msgstr ""

#: ../lib/vector/Vlib/build_sfa.c:751
msgid "Feature index is built only for non-native formats. Nothing to dump."
msgstr ""

#: ../lib/vector/Vlib/box.c:264
#, c-format
msgid "Unable to determine bbox for feature %d"
msgstr ""

#: ../lib/vector/Vlib/box.c:313 ../lib/vector/Vlib/box.c:359
#, c-format
msgid "Attempt to access area with invalid id (%d)"
msgstr ""

#: ../lib/vector/Vlib/box.c:325
#, c-format
msgid "Unable to determine bbox for area %d"
msgstr ""

#: ../lib/vector/Vlib/box.c:371
#, c-format
msgid "Unable to determine bbox for isle %d"
msgstr ""

#: ../lib/vector/Vlib/box.c:429
#, c-format
msgid "Topology not available for vector map <%s>. Registering primitives..."
msgstr ""

#: ../lib/vector/Vlib/break_lines.c:574
#, c-format
msgid "Intersections: %d"
msgstr ""

#: ../lib/vector/Vlib/color_write.c:71 ../lib/raster/color_write.c:81
#, c-format
msgid "Qualified name <%s> doesn't match mapset <%s>"
msgstr ""

#: ../lib/vector/Vlib/color_write.c:91 ../lib/raster/color_write.c:96
#, c-format
msgid "Unable to create <%s> file for map <%s>"
msgstr ""

#: ../lib/vector/Vlib/remove_areas.c:107 ../lib/vector/Vlib/remove_areas.c:268
msgid "Area is composed of dead boundary"
msgstr "Fläche besteht aus toten Grenzen."

#: ../lib/vector/Vlib/remove_areas.c:194 ../lib/vector/Vlib/remove_areas.c:602
#, c-format
msgid "%d areas of total size %g removed"
msgstr ""

#: ../lib/vector/Vlib/remove_areas.c:395
msgid "Could not delete line from coor"
msgstr ""

#: ../lib/vector/Vlib/remove_areas.c:458
msgid "dissolve_neighbour > 0, failed to build new area"
msgstr ""

#: ../lib/vector/Vlib/remove_areas.c:463 ../lib/vector/Vlib/remove_areas.c:501
msgid "Dissolve with neighbour area: corrupt topology"
msgstr ""

#: ../lib/vector/Vlib/remove_areas.c:497
msgid "Failed to build new area"
msgstr ""

#: ../lib/vector/Vlib/remove_areas.c:544 ../lib/vector/Vlib/remove_areas.c:571
msgid "Failed to build new isle"
msgstr ""

#: ../lib/vector/Vlib/remove_areas.c:549 ../lib/vector/Vlib/remove_areas.c:576
msgid "Dissolve with outer isle: corrupt topology"
msgstr ""

#: ../lib/vector/Vlib/remove_areas.c:581
msgid "Area merging failed"
msgstr ""

#: ../lib/vector/Vlib/copy.c:81
#, c-format
msgid "Unable to copy features. Input vector map <%s> is not open"
msgstr ""

#: ../lib/vector/Vlib/copy.c:102
#, c-format
msgid "Unable to create PostGIS layer <%s>"
msgstr ""

#: ../lib/vector/Vlib/copy.c:134
#, c-format
msgid "Vector map <%s> not open on topological level. Areas will be skipped!"
msgstr ""

#: ../lib/vector/Vlib/copy.c:169 ../lib/vector/Vlib/copy.c:246
#: ../lib/ogsf/gp3.c:92
#, c-format
msgid "Unable to read vector map <%s>"
msgstr "Kann die Vektorkarte <%s> nicht lesen."

#: ../lib/vector/Vlib/copy.c:230 ../lib/vector/Vlib/copy.c:235
msgid "Copying features..."
msgstr "Kopiere Objekte..."

#: ../lib/vector/Vlib/copy.c:232
#, c-format
msgid "Copying features (%s)..."
msgstr ""

#: ../lib/vector/Vlib/copy.c:358
msgid "Writing new feature failed"
msgstr ""

#: ../lib/vector/Vlib/copy.c:364
#, c-format
msgid "%d features without category or from different layer skipped"
msgstr ""

#: ../lib/vector/Vlib/copy.c:396
msgid "Exporting nodes..."
msgstr ""

#: ../lib/vector/Vlib/copy.c:424
#, c-format
msgid "Writing node %d failed"
msgstr ""

#: ../lib/vector/Vlib/copy.c:502
msgid "Exporting areas..."
msgstr "Exportiere Flächen..."

#: ../lib/vector/Vlib/copy.c:560 ../lib/vector/Vlib/copy.c:568
#, c-format
msgid "Writing area %d failed"
msgstr "Schreiben der Fläche %d fehlgeschlagen"

#: ../lib/vector/Vlib/copy.c:576
#, c-format
msgid "%d areas without category or from different layer skipped"
msgstr ""

#: ../lib/vector/Vlib/copy.c:630
#, c-format
msgid "Unable to copy table <%s> for layer %d from <%s> to <%s>"
msgstr ""

#: ../lib/vector/Vlib/copy.c:749
#, c-format
msgid "Unable to add database link for vector map <%s>"
msgstr "Kann Datenbankverknüpfung für Vektorkarte <%s> nicht hinzufügen."

#: ../lib/vector/Vlib/copy.c:773
#, c-format
msgid "Unable to open database <%s> with driver <%s>"
msgstr ""

#: ../lib/vector/Vlib/copy.c:780
msgid "Unable to create index"
msgstr ""

#: ../lib/vector/Vlib/copy.c:786
#, c-format
msgid "Unable to grant privileges on table <%s>"
msgstr ""

#: ../lib/vector/Vlib/write.c:194
#, c-format
msgid "Unable to write feature in vector map <%s>"
msgstr ""

#: ../lib/vector/Vlib/write.c:234
msgid "Unable to rewrite feature/offset %"
msgstr ""

#: ../lib/vector/Vlib/write.c:266
msgid "Unable to delete feature/offset %"
msgstr ""

#: ../lib/vector/Vlib/write.c:299
msgid "Unable to restore feature/offset %"
msgstr ""

#: ../lib/vector/Vlib/write.c:308
#, c-format
msgid "Vector map <%s> is not opened"
msgstr "Vektorkarte <%s> ist nicht geöffnet"

#: ../lib/vector/Vlib/write.c:313
#, c-format
msgid "Vector map <%s> is not opened in write mode"
msgstr "Vektorkarte <%s> ist nicht im Schreibmodus geöffnet"

#: ../lib/vector/Vlib/line.c:184 ../lib/vector/Vlib/line.c:217
#: ../lib/vector/Vlib/line.c:250
msgid "Index out of range in"
msgstr "Index liegt außerhalb des Wertebereichs in"

#: ../lib/vector/Vlib/line.c:550
msgid "Segment outside line, no segment created"
msgstr "Segment außerhalb der Linie. Kein Segment erzeugt."

#: ../lib/vector/Vlib/net_build.c:101 ../lib/vector/Vlib/net_build.c:727
msgid "Building graph..."
msgstr "Erzeuge Graphen..."

#: ../lib/vector/Vlib/net_build.c:143 ../lib/vector/Vlib/net_build.c:775
msgid "Unable to build network graph"
msgstr "Kann den Netzwerk-Graph nicht erzeugen."

#: ../lib/vector/Vlib/net_build.c:149 ../lib/vector/Vlib/net_build.c:781
msgid "Forward costs column not specified"
msgstr "Spalte der Vorwärtskosten nicht angegeben."

#: ../lib/vector/Vlib/net_build.c:156
msgid "Turntable field < 1"
msgstr ""

#: ../lib/vector/Vlib/net_build.c:172
#, c-format
msgid "Turntable column <%s> not found in table <%s>"
msgstr ""

#: ../lib/vector/Vlib/net_build.c:182 ../lib/vector/Vlib/net_build.c:223
#: ../lib/vector/Vlib/net_build.c:508 ../lib/vector/Vlib/net_build.c:526
#: ../lib/vector/Vlib/net_build.c:809 ../lib/vector/Vlib/net_build.c:827
#: ../lib/vector/Vlib/net_build.c:988
#, c-format
msgid "Data type of column <%s> not supported (must be numeric)"
msgstr ""
"Spaltentyp der Spalte <%s> wird nicht unterstützt (muss numerisch sein)."

#: ../lib/vector/Vlib/net_build.c:202 ../lib/vector/Vlib/net_build.c:967
msgid "Setting node costs..."
msgstr "Setze Kosten der Knoten..."

#: ../lib/vector/Vlib/net_build.c:277 ../lib/vector/Vlib/net_build.c:1032
#, c-format
msgid "Database record for node %d (cat = %d) not found (cost set to 0)"
msgstr ""
"Datenbankeintrag für Knoten %d (cat = %d) nicht gefunden (Kosten auf 0 "
"gesetzt)."

#: ../lib/vector/Vlib/net_build.c:332 ../lib/vector/Vlib/net_build.c:352
msgid "Cannot add network arc for virtual node connection."
msgstr ""

#: ../lib/vector/Vlib/net_build.c:364
#, c-format
msgid ""
"There exists more than one point of node <%d> with unique category field  <"
"%d>.\n"
"The unique categories layer is not valid therefore you will probably get "
"incorrect results."
msgstr ""

#: ../lib/vector/Vlib/net_build.c:393
#, c-format
msgid ""
"Unable to find point representing intersection <%d> in unique categories "
"field <%d>.\n"
"Cost for the intersection was set to 0.\n"
"The unique categories layer is not valid therefore you will probably get "
"incorrect results."
msgstr ""

#: ../lib/vector/Vlib/net_build.c:407
#, c-format
msgid ""
"Unable to find node for point representing intersection <%d> in unique "
"categories field <%d>.\n"
"Cost for the intersection was set to 0.\n"
"The unique categories layer is not valid therefore you will probably get "
"incorrect results."
msgstr ""

#: ../lib/vector/Vlib/net_build.c:432
#, c-format
msgid ""
"Database record for turn with cat = %d in not found. (The turn was skipped."
msgstr ""

#: ../lib/vector/Vlib/net_build.c:465
msgid "Cannot add network arc representing turn."
msgstr ""

#: ../lib/vector/Vlib/net_build.c:487 ../lib/vector/Vlib/net_build.c:788
msgid "Arc field < 1"
msgstr "Arc Feld < 1"

#: ../lib/vector/Vlib/net_build.c:539 ../lib/vector/Vlib/net_build.c:840
msgid "Registering arcs..."
msgstr "Registriere arcs..."

#: ../lib/vector/Vlib/net_build.c:558
#, c-format
msgid ""
"Line with id <%d> has more unique categories defined in field <%d>.\n"
"The unique categories layer is not valid therefore you will probably get "
"incorrect results."
msgstr ""

#: ../lib/vector/Vlib/net_build.c:579
#, c-format
msgid ""
"Database record for line %d (cat = %d, forward/both direction(s)) not found "
"(cost was set to 0)"
msgstr ""

#: ../lib/vector/Vlib/net_build.c:596
#, c-format
msgid ""
"Database record for line %d (cat = %d, backword direction) not found(cost "
"was set to 0)"
msgstr ""

#: ../lib/vector/Vlib/net_build.c:658 ../lib/vector/Vlib/net_build.c:1064
msgid "Flattening the graph..."
msgstr "Mache den Graph flach..."

#: ../lib/vector/Vlib/net_build.c:667 ../lib/vector/Vlib/net_build.c:1073
msgid "Graph was built"
msgstr "Graph wurde erstellt."

#: ../lib/vector/Vlib/net_build.c:869
#, c-format
msgid ""
"Database record for line %d (cat = %d, forward/both direction(s)) not found "
"(forward/both direction(s) of line skipped)"
msgstr ""
"Datenbankeintrag für Linie %d (cat = %d, vorwärts/beide Richtung(en)) nicht "
"gefunden (vorwärts/beide Richtung(en) der Linie übersprungen)."

#: ../lib/vector/Vlib/net_build.c:888
#, c-format
msgid ""
"Database record for line %d (cat = %d, backword direction) not "
"found(direction of line skipped)"
msgstr ""
"Datenbankeintrag für Linie %d (cat = %d, rückwärts Richtung) nicht gefunden "
"(Richtung der Linie übersprungen)."

#: ../lib/vector/Vlib/net_build.c:937
msgid "Cannot add network arc"
msgstr "Kann Netzwerk arc nicht hinzufügen."

#: ../lib/vector/Vlib/snap.c:223 ../lib/vector/Vlib/snap.c:583
msgid "Snap vertices Pass 1: select points"
msgstr "Fang Vertices Durchgang 1: Selektiere Punkte"

#: ../lib/vector/Vlib/snap.c:268 ../lib/vector/Vlib/snap.c:637
msgid "Snap vertices Pass 2: assign anchor vertices"
msgstr "Fang Vertices Durchgang 2: Weise Anker-Vertices zu"

#: ../lib/vector/Vlib/snap.c:337 ../lib/vector/Vlib/snap.c:706
msgid "Snap vertices Pass 3: snap to assigned points"
msgstr "Fang Vertices Durchgang 3: Fange zugewiesene Punkte"

#: ../lib/vector/Vlib/snap.c:526 ../lib/vector/Vlib/snap.c:889
#, c-format
msgid "Snapped vertices: %d"
msgstr "Gefangene Vertices: %d"

#: ../lib/vector/Vlib/snap.c:527 ../lib/vector/Vlib/snap.c:890
#, c-format
msgid "New vertices: %d"
msgstr "Neue Vertices: %d"

#: ../lib/vector/Vlib/snap.c:917
msgid "Reading features..."
msgstr ""

#: ../lib/vector/Vlib/level.c:34
msgid "Map structure was never initialized"
msgstr "Kartenstruktur wurde nie initialisiert."

#: ../lib/vector/Vlib/level.c:36
msgid "Map structure has been closed"
msgstr "Kartenstruktur wurde geschlossen."

#: ../lib/vector/Vlib/build_ogr.c:72
msgid "Empty OGR layer, nothing to build"
msgstr ""

#: ../lib/vector/Vlib/build_ogr.c:87 ../lib/vector/Vlib/build_pg.c:93
#, c-format
msgid "Feature table <%s> has no primary key defined"
msgstr ""

#: ../lib/vector/Vlib/build_ogr.c:89
msgid ""
"Random read is not supported by OGR for this layer. Unable to build topology."
msgstr ""

#: ../lib/vector/Vlib/build_ogr.c:95 ../lib/vector/Vlib/build_pg.c:101
#, c-format
msgid "Using external data format '%s' (feature type '%s')"
msgstr ""

#: ../lib/vector/Vlib/build_ogr.c:139
#, c-format
msgid "Unable to open fidx file for write <%s>"
msgstr ""

#: ../lib/vector/Vlib/build_pg.c:88
msgid "No DB connection"
msgstr "Keine DB Verbindung"

#: ../lib/vector/Vlib/build_pg.c:95
msgid "Random read is not supported for this layer. Unable to build topology."
msgstr ""

#: ../lib/vector/Vlib/build_pg.c:105
msgid "Building pseudo-topology over simple features..."
msgstr ""

#: ../lib/vector/Vlib/build_pg.c:107
#, c-format
msgid "Building topology from PostGIS topology schema <%s>..."
msgstr ""

#: ../lib/vector/Vlib/build_pg.c:237
msgid "Cleaning-up topology schema..."
msgstr ""

#: ../lib/vector/Vlib/build_pg.c:282
msgid "Updating faces..."
msgstr "Aktualisiere Oberflächen..."

#: ../lib/vector/Vlib/build_pg.c:314
msgid "Updating edges..."
msgstr "Aktualisiere Kanten..."

#: ../lib/vector/Vlib/build_pg.c:323
msgid "Inconsistency in topology detected. Dead line found."
msgstr ""

#: ../lib/vector/Vlib/build_pg.c:377
msgid "Updating TopoGeometry data..."
msgstr ""

#: ../lib/vector/Vlib/build_pg.c:464
#, c-format
msgid "Unsupported topo geometry type %d"
msgstr ""

#: ../lib/vector/Vlib/build_pg.c:493
#, c-format
msgid "Unable to create <%s.%s>"
msgstr ""

#: ../lib/vector/Vlib/build_pg.c:644
msgid "Unable to write nodes, offset array mismatch"
msgstr ""

#: ../lib/vector/Vlib/build_pg.c:673
msgid "Unable to write nodes"
msgstr ""

#: ../lib/vector/Vlib/build_pg.c:718
#, c-format
msgid "Inconsistency in topology: number of boundaries %d (should be %d)"
msgstr ""

#: ../lib/vector/Vlib/build_pg.c:741
msgid "Unable to write lines"
msgstr ""

#: ../lib/vector/Vlib/build_pg.c:792
#, c-format
msgid "Topology for centroid %d not available. Area %d skipped"
msgstr ""

#: ../lib/vector/Vlib/build_pg.c:1002
msgid "Create simple features topology from topogeometry data..."
msgstr ""

#: ../lib/vector/Vlib/build_pg.c:1020
#, c-format
msgid ""
"Unable to build simple features from topogeometry data. Unsupported type %d."
msgstr ""

#: ../lib/vector/Vlib/break_polygons.c:102
msgid "Break polygons: Bug in binary tree!"
msgstr ""

#: ../lib/vector/Vlib/break_polygons.c:156
#: ../lib/vector/Vlib/break_polygons.c:435
msgid "Breaking polygons (pass 1: select break points)..."
msgstr ""

#: ../lib/vector/Vlib/break_polygons.c:286
#: ../lib/vector/Vlib/break_polygons.c:552
msgid "Breaking polygons (pass 2: break at selected points)..."
msgstr ""

#: ../lib/vector/Vlib/break_polygons.c:398
#: ../lib/vector/Vlib/break_polygons.c:650
#, c-format
msgid "Breaks: %d"
msgstr ""

#: ../lib/vector/Vlib/break_polygons.c:592
msgid "Point not in search tree!"
msgstr ""

#: ../lib/vector/Vlib/read_ogr.c:215 ../lib/vector/Vlib/read_ogr.c:224
#, c-format
msgid "Unable to get feature geometry, fid %ld"
msgstr ""

#: ../lib/vector/Vlib/read_ogr.c:390
msgid "OGR feature without ID"
msgstr "OGR Objekt ohne ID."

#: ../lib/vector/Vlib/read_ogr.c:514
#, c-format
msgid "OGR feature type '%s' not supported"
msgstr ""

#: ../lib/vector/Vlib/poly.c:268
msgid "Unable to find point in polygon"
msgstr "Kann Punkt in Polygon nicht finden."

#: ../lib/vector/Vlib/poly.c:810
msgid "conditions failed"
msgstr "Bedingungen fehlgeschlagen."

#: ../lib/vector/Vlib/intersect.c:128
msgid "3D not supported by Vect_segment_intersection()"
msgstr "3D wird von Vect_segment_intersection() nicht unterstützt."

#: ../lib/vector/Vlib/intersect.c:402
msgid "Vect_segment_intersection() ERROR (collinear vertical segments)"
msgstr "Vect_segment_intersection() FEHLER (kollineare vertikale Segmente)"

#: ../lib/vector/Vlib/intersect.c:496
msgid "Vect_segment_intersection() ERROR (collinear non vertical segments)"
msgstr ""
"Vect_segment_intersection() FEHLER (kollineare nicht vertikale Segmente)"

#: ../lib/vector/Vlib/select.c:116
#, c-format
msgid "Unable to delete item %d from spatial index"
msgstr "Kann Eintrag %d nicht aus dem räumlichen Index löschen."

#: ../lib/cairodriver/read_ppm.c:28 ../lib/cairodriver/read_bmp.c:88
#, c-format
msgid "Cairo: unable to open input file <%s>"
msgstr ""

#: ../lib/cairodriver/read_ppm.c:32 ../lib/cairodriver/read_bmp.c:92
#, c-format
msgid "Cairo: invalid input file <%s>"
msgstr ""

#: ../lib/cairodriver/read_ppm.c:38
#, c-format
msgid "Cairo: input file has incorrect dimensions: expected: %dx%d got: %dx%d"
msgstr ""

#: ../lib/cairodriver/read_ppm.c:46
#, c-format
msgid "Cairo: unable to open input mask file <%s>"
msgstr ""

#: ../lib/cairodriver/read_ppm.c:50
#, c-format
msgid "Cairo: invalid input mask file <%s>"
msgstr ""

#: ../lib/cairodriver/read_ppm.c:56
#, c-format
msgid ""
"Cairo: input mask file has incorrect dimensions: expected: %dx%d got: %dx%d"
msgstr ""

#: ../lib/cairodriver/read_bmp.c:96
#, c-format
msgid "Cairo: Invalid BMP header for <%s>"
msgstr ""

#: ../lib/cairodriver/write_bmp.c:72 ../lib/cairodriver/write_ppm.c:27
#, c-format
msgid "Cairo: unable to open output file <%s>"
msgstr ""

#: ../lib/cairodriver/write_xid.c:14 ../lib/pngdriver/read_png.c:71
#, c-format
msgid "Unable to open output file <%s>"
msgstr ""

#: ../lib/cairodriver/write_xid.c:19
#, c-format
msgid "Unable to write output file <%s>"
msgstr ""

#: ../lib/cairodriver/graph.c:67
msgid "Unable to open display"
msgstr ""

#: ../lib/cairodriver/graph.c:85
msgid "Unable to obtain visual"
msgstr ""

#: ../lib/cairodriver/graph.c:160
#, c-format
msgid "Unknown file extension: %s"
msgstr "Unbekannte Dateiendung: %s"

#: ../lib/cairodriver/graph.c:190
#, c-format
msgid "cairo: collecting to file '%s'"
msgstr ""

#: ../lib/cairodriver/graph.c:192
#, c-format
msgid "cairo: image size %dx%d"
msgstr "cairo: Bildgröße %dx%d"

#: ../lib/cairodriver/graph.c:371
msgid "Unknown Cairo surface type"
msgstr ""

#: ../lib/cairodriver/graph.c:376
msgid "Failed to initialize Cairo surface"
msgstr ""

#: ../lib/cairodriver/write_ppm.c:34
#, c-format
msgid "Cairo: unable to open mask file <%s>"
msgstr ""

#: ../lib/cairodriver/read_xid.c:14
#, c-format
msgid "Unable to open input file <%s>"
msgstr "Kann die Eingabedatei <%s> nicht öffnen"

#: ../lib/cairodriver/read_xid.c:17
#, c-format
msgid "Unable to read input file <%s>"
msgstr ""

#: ../lib/cairodriver/read_xid.c:20
#, c-format
msgid "Unable to parse input file <%s>"
msgstr ""

#: ../lib/cairodriver/raster.c:109
msgid "Failed to create cairo surface"
msgstr ""

#: ../lib/cairodriver/draw_bitmap.c:47
msgid "Cairo_Bitmap: Failed to create source"
msgstr ""

#: ../lib/cairodriver/text.c:46
#, c-format
msgid "Unable to convert from <%s> to UTF-8"
msgstr ""

#: ../lib/cairodriver/text.c:56
msgid "Some characters could not be converted to UTF-8"
msgstr ""

#: ../lib/db/dbmi_base/valuefmt.c:52
msgid "db_convert_Cstring_to_value(): unrecognized sqltype"
msgstr ""

#: ../lib/db/dbmi_base/valuefmt.c:91
msgid "db_convert_value_into_string(): unrecongized sqltype-type"
msgstr ""

#: ../lib/db/dbmi_base/default_name.c:139
msgid "Programmer error"
msgstr "Programmiererfehler"

#: ../lib/db/dbmi_base/error.c:72
msgid "<NULL error message>"
msgstr ""

#: ../lib/db/dbmi_base/error.c:91
msgid "dbmi: Protocol error"
msgstr ""

#: ../lib/db/dbmi_base/error.c:136
msgid "dbmi: Out of Memory"
msgstr ""

#: ../lib/db/dbmi_base/error.c:149
#, c-format
msgid "dbmi: %s() not implemented"
msgstr ""

#: ../lib/db/dbmi_base/error.c:163
#, c-format
msgid "dbmi: Invalid procedure %d"
msgstr ""

#: ../lib/db/dbmi_base/xdrtable.c:109
msgid "fetch: table has wrong number of columns"
msgstr ""

#: ../lib/db/dbmi_base/xdrvalue.c:82
msgid "send data: invalid C-type"
msgstr ""

#: ../lib/db/dbmi_base/login.c:115
#, c-format
msgid "Unable to read file '%s'"
msgstr ""

#: ../lib/db/dbmi_base/login.c:126
#, c-format
msgid "Login file (%s) corrupted (line: %s)"
msgstr ""

#: ../lib/db/dbmi_base/login.c:164
#, c-format
msgid "Unable to write file '%s'"
msgstr ""

#: ../lib/db/dbmi_base/login.c:229
#, c-format
msgid "DB connection <%s/%s> already exists and will be overwritten"
msgstr ""

#: ../lib/db/dbmi_base/login.c:232
#, c-format
msgid ""
"DB connection <%s/%s> already exists. Re-run '%s' with '--%s' flag to "
"overwrite existing settings."
msgstr ""

#: ../lib/db/dbmi_base/test/test_main.c:83
msgid "Performs unit and integration tests for the dbmi base library"
msgstr ""

#: ../lib/db/dbmi_base/test/test_columns.c:37
msgid ""
"\n"
"++ Running column unit tests ++"
msgstr ""
"\n"
"++ Führe Tests für Spalten aus ++"

#: ../lib/db/dbmi_base/test/test_columns.c:42
msgid ""
"\n"
"-- column unit tests failure --"
msgstr ""

#: ../lib/db/dbmi_base/test/test_columns.c:44
msgid ""
"\n"
"-- column unit tests finished successfully --"
msgstr ""

#: ../lib/db/dbmi_base/test/test_columns.c:57
msgid ""
"\n"
"++ Run test copy column ++"
msgstr ""
"\n"
"++ Teste das Kopieren von Spalten ++"

#: ../lib/db/dbmi_base/test/test_columns.c:150
msgid ""
"\n"
"++ Test copy column finished ++"
msgstr ""
"\n"
"++ Tests für das Kopieren von Spalten beendet ++"

#: ../lib/db/dbmi_base/test/test_table.c:38
msgid ""
"\n"
"++ Running table unit tests ++"
msgstr ""
"\n"
"++ Führe Tests für Tabellen aus ++"

#: ../lib/db/dbmi_base/test/test_table.c:43
msgid ""
"\n"
"-- Table unit tests failure --"
msgstr ""

#: ../lib/db/dbmi_base/test/test_table.c:45
msgid ""
"\n"
"-- Table unit tests finished successfully --"
msgstr ""

#: ../lib/db/dbmi_base/legal_dbname.c:38
#, c-format
msgid "Illegal table map name <%s>. May not contain '.' or 'NULL'."
msgstr ""

#: ../lib/db/dbmi_base/legal_dbname.c:45
#, c-format
msgid "Illegal table map name <%s>. Must start with a letter."
msgstr ""

#: ../lib/db/dbmi_base/legal_dbname.c:54
#, c-format
msgid "Illegal table map name <%s>. Character <%c> not allowed."
msgstr ""

#: ../lib/db/dbmi_base/index.c:180
msgid "db_set_index_column_name(): invalid column number"
msgstr ""

#: ../lib/db/dbmi_base/index.c:197
msgid "db_get_index_column_name(): invalid column number"
msgstr ""

#: ../lib/db/dbmi_client/delete_tab.c:40 ../lib/db/dbmi_client/table.c:46
#, c-format
msgid "Unable open database <%s> by driver <%s>"
msgstr "Kann Datenbank <%s> nicht mit dem Treiber <%s> öffnen."

#: ../lib/db/dbmi_client/delete_tab.c:53
#, c-format
msgid "Unable to drop table: '%s'"
msgstr "Kann Tabelle <%s> nicht löschen."

#: ../lib/db/dbmi_client/copy_tab.c:91
#, c-format
msgid "Array of values to select from column <%s> is empty"
msgstr ""

#: ../lib/db/dbmi_client/copy_tab.c:151
#, c-format
msgid "Unable to get list tables in database <%s>"
msgstr "Kann die Tabellen der Datenbank <%s> nicht auflisten."

#: ../lib/db/dbmi_client/copy_tab.c:189
#, c-format
msgid "Table <%s> already exists in database and will be overwritten"
msgstr ""

#: ../lib/db/dbmi_client/copy_tab.c:194
#, c-format
msgid "Table <%s> already exists in database <%s>"
msgstr "Tabelle <%s> existiert bereits in der Datenbank <%s>."

#: ../lib/db/dbmi_client/copy_tab.c:274
#, c-format
msgid "Column <%s> is not integer"
msgstr "Spalte <%s> ist nicht Integer."

#: ../lib/db/dbmi_client/copy_tab.c:294
#, c-format
msgid "Unable to create table <%s>"
msgstr "Kann die Tabelle <%s> nicht anlegen."

#: ../lib/db/dbmi_client/copy_tab.c:394
#, c-format
msgid "Unknown column type (column <%s>)"
msgstr "Unbekannter Spaltentyp (Spalte <%s>)."

#: ../lib/db/dbmi_client/select.c:119 ../lib/db/dbmi_client/select.c:221
#: ../lib/db/dbmi_client/select.c:288
msgid "Missing column name"
msgstr "Spaltenname fehlt."

#: ../lib/db/dbmi_client/select.c:216 ../lib/db/dbmi_client/select.c:283
msgid "Missing key column name"
msgstr "Name der Schlüsselspalte fehlt."

#: ../lib/db/dbmi_client/select.c:333
msgid "Key column type is not integer"
msgstr "Schlüssel-Spalte ist nicht vom Typ integer."

#: ../lib/db/dbmi_driver/d_error.c:35
#, c-format
msgid "DBMI-%s driver error:"
msgstr ""

#: ../lib/symbol/read.c:211
#, c-format
msgid "Cannot read symbol line coordinates: %s"
msgstr "Kann die Symbol-Linien-Koordinaten %s nicht lesen."

#: ../lib/symbol/read.c:260
#, c-format
msgid ""
"Incorrect symbol name: '%s' (should be: group/name or group/name@mapset)"
msgstr ""
"Falscher Symbolname: '%s' (sollte sein: Gruppe/Name oder Gruppe/Name@Mapset)."

#: ../lib/symbol/read.c:284
#, c-format
msgid "Cannot find/open symbol: '%s'"
msgstr "Kann Symbol '%s' nicht finden/öffnen."

#: ../lib/symbol/read.c:393 ../lib/symbol/read.c:411 ../lib/symbol/read.c:421
#: ../lib/symbol/read.c:439
#, c-format
msgid "Incorrect symbol color: '%s', using default."
msgstr "Falsche Symbolfarbe: '%s', benutze Standardfarbe."

#: ../lib/gpde/n_parse_options.c:106
msgid "The calculation time in seconds"
msgstr "Die Berechnungszeit in Sekunden"

#: ../lib/gpde/n_arrays_io.c:93
#, c-format
msgid "Reading raster map <%s> into memory"
msgstr "Lese Rasterkarte <%s> in den Speicher."

#: ../lib/gpde/n_arrays_io.c:183
msgid "N_array_2d * array is empty"
msgstr "N_array_2d * Array ist leer."

#: ../lib/gpde/n_arrays_io.c:202
#, c-format
msgid "Write 2d array to raster map <%s>"
msgstr "Schreibe 2D Array in die Rasterkarte <%s>."

#: ../lib/gpde/n_arrays_io.c:281
#: ../lib/python/temporal/c_libraries_interface.py:813
#: ../lib/ogsf/gvl_file.c:436
#, c-format, python-format
msgid "Unable to open 3D raster map <%s>"
msgstr "Kann 3D Rasterkarte <%s> nicht öffnen."

#: ../lib/gpde/n_arrays_io.c:309
#, c-format
msgid "Read g3d map <%s> into the memory"
msgstr "Lese G3D-Karte <%s> in den Speicher"

#: ../lib/gpde/n_arrays_io.c:364 ../lib/gpde/n_arrays_io.c:464
msgid "Error closing g3d file"
msgstr "Fehler beim Schließen der G3D-Datei."

#: ../lib/gpde/n_arrays_io.c:420
#, c-format
msgid "Error opening g3d map <%s>"
msgstr "Fehler beim Öffnen der G3D-Rasterkarte <%s>."

#: ../lib/gpde/n_arrays_io.c:422
#, c-format
msgid "Write 3d array to g3d map <%s>"
msgstr "Schreibe 3D Array in die G3D-Karte <%s>."

#: ../lib/gpde/test/test_main.c:88
msgid "Performs unit and integration tests for gpde library"
msgstr "Führt Unit- und Integrationstest der GPDE-Bibliothek aus."

#: ../lib/gpde/n_gwflow.c:436 ../lib/gpde/n_gwflow.c:715
#, c-format
msgid "The total sum of the water budget: %g\n"
msgstr ""

#: ../lib/gpde/n_gwflow.c:438 ../lib/gpde/n_gwflow.c:717
#, c-format
msgid "The total sum of the water budget is significantly larger then 0: %g\n"
msgstr ""

#: ../lib/python/gunittest/gmodules.py:105
msgid "input='-' must be used when stdin is specified"
msgstr ""

#: ../lib/python/gunittest/gmodules.py:107
msgid "stdin must be string or buffer, not PIPE"
msgstr ""

#: ../lib/python/gunittest/gmodules.py:110
msgid "stdin must be used when input='-'"
msgstr ""

#: ../lib/python/gunittest/gmodules.py:112
msgid "You cannot merge stdout and stderr and not capture them"
msgstr ""

#: ../lib/python/gunittest/gmodules.py:114
msgid "stdout argument not allowed, it could be overridden"
msgstr ""

#: ../lib/python/gunittest/gmodules.py:116
msgid "stderr argument not allowed, it could be overridden"
msgstr ""

#: ../lib/python/pygrass/utils.py:292
msgid "Vector doesn't contain points"
msgstr ""

#: ../lib/python/pygrass/errors.py:18
msgid "The map is close!"
msgstr ""

#: ../lib/python/pygrass/errors.py:29
msgid "The self.c_mapinfo pointer must be correctly initiated"
msgstr ""

#: ../lib/python/pygrass/errors.py:40
msgid "Map <{}> not found in current mapset"
msgstr "Karte <{}> nicht im aktuellen Mapset <%s> gefunden."

#: ../lib/python/pygrass/vector/table.py:1042
#, python-format
msgid "Deleting table <%s> which is attached to following map(s):"
msgstr ""

#: ../lib/python/pygrass/vector/table.py:1046
msgid "You must use the force flag to actually remove it. Exiting."
msgstr ""

#: ../lib/python/pygrass/vector/__init__.py:819
#, python-format
msgid "Unable to read line of feature %i"
msgstr ""

#: ../lib/python/pygrass/vector/__init__.py:908
#, python-format
msgid "Unable to read area with id %i"
msgstr ""

#: ../lib/python/pygrass/vector/abstract.py:98
#: ../lib/python/pygrass/raster/abstract.py:328
#, python-brace-format
msgid "Mode type: {0} not supported ('r', 'w')"
msgstr ""

#: ../lib/python/pygrass/vector/abstract.py:111
#: ../lib/python/pygrass/raster/abstract.py:352
#, python-brace-format
msgid "Map name {0} not valid"
msgstr ""

#: ../lib/python/pygrass/modules/grid/grid.py:558
msgid "Execution of subprocesses was not successful"
msgstr ""

#: ../lib/python/pygrass/raster/category.py:70
#, python-brace-format
msgid "Raster type: {0} not supported"
msgstr ""

#: ../lib/python/pygrass/raster/category.py:157
msgid "Error executing: Rast_get_ith_cat"
msgstr ""

#: ../lib/python/pygrass/raster/category.py:185
msgid "Null value detected"
msgstr ""

#: ../lib/python/pygrass/raster/category.py:187
msgid "Error executing: Rast_set_cat"
msgstr ""

#: ../lib/python/pygrass/raster/__init__.py:211
msgid "The map does not exist, I can't open in 'r' mode"
msgstr ""

#: ../lib/python/pygrass/raster/__init__.py:216
#, python-brace-format
msgid "Raster map <{0}> already exists and will be not overwritten"
msgstr ""

#: ../lib/python/pygrass/raster/__init__.py:220
msgid "Raster type not defined"
msgstr ""

#: ../lib/python/pygrass/raster/__init__.py:325
#, python-brace-format
msgid "Mode type: {0} not supported ('r', 'w','rw')"
msgstr ""

#: ../lib/python/pygrass/raster/__init__.py:345
#, python-format
msgid "Index out of range: %r."
msgstr ""

#: ../lib/python/pygrass/raster/__init__.py:534
#, python-brace-format
msgid "Raster map <{0}> already exists. Use overwrite."
msgstr ""

#: ../lib/python/pygrass/raster/__init__.py:565
#, python-brace-format
msgid "Raster map <{0}> does not exist"
msgstr ""

#: ../lib/python/pygrass/raster/abstract.py:339
#, python-brace-format
msgid "Overwrite type: {0} not supported (True/False)"
msgstr ""

#: ../lib/python/temporal/base.py:381
msgid "Object not found in the temporal database"
msgstr ""

#: ../lib/python/temporal/base.py:463 ../lib/python/temporal/base.py:514
msgid "Missing identifier"
msgstr ""

#: ../lib/python/temporal/base.py:622
msgid "Wrong identifier, the mapset is missing"
msgstr ""

#: ../lib/python/temporal/spatial_extent.py:120
msgid ""
"Projections are different. Unable to compute overlapping_2d for spatial "
"extents"
msgstr ""

#: ../lib/python/temporal/spatial_extent.py:526
msgid ""
"Projections are different. Unable to compute is_in_2d for spatial extents"
msgstr ""

#: ../lib/python/temporal/spatial_extent.py:658
msgid ""
"Projections are different. Unable to compute equivalent_2d for spatial "
"extents"
msgstr ""

#: ../lib/python/temporal/spatial_extent.py:763
msgid ""
"Projections are different. Unable to compute cover_2d for spatial extents"
msgstr ""

#: ../lib/python/temporal/spatial_extent.py:835
msgid "Projections are different. Unable to compute cover for spatial extents"
msgstr ""

#: ../lib/python/temporal/spatial_extent.py:1687
msgid "Volume computation is not supported for LL projections"
msgstr ""

#: ../lib/python/temporal/spatial_extent.py:1705
msgid "Area computation is not supported for LL projections"
msgstr ""

#: ../lib/python/temporal/factory.py:49
#, python-format
msgid "Unknown dataset type: %s"
msgstr ""

#: ../lib/python/temporal/univar_statistics.py:104
#, python-format
msgid "Unable to get statistics for raster map <%s>"
msgstr ""

#: ../lib/python/temporal/univar_statistics.py:107
#, python-format
msgid "Unable to get statistics for 3d raster map <%s>"
msgstr ""

#: ../lib/python/temporal/univar_statistics.py:172
#, python-format
msgid "Space time %(sp)s dataset <%(i)s> not found"
msgstr ""

#: ../lib/python/temporal/univar_statistics.py:182
#, python-format
msgid "Space time %(sp)s dataset <%(i)s> is empty"
msgstr ""

#: ../lib/python/temporal/univar_statistics.py:226
#, python-format
msgid "Unable to get statistics for vector map <%s>"
msgstr ""

#: ../lib/python/temporal/abstract_map_dataset.py:350
#, python-format
msgid ""
"Start time must be of type datetime for %(type)s map <%(id)s> with layer: "
"%(l)s"
msgstr ""

#: ../lib/python/temporal/abstract_map_dataset.py:357
#, python-format
msgid "Start time must be of type datetime for %(type)s map <%(id)s>"
msgstr ""

#: ../lib/python/temporal/abstract_map_dataset.py:365
#, python-format
msgid ""
"End time must be of type datetime for %(type)s map <%(id)s> with layer: %(l)s"
msgstr ""

#: ../lib/python/temporal/abstract_map_dataset.py:372
#, python-format
msgid "End time must be of type datetime for %(type)s map <%(id)s>"
msgstr ""

#: ../lib/python/temporal/abstract_map_dataset.py:381
#, python-format
msgid ""
"End time must be greater than start time for %(type)s map <%(id)s> with "
"layer: %(l)s"
msgstr ""

#: ../lib/python/temporal/abstract_map_dataset.py:389
#: ../lib/python/temporal/abstract_map_dataset.py:482
#, python-format
msgid "End time must be greater than start time for %(type)s map <%(id)s>"
msgstr ""

#: ../lib/python/temporal/abstract_map_dataset.py:424
#: ../lib/python/temporal/abstract_map_dataset.py:520
#: ../lib/python/temporal/abstract_space_time_dataset.py:2373
#: ../lib/python/temporal/abstract_dataset.py:426
#: ../lib/python/temporal/abstract_dataset.py:469
#, python-format
msgid ""
"Unable to update dataset <%(ds)s> of type %(type)s in the temporal database. "
"The mapset of the dataset does not match the current mapset"
msgstr ""

#: ../lib/python/temporal/abstract_map_dataset.py:460
#, python-format
msgid ""
"Unsupported relative time unit type for %(type)s map <%(id)s> with layer "
"%(l)s: %(u)s"
msgstr ""

#: ../lib/python/temporal/abstract_map_dataset.py:467
#, python-format
msgid "Unsupported relative time unit type for %(type)s map <%(id)s>: %(u)s"
msgstr ""

#: ../lib/python/temporal/abstract_map_dataset.py:476
#, python-format
msgid ""
"End time must be greater than start time for %(typ)s map <%(id)s> with layer "
"%(l)s"
msgstr ""

#: ../lib/python/temporal/abstract_map_dataset.py:800
#, python-format
msgid ""
"Map <%(id)s> with layer %(layer)s has incorrect time interval, start time is "
"greater than end time"
msgstr ""

#: ../lib/python/temporal/abstract_map_dataset.py:806
#, python-format
msgid ""
"Map <%s> has incorrect time interval, start time is greater than end time"
msgstr ""

#: ../lib/python/temporal/abstract_map_dataset.py:812
#, python-format
msgid "Map <%s> has incorrect start time"
msgstr ""

#: ../lib/python/temporal/abstract_map_dataset.py:841
#: ../lib/python/temporal/abstract_space_time_dataset.py:2048
#, python-format
msgid ""
"Unable to delete dataset <%(ds)s> of type %(type)s from the temporal "
"database. The mapset of the dataset does not match the current mapset"
msgstr ""

#: ../lib/python/temporal/abstract_map_dataset.py:859
#, python-format
msgid "Delete %s dataset <%s> from temporal database"
msgstr ""

#: ../lib/python/temporal/abstract_map_dataset.py:909
#, python-format
msgid ""
"Unable to unregister dataset <%(ds)s> of type %(type)s from the temporal "
"database. The mapset of the dataset does not match the current mapset"
msgstr ""

#: ../lib/python/temporal/abstract_map_dataset.py:1074
msgid "Band references can only be assigned to raster maps"
msgstr ""

#: ../lib/python/temporal/open_stds.py:69
#: ../lib/python/temporal/open_stds.py:128
#, python-format
msgid "Unknown type: %s"
msgstr "Unbekannter Typ: %s"

#: ../lib/python/temporal/open_stds.py:75
#, python-format
msgid "Space time %(sp)s dataset <%(name)s> not found"
msgstr ""

#: ../lib/python/temporal/open_stds.py:113
msgid "Space time datasets can only be created in the current mapset"
msgstr ""

#: ../lib/python/temporal/open_stds.py:120
msgid "Illegal dataset name <{}>. Character '.' not allowed."
msgstr "Ungültiger Datensatz-Name <{}>. Zeichen '.' ist nicht erlaubt."

#: ../lib/python/temporal/open_stds.py:134
#, python-format
msgid ""
"Space time %(sp)s dataset <%(name)s> is already in the database. Use the "
"overwrite flag."
msgstr ""

#: ../lib/python/temporal/open_stds.py:169
#, python-format
msgid ""
"Overwriting space time %(sp)s dataset <%(name)s> and unregistering all maps"
msgstr ""

#: ../lib/python/temporal/open_stds.py:177
#, python-format
msgid "Creating a new space time %s dataset"
msgstr ""

#: ../lib/python/temporal/open_stds.py:220
#: ../lib/python/temporal/mapcalc.py:253 ../lib/python/temporal/extract.py:129
#, python-format
msgid ""
"Map <%s> is already in temporal database, use overwrite flag to overwrite"
msgstr ""

#: ../lib/python/temporal/stds_export.py:105
#, python-format
msgid "Unable to export raster map <%s>"
msgstr ""

#: ../lib/python/temporal/stds_export.py:116
#, python-format
msgid "Unable to export color rules for raster map <%s> r.out.gdal"
msgstr ""

#: ../lib/python/temporal/stds_export.py:140
#, python-format
msgid "Unable to export raster map <%s> with r.pack"
msgstr ""

#: ../lib/python/temporal/stds_export.py:168
#, python-format
msgid "Unable to export vector map <%s> as GML with v.out.ogr"
msgstr ""

#: ../lib/python/temporal/stds_export.py:197
#, python-format
msgid "Unable to export vector map <%s> as GPKG with v.out.ogr"
msgstr ""

#: ../lib/python/temporal/stds_export.py:229
#, python-format
msgid "Unable to export vector map <%s> with v.pack"
msgstr ""

#: ../lib/python/temporal/stds_export.py:255
#, python-format
msgid "Unable to export raster map <%s> with r3.pack"
msgstr ""

#: ../lib/python/temporal/register.py:82 ../lib/python/temporal/register.py:85
#, python-format
msgid "%s= and %s= are mutually exclusive"
msgstr ""

#: ../lib/python/temporal/register.py:89
#, python-format
msgid "%s= and the %s flag are mutually exclusive"
msgstr ""

#: ../lib/python/temporal/register.py:93
msgid "The increment option requires the start option"
msgstr ""

#: ../lib/python/temporal/register.py:96
msgid "The interval flag requires the start option"
msgstr ""

#: ../lib/python/temporal/register.py:99
#, python-format
msgid "Please specify %s= and %s="
msgstr ""

#: ../lib/python/temporal/register.py:103
#, python-format
msgid "Please specify %s= or %s="
msgstr ""

#: ../lib/python/temporal/register.py:114
#, python-format
msgid ""
"Space time %(sp)s dataset <%(name)s> with relative time found, but no "
"relative unit set for %(sp)s maps"
msgstr ""

#: ../lib/python/temporal/register.py:192
msgid ""
"The increment option will be ignored because of time stamps in input file"
msgstr ""

#: ../lib/python/temporal/register.py:196
msgid "The interval flag will be ignored because of time stamps in input file"
msgstr ""

#: ../lib/python/temporal/register.py:204
msgid "Gathering map information..."
msgstr ""

#: ../lib/python/temporal/register.py:214
#, python-format
msgid "Unable to update %(t)s map <%(id)s>. The map does not exist."
msgstr ""

#: ../lib/python/temporal/register.py:238
#, python-format
msgid ""
"Unable to register %(t)s map <%(id)s> with layer %(l)s. The map has "
"timestamp and the start time is not set."
msgstr ""

#: ../lib/python/temporal/register.py:244
#, python-format
msgid ""
"Unable to register %(t)s map <%(id)s>. The map has no timestamp and the "
"start time is not set."
msgstr ""

#: ../lib/python/temporal/register.py:252
#, python-format
msgid "%(u)s= can only be set for relative time"
msgstr ""

#: ../lib/python/temporal/register.py:255
#, python-format
msgid "%(u)s= must be set in case of relative time stamps"
msgstr ""

#: ../lib/python/temporal/register.py:268
#, python-format
msgid ""
"Map is already registered in temporal database. Unable to update %(t)s map <"
"%(id)s> with layer %(l)s. Overwrite flag is not set."
msgstr ""

#: ../lib/python/temporal/register.py:275
#, python-format
msgid ""
"Map is already registered in temporal database. Unable to update %(t)s map <"
"%(id)s>. Overwrite flag is not set."
msgstr ""

#: ../lib/python/temporal/register.py:299
#, python-format
msgid ""
"Unable to update %(t)s map <%(id)s> with layer %(l)s. The temporal types are "
"different."
msgstr ""

#: ../lib/python/temporal/register.py:305
#, python-format
msgid "Unable to update %(t)s map <%(id)s>. The temporal types are different."
msgstr ""

#: ../lib/python/temporal/register.py:363
msgid "Registering maps in the temporal database..."
msgstr ""

#: ../lib/python/temporal/register.py:370
msgid "Registering maps in the space time dataset..."
msgstr ""

#: ../lib/python/temporal/register.py:379
msgid "Updating space time dataset..."
msgstr ""

#: ../lib/python/temporal/register.py:432
#: ../lib/python/temporal/register.py:439
#, python-format
msgid "Unable to convert string \"%s\"into a datetime object"
msgstr ""

#: ../lib/python/temporal/register.py:447
#: ../lib/python/temporal/register.py:452
msgid "Error occurred in increment computation"
msgstr ""

#: ../lib/python/temporal/register.py:455
#, python-format
msgid ""
"Set absolute valid time for map <%(id)s> with layer %(layer)s to %(start)s - "
"%(end)s"
msgstr ""

#: ../lib/python/temporal/register.py:460
#, python-format
msgid "Set absolute valid time for map <%s> to %s - %s"
msgstr ""

#: ../lib/python/temporal/register.py:477
#, python-format
msgid ""
"Set relative valid time for map <%s> with layer %s to %i - %s with unit %s"
msgstr ""

#: ../lib/python/temporal/register.py:482
#, python-format
msgid "Set relative valid time for map <%s> to %i - %s with unit %s"
msgstr ""

#: ../lib/python/temporal/abstract_space_time_dataset.py:189
#: ../lib/python/temporal/abstract_space_time_dataset.py:323
#, python-format
msgid "Unknown temporal type \"%s\""
msgstr ""

#: ../lib/python/temporal/abstract_space_time_dataset.py:316
#: ../lib/python/temporal/abstract_space_time_dataset.py:1084
#, python-format
msgid "Wrong granularity: \"%s\""
msgstr ""

#: ../lib/python/temporal/abstract_space_time_dataset.py:344
#, python-format
msgid "Unsupported temporal unit: %s"
msgstr ""

#: ../lib/python/temporal/abstract_space_time_dataset.py:394
#, python-format
msgid "Created register table <%s> for space time %s  dataset <%s>"
msgstr ""

#: ../lib/python/temporal/abstract_space_time_dataset.py:712
#: ../lib/python/temporal/abstract_space_time_dataset.py:954
msgid "The space time datasets must be of the same temporal type"
msgstr ""

#: ../lib/python/temporal/abstract_space_time_dataset.py:717
#: ../lib/python/temporal/abstract_space_time_dataset.py:959
msgid "The temporal map type of the sample dataset must be interval"
msgstr ""

#: ../lib/python/temporal/abstract_space_time_dataset.py:1587
#, python-format
msgid "Unable to get map ids from register table <%s>"
msgstr ""

#: ../lib/python/temporal/abstract_space_time_dataset.py:1697
#, python-format
msgid ""
"Unable to shift dataset <%(ds)s> of type %(type)s in the temporal database. "
"The mapset of the dataset does not match the current mapset"
msgstr ""

#: ../lib/python/temporal/abstract_space_time_dataset.py:1704
#: ../lib/python/temporal/datetime_math.py:455
#, python-format
msgid "Wrong granularity format: %s"
msgstr ""

#: ../lib/python/temporal/abstract_space_time_dataset.py:1866
#, python-format
msgid ""
"Unable to snap dataset <%(ds)s> of type %(type)s in the temporal database. "
"The mapset of the dataset does not match the current mapset"
msgstr ""

#: ../lib/python/temporal/abstract_space_time_dataset.py:1968
#, python-format
msgid ""
"Unable to rename dataset <%(ds)s> of type %(type)s in the temporal database. "
"The mapset of the dataset does not match the current mapset"
msgstr ""

#: ../lib/python/temporal/abstract_space_time_dataset.py:1977
msgid "Renaming of space time datasets is not supported for PostgreSQL."
msgstr ""

#: ../lib/python/temporal/abstract_space_time_dataset.py:2042
#, python-format
msgid "Delete space time %s  dataset <%s> from temporal database"
msgstr ""

#: ../lib/python/temporal/abstract_space_time_dataset.py:2061
#, python-format
msgid "Drop map register table: %s"
msgstr ""

#: ../lib/python/temporal/abstract_space_time_dataset.py:2116
msgid "Error in register table request"
msgstr ""

#: ../lib/python/temporal/abstract_space_time_dataset.py:2145
#, python-format
msgid ""
"Unable to register map in dataset <%(ds)s> of type %(type)s. The mapset of "
"the dataset does not match the current mapset"
msgstr ""

#: ../lib/python/temporal/abstract_space_time_dataset.py:2154
msgid ""
"Only a map that was inserted in the temporal database can be registered in a "
"space time dataset"
msgstr ""

#: ../lib/python/temporal/abstract_space_time_dataset.py:2177
#, python-format
msgid "Map <%(id)s> with layer %(l)s has invalid time"
msgstr ""

#: ../lib/python/temporal/abstract_space_time_dataset.py:2181
#, python-format
msgid "Map <%s> has invalid time"
msgstr ""

#: ../lib/python/temporal/abstract_space_time_dataset.py:2199
#, python-format
msgid ""
"Temporal type of space time dataset <%(id)s> and map <%(map)s> with layer "
"%(l)s are different"
msgstr ""

#: ../lib/python/temporal/abstract_space_time_dataset.py:2205
#, python-format
msgid ""
"Temporal type of space time dataset <%(id)s> and map <%(map)s> are different"
msgstr ""

#: ../lib/python/temporal/abstract_space_time_dataset.py:2220
#, python-format
msgid "Set temporal unit for space time %s dataset <%s> to %s"
msgstr ""

#: ../lib/python/temporal/abstract_space_time_dataset.py:2230
#, python-format
msgid ""
"Relative time units of space time dataset <%(id)s> and map <%(map)s> with "
"layer %(l)s are different"
msgstr ""

#: ../lib/python/temporal/abstract_space_time_dataset.py:2236
#, python-format
msgid ""
"Relative time units of space time dataset <%(id)s> and map <%(map)s> are "
"different"
msgstr ""

#: ../lib/python/temporal/abstract_space_time_dataset.py:2242
msgid "Only maps from the same mapset can be registered"
msgstr ""

#: ../lib/python/temporal/abstract_space_time_dataset.py:2247
#, python-format
msgid "Map <%(map)s> with layer %(l)s is already registered."
msgstr ""

#: ../lib/python/temporal/abstract_space_time_dataset.py:2251
#, python-format
msgid "Map <%s> is already registered."
msgstr ""

#: ../lib/python/temporal/abstract_space_time_dataset.py:2299
#, python-format
msgid ""
"Unable to unregister map from dataset <%(ds)s> of type %(type)s in the "
"temporal database. The mapset of the dataset does not match the current "
"mapset"
msgstr ""

#: ../lib/python/temporal/abstract_space_time_dataset.py:2312
#, python-format
msgid ""
"Map <%(map)s> with layer %(l)s is not registered in space time dataset <"
"%(base)s>"
msgstr ""

#: ../lib/python/temporal/abstract_space_time_dataset.py:2318
#, python-format
msgid "Map <%(map)s> is not registered in space time dataset <%(base)s>"
msgstr ""

#: ../lib/python/temporal/abstract_space_time_dataset.py:2379
#, python-format
msgid ""
"Update metadata, spatial and temporal extent from all registered maps of <%s>"
msgstr ""

#: ../lib/python/temporal/mapcalc.py:117
msgid "Starting spatio-temporal sampling..."
msgstr ""

#: ../lib/python/temporal/mapcalc.py:119
msgid "Starting temporal sampling..."
msgstr ""

#: ../lib/python/temporal/mapcalc.py:137
msgid "No samples found for map calculation"
msgstr ""

#: ../lib/python/temporal/mapcalc.py:164
msgid ""
"Found more than a single map in a sample granule. Only the first map is used "
"for computation. Use t.rast.aggregate.ds to create synchronous raster "
"datasets."
msgstr ""

#: ../lib/python/temporal/mapcalc.py:185
msgid "No maps registered in input dataset"
msgstr ""

#: ../lib/python/temporal/mapcalc.py:203
msgid "Starting mapcalc computation..."
msgstr ""

#: ../lib/python/temporal/mapcalc.py:273
#, python-format
msgid "Apply mapcalc expression: \"%s\""
msgstr ""

#: ../lib/python/temporal/mapcalc.py:292
msgid "Error while mapcalc computation"
msgstr ""

#: ../lib/python/temporal/mapcalc.py:298
msgid "Starting map registration in temporal database..."
msgstr ""

#: ../lib/python/temporal/mapcalc.py:337
msgid "Removing {}/{} ({}%) maps because empty..."
msgstr ""

#: ../lib/python/temporal/mapcalc.py:455 ../lib/python/temporal/mapcalc.py:461
#: ../lib/python/temporal/mapcalc.py:467 ../lib/python/temporal/mapcalc.py:473
#: ../lib/python/temporal/mapcalc.py:479 ../lib/python/temporal/mapcalc.py:485
#: ../lib/python/temporal/mapcalc.py:491 ../lib/python/temporal/mapcalc.py:497
#: ../lib/python/temporal/mapcalc.py:503 ../lib/python/temporal/mapcalc.py:538
#: ../lib/python/temporal/mapcalc.py:547 ../lib/python/temporal/mapcalc.py:556
#: ../lib/python/temporal/mapcalc.py:565 ../lib/python/temporal/mapcalc.py:574
#: ../lib/python/temporal/mapcalc.py:583 ../lib/python/temporal/mapcalc.py:592
#: ../lib/python/temporal/mapcalc.py:601 ../lib/python/temporal/mapcalc.py:610
#, python-format
msgid "The temporal operators <%s> support only absolute time."
msgstr ""

#: ../lib/python/temporal/temporal_granularity.py:1051
#: ../lib/python/temporal/temporal_granularity.py:1093
#, python-brace-format
msgid ""
"Output granularity seems not to be valid. Please use one of the following "
"values : {gr}"
msgstr ""

#: ../lib/python/temporal/temporal_granularity.py:1055
#: ../lib/python/temporal/temporal_granularity.py:1096
#: ../lib/python/temporal/temporal_granularity.py:1169
msgid "Invalid absolute granularity"
msgstr ""

#: ../lib/python/temporal/temporal_granularity.py:1166
msgid "Probably you need to invert 'from_gran' and 'to_gran'"
msgstr ""

#: ../lib/python/temporal/temporal_vector_algebra.py:387
#, python-format
msgid ""
"Error vector maps with basename %s exist. Use --o flag to overwrite existing "
"file"
msgstr ""

#: ../lib/python/temporal/temporal_vector_algebra.py:420
#, python-format
msgid ""
"Error starting %s : \n"
"%s"
msgstr ""

#: ../lib/python/temporal/temporal_vector_algebra.py:493
#, python-format
msgid ""
"Error vector map %s exist in temporal database. Use overwrite flag.  : \n"
"%s"
msgstr ""

#: ../lib/python/temporal/temporal_algebra.py:828
msgid ""
"Spatio-temporal topological operators are not supported in granularity "
"algebra mode"
msgstr ""

#: ../lib/python/temporal/temporal_algebra.py:867
msgid "All input space time datasets must have a valid temporal topology."
msgstr ""

#: ../lib/python/temporal/temporal_algebra.py:876
msgid "All input space time datasets must have the same temporal type."
msgstr ""

#: ../lib/python/temporal/temporal_algebra.py:1127
#, python-format
msgid "Removing un-needed or empty %s maps"
msgstr ""

#: ../lib/python/temporal/temporal_algebra.py:1182
#, python-format
msgid "Space time %s dataset <%s> not found"
msgstr ""

#: ../lib/python/temporal/temporal_algebra.py:1210
#: ../lib/python/temporal/temporal_algebra.py:1214
#, python-format
msgid ""
"Wrong temporal type of space time dataset <"
"%s>                                       <%s> time is required"
msgstr ""

#: ../lib/python/temporal/temporal_algebra.py:1234
msgid "Wrong type of input "
msgstr ""

#: ../lib/python/temporal/temporal_algebra.py:2213
#, python-format
msgid ""
"The resulting space time dataset type <%(a)s> is different from the "
"requested type <%(b)s>"
msgstr ""

#: ../lib/python/temporal/temporal_algebra.py:2219
msgid ""
"Maps that should be registered in the resulting space time dataset have "
"different types."
msgstr ""

#: ../lib/python/temporal/temporal_algebra.py:2434
#: ../lib/python/temporal/temporal_raster_base_algebra.py:822
#, python-format
msgid "%s map <%s> not found in GRASS spatial database"
msgstr ""

#: ../lib/python/temporal/temporal_algebra.py:2440
msgid ""
"Wrong map type. TMAP only supports single maps that are registered in the "
"temporal GRASS database"
msgstr ""

#: ../lib/python/temporal/temporal_algebra.py:2468
msgid "Merging empty map lists"
msgstr ""

#: ../lib/python/temporal/temporal_algebra.py:2471
msgid "First Map list is empty, can't merge it. Return only last map list"
msgstr ""

#: ../lib/python/temporal/temporal_algebra.py:2474
msgid "Second Map list is empty, can't merge it. Return only first map list"
msgstr ""

#: ../lib/python/temporal/temporal_algebra.py:2482
msgid "Space time datasets to merge must have the same temporal type"
msgstr ""

#: ../lib/python/temporal/extract.py:58
msgid "You need to specify the base name of new created maps"
msgstr ""

#: ../lib/python/temporal/extract.py:136
#, python-format
msgid "Applying r.mapcalc expression: \"%s\""
msgstr ""

#: ../lib/python/temporal/extract.py:141
#, python-format
msgid "Applying r3.mapcalc expression: \"%s\""
msgstr ""

#: ../lib/python/temporal/extract.py:146
#, python-format
msgid "Applying v.extract where statement: \"%s\""
msgstr ""

#: ../lib/python/temporal/extract.py:174
msgid "Error in computation process"
msgstr ""

#: ../lib/python/temporal/core.py:608
msgid ""
"Unable to initialize the temporal DBMI interface. Please use t.connect to "
"specify the driver and the database string"
msgstr ""

#: ../lib/python/temporal/core.py:654
msgid ""
"The format of your actual temporal database is not supported any more.\n"
"Please create a backup of your temporal database to avoid lossing data.\n"
"SOLUTION: "
msgstr ""

#: ../lib/python/temporal/core.py:659
msgid ""
"Run t.upgrade command installed from GRASS Addons in order to upgrade your "
"temporal database.\n"
msgstr ""

#: ../lib/python/temporal/core.py:662
msgid ""
"You need to export it by restoring the GRASS GIS version used for creating "
"this DB.Notes: Use t.rast.export and t.vect.export to make a backup of your "
"existing space time datasets. To save the timestamps of your existing maps "
"and space time datasets, use t.rast.list, t.vect.list and t.rast3d.list. You "
"can register the existing time stamped maps easily if you export columns=id,"
"start_time,end_time into text files and use t.register to register them "
"again in new created space time datasets (t.create). After the backup remove "
"the existing temporal database, a new one will be created automatically.\n"
msgstr ""

#: ../lib/python/temporal/core.py:686 ../lib/python/temporal/core.py:879
#, python-format
msgid ""
"Unable to receive temporal database metadata.\n"
"Current temporal database info:%(info)s"
msgstr ""

#: ../lib/python/temporal/core.py:691
#, python-format
msgid ""
"Unsupported temporal database: version mismatch.\n"
" %(backup)s Supported temporal API version is: %(api)i.\n"
"Please update your GRASS GIS installation.\n"
"Current temporal database info:%(info)s"
msgstr ""

#: ../lib/python/temporal/core.py:699
#, python-format
msgid ""
"Unsupported temporal database: version mismatch.\n"
" %(backup)sSupported temporal database version is: %(tdb)i\n"
"Current temporal database info:%(info)s"
msgstr ""

#: ../lib/python/temporal/core.py:793
#, python-format
msgid "Creating temporal database: %s"
msgstr ""

#: ../lib/python/temporal/core.py:802
#, python-format
msgid ""
"Unable to create SQLite temporal database\n"
"Exception: %s\n"
"Please use t.connect to set a read- and writable temporal database path"
msgstr ""

#: ../lib/python/temporal/core.py:889
msgid "Temporal database is up-to-date. Operation canceled"
msgstr ""

#: ../lib/python/temporal/core.py:900
#, python-format
msgid "Unsupported TGIS DB upgrade scenario: from version %s to %s"
msgstr ""

#: ../lib/python/temporal/core.py:908
#, python-format
msgid "Upgrading temporal database <%s> from version %s to %s..."
msgstr ""

#: ../lib/python/temporal/core.py:1025
msgid "Unable to mogrify sql statement. "
msgstr ""

#: ../lib/python/temporal/core.py:1048
msgid "Unable to check table. "
msgstr ""

#: ../lib/python/temporal/core.py:1065
msgid "Unable to execute sql statement. "
msgstr ""

#: ../lib/python/temporal/core.py:1076
msgid "Unable to fetch one. "
msgstr ""

#: ../lib/python/temporal/core.py:1087
msgid "Unable to fetch all. "
msgstr ""

#: ../lib/python/temporal/core.py:1105
msgid "Unable to execute transaction. "
msgstr ""

#: ../lib/python/temporal/core.py:1210
#, python-format
msgid ""
"Unable to connect to %(db)s database: %(string)s\n"
"Exception: \"%(ex)s\"\n"
"Please use t.connect to set a read- and writable temporal database backend"
msgstr ""

#: ../lib/python/temporal/core.py:1370
#, python-format
msgid ""
"Unable to execute :\n"
" %(sql)s"
msgstr ""

#: ../lib/python/temporal/core.py:1414
#, python-format
msgid ""
"Unable to execute transaction:\n"
" %(sql)s"
msgstr ""

#: ../lib/python/temporal/datetime_math.py:260
#: ../lib/python/temporal/datetime_math.py:277
#, python-format
msgid "Wrong increment format: %s"
msgstr ""

#: ../lib/python/temporal/datetime_math.py:775
msgid "Time string seems to specify relative time"
msgstr ""

#: ../lib/python/temporal/datetime_math.py:787
msgid "Dates Before Christ (BC) are not supported"
msgstr ""

#: ../lib/python/temporal/datetime_math.py:791
msgid "Time zones are not supported"
msgstr ""

#: ../lib/python/temporal/datetime_math.py:811
#, python-format
msgid "Unable to parse time string: %s"
msgstr ""

#: ../lib/python/temporal/sampling.py:93 ../lib/python/temporal/sampling.py:98
#, python-format
msgid "Dataset <%s> not found in temporal database"
msgstr ""

#: ../lib/python/temporal/stds_import.py:83
#, python-format
msgid "Unable to import/link raster map <%s> from file %s."
msgstr ""

#: ../lib/python/temporal/stds_import.py:94
#, python-format
msgid "Unable to set the color rules for raster map <%s>."
msgstr ""

#: ../lib/python/temporal/stds_import.py:118
#, python-format
msgid "Unable to unpack raster map <%s> from file %s."
msgstr ""

#: ../lib/python/temporal/stds_import.py:142
#, python-format
msgid "Unable to import vector map <%s> from file %s."
msgstr ""

#: ../lib/python/temporal/stds_import.py:166
#, python-format
msgid "Unable to unpack vector map <%s> from file %s."
msgstr ""

#: ../lib/python/temporal/stds_import.py:205
#, python-format
msgid "Space time raster dataset archive <%s> not found"
msgstr ""

#: ../lib/python/temporal/stds_import.py:208
#, python-format
msgid "Extraction directory <%s> not found"
msgstr ""

#: ../lib/python/temporal/stds_import.py:214
#, python-format
msgid "Checking validity of input file (size: %0.1f MB). Make take a while..."
msgstr ""

#: ../lib/python/temporal/stds_import.py:221
#, python-format
msgid "Unable to find init file <%s>"
msgstr ""

#: ../lib/python/temporal/stds_import.py:223
#, python-format
msgid "Unable to find list file <%s>"
msgstr ""

#: ../lib/python/temporal/stds_import.py:225
#, python-format
msgid "Unable to find projection file <%s>"
msgstr ""

#: ../lib/python/temporal/stds_import.py:227
msgid "Extracting data..."
msgstr ""

#: ../lib/python/temporal/stds_import.py:267
msgid "Projection information does not match. Proceeding..."
msgstr ""

#: ../lib/python/temporal/stds_import.py:271
#, python-brace-format
msgid ""
"Difference between PROJ_INFO file of imported map and of current location:\n"
"{diff}"
msgstr ""

#: ../lib/python/temporal/stds_import.py:274
msgid "Projection information does not match. Aborting."
msgstr ""

#: ../lib/python/temporal/stds_import.py:291
#, python-format
msgid "Unable to create location %(l)s. Reason: %(e)s"
msgstr ""

#: ../lib/python/temporal/stds_import.py:299
#, python-format
msgid "Unable to switch to location %s"
msgstr ""

#: ../lib/python/temporal/stds_import.py:304
#, python-format
msgid "Unable to create default temporal database in new location %s"
msgstr ""

#: ../lib/python/temporal/stds_import.py:378
#, python-format
msgid "Key words %(t)s, %(s)s or %(n)s not found in init file."
msgstr ""

#: ../lib/python/temporal/stds_import.py:384
msgid "Number of maps mismatch in init and list file."
msgstr ""

#: ../lib/python/temporal/stds_import.py:395
msgid "The archive file is of wrong space time dataset type"
msgstr ""

#: ../lib/python/temporal/stds_import.py:403
#, python-format
msgid "Unable to find GeoTIFF raster file <%s> in archive."
msgstr ""

#: ../lib/python/temporal/stds_import.py:409
#, python-format
msgid "Unable to find AAIGrid raster file <%s> in archive."
msgstr ""

#: ../lib/python/temporal/stds_import.py:415
#, python-format
msgid "Unable to find GML vector file <%s> in archive."
msgstr ""

#: ../lib/python/temporal/stds_import.py:424
#, python-format
msgid "Unable to find GRASS package file <%s> in archive."
msgstr ""

#: ../lib/python/temporal/stds_import.py:427
msgid "Unsupported input format"
msgstr ""

#: ../lib/python/temporal/stds_import.py:433
#, python-format
msgid ""
"Space time %(t)s dataset <%(sp)s> is already in the database. Use the "
"overwrite flag."
msgstr ""

#: ../lib/python/temporal/stds_import.py:454
#, python-format
msgid "Overwrite space time %(sp)s dataset <%(id)s> and unregister all maps."
msgstr ""

#: ../lib/python/temporal/stds_import.py:466
#, python-format
msgid "Key word %s not found in init file."
msgstr ""

#: ../lib/python/temporal/stds_import.py:471
#, python-format
msgid "Create space time %s dataset."
msgstr ""

#: ../lib/python/temporal/stds_import.py:500
msgid "Switching to original location failed"
msgstr ""

#: ../lib/python/temporal/gui_support.py:56 ../lib/python/script/core.py:1436
#, python-format
msgid "Invalid element '%s'"
msgstr ""

#: ../lib/python/temporal/temporal_raster_base_algebra.py:735
#, python-format
msgid "Error computing map <%s>"
msgstr ""

#: ../lib/python/temporal/c_libraries_interface.py:733
#: ../lib/python/temporal/c_libraries_interface.py:750
msgid "Unable to read range file"
msgstr ""

#: ../lib/python/temporal/c_libraries_interface.py:828
#, python-format
msgid "Unable to load range of 3D raster map <%s>"
msgstr ""

#: ../lib/python/temporal/c_libraries_interface.py:843
#: ../lib/raster3d/close.c:120 ../lib/raster3d/close.c:130
#: ../lib/raster3d/close.c:159 ../lib/ogsf/gvl_file.c:470
#, c-format, python-format
msgid "Unable to close 3D raster map <%s>"
msgstr "Kann die 3D Rasterkarte <%s> nicht schließen."

#: ../lib/python/temporal/space_time_datasets.py:247
#, python-format
msgid "Unable to read timestamp file for raster map <%s>"
msgstr ""

#: ../lib/python/temporal/space_time_datasets.py:271
#, python-format
msgid "Unable to create timestamp file for raster map <%s>"
msgstr ""

#: ../lib/python/temporal/space_time_datasets.py:276
#, python-format
msgid "Invalid datetime in timestamp for raster map <%s>"
msgstr ""

#: ../lib/python/temporal/space_time_datasets.py:281
#: ../lib/python/temporal/space_time_datasets.py:688
msgid "Internal error"
msgstr "Interner Fehler"

#: ../lib/python/temporal/space_time_datasets.py:298
#: ../lib/python/temporal/space_time_datasets.py:702
#, python-format
msgid "Unable to remove timestamp for raster map <%s>"
msgstr ""

#: ../lib/python/temporal/space_time_datasets.py:317
#, fuzzy, python-format
msgid "Unable to read band reference file for raster map <%s>"
msgstr "Kann die Kategoriedatei der Rasterkarte <%s> nicht lesen."

#: ../lib/python/temporal/space_time_datasets.py:337
#, fuzzy, python-format
msgid "Unable to write band identifier for raster map <%s>"
msgstr "Kann den Wertebereich der Rasterkarte <%s> nicht lesen."

#: ../lib/python/temporal/space_time_datasets.py:654
#, python-format
msgid "Unable to read timestamp file for 3D raster map <%s>"
msgstr ""

#: ../lib/python/temporal/space_time_datasets.py:678
#, python-format
msgid "Unable to create timestamp file for 3D raster map <%s>"
msgstr ""

#: ../lib/python/temporal/space_time_datasets.py:683
#, python-format
msgid "Invalid datetime in timestamp for 3D raster map <%s>"
msgstr ""

#: ../lib/python/temporal/space_time_datasets.py:963
#, python-format
msgid "Unable to read timestamp file for vector map <%s>"
msgstr ""

#: ../lib/python/temporal/space_time_datasets.py:986
#, python-format
msgid "Unable to create timestamp file for vector map <%s>"
msgstr ""

#: ../lib/python/temporal/space_time_datasets.py:991
#, python-format
msgid "Invalid datetime in timestamp for vector map <%s>"
msgstr ""

#: ../lib/python/temporal/space_time_datasets.py:1007
#, python-format
msgid "Unable to remove timestamp for vector map <%s>"
msgstr ""

#: ../lib/python/temporal/abstract_dataset.py:386
#, python-format
msgid ""
"Unable to insert dataset <%(ds)s> of type %(type)s in the temporal database. "
"The mapset of the dataset does not match the current mapset"
msgstr ""

#: ../lib/python/temporal/aggregation.py:126
#, python-format
msgid "Aggregating %s raster maps"
msgstr ""

#: ../lib/python/temporal/aggregation.py:140
#, python-format
msgid ""
"Raster map <%(name)s> is already in temporal database, use overwrite flag to "
"overwrite"
msgstr ""

#: ../lib/python/temporal/aggregation.py:145
#, python-format
msgid "Computing aggregation of maps between %(st)s - %(end)s"
msgstr ""

#: ../lib/python/temporal/aggregation.py:170
msgid "Error occurred in r.series computation"
msgstr ""

#: ../lib/python/temporal/aggregation.py:279
#, python-format
msgid "Aggregating %(len)i raster maps from %(start)s to %(end)s"
msgstr ""

#: ../lib/python/temporal/aggregation.py:300
#, python-format
msgid ""
"Unable to perform aggregation. Output raster map <%(name)s> exists and "
"overwrite flag was not set"
msgstr ""

#: ../lib/python/temporal/aggregation.py:318
#, python-format
msgid ""
"The limit of open files (%i) was reached (%i). The module r.series will be "
"run with flag z, to avoid open files limit exceeding."
msgstr ""

#: ../lib/python/temporal/list_stds.py:206
msgid "Empty map list"
msgstr ""

#: ../lib/python/temporal/list_stds.py:217
msgid "Empty entry in map list, this should not happen"
msgstr ""

#: ../lib/python/grassdb/manage.py:21
msgid "Mapset PERMANENT cannot be deleted (a whole location can be)"
msgstr ""

#: ../lib/python/grassdb/manage.py:39
msgid "Mapset PERMANENT cannot be renamed"
msgstr ""

#: ../lib/python/grassdb/checks.py:211
#, python-brace-format
msgid "Mapset <{mapset}> doesn't exist in GRASS Location <{location}>"
msgstr ""

#: ../lib/python/grassdb/checks.py:214
#, python-format
msgid "<%s> is not a GRASS Mapset because it is not a directory"
msgstr ""

#: ../lib/python/grassdb/checks.py:218
#, python-format
msgid "<%s> is not a valid GRASS Mapset because it does not have a WIND file"
msgstr ""

#: ../lib/python/grassdb/checks.py:227
#, python-format
msgid "<%s> is not a valid GRASS Mapset because its WIND file is not readable"
msgstr ""

#: ../lib/python/grassdb/checks.py:236
#, python-brace-format
msgid ""
"Mapset <{mapset}> or Location <{location}> is invalid for an unknown reason"
msgstr ""

#: ../lib/python/grassdb/checks.py:268
#, python-format
msgid "<%s> is not a valid GRASS Location because PERMANENT Mapset is missing"
msgstr ""

#: ../lib/python/grassdb/checks.py:276
#, python-format
msgid "<%s> is not a valid GRASS Location because PERMANENT is not a directory"
msgstr ""

#: ../lib/python/grassdb/checks.py:285
#, python-format
msgid ""
"<%s> is not a valid GRASS Location because PERMANENT Mapset does not have a "
"DEFAULT_WIND file (default computational region)"
msgstr ""

#: ../lib/python/grassdb/checks.py:294
#, python-brace-format
msgid "Location <{location_path}> is invalid for an unknown reason"
msgstr ""

#: ../lib/python/grassdb/checks.py:311
#, python-brace-format
msgid ""
"<{location}> looks like a mapset, not a location. Did you mean just "
"<{one_dir_up}>?"
msgstr ""

#: ../lib/python/grassdb/checks.py:317
#, python-brace-format
msgid ""
"It looks like <{location}> contains locations. Did you mean to specify one "
"of them?"
msgstr ""

#: ../lib/python/grassdb/checks.py:339 ../lib/python/grassdb/checks.py:372
msgid ""
"Name '{}' is not a valid name for location or mapset. Please use only ASCII "
"characters excluding characters {} and space."
msgstr ""

#: ../lib/python/grassdb/checks.py:345
msgid ""
"Name '{}' is reserved for direct read access to OGR layers. Please use "
"another name for your mapset."
msgstr ""

#: ../lib/python/grassdb/checks.py:351
#, python-brace-format
msgid ""
"Mapset  <{mapset}> already exists. Please consider using another name for "
"your mapset."
msgstr ""

#: ../lib/python/grassdb/checks.py:378
#, python-brace-format
msgid ""
"Location  <{location}> already exists. Please consider using another name "
"for your location."
msgstr ""

#: ../lib/python/grassdb/checks.py:433
#, python-brace-format
msgid "Mapset <{mapset}> is required for a valid location."
msgstr ""

#: ../lib/python/grassdb/checks.py:437
#, python-brace-format
msgid "Mapset <{mapset}> is the current mapset."
msgstr "Mapset <{mapset}> ist das aktuellen Mapset."

#: ../lib/python/grassdb/checks.py:441
#, python-brace-format
msgid "Mapset <{mapset}> is in use."
msgstr "Mapset <{mapset}> ist in Gebrauch."

#: ../lib/python/grassdb/checks.py:445
#, python-brace-format
msgid "Mapset <{mapset}> is owned by a different user."
msgstr ""

#: ../lib/python/grassdb/checks.py:474
#, python-brace-format
msgid "Location <{location}> is the current location."
msgstr ""

#: ../lib/python/grassdb/checks.py:511
#, python-brace-format
msgid "GRASS database <{grassdb}> is the current database."
msgstr ""

#: ../lib/python/exceptions/__init__.py:70
#, python-format
msgid "Module run %s %s ended with error"
msgstr ""

#: ../lib/python/exceptions/__init__.py:71
#, python-format
msgid ""
"\n"
"Process ended with non-zero return code %s"
msgstr ""

#: ../lib/python/exceptions/__init__.py:73
#, python-format
msgid ""
". See the following errors:\n"
"%s"
msgstr ""

#: ../lib/python/exceptions/__init__.py:77
msgid ". See errors in the (error) output."
msgstr ""

#: ../lib/python/imaging/operations.py:77
#: ../lib/python/imaging/operations.py:99
#: ../lib/python/imaging/operations.py:123
#: ../lib/python/imaging/operations.py:155
msgid "Install PIL or Pillow to use this function"
msgstr ""

#: ../lib/python/imaging/operations.py:157
msgid ""
"Install a newer version of PIL or Pillow to use this function (missing "
"ImageOps module)"
msgstr ""

#: ../lib/python/script/task.py:60
msgid "unknown"
msgstr "unbekannt"

#: ../lib/python/script/task.py:171
#, python-format
msgid "Parameter element '%(element)s' not found: '%(value)s'"
msgstr ""

#: ../lib/python/script/task.py:186
#, python-format
msgid "Flag not found: %s"
msgstr "Schalter nicht gefunden: %s"

#: ../lib/python/script/task.py:205
#, python-format
msgid "Parameter '%(name)s' (%(desc)s) is missing."
msgstr ""

#: ../lib/python/script/task.py:238
msgid "<required>"
msgstr "<benötigt>"

#: ../lib/python/script/task.py:500 ../lib/python/script/task.py:504
#, python-brace-format
msgid ""
"Unable to fetch interface description for command '<{cmd}>'.\n"
"\n"
"Details: <{det}>"
msgstr ""

#: ../lib/python/script/task.py:527
#, python-brace-format
msgid "Cannot parse interface description of<{name}> module: {error}"
msgstr ""

#: ../lib/python/script/raster3d.py:93
#, python-format
msgid "An error occurred while running r3.mapcalc with expression: %s"
msgstr ""

#: ../lib/python/script/core.py:56
#, python-brace-format
msgid "Cannot find the executable {0}"
msgstr ""

#: ../lib/python/script/core.py:318
#, python-format
<<<<<<< HEAD
msgid "To run the module <%s> add underscore at the end of the option <%s> to avoid conflict with Python keywords. Underscore at the beginning is deprecated in GRASS GIS 7.0 and will be removed in version 7.1."
=======
msgid ""
"To run the module <%s> add underscore at the end of the option <%s> to avoid "
"conflict with Python keywords. Underscore at the beginning is deprecated in "
"GRASS GIS 7.0 and will be removed in version 7.1."
>>>>>>> 8422103f
msgstr ""

#: ../lib/python/script/core.py:385
#, python-brace-format
msgid "Module {module} ({code}) failed with non-zero return code {returncode}"
msgstr ""

#: ../lib/python/script/core.py:1117
msgid "Mixing value types. Will try to compare after integer conversion"
msgstr ""

#: ../lib/python/script/core.py:1319
#, python-format
msgid "Element type should be \"cell\" and not \"%s\""
msgstr ""

#: ../lib/python/script/core.py:1350 ../lib/python/script/core.py:1419
#, python-format
msgid "Element type should be \"raster\" and not \"%s\""
msgstr ""

#: ../lib/python/script/core.py:1588
msgid "Unable to list mapsets"
msgstr ""

#: ../lib/python/script/core.py:1624
#, python-format
msgid "Location <%s> already exists. Operation canceled."
msgstr ""

#: ../lib/python/script/core.py:1628
#, python-format
msgid "Location <%s> already exists and will be overwritten"
msgstr ""

#: ../lib/python/script/core.py:1758
#, python-brace-format
msgid "Debug level {0}"
msgstr ""

#: ../lib/python/script/core.py:1761
#, python-brace-format
msgid "WARNING: Ignoring unsupported debug level (must be >=0 and <=5). {0}\n"
msgstr ""

#: ../lib/python/script/core.py:1781
#, python-format
msgid "Illegal filename <%s>. Cannot be 'NULL' or start with '.'."
msgstr ""

#: ../lib/python/script/core.py:1790
#, python-format
msgid "Illegal filename <%(s)s>. <%(il)s> not allowed.\n"
msgstr ""

#: ../lib/python/script/vector.py:83
#, python-format
msgid "Database connection not defined for layer %s"
msgstr ""

#: ../lib/python/script/vector.py:234
#, python-format
msgid "Missing layer %(layer)d in vector map <%(map)s>"
msgstr ""

#: ../lib/python/script/vector.py:250
msgid "vector_db_select() failed"
msgstr ""

#: ../lib/python/script/vector.py:362
#, python-brace-format
msgid "Number of given vector maps ({m}) differs from number of layers ({l})"
msgstr ""

#: ../lib/python/script/vector.py:421
#, python-brace-format
msgid ""
"v.what output is not valid JSON format:\n"
" {ret}"
msgstr ""

#: ../lib/python/script/raster.py:60
#, python-format
msgid ""
"Unable to write history for <%(map)s>. Raster map <%(map)s> not found in "
"current mapset."
msgstr ""

#: ../lib/python/script/raster.py:120
#, python-format
msgid "An error occurred while running r.mapcalc with expression: %s"
msgstr ""

#: ../lib/python/script/raster.py:199
msgid "No data"
msgstr ""

#: ../lib/python/script/raster.py:207
msgid "value"
msgstr ""

#: ../lib/python/script/raster.py:207
msgid "label"
msgstr ""

#: ../lib/python/script/raster.py:207
msgid "color"
msgstr "Farbe"

#: ../lib/python/script/db.py:162
#, python-format
msgid ""
"Programmer error: '%(sql)s', '%(filename)s', or '%(table)s' must be provided"
msgstr ""

#: ../lib/python/script/db.py:172
msgid "Fetching data failed"
msgstr ""

#: ../lib/python/script/array.py:158 ../lib/python/script/array.py:210
#: ../lib/python/script/array.py:257 ../lib/python/script/array.py:311
#: ../lib/python/script/array.py:364 ../lib/python/script/array.py:406
#, python-format
msgid "Invalid kind <%s>"
msgstr ""

#: ../lib/python/script/array.py:161 ../lib/python/script/array.py:213
#: ../lib/python/script/array.py:314 ../lib/python/script/array.py:367
#, python-format
msgid "Invalid size <%d>"
msgstr ""

#: ../lib/python/script/array.py:200
msgid ""
"grass.script.array.read is deprecated and does not work on MS Windows, pass "
"raster name in the constructor"
msgstr ""

#: ../lib/python/script/array.py:250 ../lib/python/script/array.py:400
#, python-format
msgid "Invalid FP size <%d>"
msgstr ""

#: ../lib/python/script/array.py:254 ../lib/python/script/array.py:403
#, python-format
msgid "Invalid integer size <%d>"
msgstr ""

#: ../lib/python/script/array.py:354
msgid ""
"grass.script.array3d.read is deprecated and does not work on MS Windows, "
"pass 3D raster name in the constructor"
msgstr ""

#: ../lib/python/script/setup.py:229
msgid "Cleaning up default sqlite database ..."
msgstr ""

#: ../lib/raster3d/maskfn.c:77
#, c-format
msgid "Adding rule: %lf - %lf"
msgstr ""

#: ../lib/raster3d/maskfn.c:95
#, c-format
msgid "%s: illegal value spec"
msgstr ""

#: ../lib/raster3d/header.c:217 ../lib/raster3d/close.c:99
#: ../lib/raster3d/close.c:105 ../lib/raster3d/close.c:191
#, c-format
msgid "Unable to write header for 3D raster map <%s>"
msgstr ""

#: ../lib/raster3d/range.c:73
#, c-format
msgid "Unable to open range file for [%s in %s]"
msgstr ""

#: ../lib/raster3d/range.c:88
#, c-format
msgid "Error reading range file for [%s in %s]"
msgstr ""

#: ../lib/raster3d/range.c:150
#, c-format
msgid "Unable to open range file for <%s>"
msgstr ""

#: ../lib/raster3d/close.c:47
#, c-format
msgid "Unable to write history for 3D raster map <%s>"
msgstr ""

#: ../lib/raster3d/close.c:62
#, c-format
msgid "Unable to move temp raster map <%s> to 3D raster map <%s>"
msgstr ""

#: ../lib/raster3d/close.c:79
msgid "Unable to flush all tiles"
msgstr ""

#: ../lib/raster3d/close.c:84
msgid "Unable to flush index"
msgstr ""

#: ../lib/raster3d/close.c:94
msgid "Unable to position file"
msgstr ""

#: ../lib/raster3d/close.c:110 ../lib/raster3d/close.c:153
#, c-format
msgid "Unable to create 3D raster map <%s>"
msgstr ""

#: ../lib/raster3d/close.c:169
msgid "Error in cache"
msgstr "Fehler im Cache"

#: ../lib/raster3d/color.c:354
#, c-format
msgid "mapset <%s> is not the current mapset"
msgstr ""

#: ../lib/raster3d/open.c:20
msgid "Rast3d_open_cell_old_no_header: error in Rast3d_mask_open_old"
msgstr ""

#: ../lib/raster3d/open.c:26
msgid "Rast3d_open_cell_old_no_header: error in Rast3d_malloc"
msgstr ""

#: ../lib/raster3d/open.c:37
msgid "Rast3d_open_cell_old_no_header: error in G_open_old"
msgstr ""

#: ../lib/raster3d/open.c:94
msgid "Rast3d_open_cell_old: error in Rast3d_open_cell_old_no_header"
msgstr ""

#: ../lib/raster3d/open.c:99
msgid "Rast3d_open_cell_old: can't rewind file"
msgstr ""

#: ../lib/raster3d/open.c:112
msgid "Rast3d_open_cell_old: error in Rast3d_read_header"
msgstr ""

#: ../lib/raster3d/open.c:120
msgid "Rast3d_open_cell_old: projection does not match window projection"
msgstr ""

#: ../lib/raster3d/open.c:124
msgid "Rast3d_open_cell_old: zone does not match window zone"
msgstr ""

#: ../lib/raster3d/open.c:136 ../lib/raster3d/open.c:153
msgid "Rast3d_open_cell_old: can't read header"
msgstr ""

#: ../lib/raster3d/open.c:142
msgid "Rast3d_open_cell_old: index does not fit into long"
msgstr ""

#: ../lib/raster3d/open.c:146
msgid "Rast3d_open_cell_old: error in Rast3d_malloc"
msgstr ""

#: ../lib/raster3d/open.c:173
msgid "Rast3d_open_cell_old: error in Rast3d_fill_header"
msgstr ""

#: ../lib/raster3d/open.c:220
msgid "Rast3d_open_cell_new: error in Rast3d_mask_open_old"
msgstr ""

#: ../lib/raster3d/open.c:229
msgid "Rast3d_open_cell_new: error in Rast3d_malloc"
msgstr ""

#: ../lib/raster3d/open.c:234
#, c-format
msgid "map <%s> is not in the current mapset"
msgstr ""

#: ../lib/raster3d/open.c:244
msgid "Rast3d_open_cell_new: could not open file"
msgstr ""

#: ../lib/raster3d/open.c:288 ../lib/raster3d/open.c:293
msgid "Rast3d_open_cell_new: can't write header"
msgstr ""

#: ../lib/raster3d/open.c:315
msgid "Rast3d_open_cell_new: error in Rast3d_fill_header"
msgstr ""

#: ../lib/raster3d/history.c:43
#, c-format
msgid "can't get history information for [%s] in mapset [%s]"
msgstr ""
"Kann die History-Informationen der Karte [%s] in Mapset [%s] nicht lesen."

#: ../lib/raster3d/test/test_main.c:96
msgid "raster3d"
msgstr ""

#: ../lib/raster3d/test/test_main.c:97
msgid "unit test"
msgstr ""

#: ../lib/raster3d/param.c:84
msgid "Rast3d_get_standard3d_params: precision value invalid"
msgstr ""

#: ../lib/raster3d/param.c:105
msgid "Rast3d_get_standard3d_params: tile dimension value invalid"
msgstr ""

#: ../lib/raster3d/param.c:129
msgid "Window replacing the default"
msgstr "Fenster ersetzt den Standard."

#: ../lib/psdriver/graph_set.c:199
#, c-format
msgid "ps: truecolor status %s"
msgstr ""

#: ../lib/psdriver/graph_set.c:200 ../lib/pngdriver/graph_set.c:102
msgid "enabled"
msgstr ""

#: ../lib/psdriver/graph_set.c:200 ../lib/pngdriver/graph_set.c:102
msgid "disabled"
msgstr ""

#: ../lib/psdriver/graph_set.c:214
#, c-format
msgid "ps: collecting to file '%s'"
msgstr ""

#: ../lib/psdriver/graph_set.c:215
#, c-format
msgid "ps: image size %dx%d"
msgstr ""

#: ../lib/ogsf/gsdrape.c:207
msgid "Unable to process vector map - out of memory"
msgstr "Kann Vektorkarte nicht verarbeiten - nicht genügend Arbeitsspeicher."

#: ../lib/ogsf/gs3.c:132 ../lib/ogsf/gs3.c:196 ../lib/ogsf/gs3.c:348
#: ../lib/ogsf/gs3.c:454 ../lib/ogsf/gs3.c:540
#, c-format
msgid "Loading raster map <%s>..."
msgstr "Lade Rasterkarte <%s>..."

#: ../lib/ogsf/gs3.c:596
#, c-format
msgid "Color table range doesn't match data (mincol=%d, maxcol=%d"
msgstr ""
"Wertebereich der Farbtabelle passt nicht zu den Daten (mincol=%d, maxcol=%d"

#: ../lib/ogsf/gs3.c:658 ../lib/ogsf/gs3.c:730
#, c-format
msgid "Translating colors from raster map <%s>..."
msgstr "Übersetze Farben der Rasterkarte <%s>..."

#: ../lib/ogsf/gs3.c:967
msgid "View not saved by this program,there may be some inconsistancies"
msgstr ""
"View wurde nicht von diesem Programm gespeichert, es können Inkonsistenzen "
"auftreten."

#: ../lib/ogsf/trans.c:180
msgid "Out of matrix stack space"
msgstr "Kein Platz mehr auf dem Matrix-Stack."

#: ../lib/ogsf/trans.c:200
msgid "Tried to pop an empty stack"
msgstr "Versuchte etwas von einem leeren Stapel zu nehmen."

#: ../lib/ogsf/gsd_surf.c:1742
msgid "Cut-plane points mis-match between surfaces. Check resolution(s)."
msgstr ""
"Schnittflächenpunkte der Oberflächen passen nicht zusammen. Überprüfen Sie "
"die Auflösung(en)."

#: ../lib/ogsf/gp2.c:705
msgid "Unknown icon marker, using \"sphere\""
msgstr ""

#: ../lib/ogsf/gk.c:320
msgid "Need at least 3 keyframes for spline"
msgstr "Brauche mindestens 3 Keyframes für Splines."

#: ../lib/ogsf/gk.c:622
msgid "Need at least 2 keyframes for interpolation"
msgstr "Brauche mindestens 2 Keyframes für Interpolation."

#: ../lib/ogsf/gsd_prim.c:155
#, c-format
msgid "Color Material: %d"
msgstr "Farbmaterial: %d"

#: ../lib/ogsf/gsd_prim.c:642
#, c-format
msgid ""
"gsd_rot(): %c is an invalid axis specification. Rotation ignored. Please "
"advise GRASS developers of this error"
msgstr ""
"gsd_rot(): %c ist eine ungültige Achsenbestimmung. Rotation ignoriert. "
"Bitte, unterrichten Sie die GRASS Entwicklern über diesen Fehler."

#: ../lib/ogsf/gsd_legend.c:246
#, c-format
msgid "Unable to read color file of raster map <%s>"
msgstr "Kann die Farbdatei für die Rasterkarte <%s> nicht lesen."

#: ../lib/ogsf/gsd_legend.c:252
#, c-format
msgid "Unable to read category file of raster map <%s>"
msgstr "Kann die Kategoriedatei der Rasterkarte <%s> nicht lesen."

#: ../lib/ogsf/gsd_legend.c:269
#, c-format
msgid "Unable to read fp range of raster map <%s>"
msgstr "Kann den fp Wertebereich der Rasterkarte <%s> nicht lesen."

#: ../lib/ogsf/gsd_legend.c:281
#, c-format
msgid "Unable to read range of raster map <%s>"
msgstr "Kann den Wertebereich der Rasterkarte <%s> nicht lesen."

#: ../lib/ogsf/gsd_legend.c:295
msgid "Range request error for legend"
msgstr "Anforderung des Wertebereiches für Legende fehlgeschlagen."

#: ../lib/ogsf/gsd_legend.c:385
msgid "Unable to show discrete FP range (use list)"
msgstr "Kann diskrete FP-Wertebereich nicht anzeigen (verwende Liste)"

#: ../lib/ogsf/gsd_legend.c:501
msgid "Too many categories to show as discrete!"
msgstr "Zu viele Kategorien um es diskret anzuzeigen!"

#: ../lib/ogsf/gsd_legend.c:503
msgid "Try using smaller font!"
msgstr "Probieren Sie einen kleineren Font!"

#: ../lib/ogsf/gv3.c:269
#, c-format
msgid "No features from vector map <%s> fall within current region"
msgstr ""
"Keine Objekte der Vektorkarte <%s> befinden sich in der aktuellen Region."

#: ../lib/ogsf/gv3.c:274
#, c-format
msgid "Vector map <%s> loaded (%d features)"
msgstr "Vektorkarte <%s> geladen (%d Objekte)."

#: ../lib/ogsf/gv3.c:353
#, c-format
msgid "Loading thematic vector layer <%s>..."
msgstr ""

#: ../lib/ogsf/gv3.c:377 ../lib/ogsf/gp3.c:235
#, c-format
msgid "No color rule defined for category %d"
msgstr ""

#: ../lib/ogsf/gv3.c:392 ../lib/ogsf/gp3.c:249
#, c-format
msgid "Invalid color definition (%s)"
msgstr ""

#: ../lib/ogsf/gv3.c:414
#, c-format
msgid ""
"%d features without category. Unable to determine color rules for features "
"without category."
msgstr ""

#: ../lib/ogsf/gvl2.c:267
#, c-format
msgid "Loading 3d raster map <%s>..."
msgstr "Lade 3D Rasterkarte <%s>..."

#: ../lib/ogsf/gs2.c:1210
#, c-format
msgid "no category info"
msgstr "Keine Information über Kategorie"

#: ../lib/ogsf/gs2.c:1229
#, c-format
msgid "no data"
msgstr "keine Daten"

#: ../lib/ogsf/gs2.c:1654
#, c-format
msgid "Raster map <%s> is outside of current region. Load failed."
msgstr ""
"Rasterkarte <%s> ist außerhalb der aktuellen Region. Laden fehlgeschlagen."

#: ../lib/ogsf/gs2.c:1732 ../lib/ogsf/gs2.c:1738 ../lib/ogsf/gs2.c:1746
#: ../lib/ogsf/gs2.c:1755 ../lib/ogsf/gs2.c:1763 ../lib/ogsf/gs2.c:1773
#: ../lib/ogsf/gs2.c:1821
msgid "GS_load_att_map(): Out of memory. Unable to load map"
msgstr ""
"GS_load_att_map(): Nicht genügend Arbeitsspeicher. Kann Karte nicht laden."

#: ../lib/ogsf/gs2.c:1849
msgid "Loading failed"
msgstr "Laden fehlgeschlagen."

#: ../lib/ogsf/gs2.c:1853
msgid "Error finding range"
msgstr "Fehler beim Bestimmen des Wertebereichs."

#: ../lib/ogsf/gs_bm.c:124
msgid "Bitmap mismatch"
msgstr "Bitmap mismatch"

#: ../lib/ogsf/gk2.c:216 ../lib/ogsf/gsd_img_ppm.c:55
#: ../lib/ogsf/gsd_img_ppm.c:101 ../lib/ogsf/gsd_img_tif.c:69
#, c-format
msgid "Unable to open file <%s> for writing"
msgstr "Kann Datei <%s> nicht zum Schreiben öffnen."

#: ../lib/ogsf/gk2.c:272 ../lib/ogsf/gk2.c:285
msgid "Check no. of frames requested and keyframes marked"
msgstr "Überprüfen Sie die Anzahl der angeforderten und markierten Keyframes."

#: ../lib/ogsf/gsd_img_ppm.c:50 ../lib/ogsf/gsd_img_tif.c:63
msgid "Unable to get image of current GL screen"
msgstr ""

#: ../lib/ogsf/gsd_img_ppm.c:96
msgid "Unable to write view"
msgstr ""

#: ../lib/ogsf/gsd_label.c:58
msgid "Max. number of labels reached!"
msgstr "Max. Anzahl von Labels erreicht!"

#: ../lib/ogsf/gsds.c:109
msgid "Maximum number of datasets exceeded"
msgstr "Maximalanzahl von Datensätzen überschritten."

#: ../lib/ogsf/gp3.c:148
#, c-format
msgid "No points from vector map <%s> fall within current region"
msgstr ""
"Keine Punkte der Vektorkarte <%s> befinden sich in der aktuellen Region."

#: ../lib/ogsf/gp3.c:153
#, c-format
msgid "Vector map <%s> loaded (%d points)"
msgstr "Vektorkarte <%s> geladen (%d Punkte)."

#: ../lib/ogsf/gp3.c:211
#, c-format
msgid "Loading thematic points layer <%s>..."
msgstr ""

#: ../lib/ogsf/gp3.c:288
#, c-format
msgid ""
"%d points without category. Unable to determine color rules for features "
"without category."
msgstr ""

#: ../lib/ogsf/gvl_file.c:103
msgid "Maximum number of datafiles exceeded"
msgstr "Maximalanzahl von Dateien überschritten."

#: ../lib/ogsf/gvl_file.c:442
#, c-format
msgid "Unable to read range of 3D raster map <%s>"
msgstr "Kann den Wertebereich der 3D Rasterkarte <%s> nicht lesen."

#: ../lib/pngdriver/graph_set.c:101
#, c-format
msgid "png: truecolor status %s"
msgstr ""

#: ../lib/pngdriver/graph_set.c:149
#, c-format
msgid "png: collecting to file '%s'"
msgstr ""

#: ../lib/pngdriver/graph_set.c:150
#, c-format
msgid "png: image size %dx%d"
msgstr ""

#: ../lib/pngdriver/read_png.c:42
msgid "Unable to read PNG"
msgstr "Kann PNG nicht lesen"

#: ../lib/pngdriver/read_png.c:60 ../lib/pngdriver/read_png.c:64
#: ../lib/pngdriver/write_png.c:71 ../lib/pngdriver/write_png.c:75
msgid "Unable to allocate PNG structure"
msgstr ""

#: ../lib/pngdriver/read_png.c:67
msgid "Unable to read PNG file"
msgstr ""

#: ../lib/pngdriver/read_png.c:81
msgid "Input PNG file is not 8-bit"
msgstr ""

#: ../lib/pngdriver/read_png.c:85
#, c-format
msgid "Input PNG file has incorrect dimensions: expected: %dx%d got: %lux%lu"
msgstr ""

#: ../lib/pngdriver/read_png.c:90
msgid "Input PNG file is not RGBA"
msgstr ""

#: ../lib/pngdriver/read_png.c:94
msgid "Input PNG file is not indexed color"
msgstr ""

#: ../lib/pngdriver/read_png.c:104
msgid "Input PNG file has invalid palette"
msgstr ""

#: ../lib/pngdriver/write_png.c:39
msgid "Unable to write PNG"
msgstr "Kann PNG nicht schreiben"

#: ../lib/pngdriver/write_png.c:78
msgid "Unable to write PNG file"
msgstr "Kann PNG Datei nicht schreiben"

#: ../lib/pngdriver/write_png.c:82
#, c-format
msgid "Unable to open output PNG file <%s>"
msgstr ""

#: ../lib/raster/raster_metadata.c:109
#, c-format
msgid "Unable to read <%s> for raster map <%s@%s>"
msgstr ""

#: ../lib/raster/raster_metadata.c:119 ../lib/raster/raster_metadata.c:148
#, c-format
msgid "Error closing <%s> metadata file for raster map <%s@%s>"
msgstr ""

#: ../lib/raster/raster_metadata.c:142
#, c-format
msgid "Unable to create <%s> metadata file for raster map <%s@%s>"
msgstr ""

#: ../lib/raster/put_cellhd.c:34
#, c-format
msgid "Unable to create header file for <%s>"
msgstr ""

#: ../lib/raster/window.c:31
msgid ""
"Internal error: Rast_get_window() called with split window. Use "
"Rast_get_input_window() or Rast_get_output_window() instead."
msgstr ""

#: ../lib/raster/window.c:90
msgid ""
"Internal error: Rast_window_rows() called with split window. Use "
"Rast_input_window_rows() or Rast_output_window_rows() instead."
msgstr ""

#: ../lib/raster/window.c:125
msgid ""
"Internal error: Rast_window_cols() called with split window. Use "
"Rast_input_window_cols() or Rast_output_window_cols() instead."
msgstr ""

#: ../lib/raster/range.c:103
#, c-format
msgid "Unable to read fp range file for <%s>"
msgstr ""

#: ../lib/raster/range.c:125
#, c-format
msgid "Missing fp range file for <%s> (run r.support -s)"
msgstr ""

#: ../lib/raster/range.c:176
#, c-format
msgid "Unable to read quant rules for raster map <%s>"
msgstr ""

#: ../lib/raster/range.c:213 ../lib/raster/range.c:233
#, c-format
msgid "Unable to read range file for <%s>"
msgstr ""

#: ../lib/raster/range.c:248
#, c-format
msgid "Missing range file for <%s> (run r.support -s)"
msgstr ""

#: ../lib/raster/range.c:298
#, c-format
msgid "Unable to read stats file for <%s>"
msgstr ""

#: ../lib/raster/range.c:380 ../lib/raster/range.c:386
#: ../lib/raster/range.c:418 ../lib/raster/range.c:432
#, c-format
msgid "Unable to write range file for <%s>"
msgstr ""

#: ../lib/raster/range.c:462 ../lib/raster/range.c:476
#: ../lib/raster/range.c:494 ../lib/raster/range.c:499
#, c-format
msgid "Unable to write stats file for <%s>"
msgstr ""

#: ../lib/raster/vrt.c:83
#, c-format
msgid "Tile raster map <%s> not found"
msgstr ""

#: ../lib/raster/vrt.c:86
msgid "A virtual raster can not contain itself"
msgstr ""

#: ../lib/raster/get_row.c:35 ../lib/raster/get_row.c:906
#, c-format
msgid "Reading raster map <%s@%s> request for row %d is outside region"
msgstr ""
"Die Leseanfrage der Rasterkarte <%s@%s> für Zeile %d ist außerhalb der "
"Region."

#: ../lib/raster/get_row.c:95
#, c-format
msgid "Error seeking fp raster data file for row %d of <%s>: %s"
msgstr ""

#: ../lib/raster/get_row.c:103
#, c-format
msgid "Error uncompressing fp raster data for row %d of <%s>: error code %d"
msgstr ""

#: ../lib/raster/get_row.c:138
#, c-format
msgid "Error seeking raster data file for row %d of <%s>: %s"
msgstr ""

#: ../lib/raster/get_row.c:145
#, c-format
msgid "Error reading raster data for row %d of <%s>: %s"
msgstr ""

#: ../lib/raster/get_row.c:169
#, c-format
msgid "Error uncompressing raster data for row %d of <%s>"
msgstr ""

#: ../lib/raster/get_row.c:188 ../lib/raster/get_row.c:192
#, c-format
msgid "Error reading raster data for row %d of <%s>"
msgstr ""

#: ../lib/raster/get_row.c:228
#, c-format
msgid "Error reading raster data via GDAL for row %d of <%s>"
msgstr ""

#: ../lib/raster/get_row.c:835
#, c-format
msgid "Error seeking compressed null data for row %d of <%s>"
msgstr ""

#: ../lib/raster/get_row.c:840 ../lib/raster/get_row.c:850
#, c-format
msgid "Error reading compressed null data for row %d of <%s>"
msgstr ""

#: ../lib/raster/get_row.c:856
#, c-format
msgid "Error uncompressing null data for row %d of <%s>"
msgstr ""

#: ../lib/raster/get_row.c:890
#, c-format
msgid "Error seeking null row %d for <%s>"
msgstr ""

#: ../lib/raster/get_row.c:893
#, c-format
msgid "Error reading null row %d for <%s>"
msgstr ""

#: ../lib/raster/close.c:56
#, c-format
msgid "Unable to flush file %s for raster map %s: %s"
msgstr ""

#: ../lib/raster/close.c:64
#, c-format
msgid "Unable to close file %s for raster map %s: %s"
msgstr ""

#: ../lib/raster/close.c:104 ../lib/raster/close.c:137
#, c-format
msgid "Invalid descriptor: %d"
msgstr ""

#: ../lib/raster/close.c:424 ../lib/raster/close.c:557
#, c-format
msgid "Unable to rename null file '%s' to '%s': %s"
msgstr ""

#: ../lib/raster/close.c:499
#, c-format
msgid "Unable to rename cell file '%s' to '%s': %s"
msgstr ""

#: ../lib/raster/close.c:579
msgid "unable to write f_format file for CELL maps"
msgstr "Kann f_format Datei für cell-Karten nicht schreiben."

#: ../lib/raster/put_title.c:28
#, c-format
msgid "category information for [%s] in [%s] missing or invalid"
msgstr "Kategorie-Informationen für [%s] in [%s] fehlen oder sind ungültig."

#: ../lib/raster/put_title.c:37
msgid "G_put_title - can't create a temp file"
msgstr "G_put_title - Kann keine temp Datei erstellen."

#: ../lib/raster/put_title.c:53
#, c-format
msgid "category information for [%s] in [%s] invalid"
msgstr "Kategorie-Information für [%s] in [%s] ist ungültig."

#: ../lib/raster/put_title.c:60
msgid "G_put_title - can't reopen temp file"
msgstr "G_put_title - kann temp Datei nicht wieder öffnen."

#: ../lib/raster/put_title.c:67
#, c-format
msgid "can't write category information for [%s] in [%s]"
msgstr "Kann Kategorie-Informationen für [%s] in [%s] nicht schreiben."

#: ../lib/raster/get_cellhd.c:65
msgid ""
"However, that raster map is missing. Perhaps, it was deleted by mistake."
msgstr ""

#: ../lib/raster/get_cellhd.c:67
msgid ""
"However, header file of that raster map can't be opened. It seems that it "
"was corrupted after creating the reclass raster map."
msgstr ""

#: ../lib/raster/get_cellhd.c:70
#, c-format
msgid ""
"Unable to read header file for raster map <%s@%s>. It is a reclass of raster "
"map <%s@%s>. %s"
msgstr ""

#: ../lib/raster/get_cellhd.c:78
#, c-format
msgid ""
"Unable to open header file for raster map <%s@%s>. It seems that some "
"previous step failed and created an incomplete raster map."
msgstr ""

#: ../lib/raster/interp.c:211
#, c-format
msgid "Unknown interpolation method: %s"
msgstr ""

#: ../lib/raster/format.c:162
#, c-format
msgid "Fail of initial read of compressed file [%s in %s]"
msgstr "Initiales Einlesen der komprimierten Datei [%s in %s] fehlgeschlagen."

#: ../lib/raster/format.c:176
#, c-format
msgid "Fail of initial read of compressed null file [%s in %s]"
msgstr ""

#: ../lib/raster/mask_info.c:43
#, c-format
msgid "<%s> in mapset <%s>"
msgstr "<%s> in Mapset <%s>"

#: ../lib/raster/mask_info.c:46
msgid "none"
msgstr "nichts"

#: ../lib/raster/mask_info.c:49
msgid "not known"
msgstr "nicht bekannt"

#: ../lib/raster/quant_rw.c:88
#, c-format
msgid "Unable to read fp range for raster map <%s>"
msgstr ""

#: ../lib/raster/quant_rw.c:92
#, c-format
msgid "Raster map <%s> is empty"
msgstr ""

#: ../lib/raster/quant_rw.c:157
#, c-format
msgid "Unable to write quant rules: raster map <%s> is integer"
msgstr ""

#: ../lib/raster/quant_rw.c:166
#, c-format
msgid "Unable to write quant rules for raster map <%s>"
msgstr ""

#: ../lib/raster/color_read.c:103
msgid "missing"
msgstr "fehlt"

#: ../lib/raster/color_read.c:106
msgid "invalid"
msgstr "ungültig"

#: ../lib/raster/color_read.c:112
#, c-format
msgid "Color support for <%s@%s> %s"
msgstr ""

#: ../lib/raster/open.c:192
#, c-format
msgid ""
"Unable to open raster map <%s@%s> since it is a reclass of raster map <%s@"
"%s> which does not exist"
msgstr ""
"Kann die Rasterkarte <%s@%s> nicht öffnen, weil es eine Reklassifizierung "
"der Rasterkarte <%s@%s> ist, welche nicht existiert."

#: ../lib/raster/open.c:197
#, c-format
msgid "Error reading reclass file for raster map <%s>"
msgstr ""

#: ../lib/raster/open.c:208
#, c-format
msgid "Error reading map type for raster map <%s>"
msgstr ""

#: ../lib/raster/open.c:216
#, c-format
msgid "Raster map <%s@%s>: format field in header file invalid"
msgstr "Rasterkarte <%s@%s>: Formatfeld in Header-Datei ungültig."

#: ../lib/raster/open.c:235
#, c-format
msgid "Compression with %s is not supported in this GRASS GIS installation"
msgstr ""

#: ../lib/raster/open.c:239
#, c-format
msgid ""
"Raster map <%s> is in different projection than current region. Found <%s>, "
"should be <%s>."
msgstr ""

#: ../lib/raster/open.c:246
#, c-format
msgid "Raster map <%s> is in different zone (%d) than current region (%d)"
msgstr ""

#: ../lib/raster/open.c:251
#, c-format
msgid "Raster map <%s>: bytes per cell (%d) too large"
msgstr ""

#: ../lib/raster/open.c:278
#, c-format
msgid ""
"Raster map <%s@%s> is a GDAL link but GRASS is compiled without GDAL support"
msgstr ""

#: ../lib/raster/open.c:289
#, c-format
msgid "Unable to open %s file for raster map <%s@%s>"
msgstr ""

#: ../lib/raster/open.c:327
#, c-format
msgid "Error reading format for <%s@%s>"
msgstr ""

#: ../lib/raster/open.c:535
msgid "Unable to create GDAL link"
msgstr ""

#: ../lib/raster/open.c:607 ../lib/raster/gdal.c:484
#, c-format
msgid "Invalid map type <%d>"
msgstr ""

#: ../lib/raster/open.c:612 ../lib/raster/open.c:768
#, c-format
msgid "Raster map <%s> is not in the current mapset (%s)"
msgstr "Rasterkarte <%s> ist nicht im aktuellen Mapset (%s)."

#: ../lib/raster/open.c:619
#, c-format
msgid "<%s> is an illegal file name"
msgstr "<%s> ist ein ungültiger Dateiname."

#: ../lib/raster/open.c:634 ../lib/raster/open.c:715 ../lib/raster/open.c:791
#, c-format
msgid "No temp files available: %s"
msgstr "Keine temp Dateien vorhanden: %s"

#: ../lib/raster/open.c:764
#, c-format
msgid "Raster map <%s> does not exist in the current mapset (%s)"
msgstr ""

#: ../lib/raster/open.c:830
msgid "Rast_set_fp_type(): can only be called with FCELL_TYPE or DCELL_TYPE"
msgstr ""

#: ../lib/raster/open.c:888
#, c-format
msgid "Raster map <%s> not found in mapset <%s>"
msgstr "Rasterkarte <%s> nicht im Mapset <%s> gefunden."

#: ../lib/raster/open.c:949
#, c-format
msgid "Unable to find '%s'"
msgstr "Kann '%s' nicht finden."

#: ../lib/raster/open.c:960
#, c-format
msgid "Invalid type: field '%s' in file '%s'"
msgstr "Ungültiger Typ: Feld '%s' in Datei '%s'. "

#: ../lib/raster/open.c:965
#, c-format
msgid "Missing type: field in file '%s'"
msgstr ""

#: ../lib/raster/open.c:970
#, c-format
msgid "Raster map <%s> is not xdr: byte_order: %s"
msgstr "Rasterkarte <%s> ist nicht xdr: byte_order: %s"

#: ../lib/raster/open.c:1039
msgid ""
"Rast_set_quant_rules() can be called only for raster maps opened for reading"
msgstr ""

#: ../lib/raster/histogram.c:55
#, c-format
msgid "Histogram for [%s in %s] missing (run r.support)"
msgstr "Histogramm für [%s in %s] fehlt (Führen Sie r.support aus)."

#: ../lib/raster/histogram.c:62
#, c-format
msgid "Can't read histogram for [%s in %s]"
msgstr "Kann das Histogramm für [%s in %s] nicht lesen."

#: ../lib/raster/histogram.c:66 ../lib/raster/histogram.c:73
#, c-format
msgid "Invalid histogram file for [%s in %s]"
msgstr "Ungültige Histogrammdatei für [%s in %s]."

#: ../lib/raster/histogram.c:331
#, c-format
msgid "Unable to create histogram file for <%s>"
msgstr ""

#: ../lib/raster/cats.c:109
#, c-format
msgid "Category support for <%s@%s> missing"
msgstr ""

#: ../lib/raster/cats.c:112
#, c-format
msgid "Category support for <%s@%s> invalid"
msgstr ""

#: ../lib/raster/cats.c:145
#, c-format
msgid "Category support for vector map <%s@%s> missing"
msgstr ""

#: ../lib/raster/cats.c:149
#, c-format
msgid "Category support for vector map <%s@%s> invalid"
msgstr ""

#: ../lib/raster/cats.c:971
#, c-format
msgid "Unable to open %s file for map <%s>"
msgstr ""

#: ../lib/raster/quant_io.c:43
#, c-format
msgid "Floating data range for raster map <%s> is empty"
msgstr ""

#: ../lib/raster/quant_io.c:52
#, c-format
msgid "Integer data range for raster map <%s> is empty"
msgstr ""

#: ../lib/raster/quant_io.c:105
#, c-format
msgid "Attempt to open quantization table for CELL raster map <%s>"
msgstr ""

#: ../lib/raster/quant_io.c:135
#, c-format
msgid "Quantization file for raster map <%s> is missing"
msgstr ""

#: ../lib/raster/quant_io.c:145
#, c-format
msgid "Quantization file for raster map <%s> is empty"
msgstr ""

#: ../lib/raster/history.c:115 ../lib/raster/history.c:123
#, c-format
msgid "Unable to get history information for <%s@%s>"
msgstr ""

#: ../lib/raster/history.c:162
#, c-format
msgid "Unable to write history information for <%s>"
msgstr ""

#: ../lib/raster/history.c:235
#, c-format
msgid "generated by %s"
msgstr ""

#: ../lib/raster/color_rand.c:33
#, c-format
msgid "Rast_make_random_colors: min (%d) > max (%d)"
msgstr ""

#: ../lib/raster/sample.c:70
msgid "Unknown interpolation type"
msgstr "Unbekannter Interpolationstyp."

#: ../lib/raster/sample.c:327
msgid "\"no data\" label found; setting to zero"
msgstr "\"no data\"-Label gefunden; setzte es auf Null."

#: ../lib/raster/auto_mask.c:69
msgid "Unable to open automatic MASK file"
msgstr "Kann automatische MASK-Datei nicht öffnen."

#: ../lib/raster/band_reference.c:102
#, fuzzy, c-format
msgid "Unable to create band file for <%s>"
msgstr "Kann die Tabelle <%s> nicht anlegen."

#: ../lib/raster/gdal.c:89
#, c-format
msgid "Unable to locate symbol <%s>"
msgstr "Kann das Symbol <%s> nicht lokalisieren."

#: ../lib/raster/gdal.c:149
msgid "Unable to load GDAL library"
msgstr "Kann die GDAL-Bibliothek nicht laden."

#: ../lib/raster/gdal.c:382
msgid "Unable to open GDAL file"
msgstr ""

#: ../lib/raster/gdal.c:490
#, c-format
msgid "Unable to get <%s> driver"
msgstr ""

#: ../lib/raster/gdal.c:499
#, c-format
msgid "Unable to create <%s> dataset using <%s> driver"
msgstr ""

#: ../lib/raster/gdal.c:507
#, c-format
msgid ""
"Driver <%s> does not support direct writing. Using MEM driver for "
"intermediate dataset."
msgstr ""

#: ../lib/raster/gdal.c:513
msgid "Unable to get in-memory raster driver"
msgstr ""

#: ../lib/raster/gdal.c:520
#, c-format
msgid "Unable to create <%s> dataset using memory driver"
msgstr ""

#: ../lib/raster/gdal.c:524
#, c-format
msgid "Driver <%s> does not support creating rasters"
msgstr ""

#: ../lib/raster/gdal.c:540
msgid "Unable to set geo transform"
msgstr ""

#: ../lib/raster/gdal.c:544
msgid "Unable to set projection"
msgstr ""

#: ../lib/raster/gdal.c:548
#, c-format
msgid "Unable to create cell_misc/%s/gdal file"
msgstr ""

#: ../lib/raster/gdal.c:564
#, c-format
msgid "Error writing cell_misc/%s/gdal file"
msgstr ""

#: ../lib/raster/gdal.c:612
#, c-format
msgid "Unable to create output file <%s> using driver <%s>"
msgstr ""

#: ../lib/raster/alloc_cell.c:151
#, c-format
msgid "Rast__null_bitstream_size: cols (%d) is negative"
msgstr ""

#: ../lib/raster/init.c:61
msgid "Raster library not initialized. Programmer forgot to call Rast_init()."
msgstr ""

#: ../lib/raster/init.c:112
#, c-format
msgid "Unknown compression method <%s>, using default %s"
msgstr ""

#: ../lib/raster/init.c:116
#, c-format
msgid "No compression is not supported for GRASS raster maps, using default %s"
msgstr ""

#: ../lib/raster/init.c:123
#, c-format
msgid "This GRASS version does not support %s compression, using default %s"
msgstr ""

#: ../lib/raster/put_row.c:121
#, c-format
msgid "Error writing uncompressed FP data for row %d of <%s>: %s"
msgstr ""

#: ../lib/raster/put_row.c:131
#, c-format
msgid "Error writing compressed FP data for row %d of <%s>: %s"
msgstr ""

#: ../lib/raster/put_row.c:391 ../lib/raster/put_row.c:397
#, c-format
msgid "Error writing compressed data for row %d of <%s>"
msgstr ""

#: ../lib/raster/put_row.c:407
#, c-format
msgid "Error writing uncompressed data for row %d of <%s>"
msgstr ""

#: ../lib/raster/put_row.c:467
#, c-format
msgid "Error writing data via GDAL for row %d of <%s>"
msgstr ""

#: ../lib/raster/put_row.c:491
msgid "GDAL output doesn't support writing null rows separately"
msgstr ""

#: ../lib/raster/put_row.c:494
#, c-format
msgid "No null file for <%s>"
msgstr ""

#: ../lib/raster/put_row.c:521 ../lib/raster/put_row.c:526
#, c-format
msgid "Error writing compressed null data for row %d of <%s>"
msgstr ""

#: ../lib/raster/put_row.c:560 ../lib/raster/put_row.c:563
#, c-format
msgid "Error writing null row %d of <%s>"
msgstr ""

#: ../lib/raster/put_row.c:688
#, c-format
msgid "put_raster_row: raster map <%s> not open for write - request ignored"
msgstr ""

#: ../lib/raster/put_row.c:695
msgid "put_raster_row: unopened file descriptor - request ignored"
msgstr ""

#: ../lib/raster/null_val.c:64
msgid "EmbedGivenNulls: wrong data type"
msgstr ""

#: ../lib/raster/null_val.c:114
msgid "Rast_set_null_value: wrong data type!"
msgstr ""

#: ../lib/raster/reclass.c:168
#, c-format
msgid "Too many reclass categories for <%s@%s>"
msgstr ""

#: ../lib/raster/reclass.c:171
#, c-format
msgid "Illegal reclass format in header file for <%s@%s>"
msgstr ""

#: ../lib/raster/reclass.c:273
msgid "Illegal reclass request"
msgstr "Ungültige Reklassifizierungsanfrage."

#: ../lib/raster/reclass.c:278
msgid "Illegal reclass type"
msgstr "Ungültiger Reklassifizierungs-Typ."

#: ../lib/raster/reclass.c:284
#, c-format
msgid "Unable to create header file for <%s@%s>"
msgstr ""

#: ../lib/raster/reclass.c:332
#, c-format
msgid "Unable to create dependency file in <%s@%s>"
msgstr ""

#: ../lib/raster/set_window.c:48
msgid "Rast_set_window() called while window split"
msgstr ""

#: ../lib/raster/set_window.c:131
msgid ""
"Rast_set_read_window(): projection/zone differs from that of currently open "
"raster maps"
msgstr ""

#: ../lib/raster/set_window.c:158
#, c-format
msgid "Input window changed while maps are open for read. Map name <%s>"
msgstr ""

#: ../lib/raster/set_window.c:174
#, c-format
msgid "Output window changed while maps are open for write. Map name <%s>"
msgstr ""

#: ../lib/raster/color_rules.c:120
msgid "syntax error in the color rule"
msgstr ""

#: ../lib/raster/color_rules.c:122
msgid "syntax error in the color format"
msgstr ""

#: ../lib/raster/color_rules.c:130
msgid "percentage not in range 0-100"
msgstr "Prozent nicht im Wertebereich 0-100."

#: ../lib/raster/color_rules.c:132
msgid "invalid value"
msgstr "ungültiger Wert"

#: ../lib/raster/color_rules.c:134
msgid "unknown error"
msgstr "unbekannter Fehler"

#: ../lib/raster/color_rules.c:180
#, c-format
msgid "bad rule (%s): [%s]"
msgstr "Schlechte Regel (%s): [%s]."

#: ../lib/raster/color_rules.c:232
msgid "Unknown error reading color rule"
msgstr ""

#: ../lib/raster/color_rules.c:330
#, c-format
msgid "Unable to load color rules <%s>"
msgstr "Kann Farbregeln <%s> nicht laden."

#: ../lib/segment/format.c:143
msgid "Segment format: file size too large"
msgstr ""

#: ../lib/segment/format.c:144
msgid "Please recompile with Large File Support (LFS)"
msgstr ""

#: ../lib/segment/open.c:57
msgid "Using memory cache"
msgstr ""

#: ../lib/segment/open.c:70
msgid "Using disk cache"
msgstr ""

#: ../lib/segment/open.c:73
msgid "Segment file name is NULL"
msgstr ""

#: ../lib/segment/open.c:78
msgid "Segment file exists already"
msgstr ""

#: ../lib/segment/open.c:86
msgid "Unable to create segment file"
msgstr ""

#: ../lib/segment/open.c:94
msgid "Could not write segment file"
msgstr ""

#: ../lib/segment/open.c:98
msgid "Illegal segment configuration parameter(s)"
msgstr ""

#: ../lib/segment/open.c:107
msgid "Unable to re-open segment file"
msgstr ""

#: ../lib/segment/open.c:114
msgid "Could not read segment file"
msgstr ""

#: ../lib/proj/do_proj.c:100 ../lib/proj/do_proj.c:109
#: ../lib/proj/do_proj.c:426 ../lib/proj/do_proj.c:432
#: ../lib/proj/do_proj.c:476 ../lib/proj/do_proj.c:483
#: ../lib/proj/do_proj.c:778 ../lib/proj/do_proj.c:793
#: ../lib/proj/do_proj.c:805 ../lib/proj/do_proj.c:885
#, c-format
msgid "proj_create() failed for '%s'"
msgstr ""

#: ../lib/proj/do_proj.c:284
#, c-format
msgid "Unrecognized SRID '%s'"
msgstr ""

#: ../lib/proj/do_proj.c:298
#, c-format
msgid "Unrecognized WKT '%s'"
msgstr ""

#: ../lib/proj/do_proj.c:316
msgid "Unable to create PROJ object"
msgstr ""

#: ../lib/proj/do_proj.c:393
msgid "Input coordinate system is NULL"
msgstr ""

#: ../lib/proj/do_proj.c:396
msgid "Input coordinate system definition is NULL"
msgstr ""

#: ../lib/proj/do_proj.c:417
msgid "A custom pipeline requires input and output projection info"
msgstr ""

#: ../lib/proj/do_proj.c:445
#, c-format
msgid ""
"The transformation pipeline contains an '%s' step. Remove this step if "
"easting and northing are swapped in the output."
msgstr ""

#: ../lib/proj/do_proj.c:525
#, c-format
msgid "Input CRS not available for '%s'"
msgstr ""

#: ../lib/proj/do_proj.c:546
#, c-format
msgid "Output CRS not available for '%s'"
msgstr ""

#: ../lib/proj/do_proj.c:573
#, c-format
msgid "Found %d possible transformations"
msgstr ""

#: ../lib/proj/do_proj.c:585
#, c-format
msgid "proj_normalize_for_visualization() failed for operation %d"
msgstr ""

#: ../lib/proj/do_proj.c:596
#, c-format
msgid "Operation %d:"
msgstr ""

#: ../lib/proj/do_proj.c:598
#, c-format
msgid "Description: %s"
msgstr ""

#: ../lib/proj/do_proj.c:603
#, c-format
msgid "Area of use: %s"
msgstr ""

#: ../lib/proj/do_proj.c:608
#, c-format
msgid "Accuracy within area of use: %g m"
msgstr ""

#: ../lib/proj/do_proj.c:615
#, c-format
msgid "Remarks: %s"
msgstr ""

#: ../lib/proj/do_proj.c:620
#, c-format
msgid "Scope: %s"
msgstr ""

#: ../lib/proj/do_proj.c:628
msgid "PROJ string:"
msgstr ""

#: ../lib/proj/do_proj.c:635
msgid "See also output of:"
msgstr ""

#: ../lib/proj/do_proj.c:638
#, c-format
msgid "Please provide the appropriate PROJ string with the %s option"
msgstr ""

#: ../lib/proj/do_proj.c:740
#, c-format
msgid "proj_normalize_for_visualization() failed for '%s'"
msgstr ""

#: ../lib/proj/do_proj.c:753
#, c-format
msgid "No PROJ definition for normalized version of '%s'"
msgstr ""

#: ../lib/proj/do_proj.c:757
msgid "Selected PROJ pipeline:"
msgstr ""

#: ../lib/proj/do_proj.c:758
#, c-format
msgid "%s"
msgstr ""

#: ../lib/proj/do_proj.c:894
#, c-format
msgid "Unable to create latlong equivalent for '%s'"
msgstr ""

#: ../lib/proj/do_proj.c:945
msgid "No input projection"
msgstr ""

#: ../lib/proj/do_proj.c:948 ../lib/proj/do_proj.c:1167
msgid "No transformation object"
msgstr ""

#: ../lib/proj/do_proj.c:1045 ../lib/proj/do_proj.c:1335
#, c-format
msgid "proj_trans() failed: %s"
msgstr ""

#: ../lib/proj/do_proj.c:1078
msgid "No output projection"
msgstr ""

#: ../lib/proj/do_proj.c:1107 ../lib/proj/do_proj.c:1388
#: ../lib/proj/do_proj.c:1515 ../lib/proj/do_proj.c:1677
#, c-format
msgid "pj_transform() failed: %s"
msgstr "pj_transform() fehlgeschlagen: %s"

#: ../lib/proj/do_proj.c:1473 ../lib/proj/do_proj.c:1636
#, c-format
msgid "proj_trans() failed: %d"
msgstr ""

#: ../lib/proj/datum.c:277 ../lib/proj/datum.c:357
#, c-format
msgid "Unable to open datum table file <%s>"
msgstr "Kann Datums-Tabelle <%s> nicht öffnen."

#: ../lib/proj/datum.c:290 ../lib/proj/datum.c:371
#, c-format
msgid "Error in datum table file <%s>, line %d"
msgstr "Fehler in der Datums-Tabelle <%s>, Zeile %d."

#: ../lib/proj/convert.c:194
msgid "Unable parse GRASS PROJ_INFO file"
msgstr "Kann GRASS PROJ_INFO Datei nicht interpretieren."

#: ../lib/proj/convert.c:201
msgid "Unable get PROJ.4-style parameter string"
msgstr "Kann Zeichenkette im PROJ.4-Stil nicht bekommen."

#: ../lib/proj/convert.c:219
#, c-format
msgid ""
"OGR can't parse PROJ.4-style parameter string: %s (OGR Error code was %d)"
msgstr ""
"OGR kann die Zeichenkette im PROJ.4-Stil '%s' nicht interpretieren (OGR "
"Fehler-Code %d)."

#: ../lib/proj/convert.c:232
#, c-format
msgid "OGR can't get WKT-style parameter string (OGR Error code was %d)"
msgstr ""
"OGR kann die Zeichenkette im WKT-Stil nicht bekommen (OGR Fehler-Code %d)."

#: ../lib/proj/convert.c:471
#, c-format
msgid ""
"Updating spatial reference with embedded proj4 definition failed. Proj4 "
"definition: <%s>"
msgstr ""

#: ../lib/proj/convert.c:478
msgid "Updating spatial reference with embedded proj4 definition"
msgstr ""

#: ../lib/proj/convert.c:611
msgid "No projection name! Projection parameters likely to be meaningless."
msgstr "Kein Projektionsname! Projektionsparameter vermutlich sinnlos."

#: ../lib/proj/convert.c:678
#, c-format
msgid "Datum <%s> not recognised by GRASS and no parameters found"
msgstr "Datum <%s> von GRASS nicht erkannt und keine Parameter gefunden."

#: ../lib/proj/convert.c:694
#, c-format
msgid ""
"Datum <%s> apparently recognised by GRASS but no parameters found. You may "
"want to look into this."
msgstr ""
"Datum <%s> wurde von GRASS erkannt, doch es wurden keine Parameter gefunden. "
"Sie sollten dies genauer untersuchen."

#: ../lib/proj/convert.c:698
#, c-format
msgid ""
"Invalid transformation number %d; valid range is 1 to %d. Leaving datum "
"transform parameters unspecified."
msgstr ""
"Ungültige Transformationsnummer %d; gültiger Wertebereich 1 bis %d. "
"Datumstransformationsparameter bleiben unbestimmt."

#: ../lib/proj/get_proj.c:169
#, c-format
msgid "Invalid zone %s specified"
msgstr "Ungültige Zone %s angegeben."

#: ../lib/proj/get_proj.c:260
msgid "Unable to initialise PROJ with the following parameter list:"
msgstr ""

#: ../lib/proj/get_proj.c:269
#, c-format
msgid "The PROJ error message: %s"
msgstr ""

#: ../lib/proj/get_proj.c:378
msgid "Option input overflowed option table"
msgstr "Eingegebene Option findet keinen Platz mehr in der Optionstabelle."

#: ../lib/proj/get_proj.c:416 ../lib/proj/get_proj.c:425
#, c-format
msgid "Unable to initialize pj cause: %s"
msgstr "Kann pj nicht initialisieren, wegen: %s"

#: ../lib/proj/get_proj.c:539
msgid "Input Projection Parameters"
msgstr "Eingabe der Projektionsparameter"

#: ../lib/proj/get_proj.c:541
msgid "Input Unit Factor"
msgstr "Eingabe des Einheitenfaktors"

#: ../lib/proj/get_proj.c:551
msgid "Output Projection Parameters"
msgstr "Ausgabe der Projektionsparameter"

#: ../lib/proj/get_proj.c:553
msgid "Output Unit Factor"
msgstr "Ausgabe des Einheitenfaktors"

#: ../lib/proj/ellipse.c:97
#, c-format
msgid "Invalid ellipsoid <%s> in file"
msgstr "Ungültiges Ellipsoid <%s> in der Datei."

#: ../lib/proj/ellipse.c:124
msgid "No secondary ellipsoid descriptor (rf, es or b) in file"
msgstr "Kein zweiter Ellipsoid-Parameter (rf, es oder b) in der Datei."

#: ../lib/proj/ellipse.c:128
msgid "Invalid ellipsoid descriptors (a, rf, es or b) in file"
msgstr "Ungültiger Ellipsoid-Parameter (a, rf, es oder b) in der Datei."

#: ../lib/proj/ellipse.c:141
msgid "No ellipsoid info given in file"
msgstr "Keine Informationen zum Ellipsoid in der Datei."

msgid "Using <%s@%s>"
msgstr "Verwende <%s@%s>"

msgid "Fixing subtle input data rounding error of west boundary (%g>%g)"
msgstr "Repariere subtilen Rundungsfehler der Eingabe der Westgrenze (%g>%g)."

msgid "Fixing subtle input data rounding error of east boundary (%g>%g)"
msgstr "Repariere subtilen Rundungsfehler der Eingabe der Ostgrenze (%g>%g)."

msgid "No centroid defined for area %d. Area not exported."
msgstr "Kein Zentroid für Fläche %d definiert. Fläche nicht exportiert."

msgid "Unable to restore feature/offset %lu in vector map <%s>"
msgstr ""
"Feature/Offset %lu in Vektorkarte <%s> kann nicht wiederhergestellt werden."

msgid "Out of memmory"
msgstr "Nicht genügend Arbeitsspeicher"

#, fuzzy
msgid ""
"Unable to check table. There is no temporal database connection defined for "
"mapset <%(mapset)s>"
msgstr "Kann Datei '%s' mit Definition der Vektor-Datenbank nicht öffnen."

#, fuzzy
msgid ""
"Unable to fetch one. There is no temporal database connection defined for "
"mapset <%(mapset)s>"
msgstr "Vektor Karte"

#, fuzzy
msgid ""
"Unable to fetch all. There is no temporal database connection defined for "
"mapset <%(mapset)s>"
msgstr "Vektor Karte"

msgid "Unable to find a temporary null file <%s>"
msgstr "Kann keine temporäre NULL-Datei %s finden."

msgid "Unable to open null file <%s>"
msgstr "Kann die NULL-Datei <%s> nicht öffnen."

msgid "ERROR: <%s> is not a valid GRASS location"
msgstr "FEHLER: <%s> ist keine gültige GRASS location"

msgid "ERROR: option <%s>: <%s> exists.\n"
msgstr "FEHLER: Option <%s>: <%s> existiert bereits.\n"

msgid "Unable to open file '%s'"
msgstr "Kann Datei '%s' nicht öffnen"

msgid "Hit RETURN to continue"
msgstr "RETURN zum Weitermachen drücken"

msgid "Vector map <%s> is not opened on topology level"
msgstr "Vektorkarte <%s> ist nicht im Topologielevel geöffnet."

msgid "Background color"
msgstr "Hintergrundfarbe"

msgid "Removing empty 3D raster maps"
msgstr "Entfernen der leeren 3D Rasterkarte"

#, fuzzy
msgid "Mode type: {0} not supported."
msgstr "OGR Objektart %d wird nicht unterstützt."

msgid "Attributes for category %d not found"
msgstr "Attribute für Kategorie %d nicht gefunden."

msgid "Category must be integer"
msgstr "Kategorie muss ein Integer sein."

msgid "Memory error in writing timestamp"
msgstr "Speicherfehler beim Schreiben des Zeitstempel."

msgid "Illegal TimeStamp string"
msgstr "Ungültige Zeichenkette für Zeitstempel."

msgid ""
"Dev note: Adapted sites library used for vector points. (module should be "
"updated to GRASS 6 vector library)"
msgstr ""
"Dev note: Angepasste sites Bibliothek für Vektorpunkte verwendet. (Modul "
"sollte für die GRASS 6 Vector Library aktualisiert werden)."

msgid "Cannot fetch row"
msgstr "Kann die Zeile nicht holen."

msgid "G_oldsite_new_struct: invalid # dims or fields"
msgstr "G_oldsite_new_struct: Ungültige # Dimensionen oder Felder"

msgid "syntax error"
msgstr "Syntaxfehler"

msgid "R/G/B not in range 0-255"
msgstr "R/G/B nicht im Wertebereich 0-255."

msgid "invalid color name"
msgstr "ungültiger Farbname"

msgid "Example: income < 1000 and inhab >= 10000"
msgstr "Beispiel: Einkommen < 1000 AND Einwohner >= 10000"

msgid "Unable to initialise PROJ.4 with the following parameter list:"
msgstr "Kann PROJ.4 nicht mit der folgenden Parameterliste initialisieren:"

msgid "The error message: %s"
msgstr "Die Fehlermeldung: %s"

msgid "BUG in descriptions, option '%s' in <%s> does not exist"
msgstr "BUG in Beschreibungen, Option '%s' in <%s> existiert nicht."

msgid "Unable to seek"
msgstr "Suchen unmöglich."

msgid "which is missing."
msgstr "welche fehlt."

msgid "whose header file can't be opened."
msgstr "deren Header-Datei nicht geöffnet werden kann."

msgid "Illegal row value"
msgstr "Ungültiger Zeilenwert."

msgid "Illegal col value"
msgstr "Ungültiger Spaltenwert."

msgid "Illegal n-s3 resolution value"
msgstr "Ungültige N-S3 Auflösung."

msgid "Illegal row3 value"
msgstr "Ungültiger row3-Wert."

msgid "Illegal e-w3 resolution value"
msgstr "Ungültige E-W3 Auflösung."

msgid "Illegal col3 value"
msgstr "Ungültiger col3-Wert."

msgid "Illegal e-w resolution value"
msgstr "Ungültige O-W Ausdehnung."

msgid "North must be north of South"
msgstr "Nordwert muss nördlich des Südwertes liegen."

msgid "North must be larger than South"
msgstr "Nordwert muss größer als der Südwert sein"

msgid "East must be larger than West"
msgstr "Ostwert muss größer als der Westwert sein."

msgid "Invalid coordinates"
msgstr "Ungültige Koordinaten."

msgid "Illegal n-s resolution value"
msgstr "Ungültige N-S Auflösung."

msgid "Illegal t-b3 resolution value"
msgstr "Ungültige t-b3 Auflösung."

msgid "Illegal depths value"
msgstr "Ungültiger Tiefenwert."

msgid "Top must be larger than Bottom"
msgstr "Top muss größer sein als Bottom."

msgid "Unable to open header file for raster map <%s@%s>"
msgstr "Kann Header-Datei der Rasterkarte <%s@%s> nicht öffnen."

msgid "Copy %s <%s> to current mapset as <%s>"
msgstr "Kopiere %s <%s> in das aktuelle Mapset als <%s>"<|MERGE_RESOLUTION|>--- conflicted
+++ resolved
@@ -8852,14 +8852,10 @@
 
 #: ../lib/python/script/core.py:318
 #, python-format
-<<<<<<< HEAD
-msgid "To run the module <%s> add underscore at the end of the option <%s> to avoid conflict with Python keywords. Underscore at the beginning is deprecated in GRASS GIS 7.0 and will be removed in version 7.1."
-=======
 msgid ""
 "To run the module <%s> add underscore at the end of the option <%s> to avoid "
 "conflict with Python keywords. Underscore at the beginning is deprecated in "
 "GRASS GIS 7.0 and will be removed in version 7.1."
->>>>>>> 8422103f
 msgstr ""
 
 #: ../lib/python/script/core.py:385
