--- conflicted
+++ resolved
@@ -15,13 +15,8 @@
 "MIME-Version: 1.0\n"
 "Content-Type: text/plain; charset=UTF-8\n"
 "Content-Transfer-Encoding: 8bit\n"
-<<<<<<< HEAD
-"Plural-Forms: nplurals=3; plural=n%10==1 && n%100!=11 ? 0 : n%10>=2 && n"
-"%10<=4 && (n%100<10 || n%100>=20) ? 1 : 2;\n"
-=======
 "Plural-Forms: nplurals=3; plural=n%10==1 && n%100!=11 ? 0 : n%10>=2 && "
 "n%10<=4 && (n%100<10 || n%100>=20) ? 1 : 2;\n"
->>>>>>> 363186eb
 "X-Generator: Weblate 4.16.4\n"
 
 #: ../lib/init/grass.py:212
@@ -5980,32 +5975,20 @@
 #, c-format
 msgid "One primitive registered"
 msgid_plural "%d primitives registered"
-<<<<<<< HEAD
 msgstr[0] "%d примитив зарегистрирован"
 msgstr[1] "%d примитива зарегистрировано"
 msgstr[2] "%d примитивов зарегистрировано"
 msgstr[3] "Один примитив зарегистрирован"
-=======
-msgstr[0] ""
-msgstr[1] ""
-msgstr[2] ""
->>>>>>> 363186eb
 
 #: ../lib/vector/Vlib/build_sfa.c:386 ../lib/vector/Vlib/build_sfa.c:665
 #: ../lib/vector/Vlib/build_nat.c:120
 #, c-format
 msgid "One vertex registered"
 msgid_plural "%<PRId64> vertices registered"
-<<<<<<< HEAD
 msgstr[0] "%d вершина зарегистрирована"
 msgstr[1] "%d вершины зарегистрировано"
 msgstr[2] "%d вершин зарегистрировано"
 msgstr[3] "Одна вершина зарегистрирована"
-=======
-msgstr[0] ""
-msgstr[1] ""
-msgstr[2] ""
->>>>>>> 363186eb
 
 #: ../lib/vector/Vlib/build_nat.c:133
 msgid "Building areas..."
@@ -6015,31 +5998,19 @@
 #, c-format
 msgid "One area built"
 msgid_plural "%d areas built"
-<<<<<<< HEAD
 msgstr[0] "Построен %d полигон"
 msgstr[1] "Построено %d полигона"
 msgstr[2] "Построено %d полигонов"
 msgstr[3] "Построен один полигон"
-=======
-msgstr[0] ""
-msgstr[1] ""
-msgstr[2] ""
->>>>>>> 363186eb
 
 #: ../lib/vector/Vlib/build_nat.c:158
 #, c-format
 msgid "One isle built"
 msgid_plural "%d isles built"
-<<<<<<< HEAD
 msgstr[0] "Построен %d остров"
 msgstr[1] "Построено %d острова"
 msgstr[2] "Построено %d островов"
 msgstr[3] "Построен один остров"
-=======
-msgstr[0] ""
-msgstr[1] ""
-msgstr[2] ""
->>>>>>> 363186eb
 
 #: ../lib/vector/Vlib/build_nat.c:169
 msgid "Attaching islands..."
@@ -6545,16 +6516,10 @@
 #, c-format
 msgid "One category loaded"
 msgid_plural "%d categories loaded"
-<<<<<<< HEAD
 msgstr[0] "%d категория загружена"
 msgstr[1] "%d категории загружено"
 msgstr[2] "%d категорий загружено"
 msgstr[3] "Одна категория загружена"
-=======
-msgstr[0] ""
-msgstr[1] ""
-msgstr[2] ""
->>>>>>> 363186eb
 
 #: ../lib/vector/Vlib/cats.c:627
 #, c-format
@@ -6586,16 +6551,10 @@
 #, c-format
 msgid "One feature without geometry skipped"
 msgid_plural "%d features without geometry skipped"
-<<<<<<< HEAD
 msgstr[0] "%d объект без геометрии пропущен"
 msgstr[1] "%d объекта без геометрии пропущено"
 msgstr[2] "%d объектов без геометрии пропущено"
 msgstr[3] "Один объект без геометрии пропущен"
-=======
-msgstr[0] ""
-msgstr[1] ""
-msgstr[2] ""
->>>>>>> 363186eb
 
 #: ../lib/vector/Vlib/build_sfa.c:725
 #, c-format
