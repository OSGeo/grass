--- conflicted
+++ resolved
@@ -19,11 +19,7 @@
 Update your remotes and switch to branch:
 
 ```bash
-<<<<<<< HEAD
-git fetch --prune upstream && git checkout releasebranch_8_2
-=======
 git fetch --all --prune && git checkout releasebranch_8_4
->>>>>>> 698a47ed
 ```
 
 Confirm that you are on the right branch and have no local changes
@@ -36,13 +32,8 @@
 git diff
 git diff --staged
 # Should give no output:
-<<<<<<< HEAD
-git log upstream/releasebranch_8_2..HEAD
-# There should be no commits which are not visible on GitHub:
-=======
 git log upstream/releasebranch_8_4..HEAD
 # Should give the same as last commits visible on GitHub:
->>>>>>> 698a47ed
 git log --max-count=5
 ```
 
@@ -51,25 +42,15 @@
 without rebasing any local commits, i.e., it should just add the new commits.
 
 ```bash
-<<<<<<< HEAD
-git rebase upstream/releasebranch_8_2
-=======
 git merge upstream/releasebranch_8_4 && git push origin releasebranch_8_4
->>>>>>> 698a47ed
 ```
 
 Verify the result:
 
 ```bash
 # Should give no output:
-<<<<<<< HEAD
-git log upstream/releasebranch_8_2..HEAD
-git log HEAD..upstream/releasebranch_8_2
-# Should give exactly the same as last commits visible on GitHub:
-=======
 git log upstream/releasebranch_8_4..HEAD
 # Should give the same as last commits visible on GitHub:
->>>>>>> 698a47ed
 git log --max-count=5
 ```
 
@@ -387,26 +368,6 @@
 ```
 
 ### Update redirects
-<<<<<<< HEAD
-
-For final minor and major releases (not release candidates and micro releases),
-update `grass-stable` redirect at `osgeo8-grass`:
-
-```bash
-sudo vim /etc/apache2/sites-enabled/000-default.conf`
-```
-
-Load the new configuration:
-
-```bash
-sudo systemctl reload apache2`
-```
-
-For new branches: Udpate `grass-devel` using the steps above.
-
-## Update winGRASS related files
-=======
->>>>>>> 698a47ed
 
 For final minor and major releases (not release candidates and micro releases),
 update `grass-stable` redirect at `osgeo7-grass`:
@@ -415,8 +376,6 @@
 sudo vim /etc/apache2/sites-enabled/000-default.conf`
 ```
 
-<<<<<<< HEAD
-=======
 Load the new configuration:
 
 ```bash
@@ -438,24 +397,14 @@
 
 Example for 8.3.0RC1: [commit](https://github.com/landam/wingrass-maintenance-scripts/commit/c47b0f30051108bd2e8b52d183e97930c24dfafd)
 
->>>>>>> 698a47ed
 ## Update binary and addon builders
 
 Add the new version to repos which build or test addons:
 
-<<<<<<< HEAD
-- https://github.com/OSGeo/grass-addons/blob/grass8/.github/workflows/ci.yml (currently, for new branches only)
-- Build binaries scripts and cron jobs as one PR (final major and minor releases):
-  * <https://github.com/OSGeo/grass-addons/blob/grass8/utils/cronjobs_osgeo_lxd/cron_grass8_relbranch_build_binaries.sh>
-  * <https://github.com/OSGeo/grass-addons/blob/grass8/utils/cronjobs_osgeo_lxd/cron_job_list_grass>
-  * Review other files in <https://github.com/OSGeo/grass-addons/tree/grass8/utils/cronjobs_osgeo_lxd/>
-  * update cronjob 'cron_grass8_main_src_snapshot.sh' on grass.osgeo.org to next but one release tag for the differences (what the second part of the sentence means?)
-=======
 - <https://github.com/OSGeo/grass-addons/blob/grass8/.github/workflows/ci.yml>
   (currently, for new branches only)
 - <https://github.com/landam/wingrass-maintenance-scripts/blob/master/grass_addons.sh>
   (add new release related line for new branches and final releases)
->>>>>>> 698a47ed
 
 ## Close milestone
 
@@ -474,12 +423,7 @@
 
 ## Improve release description
 
-<<<<<<< HEAD
-For final releases only, go to [Zenodo](https://doi.org/10.5281/zenodo.5176030)
-and get a Markdown badge for the release
-=======
 For final releases only, go to Zenodo.org a get a Markdown badge for the release
->>>>>>> 698a47ed
 which Zenodo creates with a DOI for the published release.
 
 For all releases, click the Binder badge to get Binder to build. Use it to test
@@ -488,32 +432,6 @@
 
 ## Create entries for the new release
 
-<<<<<<< HEAD
-### Update Hugo web site
-
-Update website only for final releases (not release candidates) in one PR.
-
-Software pages:
-- Linux: https://github.com/OSGeo/grass-website/blob/master/content/download/linux.en.md
-- Windows: https://github.com/OSGeo/grass-website/blob/master/content/download/windows.en.md
-- Mac: https://github.com/OSGeo/grass-website/blob/master/content/download/mac.en.md
-- Releases: https://github.com/OSGeo/grass-website/blob/master/content/about/history/releases.md
-
-Write announcement and publish it:
-- News section, https://github.com/OSGeo/grass-website/tree/master/content/news
-
-### Update GRASS Wiki
-
-For final releases (not release candidates), update the last version on the main page:
-
-- Wiki: https://grasswiki.osgeo.org/wiki/GRASS-Wiki
-
-### Trac wiki
-
-For all releases:
-
-- Add link to GitHub release page to <https://trac.osgeo.org/grass/wiki/Release>
-=======
 ### Trac Wiki release page entry
 
 Add entry in <https://trac.osgeo.org/grass/wiki/Release>
@@ -536,14 +454,9 @@
 - Linux: <https://github.com/OSGeo/grass-website/blob/master/content/download/linux.en.md>
 - Windows: <https://github.com/OSGeo/grass-website/blob/master/content/download/windows.en.md>
 - Mac: <https://github.com/OSGeo/grass-website/blob/master/content/download/mac.en.md>
->>>>>>> 698a47ed
 
 For major and minor releases:
 
-<<<<<<< HEAD
-- Add trac Wiki Macro definitions for manual pages G8X:modulename
-  * Edit: <https://trac.osgeo.org/grass/wiki/InterMapTxt>
-=======
 - update '[cronjob(s)](https://github.com/OSGeo/grass-addons/tree/grass8/utils/cronjobs_osgeo_lxd/)'
   on grass.osgeo.org to next but one release tag for the differences
 - wiki updates, only when new major release:
@@ -551,7 +464,6 @@
   - update last version on main page
 - Add trac Wiki Macro definitions for manual pages G8X:modulename
   - Edit: <https://trac.osgeo.org/grass/wiki/InterMapTxt>
->>>>>>> 698a47ed
 
 ## WinGRASS notes
 
@@ -560,53 +472,20 @@
 - Go to <https://github.com/landam/wingrass-maintenance-scripts/>
 - Update grass_packager_release.bat, eg.
 
-<<<<<<< HEAD
-```
-set MAJOR=8
-set MINOR=2
-set PATCH=0RC1
-=======
 ```bash
      set MAJOR=8
      set MINOR=4
      set PATCH=0RC1
->>>>>>> 698a47ed
 ```
 
 - Update addons (grass_addons.sh) rules, eg.
 
-<<<<<<< HEAD
-```
-compile $GIT_PATH/grass8 $GISBASE_PATH/grass820RC1  $ADDON_PATH/grass820RC1/addons
-=======
 ```bash
      compile $GIT_PATH/grass8 $GISBASE_PATH/grass840RC1  $ADDON_PATH/grass840RC1/addons
->>>>>>> 698a47ed
 ```
 
 - Modify grass_copy_wwwroot.sh accordingly, eg.
 
-<<<<<<< HEAD
-```
-copy_addon 820RC1 8.2.0RC1
-```
-
-## Tell others about release
-
-- If release candidate (just a short invitation to test):
-    - <grass-dev@lists.osgeo.org>
-    - <grass-user@lists.osgeo.org>
-
-If final release, send out an announcement (press release)
-which is a shortened version of release desciption and website news item.
-
-- Our main mailing lists:
-    - <https://lists.osgeo.org/mailman/listinfo/grass-announce> | <grass-announce@lists.osgeo.org> (ask a development coordinator to be added)
-    - <https://lists.osgeo.org/mailman/listinfo/grass-dev> | <grass-dev@lists.osgeo.org>
-    - <https://lists.osgeo.org/mailman/listinfo/grass-user> | <grass-user@lists.osgeo.org>
-- OSGeo.org: <news_item@osgeo.org>, <info@osgeo.org> (send an email, then it will be approved)
-
-=======
 ```bash
      copy_addon 840RC1 8.4.0RC1
 ```
@@ -656,7 +535,6 @@
 - OSGeo.org: <news_item@osgeo.org>, <info@osgeo.org> (send an email, then it
   will be approved)
 
->>>>>>> 698a47ed
 Via web and social media:
 
 - See: <https://grass.osgeo.org/wiki/Contact_Databases>