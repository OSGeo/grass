{
 "cells": [
  {
   "cell_type": "markdown",
   "metadata": {},
   "source": [
    "# Improved Integration of GRASS and Jupyter\n",
    "\n",
    "As part of Google Summer of Code 2021, we've been working to shorten and simplify the launch of GRASS in Jupyter and imporve the map displays. You can find out more about the project and follow the progress on the [GRASS wiki page](https://trac.osgeo.org/grass/wiki/GSoC/2021/JupyterAndGRASS).\n",
    "\n",
    "This notebook is designed to run in binder and demonstrate the usage of `grass.jupyter`, the new module of Jupyter-specific functions for GRASS."
   ]
  },
  {
   "cell_type": "code",
   "execution_count": null,
   "metadata": {
    "tags": []
   },
   "outputs": [],
   "source": [
    "import os\n",
    "import subprocess\n",
    "import sys"
   ]
  },
  {
   "cell_type": "code",
   "execution_count": null,
   "metadata": {},
   "outputs": [],
   "source": [
    "gisbase = subprocess.check_output([\"grass\", \"--config\", \"path\"], text=True).strip()\n",
    "os.environ[\"GISBASE\"] = gisbase\n",
    "sys.path.append(os.path.join(gisbase, \"etc\", \"python\"))"
   ]
  },
  {
   "cell_type": "code",
   "execution_count": null,
   "metadata": {},
   "outputs": [],
   "source": [
    "import grass.script as gs\n",
    "import grass.jupyter as gj"
   ]
  },
  {
   "cell_type": "code",
   "execution_count": null,
   "metadata": {},
   "outputs": [],
   "source": [
    "# Let's check our import by printing docstring for init()\n",
    "gj.init?"
   ]
  },
  {
   "cell_type": "code",
   "execution_count": null,
   "metadata": {},
   "outputs": [],
   "source": [
    "# Start GRASS Session\n",
    "gj.init(\"../../data/grassdata\", \"nc_basic_spm_grass7\", \"user1\")"
   ]
  },
  {
   "cell_type": "code",
   "execution_count": null,
   "metadata": {},
   "outputs": [],
   "source": [
    "# Set computational region to the study area.\n",
    "gs.run_command(\"g.region\", raster=\"elevation\")"
   ]
  },
  {
   "cell_type": "markdown",
   "metadata": {},
   "source": [
    "## Non-interactive Map Display"
   ]
  },
  {
   "cell_type": "code",
   "execution_count": null,
   "metadata": {},
   "outputs": [],
   "source": [
    "# Demonstration of GrassRenderer for non-interactive map display\n",
<<<<<<< HEAD
    "r = gj.GrassRenderer(height=540)\n",
=======
    "\n",
    "# Create an instance of GrassRenderer\n",
    "r = gj.GrassRenderer(height=540, filename = \"streams_maps.png\")\n",
>>>>>>> 0537933d
    "\n",
    "# Add a raster and vector to the map\n",
    "r.run(\"d.rast\", map=\"elevation\")\n",
    "r.run(\"d.vect\", map=\"streams\")\n",
    "r.run(\"d.legend\", raster=\"elevation\", at=(55, 95, 2, 8))\n",
    "\n",
    "# We can also call 'd.*' display modules with a shortcut\n",
    "# Shortcut methods must be in the form '.d_{name_of_module}'\n",
    "# For example, let's add a legend using a shortcut\n",
    "r.d_legend(raster=\"elevation\", at=(55, 95, 2, 6), flags=\"b\") # shortcut for calling \"d.legend\"\n",
    "\n",
    "# Display map\n",
    "r.show()"
   ]
  },
  {
   "cell_type": "markdown",
   "metadata": {},
   "source": [
    "#### Multiple instances of GrassRenderer\n",
    "\n",
    "We can have multiple instances of GrassRenderer."
   ]
  },
  {
   "cell_type": "code",
   "execution_count": null,
   "metadata": {},
   "outputs": [],
   "source": [
    "# First, we'll make a second instance. Notice we need a different filename.\n",
    "\n",
    "r2 = gj.GrassRenderer(height=200, width=220, filename =\"roads_maps.png\")\n",
    "\n",
    "r2.run(\"d.rast\", map=\"elevation_shade\")\n",
    "r2.run(\"d.vect\", map=\"roadsmajor\")\n",
    "\n",
    "r2.show()"
   ]
  },
  {
   "cell_type": "code",
   "execution_count": null,
   "metadata": {},
   "outputs": [],
   "source": [
    "# Then, we return to the first instance and continue to modify and display it\n",
    "# Notice that layers a drawn in the order they are added\n",
    "\n",
    "r.run(\"d.vect\", map = \"zipcodes\", color=\"red\", fill_color=\"none\")\n",
    "\n",
    "r.show()"
   ]
  },
  {
   "cell_type": "markdown",
   "metadata": {},
   "source": [
    "#### Error Handling"
   ]
  },
  {
   "cell_type": "code",
   "execution_count": null,
   "metadata": {},
   "outputs": [],
   "source": [
    "# If we pass a non-display related module to GrassRenderer, it returns an error\n",
    "\n",
    "# r.run(\"r.watershed\", map=\"elevation\")"
   ]
  },
  {
   "cell_type": "markdown",
   "metadata": {},
   "source": [
    "## Interactive Map Display"
   ]
  },
  {
   "cell_type": "code",
   "execution_count": null,
   "metadata": {},
   "outputs": [],
   "source": [
    "# Demonstration of GrassRenderer for interactive map display with folium\n",
    "\n",
    "m = gj.InteractiveMap(width = 600)\n",
    "m.add_vector(\"boundary_region@PERMANENT\")\n",
    "m.add_layer_control(position = \"bottomright\")\n",
    "m.add_vector(\"schools\")\n",
    "m.show()"
   ]
  },
  {
   "cell_type": "code",
   "execution_count": null,
   "metadata": {},
   "outputs": [],
   "source": [
    "# Let's see what is in the example database so we can continue to experiment\n",
    "print(gs.read_command(\"g.list\", type=\"all\"))"
   ]
  }
 ],
 "metadata": {
  "kernelspec": {
   "display_name": "Python 3",
   "language": "python",
   "name": "python3"
  },
  "language_info": {
   "codemirror_mode": {
    "name": "ipython",
    "version": 3
   },
   "file_extension": ".py",
   "mimetype": "text/x-python",
   "name": "python",
   "nbconvert_exporter": "python",
   "pygments_lexer": "ipython3",
   "version": "3.8.10"
  }
 },
 "nbformat": 4,
 "nbformat_minor": 4
}<|MERGE_RESOLUTION|>--- conflicted
+++ resolved
@@ -89,13 +89,7 @@
    "outputs": [],
    "source": [
     "# Demonstration of GrassRenderer for non-interactive map display\n",
-<<<<<<< HEAD
     "r = gj.GrassRenderer(height=540)\n",
-=======
-    "\n",
-    "# Create an instance of GrassRenderer\n",
-    "r = gj.GrassRenderer(height=540, filename = \"streams_maps.png\")\n",
->>>>>>> 0537933d
     "\n",
     "# Add a raster and vector to the map\n",
     "r.run(\"d.rast\", map=\"elevation\")\n",
