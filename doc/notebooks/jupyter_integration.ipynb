--- conflicted
+++ resolved
@@ -86,35 +86,25 @@
     "# Demonstration of GrassRenderer for non-interactive map display\n",
     "m = gj.GrassRenderer(height=540, filename = \"streams_map.png\")\n",
     "\n",
-<<<<<<< HEAD
+     
     "# Set computational region to the study area.\n",
     "gs.run_command(\"g.region\", raster=\"elevation\", flags=\"p\")"
-=======
-    "m.run(\"d.rast\", map=\"elevation\")\n",
-    "m.run(\"d.vect\", map=\"streams\")\n",
-    "\n",
-    "m.show()"
->>>>>>> d5536bde
-   ]
-  },
-  {
-   "cell_type": "markdown",
-   "metadata": {},
-   "source": [
-<<<<<<< HEAD
+
+   ]
+  },
+  {
+   "cell_type": "markdown",
+   "metadata": {},
+   "source": [
     "## Non-interactive Map Display"
-=======
-    "### Let's demonstrate how we can have two instances of GrassRenderer"
->>>>>>> d5536bde
-   ]
-  },
-  {
-   "cell_type": "code",
-   "execution_count": null,
-   "metadata": {},
-   "outputs": [],
-   "source": [
-<<<<<<< HEAD
+   ]
+  },
+  {
+   "cell_type": "code",
+   "execution_count": null,
+   "metadata": {},
+   "outputs": [],
+   "source": [
     "# Demonstration of GrassRenderer for non-interactive map display\n",
     "\n",
     "r = gj.GrassRenderer(heigh=540, filename = \"streams_maps.png\")\n",
@@ -130,24 +120,14 @@
    "metadata": {},
    "source": [
     "#### We can have two instances of GrassRenderer"
-=======
-    "# First, we'll make a second instance. Notice we need a different filename\n",
-    "m2 = gj.GrassRenderer(height=200, width = 220, filename = \"roads_maps.png\")\n",
-    "\n",
-    "m2.run(\"d.rast\", map=\"elevation_shade\")\n",
-    "m2.run(\"d.vect\", map=\"roadsmajor\")\n",
-    "\n",
-    "m2.show()"
->>>>>>> d5536bde
-   ]
-  },
-  {
-   "cell_type": "code",
-   "execution_count": null,
-   "metadata": {},
-   "outputs": [],
-   "source": [
-<<<<<<< HEAD
+   ]
+  },
+  {
+   "cell_type": "code",
+   "execution_count": null,
+   "metadata": {},
+   "outputs": [],
+   "source": [
     "# First, we'll make a second instance. Notice we need a different filename.\n",
     "\n",
     "r2 = gj.GrassRenderer(heigh=200, width=220, filename =\"roads_maps.png\")\n",
@@ -218,13 +198,6 @@
    "source": [
     "# Let's see what is in the example database so we can continue to experiment\n",
     "print(gs.read_command(\"g.list\", type=\"all\"))"
-=======
-    "# Then, we return to the first instance and continue to modify/display\n",
-    "\n",
-    "m.run(\"d.vect\", map = \"zipcodes\", color=\"red\", fill_color=\"none\")\n",
-    "\n",
-    "m.show()"
->>>>>>> d5536bde
    ]
   },
   {
