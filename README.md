# GRASS GIS Repository

[![Build Status](https://travis-ci.com/OSGeo/grass.svg?branch=main)](https://travis-ci.com/OSGeo/grass)
[![GCC C/C++ standards check](https://github.com/OSGeo/grass/workflows/GCC%20C/C++%20standards%20check/badge.svg)](https://github.com/OSGeo/grass/actions?query=workflow%3A%22GCC+C%2FC%2B%2B+standards+check%22)
[![Python code quality check](https://github.com/OSGeo/grass/workflows/Python%20code%20quality%20check/badge.svg)](https://github.com/OSGeo/grass/actions?query=workflow%3A%22Python+code+quality+check%22)
[![General linting](https://github.com/OSGeo/grass/workflows/General%20linting/badge.svg)](https://github.com/OSGeo/grass/actions?query=workflow%3A%22General+linting%22)
[![Ubuntu](https://github.com/OSGeo/grass/workflows/Ubuntu/badge.svg)](https://github.com/OSGeo/grass/actions?query=workflow%3AUbuntu)
[![OSGeo4W](https://github.com/OSGeo/grass/workflows/OSGeo4W/badge.svg)](https://github.com/OSGeo/grass/actions?query=workflow%3AOSGeo4W)
[![CentOS](https://github.com/OSGeo/grass/workflows/CentOS/badge.svg)](https://github.com/OSGeo/grass/actions?query=workflow%3ACentOS)
[![DOI](https://zenodo.org/badge/DOI/10.5281/zenodo.5176030.svg)](https://doi.org/10.5281/zenodo.5176030)
[![Join the chat at https://gitter.im/grassgis/community](https://badges.gitter.im/grassgis/community.svg)](https://gitter.im/grassgis/community?utm_source=badge&utm_medium=badge&utm_campaign=pr-badge&utm_content=badge)

## Description

GRASS GIS ([https://grass.osgeo.org/](https://grass.osgeo.org/)) is
a Geographic Information System used for geospatial data management and
analysis, image processing, graphics/map production, spatial modeling, and
visualization.

Launch this repository in Binder and experiment with GRASS's Python API in
Jupyter Notebooks by clicking the button below:

[![Binder](https://camo.githubusercontent.com/581c077bdbc6ca6899c86d0acc6145ae85e9d80e6f805a1071793dbe48917982/68747470733a2f2f6d7962696e6465722e6f72672f62616467655f6c6f676f2e737667)](https://mybinder.org/v2/gh/OSGeo/grass/main?urlpath=lab%2Ftree%2Fdoc%2Fnotebooks%2Fjupyter_example.ipynb)

## Contributing

In general: you don't really need write access as you can simply open
a [pull request](https://github.com/OSGeo/grass/pulls) to contribute to
GRASS GIS. See [CONTRIBUTING file](CONTRIBUTING.md) for more details.

How to get write access here

Want to become a core developer? See
[Procedure for gaining Git write access](https://trac.osgeo.org/grass/wiki/HowToContribute#WriteaccesstotheGRASScorerepository)

## How to compile GRASS

> See the INSTALL.md file.

Yes, you should really read [INSTALL.md](INSTALL.md). In addition, there are
detailed [compile instructions](https://grasswiki.osgeo.org/wiki/Compile_and_Install)
in the Wiki.

## Docker

Build a docker image using the downloaded source code (run this in the directory
containing the source code):

<<<<<<< HEAD
=======
A. Docker image **without graphical user interface - wxGUI**.

>>>>>>> 70ecf8ec
```bash
docker build -t grassgis .
```

A test run (assuming you have the existing GRASS GIS test location; it can be
downloaded from
[here](https://grass.osgeo.org/sampledata/north_carolina/nc_basic_spm_grass7.zip))

```bash
# case 1: launching in the grassdata directory in which the location is stored:
docker run -it --rm --user=$(id -u):$(id -g) --volume $(pwd):/data \
    --env HOME=/data/ grassgis grass --text nc_basic_spm_grass7/user1 \
        --exec g.region -p

# case 2: launching anywhere
docker run -it --rm --user=$(id -u):$(id -g) \
    --volume /your/test/grassdata/:/data --env HOME=/data/ grassgis \
        grass /data/nc_basic_spm_grass7/PERMANENT --exec g.region -p
```

Note that the first `grassgis` is the name of the image while the second
`grass` is the name of the executable.

To run the tests (again assuming local location):

```bash
docker run -it --rm --user=$(id -u):$(id -g) \
    --volume /your/test/grassdata/:/data --env HOME=/data/ -w /code/grass \
        grassgis grass /data/nc_basic_spm_grass7/PERMANENT --exec \
            python -m grass.gunittest.main \
                --location nc_basic_spm_grass7 --location-type nc
```

B. Docker image **with graphical user interface - wxGUI**.

```bash
docker build -t grassgis -f docker/ubuntu_wxgui/Dockerfile .
```

Note that the first `grassgis` is the name of the image while the second
`grass` is the name of the executable.

```bash
xhost local:$(id -u)
docker run -it --privileged --user=$(id -u):$(id -g) --rm \
    --volume="$(pwd)/:/data" --volume="/tmp/.X11-unix:/tmp/.X11-unix:rw" \
    --env HOME=/data/ --env DISPLAY=$DISPLAY \
    --device="/dev/dri/card0:/dev/dri/card0" \
    grassgis grass --gui
```

Note: If you compiled locally before building the Docker image, you may
encounter problems as the local configuration and the locally compiled files
are copied to and used in the Docker image. To make sure you don't have
this issue, clean all the compiled files from the source code:

```bash
make distclean
```


## Thanks to all contributors ❤

 <a href = "https://github.com/OSGeo/grass/graphs/contributors">
   <img src = "https://contrib.rocks/image?repo=OSGeo/grass"/>
 </a>
<|MERGE_RESOLUTION|>--- conflicted
+++ resolved
@@ -46,11 +46,8 @@
 Build a docker image using the downloaded source code (run this in the directory
 containing the source code):
 
-<<<<<<< HEAD
-=======
 A. Docker image **without graphical user interface - wxGUI**.
 
->>>>>>> 70ecf8ec
 ```bash
 docker build -t grassgis .
 ```
@@ -116,4 +113,4 @@
 
  <a href = "https://github.com/OSGeo/grass/graphs/contributors">
    <img src = "https://contrib.rocks/image?repo=OSGeo/grass"/>
- </a>
+ </a>