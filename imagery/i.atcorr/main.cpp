--- conflicted
+++ resolved
@@ -204,24 +204,7 @@
 private:
     struct RBitem set_alt_vis(double alt, double vis)
     {
-<<<<<<< HEAD
         struct RBitem rbitem = {
-=======
-        struct RBitem rbitem = {0,
-                                0,
-                                {0,
-                                 0.0,
-                                 {{0.0, 0.0, 0.0}, {0.0, 0.0, 0.0}},
-                                 0.0,
-                                 0.0,
-                                 0.0,
-                                 0.0,
-                                 0.0,
-                                 0.0,
-                                 0.0,
-                                 0.0}};
->>>>>>> 71e40fa5
-
         /* alt and vis must be in meters */
         .alt = (alt < 0 ? (int)(alt - 0.5) : (int)(alt + 0.5)),
         .vis = (int)(vis + 0.5)
