#!/usr/bin/env python3
"""
Created on Sat Mar 27 11:35:32 2010

Program to interpolate filter function to correct
step. Should be 2.5 nm
Then output filter function in a format similar to
what is needed in the Iwave.cpp file

Needs numpy and scipy

@author: daniel victoria, 2010
contact: daniel {dot} victoria {at} gmail {dot} com

usage() explains how this is supposed to work
Basically it needs a .csv file with spectral response for each
band in a column. First column has to be wavelength (nm)
First line (and only first) is a header with Wl, followed by band names
file name is used for sensor name

Updated by: Anne Ghisla, 2010
Bug fix (9/12/2010) by Daniel:
   1) function interpolate_band was not generating the spectral response for the last
      value in the filter function. Fixed
   2) function pretty_print was not printing the 8th value of every line, cutting the
      filter function short.

"""
import os
import sys
import numpy as np
from scipy import interpolate


def usage():
    """How to use this..."""
<<<<<<< HEAD
    print("create_iwave.py <csv file>\n")
=======
    print("create_iwave.py <csv file>")
>>>>>>> 5af22b2d
    print("Generates filter function template for iwave.cpp from csv file. Note:")
    print("- csv file must have wl response for each band in each column")
    print("- first line must be a header with wl followed by band names")
    print("- all following lines will be the data.")
<<<<<<< HEAD
    print("If spectral response is null, leave field empty in csv file. Example:\n")
    print("WL(nm),band 1,band 2,band 3,band 4")
    print("455,0.93,,,")
    print("485,0.94,0.00,,")
    print("545,0.00,0.87,0.00,\n")
=======
    print("If spectral response is null, leave field empty in csv file. Example:")
    print("WL(nm),band 1,band 2,band 3,band 4")
    print("455,0.93,,,")
    print("485,0.94,0.00,,")
    print("545,0.00,0.87,0.00,")
>>>>>>> 5af22b2d
    print("This script will interpolate the filter functions to 2.5 nm steps")
    print("and output a cpp template file in the IWave format to be added to iwave.cpp")


def read_input(csvfile):
    """
    Function to read input file
    return number of bands and array of values for each band
    should be a .csv file with the values
    of the filter function for each band in the sensor
    one column for band
    first line must have a header with sensor band names
    first column is wavelength
    values are those of the discrete band filter functions
    """
<<<<<<< HEAD
    with open(csvfile, "r") as infile:
        # get number of bands and band names
        bands = infile.readline().strip().split(",")[1:]
=======
    infile = open(csvfile)
>>>>>>> 5af22b2d

    print(f" > Number of bands found: {len(bands)}")

    # create converter dictionary for import
    # fix nodata or \n
    conv = {b + 1: lambda s: float(s or 0) for b in range(len(bands))}

    values = np.loadtxt(csvfile, delimiter=",", skiprows=1, converters=conv)

    return (bands, values)


def interpolate_band(values, step=2.5):
    """
    Receive wavelength and response for one band
    interpolate at 2.5 nm steps
    return interpolated filter func
    and min, max wl values
    values must be numpy array with 2 columns
    """
    # removing nodata and invalid values
    values_clean = values[values[:, 1] >= 0]

    wavelengths = values_clean[:, 0]  # 1st column of input array
    responses = values_clean[:, 1]  # 2nd column
    assert len(wavelengths) == len(
        responses
    ), "Number of wavelength slots and spectral responses are not equal!"

    # spectral responses are written out with .4f in pretty_print()
    # anything smaller than 0.0001 will become 0.0000 -> discard with ...
    rthresh = 0.0001

    # i.atcorr not only expects steps of 2.5 nm, it also expects
    # wavelentgh values to be exact multiples of 2.5 nm
    # in the range 250 - 4000 nm

    # find first response > rthresh
    nvalues = len(responses)
    start = 0
    i = 0
    while i < nvalues - 1 and responses[i] <= rthresh:
        i += 1
    start = wavelengths[i] - step
    # align to multiple of step
    nsteps = int(start / step)
    start = step * nsteps
    while start < wavelengths[0]:
        start += step

    # find last response > rthresh
    stop = 0
    i = nvalues - 1
    while i > 0 and responses[i] <= rthresh:
        i -= 1
    stop = wavelengths[i] + step
    # align to multiple of step
    nsteps = np.ceil(stop / step)
    stop = step * nsteps
    while stop > wavelengths[nvalues - 1]:
        stop -= step

    assert start < stop, "Empty spectral responses!"

    # interpolating
    f = interpolate.interp1d(wavelengths, responses)

    filter_f = f(np.arange(start, stop, step))

    # how many spectral responses?
    expected = np.ceil((stop - start) / step)
    assert len(filter_f) == expected, (
        "Number of interpolated spectral responses not equal to expected number of "
        "interpolations"
    )

    # convert limits from nanometers to micrometers
    lowerlimit = start / 1000
    upperlimit = stop / 1000

    return (filter_f, (lowerlimit, upperlimit))


def plot_filter(values):
    """Plot wl response values and interpolated
    filter function. This is just for checking...
    value is a 2-column numpy array
    function has to be used inside Spyder python environment
    """
    import matplotlib.pyplot as plt

    filter_f, limits = interpolate_band(values)

    # removing nodata
    w = values[:, 1] >= 0
    response = values[w]

    fig = plt.figure()
    ax1 = fig.add_subplot(2, 1, 1)
    ax2 = fig.add_subplot(2, 1, 2)

    ax1.plot(response[:, 0], response[:, 1], "ro")
    rounded = np.arange(limits[0], limits[1], 0.0025) * 1000
    if len(rounded) == len(filter_f):
        ax2.plot(rounded, filter_f)
    else:
        ax2.plot(rounded[:-1], filter_f)
    plt.show()


def pretty_print(filter_f):
    """
    Create pretty string out of filter function
    8 values per line, with spaces, commas and all the rest
    """
    pstring = []
    for i in range(len(filter_f) + 1):
        if i % 8 == 0:
            if i != 0:
                value_wo_leading_zero = ("%.4f" % (filter_f[i - 1])).lstrip("0")
<<<<<<< HEAD
                pstring.append(value_wo_leading_zero)
            if i > 1:
                if i < len(filter_f):
                    pstring.append(", ")
=======
                pstring += value_wo_leading_zero
            if i > 1 and i < len(filter_f):
                pstring += ", "
            if i != 1:
>>>>>>> 5af22b2d
                # trim the trailing whitespace at the end of line
                pstring[-1] = pstring[-1].rstrip()
            pstring.append("\n        ")
        else:
            value_wo_leading_zero = ("%.4f" % (filter_f[i - 1])).lstrip("0")
            pstring.append(value_wo_leading_zero)
            if i < len(filter_f):
                pstring.append(", ")
    # trim starting \n and trailing ,
<<<<<<< HEAD
    pstring = "".join(pstring).lstrip("\n").rstrip(", ")
    return pstring
=======
    return pstring.lstrip("\n").rstrip(", ")
>>>>>>> 5af22b2d


def write_cpp(bands, values, sensor, folder):
    """
    from bands, values and sensor name
    create output file in cpp style
    needs other functions: interpolate_bands, pretty_print
    """

    def get_min_wavelength(c, rthresh, fi):
        """Get minimum wavelength rounded by threshold.

        :param fi: filter function
        """
        while c > 0 and fi[c - 1] > rthresh:
            c = c - 1
        return np.ceil(li[0] * 1000 + (2.5 * c))

    def get_max_wavelength(c, rthresh, fi):
        """Get maximum wavelength rounded by threshold.

        :param fi: filter function
        """
        while c < len(fi) - 1 and fi[c + 1] > rthresh:
            c = c + 1
        return np.floor(li[0] * 1000 + (2.5 * c))

    # keep in sync with IWave::parse()
    rthresh = 0.01
    print(" > Response peaks from interpolation to 2.5 nm steps:")

    # getting necessary data
    # single or multiple bands?
    if len(bands) == 1:
        filter_f, limits = interpolate_band(values)

        fi = filter_f
        li = limits
        # Get wavelength range for spectral response in band
        maxresponse_idx = np.argmax(fi)
<<<<<<< HEAD
        min_wavelength = get_min_wavelength(maxresponse_idx, rthresh, fi)
        max_wavelength = get_max_wavelength(maxresponse_idx, rthresh, fi)
=======
        # Get minimum wavelength with spectral response
        c = maxresponse_idx
        while c > 0 and fi[c - 1] > rthresh:
            c -= 1
        min_wavelength = np.ceil(li[0] * 1000 + (2.5 * c))
        # Get maximum wavelength with spectral response
        c = maxresponse_idx
        while c < len(fi) - 1 and fi[c + 1] > rthresh:
            c += 1
        max_wavelength = np.floor(li[0] * 1000 + (2.5 * c))
        print("   %s (%inm - %inm)" % (bands[0], min_wavelength, max_wavelength))

>>>>>>> 5af22b2d
    else:
        filter_f = []
        limits = []
        for b in range(len(bands)):
            fi, li = interpolate_band(values[:, [0, b + 1]])
            filter_f.append(fi)
            limits.append(li)

            # Get wavelength range for spectral response in band
            maxresponse_idx = np.argmax(fi)
<<<<<<< HEAD
            min_wavelength = get_min_wavelength(maxresponse_idx, rthresh, fi)
            max_wavelength = get_max_wavelength(maxresponse_idx, rthresh, fi)
=======
            # Get minimum wavelength with spectral response
            c = maxresponse_idx
            while c > 0 and fi[c - 1] > rthresh:
                c -= 1
            min_wavelength = np.ceil(li[0] * 1000 + (2.5 * c))
            # Get maximum wavelength with spectral response
            c = maxresponse_idx
            while c < len(fi) - 1 and fi[c + 1] > rthresh:
                c += 1
            max_wavelength = np.floor(li[0] * 1000 + (2.5 * c))
>>>>>>> 5af22b2d
            print("   %s (%inm - %inm)" % (bands[b], min_wavelength, max_wavelength))

    # writing...
    outfile = open(os.path.join(folder, sensor + "_cpp_template.txt"), "w")
    outfile.write("/* Following filter function created using create_iwave.py */\n\n")

    # single band case
    if len(bands) == 1:
        outfile.write("void IWave::%s()\n{\n\n" % (sensor.lower()))
        outfile.write("    /* %s of %s */\n" % (bands[0], sensor))
        outfile.write("    static const float sr[%i] = {" % (len(filter_f)))
        filter_text = pretty_print(filter_f)
        outfile.write(filter_text)

        # calculate wl slot for band start
        # slots range from 250 to 4000 at 2.5 increments (total 1500)
        s_start = int((limits[0] * 1000 - 250) / 2.5)

        outfile.write("\n")
        outfile.write("    ffu.wlinf = %.4ff;\n" % (limits[0]))
        outfile.write("    ffu.wlsup = %.4ff;\n" % (limits[1]))
        outfile.write("    int i = 0;\n")
        outfile.write("    for(i = 0; i < %i; i++)\tffu.s[i] = 0;\n" % (s_start))
        outfile.write(
            "    for(i = 0; i < %i; i++)\tffu.s[%i+i] = sr[i];\n"
            % (len(filter_f), s_start)
        )
        outfile.write(
            "    for(i = %i; i < 1501; i++)\tffu.s[i] = 0;\n"
            % (s_start + len(filter_f))
        )
        outfile.write("}\n")

    else:  # more than 1 band
        outfile.write("void IWave::%s(int iwa)\n{\n\n" % (sensor.lower()))
        # writing bands
        for b in range(len(bands)):
            outfile.write("    /* %s of %s */\n" % (bands[b], sensor))
            outfile.write(
                "    static const float sr%i[%i] = {\n" % (b + 1, len(filter_f[b]))
            )
            filter_text = pretty_print(filter_f[b])
            outfile.write(filter_text + "\n    };\n\t\n")

        # writing band limits
        inf = ", ".join(["%.4f" % i[0] for i in limits])
        sup = ", ".join(["%.4f" % i[1] for i in limits])

        outfile.write("    static const float wli[%i] = {%s};\n" % (len(bands), inf))
        outfile.write("    static const float wls[%i] = {%s};\n" % (len(bands), sup))

        outfile.write("\n")
        outfile.write("    ffu.wlinf = (float)wli[iwa-1];\n")
        outfile.write("    ffu.wlsup = (float)wls[iwa-1];\n\n")

        outfile.write("    int i;\n")
        outfile.write("    for(i = 0; i < 1501; i++) ffu.s[i] = 0;\n\n")

        outfile.write("    switch(iwa)\n    {\n")

        # now start of case part...
        for b in range(len(bands)):
            s_start = int((limits[b][0] * 1000 - 250) / 2.5)
            outfile.write(
                "    case %i: for(i = 0; i < %i; i++)  ffu.s[%i+i] = sr%i[i];\n"
                % ((b + 1), len(filter_f[b]), s_start, (b + 1))
            )
            outfile.write("        break;\n")
        outfile.write("    }\n}\n")


def main():
    """control function"""

    inputfile = sys.argv[1]

    # getting sensor name from full csv file name
    sensor = os.path.splitext(os.path.basename(inputfile))[0]

    print(" > Getting sensor name from csv file: %s" % (sensor))

    # getting data from file
    bands, values = read_input(inputfile)

    # print spectral ranges from input file
    # consider only wavelengths with a reasonably large response
    # around the peak response, keep in sync with IWave::parse()
    rthresh = 0.01
    print(" > Response peaks from input file:")
    for b in range(1, len(bands) + 1):
        lowl = 0
        hiwl = 0
        maxr = 0
        maxi = 0
        for i in range(len(values[:, 0])):
            if maxr < values[i, b]:
                maxr = values[i, b]
                maxi = i

        i = maxi
        while i >= 0 and values[i, b] > rthresh:
            lowl = values[i, 0]
            i -= 1

        i = maxi
        nvalues = len(values[:, 0])
        while i < nvalues and values[i, b] > rthresh:
            hiwl = values[i, 0]
            i += 1

        print("   %s (%inm - %inm)" % (bands[b - 1], lowl, hiwl))

    # writing file in same folder of input file
    write_cpp(bands, values, sensor, os.path.dirname(inputfile))

    print(
        " > Filter functions exported to %s"
        % ("sensors_csv/" + sensor + "_cpp_template.txt")
    )
    print(
        " > Please check this file for possible errors before inserting"
        " the code into file iwave.cpp"
    )
    print(
        " > Don't forget to add the necessary data to the files"
        " iwave.h, geomcond.h, geomcond.cpp, and to i.atcorr.html"
    )


if __name__ == "__main__":
    if len(sys.argv) == 1:
        usage()
        sys.exit()
    else:
        main()<|MERGE_RESOLUTION|>--- conflicted
+++ resolved
@@ -34,28 +34,16 @@
 
 def usage():
     """How to use this..."""
-<<<<<<< HEAD
-    print("create_iwave.py <csv file>\n")
-=======
     print("create_iwave.py <csv file>")
->>>>>>> 5af22b2d
     print("Generates filter function template for iwave.cpp from csv file. Note:")
     print("- csv file must have wl response for each band in each column")
     print("- first line must be a header with wl followed by band names")
     print("- all following lines will be the data.")
-<<<<<<< HEAD
-    print("If spectral response is null, leave field empty in csv file. Example:\n")
-    print("WL(nm),band 1,band 2,band 3,band 4")
-    print("455,0.93,,,")
-    print("485,0.94,0.00,,")
-    print("545,0.00,0.87,0.00,\n")
-=======
     print("If spectral response is null, leave field empty in csv file. Example:")
     print("WL(nm),band 1,band 2,band 3,band 4")
     print("455,0.93,,,")
     print("485,0.94,0.00,,")
     print("545,0.00,0.87,0.00,")
->>>>>>> 5af22b2d
     print("This script will interpolate the filter functions to 2.5 nm steps")
     print("and output a cpp template file in the IWave format to be added to iwave.cpp")
 
@@ -71,13 +59,9 @@
     first column is wavelength
     values are those of the discrete band filter functions
     """
-<<<<<<< HEAD
-    with open(csvfile, "r") as infile:
+    with open(csvfile) as infile:
         # get number of bands and band names
         bands = infile.readline().strip().split(",")[1:]
-=======
-    infile = open(csvfile)
->>>>>>> 5af22b2d
 
     print(f" > Number of bands found: {len(bands)}")
 
@@ -198,17 +182,10 @@
         if i % 8 == 0:
             if i != 0:
                 value_wo_leading_zero = ("%.4f" % (filter_f[i - 1])).lstrip("0")
-<<<<<<< HEAD
                 pstring.append(value_wo_leading_zero)
             if i > 1:
                 if i < len(filter_f):
                     pstring.append(", ")
-=======
-                pstring += value_wo_leading_zero
-            if i > 1 and i < len(filter_f):
-                pstring += ", "
-            if i != 1:
->>>>>>> 5af22b2d
                 # trim the trailing whitespace at the end of line
                 pstring[-1] = pstring[-1].rstrip()
             pstring.append("\n        ")
@@ -218,12 +195,7 @@
             if i < len(filter_f):
                 pstring.append(", ")
     # trim starting \n and trailing ,
-<<<<<<< HEAD
-    pstring = "".join(pstring).lstrip("\n").rstrip(", ")
-    return pstring
-=======
-    return pstring.lstrip("\n").rstrip(", ")
->>>>>>> 5af22b2d
+    return "".join(pstring).lstrip("\n").rstrip(", ")
 
 
 def write_cpp(bands, values, sensor, folder):
@@ -264,23 +236,9 @@
         li = limits
         # Get wavelength range for spectral response in band
         maxresponse_idx = np.argmax(fi)
-<<<<<<< HEAD
         min_wavelength = get_min_wavelength(maxresponse_idx, rthresh, fi)
         max_wavelength = get_max_wavelength(maxresponse_idx, rthresh, fi)
-=======
-        # Get minimum wavelength with spectral response
-        c = maxresponse_idx
-        while c > 0 and fi[c - 1] > rthresh:
-            c -= 1
-        min_wavelength = np.ceil(li[0] * 1000 + (2.5 * c))
-        # Get maximum wavelength with spectral response
-        c = maxresponse_idx
-        while c < len(fi) - 1 and fi[c + 1] > rthresh:
-            c += 1
-        max_wavelength = np.floor(li[0] * 1000 + (2.5 * c))
-        print("   %s (%inm - %inm)" % (bands[0], min_wavelength, max_wavelength))
-
->>>>>>> 5af22b2d
+
     else:
         filter_f = []
         limits = []
@@ -291,21 +249,8 @@
 
             # Get wavelength range for spectral response in band
             maxresponse_idx = np.argmax(fi)
-<<<<<<< HEAD
             min_wavelength = get_min_wavelength(maxresponse_idx, rthresh, fi)
             max_wavelength = get_max_wavelength(maxresponse_idx, rthresh, fi)
-=======
-            # Get minimum wavelength with spectral response
-            c = maxresponse_idx
-            while c > 0 and fi[c - 1] > rthresh:
-                c -= 1
-            min_wavelength = np.ceil(li[0] * 1000 + (2.5 * c))
-            # Get maximum wavelength with spectral response
-            c = maxresponse_idx
-            while c < len(fi) - 1 and fi[c + 1] > rthresh:
-                c += 1
-            max_wavelength = np.floor(li[0] * 1000 + (2.5 * c))
->>>>>>> 5af22b2d
             print("   %s (%inm - %inm)" % (bands[b], min_wavelength, max_wavelength))
 
     # writing...
