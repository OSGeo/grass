#include <stdlib.h>

#include <grass/raster.h>
#include <grass/imagery.h>
#include <grass/glocale.h>

#include "bouman.h"
#include "local_proto.h"

<<<<<<< HEAD

int openfiles(struct parms *parms, struct files *files, struct SigSet *S)
{
    FILE *fd;
    struct Ref Ref;		/* subgroup reference list */
    int n;
    char **err;

=======
int openfiles(struct parms *parms, struct files *files, struct SigSet *S)
{
    FILE *fd;
    struct Ref Ref; /* subgroup reference list */
    int n;
    char **err;
>>>>>>> 8422103f

    if (!I_get_subgroup_ref(parms->group, parms->subgroup, &Ref))
        G_fatal_error(
            _("Unable to read REF file for subgroup <%s> in group <%s>"),
            parms->subgroup, parms->group);

    if (Ref.nfiles <= 0)
        G_fatal_error(_("Subgroup <%s> in group <%s> contains no raster maps"),
                      parms->subgroup, parms->group);

    fd = I_fopen_sigset_file_old(parms->sigfile);
    if (fd == NULL)
        G_fatal_error(_("Unable to read signature file <%s>"), parms->sigfile);

    if (I_ReadSigSet(fd, S) < 0 || Ref.nfiles != S->nbands)
        G_fatal_error(_("Signature file <%s> is invalid"), parms->sigfile);

    if (S->ClassSig == NULL || S->title == NULL)
        G_fatal_error(_("Signature file <%s> is empty"), parms->sigfile);

    fclose(fd);

    err = I_SortSigSetBySemanticLabel(S, &Ref);
    if (err)
        G_fatal_error(_("Signature - group member semantic label mismatch.\n"
                        "Extra signatures for bands: %s\n"
                        "Imagery group bands without signatures: %s"),
                      err[0] ? err[0] : _("none"), err[1] ? err[1] : _("none"));

    fd = I_fopen_sigset_file_old(parms->sigfile);
    if (fd == NULL)
	G_fatal_error(_("Unable to read signature file <%s>"),
		      parms->sigfile);

    if (I_ReadSigSet(fd, S) < 0 || Ref.nfiles != S->nbands)
	G_fatal_error(_("Signature file <%s> is invalid"), parms->sigfile);

    if (S->ClassSig == NULL || S->title == NULL)
	G_fatal_error(_("Signature file <%s> is empty"), parms->sigfile);

    fclose(fd);

    err = I_SortSigSetByBandref(S, &Ref);
    if (err)
        G_fatal_error(_("Signature – group member band reference mismatch.\n"
            "Extra signatures for bands: %s\n"
            "Imagery group bands without signatures: %s"),
            err[0] ? err[0] : _("none"),
            err[1] ? err[1] : _("none")
        );

    /* allocate file descriptors, and io buffer */
    files->cellbuf = Rast_allocate_d_buf();
    files->outbuf = Rast_allocate_c_buf();

    files->isdata = G_malloc(Rast_window_cols());

    files->nbands = Ref.nfiles;
    files->band_fd = (int *)G_calloc(Ref.nfiles, sizeof(int));

    /* open all group maps for reading */
    for (n = 0; n < Ref.nfiles; n++)
        files->band_fd[n] = open_cell_old(Ref.file[n].name, Ref.file[n].mapset);

    /* open output map */
    files->output_fd = open_cell_new(parms->output_map);

    if (parms->goodness_map)
        files->goodness_fd = Rast_open_new(parms->goodness_map, FCELL_TYPE);
    else
        files->goodness_fd = -1;

    return 0;
}<|MERGE_RESOLUTION|>--- conflicted
+++ resolved
@@ -7,23 +7,12 @@
 #include "bouman.h"
 #include "local_proto.h"
 
-<<<<<<< HEAD
-
-int openfiles(struct parms *parms, struct files *files, struct SigSet *S)
-{
-    FILE *fd;
-    struct Ref Ref;		/* subgroup reference list */
-    int n;
-    char **err;
-
-=======
 int openfiles(struct parms *parms, struct files *files, struct SigSet *S)
 {
     FILE *fd;
     struct Ref Ref; /* subgroup reference list */
     int n;
     char **err;
->>>>>>> 8422103f
 
     if (!I_get_subgroup_ref(parms->group, parms->subgroup, &Ref))
         G_fatal_error(
@@ -53,28 +42,6 @@
                         "Imagery group bands without signatures: %s"),
                       err[0] ? err[0] : _("none"), err[1] ? err[1] : _("none"));
 
-    fd = I_fopen_sigset_file_old(parms->sigfile);
-    if (fd == NULL)
-	G_fatal_error(_("Unable to read signature file <%s>"),
-		      parms->sigfile);
-
-    if (I_ReadSigSet(fd, S) < 0 || Ref.nfiles != S->nbands)
-	G_fatal_error(_("Signature file <%s> is invalid"), parms->sigfile);
-
-    if (S->ClassSig == NULL || S->title == NULL)
-	G_fatal_error(_("Signature file <%s> is empty"), parms->sigfile);
-
-    fclose(fd);
-
-    err = I_SortSigSetByBandref(S, &Ref);
-    if (err)
-        G_fatal_error(_("Signature – group member band reference mismatch.\n"
-            "Extra signatures for bands: %s\n"
-            "Imagery group bands without signatures: %s"),
-            err[0] ? err[0] : _("none"),
-            err[1] ? err[1] : _("none")
-        );
-
     /* allocate file descriptors, and io buffer */
     files->cellbuf = Rast_allocate_d_buf();
     files->outbuf = Rast_allocate_c_buf();
