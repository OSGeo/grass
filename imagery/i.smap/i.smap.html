--- conflicted
+++ resolved
@@ -139,25 +139,6 @@
 Supervised classification of LANDSAT scene (complete NC location)
 
 <div class="code"><pre>
-<<<<<<< HEAD
-## Prepare imagery for classification
-# Skip this step if your rasters already have band references defined
-# Define band references for all LANDSAT bands in mapset PERMANENT
-g.mapset mapset=PERMANENT
-r.support map=lsat7_2002_10 bandref=TM7_1
-r.support map=lsat7_2002_20 bandref=TM7_2
-r.support map=lsat7_2002_30 bandref=TM7_3
-r.support map=lsat7_2002_40 bandref=TM7_4
-r.support map=lsat7_2002_50 bandref=TM7_5
-r.support map=lsat7_2002_61 bandref=TM7_61
-r.support map=lsat7_2002_62 bandref=TM7_62
-r.support map=lsat7_2002_70 bandref=TM7_7
-r.support map=lsat7_2002_80 bandref=TM7_8
-g.mapset mapset=user1  # replace user1 with your mapset name
-
-## Real work starts here
-=======
->>>>>>> 8422103f
 # Align computation region to the scene
 g.region raster=lsat7_2002_10 -p
 
@@ -232,11 +213,7 @@
 <h2>SEE ALSO</h2>
 
 <em>
-<<<<<<< HEAD
-<a href="r.support.html">r.support</a></em> for setting band references,
-=======
 <a href="r.support.html">r.support</a></em> for setting semantic labels,
->>>>>>> 8422103f
 <br>
 <em>
 <a href="i.group.html">i.group</a></em> for creating groups and subgroups
@@ -262,15 +239,5 @@
 U.S.Army Construction Engineering 
 Research Laboratory
 <br>
-<<<<<<< HEAD
-Band reference support: Maris Nartiss,
-University of Latvia
-
-<!--
-<p>
-<i>Last changed: $Date$</i>
--->
-=======
 Semantic label support: Maris Nartiss,
-University of Latvia
->>>>>>> 8422103f
+University of Latvia