--- conflicted
+++ resolved
@@ -527,13 +527,8 @@
                     outrast[col] = sa_vi(d_redchan, d_nirchan);
 
                 if (!strcasecmp(viflag, "msavi"))
-<<<<<<< HEAD
                     outrast[col] = msa_vi(d_redchan, d_nirchan, soil_slope,
                                           soil_inter, soil_noise);
-=======
-                    outrast[col] =
-                        msa_vi(d_redchan, d_nirchan, msavip1, msavip2, msavip3);
->>>>>>> ab64b01e
 
                 if (!strcasecmp(viflag, "msavi2"))
                     outrast[col] = msa_vi2(d_redchan, d_nirchan);
