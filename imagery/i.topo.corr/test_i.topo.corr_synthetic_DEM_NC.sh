#!/bin/sh

# Script to test i.topo.corr with a synthetic map
#
# Use North Carolina location to test:
#   grass ~/grassdata/nc_spm_08_grass7/user1

if test "$GISBASE" = ""; then
<<<<<<< HEAD
    echo "You must be in GRASS GIS to run this program."
    exit
=======
 echo "You must be in GRASS to run this program."
 exit
>>>>>>> 71d952fb
fi

export GRASS_OVERWRITE=1

# we use the NC location, time zone UTM-5
g.region n=308500 s=215000 w=630000 e=704800 nsres=250 ewres=250 -pa

# note: no daylight saving time in summer 1954!
DATETIME="2 Aug 1954 09:34:53 -0500"

DAY=$(echo "$DATETIME" | cut -d' ' -f1 | awk '{printf "%d", $1}')
# need to translate word month to numeric month for r.sunmask
MON=$(echo "$DATETIME" | cut -d' ' -f2 | sed 's+Jan+1+g' | sed 's+Feb+2+g' | sed 's+Mar+3+g' | sed 's+Apr+4+g' | sed 's+May+5+g' | sed 's+Jun+6+g' | sed 's+Jul+7+g' | sed 's+Aug+8+g' | sed 's+Sep+9+g' | sed 's+Oct+10+g' | sed 's+Nov+11+g' | sed 's+Dec+12+g')
YEAR=$(echo "$DATETIME" | cut -d' ' -f3 | awk '{printf "%d", $1}')
TMPTIME=$(echo "$DATETIME" | cut -d' ' -f4 | awk '{printf "%d", $1}')
HOUR=$(echo "$TMPTIME" | cut -d':' -f1 | awk '{printf "%d", $1}')
MIN=$(echo "$TMPTIME" | cut -d':' -f2 | awk '{printf "%d", $1}')
TIMEZ=$(echo "$DATETIME" | cut -d' ' -f5 | awk '{printf "%d", $1/100}')
unset TMPTIME

# create synthetic DEM (kind of roof)
r.plane myplane0 dip=45 az=0 east=637500 north=221750 elev=1000 type=FCELL
r.plane myplane90 dip=45 az=90 east=684800 north=221750 elev=1000 type=FCELL
r.plane myplane180 dip=45 az=180 east=684800 north=260250 elev=1000 type=FCELL
r.plane myplane270 dip=45 az=270 east=684800 north=221750 elev=1000 type=FCELL
r.mapcalc "myplane_pyr = double(min(myplane90,myplane270,myplane0,myplane180)/10. + 8600.)"

# nviz
# nviz myplane_pyr

# get sun position
eval $(r.sunmask -s -g elev=myplane_pyr year="$YEAR" month=8 day="$DAY" hour="$HOUR" minute="$MIN" timezone="$TIMEZ")

solarzenith=$(echo "$sunangleabovehorizon" | awk '{printf "%f", 90. - $1}')
echo "Sun position ($DATETIME): solarzenith: $solarzenith, sunazimuth: $sunazimuth"

# shade relief
r.relief input=myplane_pyr output=myplane_pyr_shaded altitude="$sunangleabovehorizon" azimuth="$sunazimuth"
# show raw map as shaded map
#d.mon wx0
#sleep 5 # this is rather annoying
#d.rast myplane_pyr_shaded
#echo "Original as shaded map" | d.text color=black

# pre-run: illumination map
i.topo.corr -i output=myplane_pyr_illumination \
    basemap=myplane_pyr zenith="$solarzenith" azimuth="$sunazimuth"
r.colors myplane_pyr_illumination color=gyr

# show original
d.erase -f
r.colors myplane_pyr color=grey
d.rast.leg myplane_pyr
echo "Original" | d.text color=black

# nviz with illumination draped over
# nviz myplane_pyr color=myplane_pyr_illumination

# making the 'band' reflectance file from the shade map
r.mapcalc "myplane_pyr_band = double((myplane_pyr_shaded - 60.)/180.)"
echo "Band map statistics: reflectance values:"
r.univar -g myplane_pyr_band
r.colors myplane_pyr_band color=gyr
#d.mon wx1
#sleep 5 # this is rather annoying
#d.rast myplane_pyr_band
#d.legend myplane_pyr_band
#echo "Band reflectance" | d.text color=black

## step 2
## perform terrain flattening of image:
# percent
METHOD=percent
i.topo.corr input=myplane_pyr_band output=myplane_pyr_topocorr_${METHOD} \
    basemap=myplane_pyr_illumination zenith="$solarzenith" method=$METHOD
r.colors myplane_pyr_topocorr_${METHOD}.myplane_pyr_band color=grey
#d.mon wx2
#sleep 5 # this is rather annoying
#d.rast.leg myplane_pyr_topocorr_${METHOD}.myplane_pyr_band
#echo "METHOD=percent" | d.text color=black

# minnaert
METHOD=minnaert
i.topo.corr input=myplane_pyr_band output=myplane_pyr_topocorr_${METHOD} \
    basemap=myplane_pyr_illumination zenith="$solarzenith" method=$METHOD
r.colors myplane_pyr_topocorr_${METHOD}.myplane_pyr_band color=grey
#d.mon wx3
#sleep 5 # this is rather annoying
#d.rast.leg myplane_pyr_topocorr_${METHOD}.myplane_pyr_band
#echo "METHOD=minnaert" | d.text color=black

# c-factor
METHOD=c-factor
i.topo.corr input=myplane_pyr_band output=myplane_pyr_topocorr_${METHOD} \
    basemap=myplane_pyr_illumination zenith="$solarzenith" method=$METHOD
r.colors myplane_pyr_topocorr_${METHOD}.myplane_pyr_band color=grey
#d.mon wx4
#sleep 5 # this is rather annoying
#d.rast.leg myplane_pyr_topocorr_${METHOD}.myplane_pyr_band
#echo "METHOD=c-factor" | d.text color=black

# cosine
METHOD=cosine
i.topo.corr input=myplane_pyr_band output=myplane_pyr_topocorr_${METHOD} \
    basemap=myplane_pyr_illumination zenith="$solarzenith" method=$METHOD
r.colors myplane_pyr_topocorr_${METHOD}.myplane_pyr_band color=grey
#d.mon wx5
#sleep 5 # this is rather annoying
#d.rast.leg myplane_pyr_topocorr_${METHOD}.myplane_pyr_band
#echo "METHOD=cosine" | d.text color=black<|MERGE_RESOLUTION|>--- conflicted
+++ resolved
@@ -6,13 +6,8 @@
 #   grass ~/grassdata/nc_spm_08_grass7/user1
 
 if test "$GISBASE" = ""; then
-<<<<<<< HEAD
-    echo "You must be in GRASS GIS to run this program."
+    echo "You must be in GRASS to run this program."
     exit
-=======
- echo "You must be in GRASS to run this program."
- exit
->>>>>>> 71d952fb
 fi
 
 export GRASS_OVERWRITE=1
