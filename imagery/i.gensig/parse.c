#include <stdlib.h>
#include <grass/gis.h>
#include <grass/glocale.h>
#include <grass/imagery.h>
#include "parms.h"

int parse(int argc, char *argv[], struct parms *parms)
{
    struct Option *group, *subgroup, *sigfile, *trainingmap;
    char xmapset[GMAPSET_MAX];

    trainingmap = G_define_standard_option(G_OPT_R_MAP);
    trainingmap->key = "trainingmap";
    trainingmap->description = _("Ground truth training map");

    group = G_define_standard_option(G_OPT_I_GROUP);

    subgroup = G_define_standard_option(G_OPT_I_SUBGROUP);

    sigfile = G_define_option();
    sigfile->key = "signaturefile";
    sigfile->type = TYPE_STRING;
    sigfile->key_desc = "name";
    sigfile->required = YES;
    sigfile->gisprompt = "new,signatures/sig,sigfile";
<<<<<<< HEAD
    sigfile->description = _("Name for output file containing result signatures");
=======
    sigfile->description =
        _("Name for output file containing result signatures");
>>>>>>> 8422103f

    if (G_parser(argc, argv))
        exit(EXIT_FAILURE);

    parms->training_map = trainingmap->answer;
    parms->group = group->answer;
    parms->subgroup = subgroup->answer;

    /* check all the inputs */
    if (G_find_raster(parms->training_map, "") == NULL)
        G_fatal_error(_("Raster map <%s> not found"), parms->training_map);

    if (!I_find_group(parms->group))
        G_fatal_error(_("Group <%s> not found in current mapset"),
                      parms->group);

    if (!I_find_subgroup(parms->group, parms->subgroup))
<<<<<<< HEAD
	G_fatal_error(_("Subgroup <%s> in group <%s> not found"), parms->subgroup, parms->group);

    if (G_unqualified_name(sigfile->answer, G_mapset(), parms->sigfile, xmapset) < 0)
=======
        G_fatal_error(_("Subgroup <%s> in group <%s> not found"),
                      parms->subgroup, parms->group);

    if (G_unqualified_name(sigfile->answer, G_mapset(), parms->sigfile,
                           xmapset) < 0)
>>>>>>> 8422103f
        G_fatal_error(_("<%s> does not match the current mapset"), xmapset);

    if (G_legal_filename(parms->sigfile) < 0)
        G_fatal_error(_("<%s> is an illegal file name"), parms->sigfile);
<<<<<<< HEAD
    
=======

>>>>>>> 8422103f
    return 0;
}<|MERGE_RESOLUTION|>--- conflicted
+++ resolved
@@ -23,12 +23,8 @@
     sigfile->key_desc = "name";
     sigfile->required = YES;
     sigfile->gisprompt = "new,signatures/sig,sigfile";
-<<<<<<< HEAD
-    sigfile->description = _("Name for output file containing result signatures");
-=======
     sigfile->description =
         _("Name for output file containing result signatures");
->>>>>>> 8422103f
 
     if (G_parser(argc, argv))
         exit(EXIT_FAILURE);
@@ -46,25 +42,15 @@
                       parms->group);
 
     if (!I_find_subgroup(parms->group, parms->subgroup))
-<<<<<<< HEAD
-	G_fatal_error(_("Subgroup <%s> in group <%s> not found"), parms->subgroup, parms->group);
-
-    if (G_unqualified_name(sigfile->answer, G_mapset(), parms->sigfile, xmapset) < 0)
-=======
         G_fatal_error(_("Subgroup <%s> in group <%s> not found"),
                       parms->subgroup, parms->group);
 
     if (G_unqualified_name(sigfile->answer, G_mapset(), parms->sigfile,
                            xmapset) < 0)
->>>>>>> 8422103f
         G_fatal_error(_("<%s> does not match the current mapset"), xmapset);
 
     if (G_legal_filename(parms->sigfile) < 0)
         G_fatal_error(_("<%s> is an illegal file name"), parms->sigfile);
-<<<<<<< HEAD
-    
-=======
 
->>>>>>> 8422103f
     return 0;
 }