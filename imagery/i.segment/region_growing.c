/* PURPOSE:      Develop the image segments */

/* Currently only region growing is implemented */

#include <stdio.h>
#include <stdlib.h>
#include <string.h>
#include <float.h>
#include <math.h>
#include <time.h>
#include <grass/gis.h>
#include <grass/glocale.h>
#include <grass/raster.h>
#include <grass/segment.h> /* segmentation library */
#include "pavl.h"
#include "iseg.h"

#define EPSILON 1.0e-8

struct idlist {
    int *ids;
    int nids, nalloc;
    CELL cellmax;
};

static struct idlist idlist;

/* internal functions */
static int merge_regions(struct ngbr_stats *, struct reg_stats *, /* Ri */
                         struct ngbr_stats *, struct reg_stats *, /* Rk */
                         int, struct globals *);
static int search_neighbors(struct ngbr_stats *, /* Ri */
                            struct reg_stats *,
                            struct NB_TREE *,    /* Ri's neighbors */
                            double *,            /* highest similarity */
                            struct ngbr_stats *, /* Ri's best neighbor */
                            struct reg_stats *, struct globals *);
static int set_candidate_flag(struct ngbr_stats *, int, struct globals *);
static int find_best_neighbor(struct ngbr_stats *, struct reg_stats *,
                              struct NB_TREE *, struct ngbr_stats *,
                              struct reg_stats *, double *, int,
                              struct globals *);
static int calculate_reg_stats(int, int, struct reg_stats *, struct globals *);

void init_free_ids(void)
{
    idlist.nalloc = 10;
    idlist.nids = 0;

    idlist.ids = G_malloc(idlist.nalloc * sizeof(int));

    idlist.cellmax = ((CELL)1 << (sizeof(CELL) * 8 - 2)) - 1;
    idlist.cellmax += ((CELL)1 << (sizeof(CELL) * 8 - 2));

    return;
}

void add_free_id(int id)
{
    if (id <= 0)
        return;

    if (idlist.nalloc <= idlist.nids) {
        idlist.nalloc = idlist.nids + 10;
        idlist.ids = G_realloc(idlist.ids, idlist.nalloc * sizeof(int));
    }
    idlist.ids[idlist.nids++] = id;

    return;
}

int get_free_id(struct globals *globals)
{
    if (idlist.nids > 0) {
        idlist.nids--;

        return idlist.ids[idlist.nids];
    }

    if (globals->max_rid == idlist.cellmax)
        G_fatal_error(_("Too many objects: integer overflow"));

    globals->max_rid++;

    return globals->max_rid;
}

void free_free_ids(void)
{
    if (idlist.nalloc) {
        G_free(idlist.ids);
        idlist.ids = NULL;
        idlist.nalloc = 0;
        idlist.nids = 0;
    }

    return;
}

/* function used by binary tree to compare items */
static int compare_rc(const void *first, const void *second)
{
    struct rc *a = (struct rc *)first, *b = (struct rc *)second;

    if (a->row == b->row)
        return (a->col - b->col);
    return (a->row - b->row);

    if (a->row < b->row)
        return -1;
    if (a->row > b->row)
        return 1;

    /* same row */
    if (a->col < b->col)
        return -1;
    if (a->col > b->col)
        return 1;
    /* same row and col */
    return 0;
}

static int compare_double(double first, double second)
{
    if (first < second)
        return -1;
    return (first > second);
}

static int compare_sim_ngbrs(double simi, double simk, int candi, int candk,
                             struct ngbr_stats *Ri, struct ngbr_stats *Rk)
{
    if (simi < simk)
        return -1;

    if (simi > simk)
        return 1;

    if (Rk->count == 0 || Ri->count < Rk->count)
        return -1;
    if (Ri->count > Rk->count)
        return 1;

    if (candi && !candk)
        return -1;

    if (candk && !candi)
        return 1;

    if (Ri->row < Rk->row)
        return -1;
    if (Ri->row > Rk->row)
        return 1;

    if (Ri->col < Rk->col)
        return -1;
    return (Ri->col > Rk->col);
}

<<<<<<< HEAD
#if 0                           /* unused */
=======
#if 0  /* unused */
>>>>>>> 70ecf8ec
static int dump_Ri(struct ngbr_stats *Ri, struct reg_stats *Ri_rs,
                   double *Ri_sim, double *Rk_sim, int *Ri_nn, int *Rk_nn,
                   struct globals *globals)
{
    int i;

    G_debug(0, "Ri, Ri_rs ID: %d, %d", Ri->id, Ri_rs->id);
    G_debug(0, "Ri, Ri_rs count: %d, %d", Ri->count, Ri_rs->count);

    for (i = 0; i < globals->nbands; i++) {
        G_debug(0, "Ri, Ri_rs mean %d: %g, %g", i, Ri->mean[i],
                Ri_rs->mean[i]);
        G_debug(0, "Ri_rs sum %d: %g", i, Ri_rs->sum[i]);
    }
    G_debug(0, "Ri nn: %d", *Ri_nn);
    if (Rk_nn)
        G_debug(0, "Rk nn: %d", *Rk_nn);
    G_debug(0, "Ri similarity: %g", *Ri_sim);
    if (Rk_sim)
        G_debug(0, "Rk similarity: %g", *Rk_sim);

    return 1;
}
#endif /* unused */

int region_growing(struct globals *globals)
{
    int row, col, t;
    double threshold, adjthresh, Ri_similarity, Rk_similarity;
    double alpha2, divisor; /* threshold parameters */
    int n_merges, do_merge; /* number of merges on that iteration */
    int pathflag; /* =1 if we didn't find mutually best neighbors, continue with
                     Rk */
    int candidates_only;
    struct ngbr_stats Ri, Rk, Rk_bestn, /* Rk's best neighbor */
        *next;
    int Ri_nn, Rk_nn; /* number of neighbors for Ri/Rk */
    struct NB_TREE *Ri_ngbrs, *Rk_ngbrs;
    struct NB_TRAV travngbr;

    /* not all regions are in the tree, but we always need reg_stats for Ri and
     * Rk */
    struct reg_stats Ri_rs, Rk_rs, Rk_bestn_rs;
    double *dp;
    struct NB_TREE *tmpnbtree;

    /* CELL cellmax; */
    struct Cell_head cellhd;

    G_verbose_message("Running region growing algorithm");

    /* cellmax = ((CELL) 1 << (sizeof(CELL) * 8 - 2)) - 1;
       cellmax += ((CELL) 1 << (sizeof(CELL) * 8 - 2)); */

    init_free_ids();

    /* init neighbor stats */
    Ri.mean = G_malloc(globals->datasize);
    Rk.mean = G_malloc(globals->datasize);
    Rk_bestn.mean = G_malloc(globals->datasize);

    Ri_ngbrs = nbtree_create(globals->nbands, globals->datasize);
    Rk_ngbrs = nbtree_create(globals->nbands, globals->datasize);

    /* init region stats */
    Ri_rs.mean = G_malloc(globals->datasize);
    Ri_rs.sum = G_malloc(globals->datasize);
    Rk_rs.mean = G_malloc(globals->datasize);
    Rk_rs.sum = G_malloc(globals->datasize);
    Rk_bestn_rs.mean = G_malloc(globals->datasize);
    Rk_bestn_rs.sum = G_malloc(globals->datasize);

    t = 0;
    n_merges = 2;

    /* threshold calculation */
    alpha2 = globals->alpha * globals->alpha;
    threshold = alpha2;
    G_debug(1, "Squared threshold: %g", threshold);

    Rast_get_cellhd(globals->Ref.file[0].name, globals->Ref.file[0].mapset,
                    &cellhd);
    divisor = cellhd.rows + cellhd.cols;

    /* TODO: renumber seeds */

    while (t < globals->end_t && n_merges > 1) {

        G_message(_("Processing pass %d..."), ++t);

        n_merges = 0;
        globals->candidate_count = 0;
        flag_clear_all(globals->candidate_flag);

        /* Set candidate flag to true/1 for all non-NULL cells */
        for (row = globals->row_min; row < globals->row_max; row++) {
            for (col = globals->col_min; col < globals->col_max; col++) {
                if (!(FLAG_GET(globals->null_flag, row, col))) {

                    FLAG_SET(globals->candidate_flag, row, col);
                    globals->candidate_count++;
                }
            }
        }

        G_debug(4, "Starting to process %" PRI_LONG " candidate cells",
                globals->candidate_count);

        /*process candidate cells */
        G_percent_reset();
        for (row = globals->row_min; row < globals->row_max; row++) {
            G_percent(row - globals->row_min,
                      globals->row_max - globals->row_min, 4);
            for (col = globals->col_min; col < globals->col_max; col++) {
                if (!(FLAG_GET(globals->candidate_flag, row, col)))
                    continue;

                pathflag = TRUE;
                candidates_only = TRUE;

                nbtree_clear(Ri_ngbrs);
                nbtree_clear(Rk_ngbrs);

                G_debug(4, "Next starting cell: row, %d, col, %d", row, col);

                /* First cell in Ri is current row/col */
                Ri.row = row;
                Ri.col = col;

                /* get Ri's segment ID */
                Segment_get(&globals->rid_seg, (void *)&Ri.id, Ri.row, Ri.col);

                /* find segment neighbors */
                /* find Ri's best neighbor, clear candidate flag */
                Ri_similarity = 2;

                Ri_rs.id = Ri.id;
                fetch_reg_stats(Ri.row, Ri.col, &Ri_rs, globals);
                memcpy(Ri.mean, Ri_rs.mean, globals->datasize);
                Ri.count = Ri_rs.count;

                /* Ri is now complete */
                G_debug(4, "Ri is now complete");

                /* find best neighbor, get region stats for Rk */
                Ri_nn = find_best_neighbor(&Ri, &Ri_rs, Ri_ngbrs, &Rk, &Rk_rs,
                                           &Ri_similarity, 1, globals);

                /* Rk is now complete */
                G_debug(4, "Rk is now complete");

                if (Rk.id < 0) {
                    /* this can only happen if the segment is surrounded by NULL
                     * data */
                    G_debug(4, "Segment had no valid neighbors");
                    continue;
                }

                if (compare_double(Ri_similarity, threshold) >= 0) {
                    G_debug(4, "Best neighbor is not similar enough");
                    continue;
                }

                if (/* !(t & 1) && */ Ri_nn == 1 &&
                    !(FLAG_GET(globals->candidate_flag, Rk.row, Rk.col)) &&
                    compare_double(Ri_similarity, threshold) == -1) {
                    /* this is slow ??? */
                    int smaller = Rk.count;

                    if (Ri.count < Rk.count)
                        smaller = Ri.count;

                    /* TODO: better */
                    adjthresh = pow(alpha2, 1. + (double)smaller / divisor);

                    if (compare_double(Ri_similarity, adjthresh) == -1) {
                        G_debug(4, "Ri nn == 1");
                        if (Rk.count < 2)
                            G_fatal_error("Rk count too low");
                        if (Rk.count < Ri.count)
                            G_debug(4, "Rk count lower than Ri count");

                        merge_regions(&Ri, &Ri_rs, &Rk, &Rk_rs, 1, globals);
                        n_merges++;
                    }

                    pathflag = FALSE;
                }

                while (pathflag) {
                    pathflag = FALSE;

                    if (Rk.count <= globals->nn ||
                        Rk.count <= globals->min_segment_size)
                        candidates_only = FALSE;

                    /* optional check if Rk is candidate
                     * to prevent backwards merging */
                    if (candidates_only &&
                        !(FLAG_GET(globals->candidate_flag, Rk.row, Rk.col))) {

                        Ri_similarity = 2;
                    }

                    candidates_only = TRUE;

                    if (compare_double(Ri_similarity, threshold) == -1) {
                        do_merge = 1;

                        /* we'll have the neighbor pixel to start with. */
                        G_debug(4, "Working with Rk");

                        /* find Rk's best neighbor, do not clear candidate flag
                         */
                        Rk_similarity = Ri_similarity;
                        Rk_bestn_rs.count = 0;
                        /* Rk_rs is already complete */
                        Rk_nn = find_best_neighbor(&Rk, &Rk_rs, Rk_ngbrs,
                                                   &Rk_bestn, &Rk_bestn_rs,
                                                   &Rk_similarity, 0, globals);

                        /* not mutually best neighbors */
                        if (Rk_similarity != Ri_similarity) {
                            do_merge = 0;
                        }
                        /* Ri has only one neighbor, merge */
                        if (Ri_nn == 1 && Rk_nn > 1)
                            do_merge = 1;

                        /* adjust threshold */
                        if (do_merge) {
                            int smaller = Rk.count;

                            if (Ri.count < Rk.count)
                                smaller = Ri.count;

                            /* TODO: better */
                            adjthresh =
                                pow(alpha2, 1. + (double)smaller / divisor);

                            do_merge = 0;
                            if (compare_double(Ri_similarity, adjthresh) ==
                                -1) {
                                do_merge = 1;
                            }
                        }

                        if (do_merge) {

                            G_debug(4, "merge neighbor trees");

                            Ri_nn -= Ri_ngbrs->count;
                            Ri_nn += (Rk_nn - Rk_ngbrs->count);
                            globals->ns.id = Rk.id;
                            globals->ns.row = Rk.row;
                            globals->ns.col = Rk.col;
                            nbtree_remove(Ri_ngbrs, &(globals->ns));

                            nbtree_init_trav(&travngbr, Rk_ngbrs);
                            while ((next = nbtree_traverse(&travngbr))) {
                                if (!nbtree_find(Ri_ngbrs, next) &&
                                    cmp_ngbr(next, &Ri) != 0)
                                    nbtree_insert(Ri_ngbrs, next);
                            }
                            nbtree_clear(Rk_ngbrs);
                            Ri_nn += Ri_ngbrs->count;

                            merge_regions(&Ri, &Ri_rs, &Rk, &Rk_rs, 1, globals);
                            /* Ri is now updated, Rk no longer usable */

                            /* made a merge, need another iteration */
                            n_merges++;

                            Ri_similarity = 2;
                            Rk_similarity = 2;

                            /* we have checked the neighbors of Ri, Rk already
                             * use faster version of finding the best neighbor
                             */

                            /* use neighbor tree to find Ri's new best neighbor
                             */
                            search_neighbors(&Ri, &Ri_rs, Ri_ngbrs,
                                             &Ri_similarity, &Rk, &Rk_rs,
                                             globals);

                            if (Rk.id >= 0 && Ri_nn > 0 &&
                                compare_double(Ri_similarity, threshold) ==
                                    -1) {

                                pathflag = TRUE;
                                /* candidates_only:
                                 * FALSE: less passes, slower, but less memory
                                 * TRUE: more passes but faster */
                                candidates_only = TRUE;
                            }
                            /* else end of Ri -> Rk chain since we merged Ri and
                             * Rk go to next row, col */
                        }
                        else {
                            if (compare_double(Rk_similarity, threshold) ==
                                -1) {
                                pathflag = TRUE;
                            }
                            /* test this: can it cause an infinite loop ? */
                            if (!(FLAG_GET(globals->candidate_flag, Rk.row,
                                           Rk.col)))
                                pathflag = FALSE;

                            if (Rk_nn < 2)
                                pathflag = FALSE;

                            if (Rk.id < 0)
                                pathflag = FALSE;

                            if (Rk_bestn.id < 0) {
                                G_debug(4, "Rk's best neighbour is negative");
                                pathflag = FALSE;
                            }

                            if (pathflag) {

                                /* clear candidate flag for Rk */
                                if (FLAG_GET(globals->candidate_flag, Rk.row,
                                             Rk.col)) {
                                    set_candidate_flag(&Rk, FALSE, globals);
                                }

                                /* Use Rk as next Ri:
                                 * this is the eCognition technique. */
                                G_debug(4, "do ecog");
                                Ri_nn = Rk_nn;
                                Ri_similarity = Rk_similarity;

                                dp = Ri.mean;
                                Ri = Rk;
                                Rk = Rk_bestn;
                                Rk_bestn.mean = dp;

                                Ri_rs.id = Rk_rs.id;
                                Rk_rs.id = Rk_bestn_rs.id;
                                Rk_bestn_rs.id = -1;
                                Ri_rs.count = Rk_rs.count;
                                Rk_rs.count = Rk_bestn_rs.count;
                                Rk_bestn_rs.count = 0;
                                dp = Ri_rs.mean;
                                Ri_rs.mean = Rk_rs.mean;
                                Rk_rs.mean = Rk_bestn_rs.mean;
                                Rk_bestn_rs.mean = dp;
                                dp = Ri_rs.sum;
                                Ri_rs.sum = Rk_rs.sum;
                                Rk_rs.sum = Rk_bestn_rs.sum;
                                Rk_bestn_rs.sum = dp;

                                tmpnbtree = Ri_ngbrs;
                                Ri_ngbrs = Rk_ngbrs;
                                Rk_ngbrs = tmpnbtree;
                                nbtree_clear(Rk_ngbrs);
                            }
                        }
                    } /* end if < threshold */
                }     /* end pathflag */
            }         /* next col */
        }             /* next row */
        G_percent(1, 1, 1);

        /* finished one pass for processing candidate pixels */
        G_verbose_message("%d merges", n_merges);

        G_debug(4, "Finished pass %d", t);
    }

    /*end t loop */ /*TODO, should there be a max t that it can iterate for?
                       Include t in G_message? */
    if (n_merges > 1)
        G_message(_("Segmentation processes stopped at %d due to reaching max "
                    "iteration limit, more merges may be possible"),
                  t);
    else
        G_message(_("Segmentation converged after %d iterations"), t);

    /* assign region IDs to remaining 0 IDs */
    G_message(_("Assigning region IDs to remaining single-cell regions..."));
    for (row = globals->row_min; row < globals->row_max; row++) {
        G_percent(row - globals->row_min, globals->row_max - globals->row_min,
                  4);
        for (col = globals->col_min; col < globals->col_max; col++) {
            if (!(FLAG_GET(globals->null_flag, row, col))) {
                /* get segment id */
                Segment_get(&globals->rid_seg, (void *)&Ri.id, row, col);
                if (Ri.id == 0) {
                    Ri.id = get_free_id(globals);
                    Segment_put(&globals->rid_seg, (void *)&Ri.id, row, col);
                }
            }
        }
    }
    G_percent(1, 1, 1);

    free_free_ids();

    /* ******************************************************************************************
     */
    /* final pass, ignore threshold and force a merge for small segments with
     * their best neighbor */
    /* ******************************************************************************************
     */

    if (globals->min_segment_size > 1) {
        G_message(_("Merging segments smaller than %d cells..."),
                  globals->min_segment_size);

        threshold = globals->alpha * globals->alpha;

        flag_clear_all(globals->candidate_flag);

        n_merges = 0;
        globals->candidate_count = 0;

        /* Set candidate flag to true/1 for all non-NULL cells */
        for (row = globals->row_min; row < globals->row_max; row++) {
            for (col = globals->col_min; col < globals->col_max; col++) {
                if (!(FLAG_GET(globals->null_flag, row, col))) {
                    FLAG_SET(globals->candidate_flag, row, col);

                    globals->candidate_count++;
                }
            }
        }

        G_debug(4, "Starting to process %" PRI_LONG " candidate cells",
                globals->candidate_count);

        /* process candidate cells */
        G_percent_reset();
        for (row = globals->row_min; row < globals->row_max; row++) {
            G_percent(row - globals->row_min,
                      globals->row_max - globals->row_min, 4);
            for (col = globals->col_min; col < globals->col_max; col++) {
                do_merge = 1;

                if (!(FLAG_GET(globals->candidate_flag, row, col)))
                    continue;

                Ri.row = row;
                Ri.col = col;

                /* get segment id */
                Segment_get(&globals->rid_seg, (void *)&Ri.id, row, col);

                if (Ri.id < 0)
                    continue;

                Ri_rs.id = Ri.id;

                /* get segment size */

                fetch_reg_stats(Ri.row, Ri.col, &Ri_rs, globals);
                memcpy(Ri.mean, Ri_rs.mean, globals->datasize);
                Ri.count = Ri_rs.count;

                if (Ri.count >= globals->min_segment_size) {
                    set_candidate_flag(&Ri, FALSE, globals);
                    do_merge = 0;
                }

                while (do_merge) {
                    do_merge = 0;

                    /* merge all smaller than min size */
                    if (Ri.count < globals->min_segment_size)
                        do_merge = 1;

                    Ri_nn = 0;
                    Ri_similarity = 2;

                    Rk.id = -1;

                    if (do_merge) {

                        /* find Ri's best neighbor, clear candidate flag */
                        Ri_nn = find_best_neighbor(&Ri, &Ri_rs, Ri_ngbrs, &Rk,
                                                   &Rk_rs, &Ri_similarity, 1,
                                                   globals);
                    }
                    do_merge = 0;

                    if (Rk.id >= 0) {
                        /* merge Ri with Rk */
                        /* do not clear candidate flag for Rk */
                        merge_regions(&Ri, &Ri_rs, &Rk, &Rk_rs, 0, globals);
                        n_merges++;

                        if (Ri.count < globals->min_segment_size)
                            do_merge = 1;
                    }
                }
            }
        }
        G_percent(1, 1, 1);

        /* finished one pass for processing candidate pixels */
        G_verbose_message("%d merges", n_merges);
    }

    /* free neighbor stats */
    G_free(Ri.mean);
    G_free(Rk.mean);
    G_free(Rk_bestn.mean);

    nbtree_clear(Ri_ngbrs);
    nbtree_clear(Rk_ngbrs);
    free(Ri_ngbrs);
    free(Rk_ngbrs);

    /* free region stats */
    G_free(Ri_rs.mean);
    G_free(Ri_rs.sum);
    G_free(Rk_rs.mean);
    G_free(Rk_rs.sum);
    G_free(Rk_bestn_rs.mean);
    G_free(Rk_bestn_rs.sum);

    return TRUE;
}

static void free_item(void *p)
{
    G_free(p);
}

static int find_best_neighbor(struct ngbr_stats *Ri, struct reg_stats *Ri_rs,
                              struct NB_TREE *Ri_ngbrs, struct ngbr_stats *Rk,
                              struct reg_stats *Rk_rs, double *sim,
                              int clear_cand, struct globals *globals)
{
    int n, n_ngbrs, no_check, cmp;
    struct rc ngbr_rc, next, *pngbr_rc;
    struct rclist rilist;
    double tempsim;
    int neighbors[8][2];
    struct pavl_table *no_check_tree; /* cells already checked */
    struct reg_stats *rs_found;
    int candk, candtmp;

    G_debug(4, "find_best_neighbor()");

    if (Ri->id != Ri_rs->id)
        G_fatal_error("Ri = %d but Ri_rs = %d", Ri->id, Ri_rs->id);
    if (Ri->id < 0)
        G_fatal_error("Ri is %d", Ri->id);

    /* dynamics of the region growing algorithm
     * some regions are growing fast, often surrounded by many small regions
     * not all regions are equally growing, some will only grow at a later stage
     * ? */

    /* *** initialize data *** */

    ngbr_rc.row = Ri->row;
    ngbr_rc.col = Ri->col;
    no_check_tree = pavl_create(compare_rc, NULL);
    pngbr_rc = G_malloc(sizeof(struct rc));
    *pngbr_rc = ngbr_rc;
    pavl_insert(no_check_tree, pngbr_rc);
    pngbr_rc = NULL;

    nbtree_clear(Ri_ngbrs);
    n_ngbrs = 0;
    /* TODO: add size of largest region to reg_tree, use this as min */
    Rk->count = Rk_rs->count = 0;
    Rk->id = Rk_rs->id = -1;
    candk = 0;

    /* go through segment, spreading outwards from head */
    rclist_init(&rilist);

    /* check neighbors of start cell */
    next.row = Ri->row;
    next.col = Ri->col;
    do {
        /* remove from candidates */
        if (clear_cand)
            FLAG_UNSET(globals->candidate_flag, next.row, next.col);

        G_debug(5, "find_pixel_neighbors for row: %d , col %d", next.row,
                next.col);

        globals->find_neighbors(next.row, next.col, neighbors);

        n = globals->nn - 1;
        do {

            globals->ns.row = ngbr_rc.row = neighbors[n][0];
            globals->ns.col = ngbr_rc.col = neighbors[n][1];

            no_check = (ngbr_rc.row < globals->row_min ||
                        ngbr_rc.row >= globals->row_max ||
                        ngbr_rc.col < globals->col_min ||
                        ngbr_rc.col >= globals->col_max);

            n_ngbrs += no_check;

            if (!no_check) {

                no_check = ((FLAG_GET(globals->null_flag, ngbr_rc.row,
                                      ngbr_rc.col)) != 0);
                n_ngbrs += no_check;

                if (!no_check) {

                    if (pngbr_rc == NULL)
                        pngbr_rc = G_malloc(sizeof(struct rc));
                    *pngbr_rc = ngbr_rc;

                    if (pavl_insert(no_check_tree, pngbr_rc) == NULL) {
                        pngbr_rc = NULL;

                        /* get neighbor ID */
                        Segment_get(&globals->rid_seg,
                                    (void *)&(globals->ns.id), ngbr_rc.row,
                                    ngbr_rc.col);

                        if (Ri->id > 0 && globals->ns.id == Ri->id) {

                            /* want to check this neighbor's neighbors */
                            rclist_add(&rilist, ngbr_rc.row, ngbr_rc.col);
                        }
                        else {

                            /* new neighbor ? */
                            if (nbtree_find(Ri_ngbrs, &globals->ns) == NULL) {

                                /* get values for Rk */
                                globals->rs.id = globals->ns.id;
                                rs_found = rgtree_find(globals->reg_tree,
                                                       &(globals->rs));
                                if (!rs_found) {
                                    /* region stats are not in search tree */
                                    rs_found = &(globals->rs);
                                    calculate_reg_stats(ngbr_rc.row,
                                                        ngbr_rc.col, rs_found,
                                                        globals);
                                }
                                globals->ns.mean = rs_found->mean;
                                globals->ns.count = rs_found->count;
                                /* globals->ns is now complete */

<<<<<<< HEAD
                                tempsim =
                                    (globals->calculate_similarity) (Ri,
                                                                     &globals->ns,
                                                                     globals);
=======
                                tempsim = (globals->calculate_similarity)(
                                    Ri, &globals->ns, globals);
>>>>>>> 70ecf8ec
                                candtmp =
                                    (FLAG_GET(globals->candidate_flag,
                                              ngbr_rc.row, ngbr_rc.col)) != 0;

                                cmp =
                                    compare_sim_ngbrs(tempsim, *sim, candtmp,
                                                      candk, &globals->ns, Rk);

                                if (cmp == -1) {
                                    *sim = tempsim;
                                    candk = candtmp;
                                    /* copy temp Rk to Rk */
                                    Rk->row = ngbr_rc.row;
                                    Rk->col = ngbr_rc.col;

                                    Rk->id = rs_found->id;
                                    Rk->count = rs_found->count;
                                    memcpy(Rk->mean, rs_found->mean,
                                           globals->datasize);

                                    Rk_rs->id = Rk->id;
                                    Rk_rs->count = Rk->count;
                                    memcpy(Rk_rs->mean, rs_found->mean,
                                           globals->datasize);
                                    memcpy(Rk_rs->sum, rs_found->sum,
                                           globals->datasize);
                                }

                                n_ngbrs++;
                                nbtree_insert(Ri_ngbrs, &globals->ns);
                            }
                        }
                    }
                }
            }
        } while (n--);                     /* end do loop - next neighbor */
    } while (rclist_drop(&rilist, &next)); /* while there are cells to check */

    /* clean up */
    if (pngbr_rc)
        G_free(pngbr_rc);
    pavl_destroy(no_check_tree, free_item);
    rclist_destroy(&rilist);

    return n_ngbrs;
}

#ifdef _OR_SHAPE_
double calculate_shape(struct reg_stats *rsi, struct reg_stats *rsk,
                       int nshared, struct globals *globals)
{
    /*
       In the eCognition literature, we find that the key factor in the
       multi-scale segmentation algorithm used by Definiens is the scale
       factor f:

       f = W.Hcolor + (1 - W).Hshape
       Hcolor = sum(b = 1:nbands)(Wb.SigmaB)
       Hshape = Ws.Hcompact + (1 - Ws).Hsmooth
       Hcompact = PL/sqrt(Npx)
       Hsmooth = PL/Pbbox

       Where
       W is a user-defined weight of importance of object radiometry vs
       shape (usually .9 vs .1)
       Wb is the weigh given to band B
       SigmaB is the std dev of the object for band b
       Ws is a user-defined weight giving the importance of compactedness vs
       smoothness
       PL is the perimeter length of the object
       Npx the number of pixels within the object
       Pbbox the perimeter of the bounding box of the
       object.
     */

    /* here we calculate a shape index for the new object to be created
     * the radiometric index ranges from 0 to 1, 0 = identical
     * with the shape index we want to favour compact and smooth opjects
     * thus the shape index should range from 0 to 1,
     * 0 = maximum compactness and smoothness */

    double smooth, compact;
    int pl, pbbox, count;
    double bboxdiag;
    int pl1, pl2, count1, count2;
    int e1, n1, s1, w1, e2, n2, s2, w2, ns_extent, ew_extent;

    pl = pl1 + pl2 - nshared;

    ns_extent = MAX(n1, n2) - MIN(s1, s2);
    ew_extent = MAX(e1, e2) - MIN(w1, w2);

    pbbox = 2 * (ns_extent + ew_extent);

    /* Smoothness Hsmooth = PL / Pbbox
     * the smallest possible value would be
     * the diagonal divided by the bbox perimeter
     * invert such that the largest possible value would be
     * the bbox perimeter divided by the diagonal
     */

    bboxdiag = sqrt(ns_extent * ns_extent + ew_extent * ew_extent);
    smooth = 1. - (double)bboxdiag / pl; /* smaller -> smoother */

    count = count1 + count2;

    /* compactness Hcompact = PL / sqrt(Npx)
     * a circle is the most compact form
     * Npx = M_PI * r * r;
     * r = sqrt(Npx / M_pi)
     * pl_circle = 2 * sqrt(count * M_PI);
     * compact = 1 - pl_circle / (pl * sqrt(count);
     */
    /* compact = 1 - 2 * sqrt(M_PI) / pl; */

    /* PL max = Npx */
    /* Hcompact max = Npx / sqrt(Npx) = sqrt(Npx)
     * Hcompact / Hcompact max = (PL / sqrt(Npx)) / sqrt(Npx)
     *                         = PL / Npx
     */
    compact = (double)pl / count; /* smaller -> more compact */

    return globals->smooth_weight * smooth +
           (1 - globals->smooth_weight) * compact;
}
#endif

static int search_neighbors(struct ngbr_stats *Ri, struct reg_stats *Ri_rs,
                            struct NB_TREE *Ri_ngbrs, double *sim,
                            struct ngbr_stats *Rk, struct reg_stats *Rk_rs,
                            struct globals *globals)
{
    double tempsim, *dp;
    struct NB_TRAV travngbr;
    struct ngbr_stats *next;
    int cmp, candk, candtmp;

    G_debug(4, "search_neighbors");

    if (Ri->id != Ri_rs->id)
        G_fatal_error("Ri = %d but Ri_rs = %d", Ri->id, Ri_rs->id);
    if (Ri->id <= 0)
        G_fatal_error("Ri is %d", Ri->id);
    if (Ri_rs->id <= 0)
        G_fatal_error("Ri_rs is %d", Ri_rs->id);

    nbtree_init_trav(&travngbr, Ri_ngbrs);
    Rk->count = 0;
    Rk->id = Rk_rs->id = -1;
    candk = 0;

    while ((next = nbtree_traverse(&travngbr))) {
        tempsim = (globals->calculate_similarity)(Ri, next, globals);
        candtmp =
            (FLAG_GET(globals->candidate_flag, next->row, next->col)) != 0;

        cmp = compare_sim_ngbrs(tempsim, *sim, candtmp, candk, next, Rk);

        if (cmp == -1) {
            *sim = tempsim;
            candk = candtmp;

            dp = Rk->mean;
            *Rk = *next;
            Rk->mean = dp;
            memcpy(Rk->mean, next->mean, globals->datasize);
        }
    }
    Rk_rs->id = Rk->id;

    if (Rk->id >= 0) {
        fetch_reg_stats(Rk->row, Rk->col, Rk_rs, globals);
    }

    return 1;
}

int update_band_vals(int row, int col, struct reg_stats *rs,
                     struct globals *globals)
{
    struct rc next, ngbr_rc;
    int neighbors[8][2];
    int rid, count, n;

    /* update band values with sum */
    /* rs->id must be set */
    G_debug(4, "update_band_vals()");

    if (rs->count >= globals->min_reg_size) {
        char buf[100];
        snprintf(buf, sizeof(buf), "%" PRI_LONG, globals->min_reg_size);
        G_fatal_error(_("Region stats should go in tree, %d >= %s"), rs->count,
                      buf);
    }

    Segment_get(&globals->rid_seg, (void *)&rid, row, col);

    if (rid != rs->id) {
        G_fatal_error(_("Region ids are different"));
    }

    if (rs->id < 1) {
        G_fatal_error(_("Region id %d is invalid"), rs->id);
    }

    if (rs->count == 1) {
        G_warning(_("Region consists of only one cell, nothing to update"));
        return rs->count;
    }

    /* update region stats */
    Segment_put(&globals->bands_seg, (void *)rs->sum, row, col);
    count = 1;

    /* fast version for rs->count == 2 */
    if (rs->count == 2) {
        globals->find_neighbors(row, col, neighbors);

        n = globals->nn - 1;
        do {

            ngbr_rc.row = neighbors[n][0];
            ngbr_rc.col = neighbors[n][1];

            if (ngbr_rc.row < globals->row_min ||
                ngbr_rc.row >= globals->row_max ||
                ngbr_rc.col < globals->col_min ||
                ngbr_rc.col >= globals->col_max) {
                continue;
            }

            if ((FLAG_GET(globals->null_flag, ngbr_rc.row, ngbr_rc.col)) == 0) {

                Segment_get(&globals->rid_seg, (void *)&rid, ngbr_rc.row,
                            ngbr_rc.col);

                if (rid == rs->id) {

                    /* update region stats */
                    Segment_put(&globals->bands_seg, (void *)rs->sum,
                                ngbr_rc.row, ngbr_rc.col);

                    count++;

                    /* only one other neighbor can have the same ID
                     * deactivate for debugging */
                    break;
                }
            }
        } while (n--);
        if (count > 2)
            G_fatal_error(_("Region size is larger than 2: %d"), count);
    }
    else if (rs->count > 2) {
        struct pavl_table *rc_check_tree; /* cells already checked */
        struct rclist rlist;
        struct rc *pngbr_rc;
        int no_check;

        /* go through region, spreading outwards from head */
        rclist_init(&rlist);

        ngbr_rc.row = row;
        ngbr_rc.col = col;
        pngbr_rc = G_malloc(sizeof(struct rc));
        *pngbr_rc = ngbr_rc;
        rc_check_tree = pavl_create(compare_rc, NULL);
        pavl_insert(rc_check_tree, pngbr_rc);
        pngbr_rc = NULL;

        next.row = row;
        next.col = col;
        do {
            G_debug(5, "find_pixel_neighbors for row: %d , col %d", next.row,
                    next.col);

            globals->find_neighbors(next.row, next.col, neighbors);

            n = globals->nn - 1;
            do {

                ngbr_rc.row = neighbors[n][0];
                ngbr_rc.col = neighbors[n][1];

                no_check = (ngbr_rc.row < 0 || ngbr_rc.row >= globals->nrows ||
                            ngbr_rc.col < 0 || ngbr_rc.col >= globals->ncols);

                if (!no_check) {
                    if ((FLAG_GET(globals->null_flag, ngbr_rc.row,
                                  ngbr_rc.col)) == 0) {

                        if (pngbr_rc == NULL)
                            pngbr_rc = G_malloc(sizeof(struct rc));
                        *pngbr_rc = ngbr_rc;

                        /* already checked ? */
                        if (pavl_insert(rc_check_tree, pngbr_rc) == NULL) {
                            pngbr_rc = NULL;

                            Segment_get(&globals->rid_seg, (void *)&rid,
                                        ngbr_rc.row, ngbr_rc.col);

                            if (rid == rs->id) {

                                /* want to check this neighbor's neighbors */
                                rclist_add(&rlist, ngbr_rc.row, ngbr_rc.col);

                                /* update region stats */
                                Segment_put(&globals->bands_seg,
                                            (void *)rs->sum, ngbr_rc.row,
                                            ngbr_rc.col);
                                count++;
                            }
                        }
                    }
                }
            } while (n--);
        } while (rclist_drop(&rlist, &next));

        /* clean up */
        if (pngbr_rc)
            G_free(pngbr_rc);
        pavl_destroy(rc_check_tree, free_item);
        rclist_destroy(&rlist);
    }

    if (count != rs->count) {
        G_fatal_error(_("Region size is %d, should be %d"), count, rs->count);
    }

    return count;
}

static int merge_regions(struct ngbr_stats *Ri, struct reg_stats *Ri_rs,
                         struct ngbr_stats *Rk, struct reg_stats *Rk_rs,
                         int do_cand, struct globals *globals)
{
    int n;
    int R_id;
    struct rc next, ngbr_rc;
    struct rclist rlist;
    int neighbors[8][2];
    struct reg_stats *new_rs;

    G_debug(4, "merge_regions");

    /* Ri ID must always be positive */
    if (Ri_rs->id < 1 && Ri_rs->count > 1)
        G_fatal_error("Ri id is not positive: %d, but count is > 1: %d",
                      Ri_rs->id, Ri_rs->count);
    /* if Rk ID is zero (no seed), Rk count must be 1  */
    if (Rk_rs->id < 1 && Rk_rs->count > 1)
        G_fatal_error("Rk id is not positive: %d, but count is > 1: %d",
                      Rk_rs->id, Rk_rs->count);

    /* update segment id and clear candidate flag */

    /* cases
     * Ri, Rk are not in the tree
     * Ri, Rk are both in the tree
     * Ri is in the tree, Rk is not
     * Rk is in the tree, Ri is not
     */

    /* Ri_rs, Rk_rs must always be set */
    /* add Rk */
    Ri_rs->count += Rk_rs->count;
    n = globals->nbands - 1;
    do {
        Ri_rs->sum[n] += Rk_rs->sum[n];
        Ri_rs->mean[n] = Ri_rs->sum[n] / Ri_rs->count;
    } while (n--);

    if (Ri->count >= Rk->count) {

        if (Ri->id == 0) {
            Ri->id = get_free_id(globals);
            Ri_rs->id = Ri->id;
            Segment_put(&globals->rid_seg, (void *)&Ri->id, Ri->row, Ri->col);
        }

        if (Rk->count >= globals->min_reg_size) {
            if (rgtree_find(globals->reg_tree, Rk_rs) == NULL)
                G_fatal_error("merge regions: Rk should be in tree");
            /* remove from tree */
            rgtree_remove(globals->reg_tree, Rk_rs);
        }
        add_free_id(Rk->id);
    }
    else {

        if (Ri->count >= globals->min_reg_size) {
            if (rgtree_find(globals->reg_tree, Ri_rs) == NULL)
                G_fatal_error("merge regions: Ri should be in tree");
            /* remove from tree */
            rgtree_remove(globals->reg_tree, Ri_rs);
        }
        add_free_id(Ri->id);

        /* magic switch */
        Ri_rs->id = Rk->id;
    }

    if ((new_rs = rgtree_find(globals->reg_tree, Ri_rs)) != NULL) {
        /* update stats for tree item */
        new_rs->count = Ri_rs->count;
        memcpy(new_rs->mean, Ri_rs->mean, globals->datasize);
        memcpy(new_rs->sum, Ri_rs->sum, globals->datasize);
    }
    else if (Ri_rs->count >= globals->min_reg_size) {
        /* add to tree */
        rgtree_insert(globals->reg_tree, Ri_rs);
    }

    Ri->count = Ri_rs->count;
    memcpy(Ri->mean, Ri_rs->mean, globals->datasize);

    if (Rk->id == 0) {
        /* the actual merge: change region id */
        Segment_put(&globals->rid_seg, (void *)&Ri->id, Rk->row, Rk->col);

        if (do_cand) {
            if (FLAG_GET(globals->candidate_flag, Rk->row, Rk->col)) {
                /* clear candidate flag */
                FLAG_UNSET(globals->candidate_flag, Rk->row, Rk->col);
                globals->candidate_count--;
            }
        }
    }
    else if (Ri->id == Ri_rs->id) {
        /* Ri is already updated, including candidate flags
         * need to clear candidate flag for Rk and set new id */

        /* the actual merge: change region id */
        Segment_put(&globals->rid_seg, (void *)&Ri->id, Rk->row, Rk->col);

        if (do_cand) {
            do_cand = 0;
            if (FLAG_GET(globals->candidate_flag, Rk->row, Rk->col)) {
                /* clear candidate flag */
                FLAG_UNSET(globals->candidate_flag, Rk->row, Rk->col);
                globals->candidate_count--;
                do_cand = 1;
            }
        }

        rclist_init(&rlist);
        if (Rk->count > 1)
            rclist_add(&rlist, Rk->row, Rk->col);

        while (rclist_drop(&rlist, &next)) {

            if (do_cand) {
                /* clear candidate flag */
                FLAG_UNSET(globals->candidate_flag, next.row, next.col);
                globals->candidate_count--;
            }

            globals->find_neighbors(next.row, next.col, neighbors);

            n = globals->nn - 1;
            do {

                ngbr_rc.row = neighbors[n][0];
                ngbr_rc.col = neighbors[n][1];

                if (ngbr_rc.row >= globals->row_min &&
                    ngbr_rc.row < globals->row_max &&
                    ngbr_rc.col >= globals->col_min &&
                    ngbr_rc.col < globals->col_max) {

                    if (!(FLAG_GET(globals->null_flag, ngbr_rc.row,
                                   ngbr_rc.col))) {

                        Segment_get(&globals->rid_seg, (void *)&R_id,
                                    ngbr_rc.row, ngbr_rc.col);

                        if (Rk->id > 0 && R_id == Rk->id) {
                            /* the actual merge: change region id */
                            Segment_put(&globals->rid_seg, (void *)&Ri->id,
                                        ngbr_rc.row, ngbr_rc.col);

                            /* want to check this neighbor's neighbors */
                            rclist_add(&rlist, ngbr_rc.row, ngbr_rc.col);
                        }
                    }
                }
            } while (n--);
        }
        rclist_destroy(&rlist);
    }
    else {
        /* Rk was larger than Ri */

        /* clear candidate flag for Rk */
        if (do_cand && FLAG_GET(globals->candidate_flag, Rk->row, Rk->col)) {
            set_candidate_flag(Rk, FALSE, globals);
        }

        /* update region id for Ri */

        /* the actual merge: change region id */
        Segment_put(&globals->rid_seg, (void *)&Rk->id, Ri->row, Ri->col);

        rclist_init(&rlist);
        if (Ri->count > 1)
            rclist_add(&rlist, Ri->row, Ri->col);

        while (rclist_drop(&rlist, &next)) {

            globals->find_neighbors(next.row, next.col, neighbors);

            n = globals->nn - 1;
            do {

                ngbr_rc.row = neighbors[n][0];
                ngbr_rc.col = neighbors[n][1];

                if (ngbr_rc.row >= globals->row_min &&
                    ngbr_rc.row < globals->row_max &&
                    ngbr_rc.col >= globals->col_min &&
                    ngbr_rc.col < globals->col_max) {

                    if (!(FLAG_GET(globals->null_flag, ngbr_rc.row,
                                   ngbr_rc.col))) {

                        Segment_get(&globals->rid_seg, (void *)&R_id,
                                    ngbr_rc.row, ngbr_rc.col);

                        if (Ri->id > 0 && R_id == Ri->id) {
                            /* the actual merge: change region id */
                            Segment_put(&globals->rid_seg, (void *)&Rk->id,
                                        ngbr_rc.row, ngbr_rc.col);

                            /* want to check this neighbor's neighbors */
                            rclist_add(&rlist, ngbr_rc.row, ngbr_rc.col);
                        }
                    }
                }
            } while (n--);
        }
        rclist_destroy(&rlist);

        Ri->id = Ri_rs->id; /* == Rk->id */
        if (Ri->id != Rk->id)
            G_fatal_error("Ri ID should be set to Rk ID");
    }

    /* disable Rk */
    Rk->id = Rk_rs->id = -1;
    Rk->count = Rk_rs->count = 0;

    /* update Ri */
    Ri->id = Ri_rs->id;

    if (Ri_rs->count < globals->min_reg_size) {
        update_band_vals(Ri->row, Ri->col, Ri_rs, globals);
    }

    return TRUE;
}

static int set_candidate_flag(struct ngbr_stats *head, int value,
                              struct globals *globals)
{
    int n, R_id;
    struct rc next, ngbr_rc;
    struct rclist rlist;
    int neighbors[8][2];

    G_debug(4, "set_candidate_flag");

    if ((!(FLAG_GET(globals->candidate_flag, head->row, head->col))) != value) {
        G_warning(_("Candidate flag is already %s"),
                  value ? _("set") : _("unset"));
        return FALSE;
    }

    /* (un)set candidate flag */
    if (value == TRUE) {
        FLAG_SET(globals->candidate_flag, head->row, head->col);
        globals->candidate_count++;
    }
    else {
        FLAG_UNSET(globals->candidate_flag, head->row, head->col);
        globals->candidate_count--;
    }

    if (head->id == 0)
        return TRUE;

    rclist_init(&rlist);
    rclist_add(&rlist, head->row, head->col);

    while (rclist_drop(&rlist, &next)) {

        globals->find_neighbors(next.row, next.col, neighbors);

        n = globals->nn - 1;
        do {

            ngbr_rc.row = neighbors[n][0];
            ngbr_rc.col = neighbors[n][1];

            if (ngbr_rc.row >= globals->row_min &&
                ngbr_rc.row < globals->row_max &&
                ngbr_rc.col >= globals->col_min &&
                ngbr_rc.col < globals->col_max) {

                if (!(FLAG_GET(globals->null_flag, ngbr_rc.row, ngbr_rc.col))) {

                    if ((!(FLAG_GET(globals->candidate_flag, ngbr_rc.row,
                                    ngbr_rc.col))) == value) {

                        Segment_get(&globals->rid_seg, (void *)&R_id,
                                    ngbr_rc.row, ngbr_rc.col);

                        if (R_id == head->id) {
                            /* want to check this neighbor's neighbors */
                            rclist_add(&rlist, ngbr_rc.row, ngbr_rc.col);

                            /* (un)set candidate flag */
                            if (value == TRUE) {
                                FLAG_SET(globals->candidate_flag, ngbr_rc.row,
                                         ngbr_rc.col);
                                globals->candidate_count++;
                            }
                            else {
                                FLAG_UNSET(globals->candidate_flag, ngbr_rc.row,
                                           ngbr_rc.col);
                                globals->candidate_count--;
                            }
                        }
                    }
                }
            }
        } while (n--);
    }
    rclist_destroy(&rlist);

    return TRUE;
}

int fetch_reg_stats(int row, int col, struct reg_stats *rs,
                    struct globals *globals)
{
    struct reg_stats *rs_found;

    if (rs->id < 0)
        G_fatal_error("fetch_reg_stats(): invalid region id %d", rs->id);

    if (rs->id > 0 && (rs_found = rgtree_find(globals->reg_tree, rs)) != NULL) {

        memcpy(rs->mean, rs_found->mean, globals->datasize);
        memcpy(rs->sum, rs_found->sum, globals->datasize);
        rs->count = rs_found->count;

        return 1;
    }

    calculate_reg_stats(row, col, rs, globals);

    return 2;
}

static int calculate_reg_stats(int row, int col, struct reg_stats *rs,
                               struct globals *globals)
{
    int ret = 0;

    G_debug(4, "calculate_reg_stats()");

    if (rs->id < 0)
        G_fatal_error("Invalid region id %d", rs->id);

    Segment_get(&globals->bands_seg, (void *)globals->bands_val, row, col);
    rs->count = 1;
    memcpy(rs->sum, globals->bands_val, globals->datasize);

    if (rs->id == 0) {
        memcpy(rs->mean, rs->sum, globals->datasize);

        return 1;
    }

    if (globals->min_reg_size < 3)
        ret = 1;
    else if (globals->min_reg_size == 3) {
        int n, rid;
        struct rc ngbr_rc;
        int neighbors[8][2];

        globals->find_neighbors(row, col, neighbors);

        n = globals->nn - 1;
        do {

            ngbr_rc.row = neighbors[n][0];
            ngbr_rc.col = neighbors[n][1];

            if (ngbr_rc.row < globals->row_min ||
                ngbr_rc.row >= globals->row_max ||
                ngbr_rc.col < globals->col_min ||
                ngbr_rc.col >= globals->col_max) {
                continue;
            }

            if ((FLAG_GET(globals->null_flag, ngbr_rc.row, ngbr_rc.col)) == 0) {

                Segment_get(&globals->rid_seg, (void *)&rid, ngbr_rc.row,
                            ngbr_rc.col);

                if (rid == rs->id) {

                    /* update region stats */
                    rs->count++;

                    /* only one other neighbor can have the same ID
                     * deactivate for debugging */
                    break;
                }
            }
        } while (n--);
        if (rs->count > 2)
            G_fatal_error(_("Region size is larger than 2: %d"), rs->count);

        ret = 2;
    }
    else if (globals->min_reg_size > 3) {
        /* rs->id must be set */
        struct pavl_table *rc_check_tree; /* cells already checked */
        int n, rid;
        struct rc ngbr_rc, *pngbr_rc, next;
        struct rclist rilist;
        int neighbors[8][2];
        int no_check;

        /* go through region, spreading outwards from head */
        rclist_init(&rilist);

        ngbr_rc.row = row;
        ngbr_rc.col = col;
        pngbr_rc = G_malloc(sizeof(struct rc));
        *pngbr_rc = ngbr_rc;
        rc_check_tree = pavl_create(compare_rc, NULL);
        pavl_insert(rc_check_tree, pngbr_rc);
        pngbr_rc = NULL;

        next.row = row;
        next.col = col;
        do {
            G_debug(5, "find_pixel_neighbors for row: %d , col %d", next.row,
                    next.col);

            globals->find_neighbors(next.row, next.col, neighbors);

            n = globals->nn - 1;
            do {

                ngbr_rc.row = neighbors[n][0];
                ngbr_rc.col = neighbors[n][1];

                no_check = (ngbr_rc.row < globals->row_min ||
                            ngbr_rc.row >= globals->row_max ||
                            ngbr_rc.col < globals->col_min ||
                            ngbr_rc.col >= globals->col_max);

                if (!no_check) {
                    if ((FLAG_GET(globals->null_flag, ngbr_rc.row,
                                  ngbr_rc.col)) == 0) {

                        if (pngbr_rc == NULL)
                            pngbr_rc = G_malloc(sizeof(struct rc));
                        *pngbr_rc = ngbr_rc;

                        /* already checked ? */
                        if (pavl_insert(rc_check_tree, pngbr_rc) == NULL) {
                            pngbr_rc = NULL;

                            Segment_get(&globals->rid_seg, (void *)&rid,
                                        ngbr_rc.row, ngbr_rc.col);

                            if (rid == rs->id) {

                                /* want to check this neighbor's neighbors */
                                rclist_add(&rilist, ngbr_rc.row, ngbr_rc.col);

                                /* update region stats */
                                rs->count++;
                            }
                        }
                    }
                }
            } while (n--);
        } while (rclist_drop(&rilist, &next));

        /* clean up */
        if (pngbr_rc)
            G_free(pngbr_rc);
        pavl_destroy(rc_check_tree, free_item);
        rclist_destroy(&rilist);

        ret = 3;
    }

    /* band mean */
    if (rs->count == 1)
        memcpy(rs->mean, rs->sum, globals->datasize);
    else {
        int i = globals->nbands - 1;

        do {
            rs->mean[i] = rs->sum[i] / rs->count;
        } while (i--);
    }

    if (rs->count >= globals->min_reg_size)
        G_fatal_error(_("Region of size %d should be in search tree"),
                      rs->count);

    return ret;
}<|MERGE_RESOLUTION|>--- conflicted
+++ resolved
@@ -157,11 +157,7 @@
     return (Ri->col > Rk->col);
 }
 
-<<<<<<< HEAD
-#if 0                           /* unused */
-=======
 #if 0  /* unused */
->>>>>>> 70ecf8ec
 static int dump_Ri(struct ngbr_stats *Ri, struct reg_stats *Ri_rs,
                    double *Ri_sim, double *Rk_sim, int *Ri_nn, int *Rk_nn,
                    struct globals *globals)
@@ -810,15 +806,8 @@
                                 globals->ns.count = rs_found->count;
                                 /* globals->ns is now complete */
 
-<<<<<<< HEAD
-                                tempsim =
-                                    (globals->calculate_similarity) (Ri,
-                                                                     &globals->ns,
-                                                                     globals);
-=======
                                 tempsim = (globals->calculate_similarity)(
                                     Ri, &globals->ns, globals);
->>>>>>> 70ecf8ec
                                 candtmp =
                                     (FLAG_GET(globals->candidate_flag,
                                               ngbr_rc.row, ngbr_rc.col)) != 0;
