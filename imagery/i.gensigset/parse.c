--- conflicted
+++ resolved
@@ -23,12 +23,8 @@
     sigfile->key_desc = "name";
     sigfile->required = YES;
     sigfile->gisprompt = "new,signatures/sigset,sigfile";
-<<<<<<< HEAD
-    sigfile->description = _("Name for output file containing result signatures");
-=======
     sigfile->description =
         _("Name for output file containing result signatures");
->>>>>>> 8422103f
 
     maxsig = G_define_option();
     maxsig->key = "maxsig";
@@ -56,23 +52,14 @@
         G_fatal_error(_("Subgroup <%s> in group <%s> not found"),
                       parms->subgroup, parms->group);
     }
-<<<<<<< HEAD
-    
-    if (G_unqualified_name(sigfile->answer, G_mapset(), parms->sigfile, xmapset) < 0)
-=======
 
     if (G_unqualified_name(sigfile->answer, G_mapset(), parms->sigfile,
                            xmapset) < 0)
->>>>>>> 8422103f
         G_fatal_error(_("<%s> does not match the current mapset"), xmapset);
 
     if (G_legal_filename(parms->sigfile) < 0)
         G_fatal_error(_("<%s> is an illegal file name"), parms->sigfile);
-<<<<<<< HEAD
-    
-=======
 
->>>>>>> 8422103f
     if (sscanf(maxsig->answer, "%d", &parms->maxsubclasses) != 1 ||
         parms->maxsubclasses <= 0) {
         G_fatal_error(_("Illegal number of sub-signatures (%s)"),
