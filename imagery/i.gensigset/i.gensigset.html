<h2>DESCRIPTION</h2>

<em>i.gensigset</em>
is a non-interactive method for generating input into
<em><a href="i.smap.html">i.smap</a>.</em>

It is used as the first pass in the a two-pass
classification process.  It reads a raster map layer,
called the training map, which has some of the pixels or
regions already classified.  <em>i.gensigset</em> will then
extract spectral signatures from an image based on the
classification of the pixels in the training map and make
these signatures available to
<em><a href="i.smap.html">i.smap</a>.</em>

<p>
The user would then execute the GRASS program <em>
<a href="i.smap.html">i.smap</a></em> to create the
final classified map.

<p>
<<<<<<< HEAD
All raster maps used to generate signature file must have band reference
set. Use <em><a href="r.support.html">r.support</a></em> to set
band references of each member of the imagery group.
Signatures generated for one scene are suitable for classification
of other scenes as long as they consist of same raster bands
(band references match).
=======
For all raster maps used to generate signature file it is recommended
to have semantic label set.
Use <em><a href="r.support.html">r.support</a></em> to set
semantic labels of each member of the imagery group.
Signatures generated for one scene are suitable for classification
of other scenes as long as they consist of same raster bands
(semantic labels match). If semantic labels are not set, it will be
possible to use obtained signature file to classify only the same
imagery group used for generating signatures.
>>>>>>> 8422103f

<p>
An usage example can be found in <a href="i.smap.html">i.smap</a>
documentation.

<h2>OPTIONS</h2>

<h3>Parameters</h3>

<dl>

<dt><b>trainingmap=</b><em>name</em> 

<dd>ground truth training map

<p>
This raster layer, supplied as input by the user, has some
of its pixels already classified, and the rest (probably
most) of the pixels unclassified.  Classified means that
the pixel has a non-zero value and unclassified means that
the pixel has a zero value.

<p>
This map must be prepared by the user in advance by using
a combination of
<em><a href="wxGUI.vdigit.html">wxGUI vector digitizer</a></em>
and 
<em><a href="v.to.rast.html">v.to.rast</a></em>,
or some other import/development process (e.g.,
<em><a href="v.transects.html">v.transects</a>)</em>
to define the areas representative of the classes in the image.

<p>
At present, there is no fully-interactive tool specifically
designed for producing this layer.

<dt><b>group=</b><em>name</em> 

<dd>imagery group

<p>
This is the name of the group that contains the band files
which comprise the image to be analyzed. The

<em><a href="i.group.html">i.group</a></em>

command is used to construct groups of raster layers which
comprise an image.

<p>
<dt><b>subgroup=</b><em>name</em> 

<dd>subgroup containing image files


<p>
This names the subgroup within the group that selects a
subset of the bands to be analyzed. The

<em><a href="i.group.html">i.group</a></em>

command is also used to prepare this subgroup.  The
subgroup mechanism allows the user to select a subset of
all the band files that form an image.


<dt><b>signaturefile=</b><em>name</em>

<dd>resultant signature file

<p>
This is the resultant signature file (containing the means
and covariance matrices) for each class in the training map
that is associated with the band files in the subgroup
selected.

<p>

<dt><b>maxsig=</b><em>value</em> 

<dd>maximum number of sub-signatures in any class

<br>
default: 5

<p>
The spectral signatures which are produced by this program
are "mixed" signatures (see <a href="#notes">NOTES</a>).
Each signature contains one or more subsignatures
(represeting subclasses).  The algorithm in this program
starts with a maximum number of subclasses and reduces this
number to a minimal number of subclasses which are
spectrally distinct.  The user has the option to set this
starting value with this option.
</dl>


<h2 id="notes">NOTES</h2>

The algorithm in <em>i.gensigset</em> determines the
parameters of a spectral class model known as a Gaussian
mixture distribution.  The parameters are estimated using
multispectral image data and a training map which labels
the class of a subset of the image pixels.  The mixture
class parameters are stored as a class signature which can
be used for subsequent segmentation (i.e., classification)
of the multispectral image.

<p>
The Gaussian mixture class is a useful model because it can
be used to describe the behavior of an information class
which contains pixels with a variety of distinct spectral
characteristics.  For example, forest, grasslands or urban
areas are examples of information classes that a user may
wish to separate in an image.  However, each of these
information classes may contain subclasses each with its
own distinctive spectral characteristic.  For example, a
forest may contain a variety of different tree species each
with its own spectral behavior.


<p>
The objective of mixture classes is to improve segmentation
performance by modeling each information class as a
probabilistic mixture with a variety of subclasses.  The
mixture class model also removes the need to perform an
initial unsupervised segmentation for the purposes of
identifying these subclasses.  However, if misclassified
samples are used in the training process, these erroneous
samples may be grouped as a separate undesired subclass.
Therefore, care should be taken to provided accurate
training data.


<p>
This clustering algorithm estimates both the number of
distinct subclasses in each class, and the spectral mean
and covariance for each subclass.  The number of subclasses
is estimated using Rissanen's minimum description length
(MDL) criteria 
[<a href="#rissanen83">1</a>].  
This criteria attempts to determine
the number of subclasses which "best" describe the data.
The approximate maximum likelihood estimates of the mean
and covariance of the subclasses are computed using the
expectation maximization (EM) algorithm 
[<a href="#dempster77">2</a>,<a href="#redner84">3</a>].  

<h2>WARNINGS</h2>

If warnings like this occur, reducing the remaining classes to 0:

<div class="code"><pre>
...
WARNING: Removed a singular subsignature number 1 (4 remain)
WARNING: Removed a singular subsignature number 1 (3 remain)
WARNING: Removed a singular subsignature number 1 (2 remain)
WARNING: Removed a singular subsignature number 1 (1 remain)
WARNING: Unreliable clustering. Try a smaller initial number of clusters
WARNING: Removed a singular subsignature number 1 (-1 remain)
WARNING: Unreliable clustering. Try a smaller initial number of clusters
Number of subclasses is 0
</pre></div>

then the user should check for:
<ul>
<li>the range of the input data should be between 0 and 100 or 255 but not
  between 0.0 and 1.0 (<em>r.info</em> and <em>r.univar</em> show the range)</li>
<li>the training areas need to contain a sufficient amount of pixels</li>
</ul>

<h2>REFERENCES</h2>

<ul>
<li><A NAME="rissanen83">J. Rissanen,</a>
"A Universal Prior for Integers and Estimation by Minimum Description Length,"
<em>Annals of Statistics,</em> vol. 11, no. 2, pp. 417-431, 1983.</li>
<li><A NAME="dempster77">A. Dempster, N. Laird and D. Rubin,</a>
"Maximum Likelihood from Incomplete Data via the EM Algorithm,"
<em>J. Roy. Statist. Soc. B,</em> vol. 39, no. 1, pp. 1-38, 1977.</li>
<li><A NAME="redner84">E. Redner and H. Walker,</a>
"Mixture Densities, Maximum Likelihood and the EM Algorithm,"
<em>SIAM Review,</em> vol. 26, no. 2, April 1984.</li>
</ul>

<h2>SEE ALSO</h2>

<em>
<a href="r.support">r.support</a>,
<a href="i.group.html">i.group</a>,
<a href="i.smap.html">i.smap</a>,
<a href="r.info.html">r.info</a>,
<a href="r.univar.html">r.univar</a>,
<a href="wxGUI.vdigit.html">wxGUI vector digitizer</a>
</em>

<h2>AUTHORS</h2>

Charles Bouman, 
School of Electrical Engineering, Purdue University
<br>
Michael Shapiro,
U.S.Army Construction Engineering Research Laboratory
<br>
<<<<<<< HEAD
Band reference support: Maris Nartiss,
University of Latvia

<!--
<p>
<i>Last changed: $Date$</i>
-->
=======
Semantic label support: Maris Nartiss,
University of Latvia
>>>>>>> 8422103f
<|MERGE_RESOLUTION|>--- conflicted
+++ resolved
@@ -19,14 +19,6 @@
 final classified map.
 
 <p>
-<<<<<<< HEAD
-All raster maps used to generate signature file must have band reference
-set. Use <em><a href="r.support.html">r.support</a></em> to set
-band references of each member of the imagery group.
-Signatures generated for one scene are suitable for classification
-of other scenes as long as they consist of same raster bands
-(band references match).
-=======
 For all raster maps used to generate signature file it is recommended
 to have semantic label set.
 Use <em><a href="r.support.html">r.support</a></em> to set
@@ -36,7 +28,6 @@
 (semantic labels match). If semantic labels are not set, it will be
 possible to use obtained signature file to classify only the same
 imagery group used for generating signatures.
->>>>>>> 8422103f
 
 <p>
 An usage example can be found in <a href="i.smap.html">i.smap</a>
@@ -241,15 +232,5 @@
 Michael Shapiro,
 U.S.Army Construction Engineering Research Laboratory
 <br>
-<<<<<<< HEAD
-Band reference support: Maris Nartiss,
-University of Latvia
-
-<!--
-<p>
-<i>Last changed: $Date$</i>
--->
-=======
 Semantic label support: Maris Nartiss,
-University of Latvia
->>>>>>> 8422103f
+University of Latvia