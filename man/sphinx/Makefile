# Makefile for Sphinx documentation
#

# You can set these variables from the command line.
SPHINXOPTS    =
SPHINXBUILD   = sphinx-build
PAPER         =
BUILDDIR      = _build

# Internal variables.
PAPEROPT_a4     = -D latex_paper_size=a4
PAPEROPT_letter = -D latex_paper_size=letter
ALLSPHINXOPTS   = -d $(BUILDDIR)/doctrees $(PAPEROPT_$(PAPER)) $(SPHINXOPTS) .
# the i18n builder cannot share the environment and doctrees with the others
I18NSPHINXOPTS  = $(PAPEROPT_$(PAPER)) $(SPHINXOPTS) .

.PHONY: help clean html dirhtml singlehtml pickle json htmlhelp qthelp devhelp epub latex latexpdf text man changes linkcheck doctest gettext

help:
	@echo "Please use \`make <target>' where <target> is one of"
	@echo "  html       to make standalone HTML files"
	@echo "  dirhtml    to make HTML files named index.html in directories"
	@echo "  singlehtml to make a single large HTML file"
	@echo "  pickle     to make pickle files"
	@echo "  json       to make JSON files"
	@echo "  htmlhelp   to make HTML files and a HTML help project"
	@echo "  qthelp     to make HTML files and a qthelp project"
	@echo "  devhelp    to make HTML files and a Devhelp project"
	@echo "  epub       to make an epub"
	@echo "  latex      to make LaTeX files, you can set PAPER=a4 or PAPER=letter"
	@echo "  latexpdf   to make LaTeX files and run them through pdflatex"
	@echo "  text       to make text files"
	@echo "  man        to make manual pages"
	@echo "  texinfo    to make Texinfo files"
	@echo "  info       to make Texinfo files and run them through makeinfo"
	@echo "  gettext    to make PO message catalogs"
	@echo "  changes    to make an overview of all changed/added/deprecated items"
	@echo "  linkcheck  to check all external links for integrity"
	@echo "  doctest    to run all doctests embedded in the documentation (if enabled)"

clean:
	-rm -rf $(BUILDDIR)/*

html:
	$(SPHINXBUILD) -b html $(ALLSPHINXOPTS) $(BUILDDIR)/html
	@echo
	@echo "Build finished. The HTML pages are in $(BUILDDIR)/html."

dirhtml:
	$(SPHINXBUILD) -b dirhtml $(ALLSPHINXOPTS) $(BUILDDIR)/dirhtml
	@echo
	@echo "Build finished. The HTML pages are in $(BUILDDIR)/dirhtml."

singlehtml:
	$(SPHINXBUILD) -b singlehtml $(ALLSPHINXOPTS) $(BUILDDIR)/singlehtml
	@echo
	@echo "Build finished. The HTML page is in $(BUILDDIR)/singlehtml."

pickle:
	$(SPHINXBUILD) -b pickle $(ALLSPHINXOPTS) $(BUILDDIR)/pickle
	@echo
	@echo "Build finished; now you can process the pickle files."

json:
	$(SPHINXBUILD) -b json $(ALLSPHINXOPTS) $(BUILDDIR)/json
	@echo
	@echo "Build finished; now you can process the JSON files."

htmlhelp:
	$(SPHINXBUILD) -b htmlhelp $(ALLSPHINXOPTS) $(BUILDDIR)/htmlhelp
	@echo
	@echo "Build finished; now you can run HTML Help Workshop with the" \
	      ".hhp project file in $(BUILDDIR)/htmlhelp."

qthelp:
	$(SPHINXBUILD) -b qthelp $(ALLSPHINXOPTS) $(BUILDDIR)/qthelp
	@echo
	@echo "Build finished; now you can run "qcollectiongenerator" with the" \
	      ".qhcp project file in $(BUILDDIR)/qthelp, like this:"
<<<<<<< HEAD
	@echo "# qcollectiongenerator $(BUILDDIR)/qthelp/GRASS80Documentation.qhcp"
	@echo "To view the help file:"
	@echo "# assistant -collectionFile $(BUILDDIR)/qthelp/GRASS80Documentation.qhc"
=======
	@echo "# qcollectiongenerator $(BUILDDIR)/qthelp/GRASS83Documentation.qhcp"
	@echo "To view the help file:"
	@echo "# assistant -collectionFile $(BUILDDIR)/qthelp/GRASS83Documentation.qhc"
>>>>>>> 8422103f

devhelp:
	$(SPHINXBUILD) -b devhelp $(ALLSPHINXOPTS) $(BUILDDIR)/devhelp
	@echo
	@echo "Build finished."
	@echo "To view the help file:"
<<<<<<< HEAD
	@echo "# mkdir -p $$HOME/.local/share/devhelp/GRASS80Documentation"
	@echo "# ln -s $(BUILDDIR)/devhelp $$HOME/.local/share/devhelp/GRASS80Documentation"
=======
	@echo "# mkdir -p $$HOME/.local/share/devhelp/GRASS83Documentation"
	@echo "# ln -s $(BUILDDIR)/devhelp $$HOME/.local/share/devhelp/GRASS83Documentation"
>>>>>>> 8422103f
	@echo "# devhelp"

epub:
	$(SPHINXBUILD) -b epub $(ALLSPHINXOPTS) $(BUILDDIR)/epub
	@echo
	@echo "Build finished. The epub file is in $(BUILDDIR)/epub."

latex:
	$(SPHINXBUILD) -b latex $(ALLSPHINXOPTS) $(BUILDDIR)/latex
	@echo
	@echo "Build finished; the LaTeX files are in $(BUILDDIR)/latex."
	@echo "Run \`make' in that directory to run these through (pdf)latex" \
	      "(use \`make latexpdf' here to do that automatically)."

latexpdf:
	$(SPHINXBUILD) -b latex $(ALLSPHINXOPTS) $(BUILDDIR)/latex
	@echo "Running LaTeX files through pdflatex..."
	$(MAKE) -C $(BUILDDIR)/latex all-pdf
	@echo "pdflatex finished; the PDF files are in $(BUILDDIR)/latex."

text:
	$(SPHINXBUILD) -b text $(ALLSPHINXOPTS) $(BUILDDIR)/text
	@echo
	@echo "Build finished. The text files are in $(BUILDDIR)/text."

man:
	$(SPHINXBUILD) -b man $(ALLSPHINXOPTS) $(BUILDDIR)/man
	@echo
	@echo "Build finished. The manual pages are in $(BUILDDIR)/man."

texinfo:
	$(SPHINXBUILD) -b texinfo $(ALLSPHINXOPTS) $(BUILDDIR)/texinfo
	@echo
	@echo "Build finished. The Texinfo files are in $(BUILDDIR)/texinfo."
	@echo "Run \`make' in that directory to run these through makeinfo" \
	      "(use \`make info' here to do that automatically)."

info:
	$(SPHINXBUILD) -b texinfo $(ALLSPHINXOPTS) $(BUILDDIR)/texinfo
	@echo "Running Texinfo files through makeinfo..."
	make -C $(BUILDDIR)/texinfo info
	@echo "makeinfo finished; the Info files are in $(BUILDDIR)/texinfo."

gettext:
	$(SPHINXBUILD) -b gettext $(I18NSPHINXOPTS) $(BUILDDIR)/locale
	@echo
	@echo "Build finished. The message catalogs are in $(BUILDDIR)/locale."

changes:
	$(SPHINXBUILD) -b changes $(ALLSPHINXOPTS) $(BUILDDIR)/changes
	@echo
	@echo "The overview file is in $(BUILDDIR)/changes."

linkcheck:
	$(SPHINXBUILD) -b linkcheck $(ALLSPHINXOPTS) $(BUILDDIR)/linkcheck
	@echo
	@echo "Link check complete; look for any errors in the above output " \
	      "or in $(BUILDDIR)/linkcheck/output.txt."

doctest:
	$(SPHINXBUILD) -b doctest $(ALLSPHINXOPTS) $(BUILDDIR)/doctest
	@echo "Testing of doctests in the sources finished, look at the " \
	      "results in $(BUILDDIR)/doctest/output.txt."<|MERGE_RESOLUTION|>--- conflicted
+++ resolved
@@ -77,28 +77,17 @@
 	@echo
 	@echo "Build finished; now you can run "qcollectiongenerator" with the" \
 	      ".qhcp project file in $(BUILDDIR)/qthelp, like this:"
-<<<<<<< HEAD
-	@echo "# qcollectiongenerator $(BUILDDIR)/qthelp/GRASS80Documentation.qhcp"
-	@echo "To view the help file:"
-	@echo "# assistant -collectionFile $(BUILDDIR)/qthelp/GRASS80Documentation.qhc"
-=======
 	@echo "# qcollectiongenerator $(BUILDDIR)/qthelp/GRASS83Documentation.qhcp"
 	@echo "To view the help file:"
 	@echo "# assistant -collectionFile $(BUILDDIR)/qthelp/GRASS83Documentation.qhc"
->>>>>>> 8422103f
 
 devhelp:
 	$(SPHINXBUILD) -b devhelp $(ALLSPHINXOPTS) $(BUILDDIR)/devhelp
 	@echo
 	@echo "Build finished."
 	@echo "To view the help file:"
-<<<<<<< HEAD
-	@echo "# mkdir -p $$HOME/.local/share/devhelp/GRASS80Documentation"
-	@echo "# ln -s $(BUILDDIR)/devhelp $$HOME/.local/share/devhelp/GRASS80Documentation"
-=======
 	@echo "# mkdir -p $$HOME/.local/share/devhelp/GRASS83Documentation"
 	@echo "# ln -s $(BUILDDIR)/devhelp $$HOME/.local/share/devhelp/GRASS83Documentation"
->>>>>>> 8422103f
 	@echo "# devhelp"
 
 epub:
