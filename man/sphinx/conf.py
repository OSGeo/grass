--- conflicted
+++ resolved
@@ -1,9 +1,5 @@
 #
-<<<<<<< HEAD
-# GRASS GIS 8.0 Documentation documentation build configuration file, created by
-=======
 # GRASS GIS 8.3 Documentation documentation build configuration file, created by
->>>>>>> 8422103f
 # sphinx-quickstart on Thu Aug  9 17:16:28 2012.
 #
 # This file is execfile()d with the current directory set to its containing dir.
@@ -41,24 +37,15 @@
 master_doc = "index"
 
 # General information about the project.
-<<<<<<< HEAD
-project = "GRASS GIS 8.0 Documentation"
-copyright = "2021, GRASS Development Team"
-=======
 project = "GRASS GIS 8.3 Documentation"
 copyright = "2022, GRASS Development Team"
->>>>>>> 8422103f
 
 # The version info for the project you're documenting, acts as replacement for
 # |version| and |release|, also used in various other places throughout the
 # built documents.
 #
 # The short X.Y version.
-<<<<<<< HEAD
-version = "8.0"
-=======
 version = "8.3"
->>>>>>> 8422103f
 # The full version, including alpha/beta/rc tags.
 release = "dev"
 
@@ -174,11 +161,7 @@
 # html_file_suffix = None
 
 # Output file base name for HTML help builder.
-<<<<<<< HEAD
-htmlhelp_basename = "grass80Documentationdoc"
-=======
 htmlhelp_basename = "grass83Documentationdoc"
->>>>>>> 8422103f
 
 
 # -- Options for LaTeX output --------------------------------------------------
@@ -197,13 +180,8 @@
 latex_documents = [
     (
         "content",
-<<<<<<< HEAD
-        "grass80Documentation.tex",
-        "GRASS GIS 8.0 Documentation",
-=======
         "grass83Documentation.tex",
         "GRASS GIS 8.3 Documentation",
->>>>>>> 8422103f
         "GRASS Development Team",
         "manual",
     ),
@@ -237,13 +215,8 @@
 man_pages = [
     (
         "content",
-<<<<<<< HEAD
-        "grass80documentation",
-        "GRASS GIS 8.0 Documentation",
-=======
         "grass83documentation",
         "GRASS GIS 8.3 Documentation",
->>>>>>> 8422103f
         ["GRASS Development Team"],
         1,
     )
@@ -261,17 +234,10 @@
 texinfo_documents = [
     (
         "content",
-<<<<<<< HEAD
-        "grass80Documentation",
-        "GRASS GIS 8.0 Documentation",
-        "GRASS Development Team",
-        "grass80Documentation",
-=======
         "grass83Documentation",
         "GRASS GIS 8.3 Documentation",
         "GRASS Development Team",
         "grass83Documentation",
->>>>>>> 8422103f
         "One line description of project.",
         "Miscellaneous",
     ),
@@ -290,17 +256,10 @@
 # -- Options for Epub output ---------------------------------------------------
 
 # Bibliographic Dublin Core info.
-<<<<<<< HEAD
-epub_title = "GRASS GIS 8.0 Documentation"
-epub_author = "GRASS Development Team"
-epub_publisher = "GRASS Development Team"
-epub_copyright = "2021, GRASS Development Team"
-=======
 epub_title = "GRASS GIS 8.3 Documentation"
 epub_author = "GRASS Development Team"
 epub_publisher = "GRASS Development Team"
 epub_copyright = "2022, GRASS Development Team"
->>>>>>> 8422103f
 
 # The language of the text. It defaults to the language option
 # or en if the language is not set.
