--- conflicted
+++ resolved
@@ -1,10 +1,6 @@
 ---
 # Project information
-<<<<<<< HEAD
-site_author: GRASS Development Team  # Default author to all pages
-=======
 site_author: The GRASS Development Team  # Default author to all pages
->>>>>>> dc21eeaa
 site_name: !ENV SITE_NAME
 site_url: https://grass.osgeo.org/grass-stable/manuals/
 
