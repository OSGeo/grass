--- conflicted
+++ resolved
@@ -47,10 +47,7 @@
 
 # Customization
 extra:
-<<<<<<< HEAD
   homepage: index.html
-=======
-  homepage: ./index.html
   social:
     - icon: simple/opencollective
       link: https://opencollective.com/grass
@@ -66,7 +63,6 @@
       link: https://x.com/GRASSGIS
     - icon: fontawesome/brands/youtube
       link: https://www.youtube.com/@grass-gis
->>>>>>> 1b5a32ef
 
 # Hooks
 hooks:
