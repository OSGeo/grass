--- conflicted
+++ resolved
@@ -32,28 +32,16 @@
     try:
         index_keys = lines.index("<h2>KEYWORDS</h2>\n") + 1
         index_desc = lines.index("<h2>NAME</h2>\n") + 1
-<<<<<<< HEAD
     except ValueError:
-=======
-    except Exception:
->>>>>>> 362bee3a
         continue
     try:
         key = lines[index_keys].split(",")[1].strip().replace(" ", "_")
         key = key.split(">")[1].split("<")[0]
-<<<<<<< HEAD
     except IndexError:
         continue
     try:
         desc = lines[index_desc].split("-", 1)[1].strip()
     except IndexError:
-=======
-    except Exception:
-        continue
-    try:
-        desc = lines[index_desc].split("-", 1)[1].strip()
-    except Exception:
->>>>>>> 362bee3a
         desc.strip()
     if key not in keywords.keys():
         keywords[key] = {}
