--- conflicted
+++ resolved
@@ -87,29 +87,17 @@
     try:
         index_keys = lines.index("<h2>KEYWORDS</h2>\n") + 1
         index_desc = lines.index("<h2>NAME</h2>\n") + 1
-<<<<<<< HEAD
     except ValueError:
         continue
     try:
         keys = lines[index_keys].split(",")
     except (IndexError, TypeError):
-=======
-    except Exception:
-        continue
-    try:
-        keys = lines[index_keys].split(",")
-    except Exception:
->>>>>>> 362bee3a
         continue
     for key in keys:
         key = key.strip()
         try:
             key = key.split(">")[1].split("<")[0]
-<<<<<<< HEAD
         except IndexError:
-=======
-        except Exception:
->>>>>>> 362bee3a
             pass
         if not key:
             sys.exit("Empty keyword from file %s line: %s" % (fname, lines[index_keys]))
@@ -122,17 +110,10 @@
 for black in blacklist:
     try:
         del keywords[black]
-<<<<<<< HEAD
     except KeyError:
         try:
             del keywords[black.lower()]
         except (KeyError, TypeError):
-=======
-    except Exception:
-        try:
-            del keywords[black.lower()]
-        except Exception:
->>>>>>> 362bee3a
             continue
 
 for key in sorted(keywords.keys()):
