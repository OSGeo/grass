--- conflicted
+++ resolved
@@ -175,11 +175,6 @@
     "PLR2004", # magic-value-comparison
     "PLR6201", # literal-membership
     "PLR6301", # no-self-use
-<<<<<<< HEAD
-    "PLW0127", # self-assigning-variable
-=======
-    "PLW0406", # import-self
->>>>>>> 0fb66119
     "PLW0602", # global-variable-not-assigned
     "PLW0603", # global-statement
     "PLW0604", # global-at-module-level
