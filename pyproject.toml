--- conflicted
+++ resolved
@@ -28,14 +28,5 @@
     | general
     | gui
     | imagery
-<<<<<<< HEAD
-    | lib/gis
-    | temporal
-    | raster
-    | vector
-=======
-    | docker/testdata/test_grass_session.py
-    | display/d.mon/render_cmd.py
->>>>>>> fd86f50e
 )
 '''