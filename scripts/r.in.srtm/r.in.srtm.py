#!/usr/bin/env python3
#
############################################################################
#
# MODULE:    r_in_aster.py
# AUTHOR(S): Markus Neteler 11/2003 neteler AT itc it
#            Hamish Bowman
#            Glynn Clements
#            Luca Delucchi
# PURPOSE:   import of SRTM hgt files into GRASS
#
# COPYRIGHT:	(C) 2004, 2006 by the GRASS Development Team
#
# 		This program is free software under the GNU General Public
# 		License (>=v2). Read the file COPYING that comes with GRASS
# 		for details.
#
# Dec 2004: merged with srtm_generate_hdr.sh (M. Neteler)
#           corrections and refinement (W. Kyngesburye)
# Aug 2004: modified to accept files from other directories
#           (by H. Bowman)
# June 2005: added flag to read in US 1-arcsec tiles (H. Bowman)
# April 2006: links updated from ftp://e0dps01u.ecs.nasa.gov/srtm/
#             to current links below
# October 2008: Converted to Python by Glynn Clements
# March 2018: Added capabilities to import SRTM SWBD
#             Removed unzip dependencies, now it use Python zipfile library
#             by Luca Delucchi
#########################
# Derived from:
# ftp://e0srp01u.ecs.nasa.gov/srtm/version1/Documentation/Notes_for_ARCInfo_users.txt
#     (note: document was updated silently end of 2003)
#
# ftp://e0srp01u.ecs.nasa.gov/srtm/version1/Documentation/SRTM_Topo.txt
#  "3.0 Data Formats
#  [...]
#  To be more exact, these coordinates refer to the geometric center of
#  the lower left pixel, which in the case of SRTM-1 data will be about
#  30 meters in extent."
#
# - SRTM 90 Tiles are 1 degree by 1 degree
# - SRTM filename coordinates are said to be the *center* of the LL pixel.
#       N51E10 -> lower left cell center
#
# - BIL uses *center* of the UL (!) pixel:
#      http://downloads.esri.com/support/whitepapers/other_/eximgav.pdf
#
# - GDAL uses *corners* of pixels for its coordinates.
#
# NOTE: Even, if small difference: SRTM is referenced to EGM96, not WGS84 ellps
# http://earth-info.nga.mil/GandG/wgs84/gravitymod/egm96/intpt.html
#
#########################

# %Module
# % description: Imports SRTM HGT files into raster map.
# % keyword: raster
# % keyword: import
# % keyword: SRTM
# %End
# %option G_OPT_F_INPUT
# % description: Name of SRTM input tile (file without .hgt.zip extension)
# %end
# %option G_OPT_R_OUTPUT
# % description: Name for output raster map (default: input tile)
# % required : no
# %end
# %flag
# % key: 1
# % description: Input is a 1-arcsec tile (default: 3-arcsec)
# %end


import os
import shutil
import atexit
import grass.script as gs
import zipfile as zfile
from grass.exceptions import CalledModuleError


tmpl1sec = """BYTEORDER M
LAYOUT BIL
NROWS 3601
NCOLS 3601
NBANDS 1
NBITS 16
BANDROWBYTES 7202
TOTALROWBYTES 7202
BANDGAPBYTES 0
PIXELTYPE SIGNEDINT
NODATA -32768
ULXMAP %s
ULYMAP %s
XDIM 0.000277777777777778
YDIM 0.000277777777777778
"""

swbd1sec = """BYTEORDER M
LAYOUT BIL
NROWS 3601
NCOLS 3601
NBANDS 1
NBITS 8
BANDROWBYTES 7202
TOTALROWBYTES 7202
BANDGAPBYTES 0
PIXELTYPE SIGNEDINT
NODATA -32768
ULXMAP %s
ULYMAP %s
XDIM 0.000277777777777778
YDIM 0.000277777777777778
"""

tmpl3sec = """BYTEORDER M
LAYOUT BIL
NROWS 1201
NCOLS 1201
NBANDS 1
NBITS 16
BANDROWBYTES 2402
TOTALROWBYTES 2402
BANDGAPBYTES 0
PIXELTYPE SIGNEDINT
NODATA -32768
ULXMAP %s
ULYMAP %s
XDIM 0.000833333333333
YDIM 0.000833333333333
"""

proj = "".join(
    [
        "GEOGCS[",
        '"wgs84",',
        (
            'DATUM["WGS_1984",SPHEROID["wgs84",6378137,298.257223563],TOWGS84[0.000000,'
            "0.000000,0.000000]],"
        ),
        'PRIMEM["Greenwich",0],',
        'UNIT["degree",0.0174532925199433]',
        "]",
    ]
)


def cleanup():
    if not in_temp:
        return
    for ext in [".bil", ".hdr", ".prj", ".hgt.zip"]:
        gs.try_remove(tile + ext)
    os.chdir("..")
    gs.try_rmdir(tmpdir)


def main():
    global tile, tmpdir, in_temp

    in_temp = False

    # to support SRTM water body
    swbd = False

    input = options["input"]
    output = options["output"]
    one = flags["1"]

    # are we in LatLong location?
    s = gs.read_command("g.proj", flags="j")
    kv = gs.parse_key_val(s)
    if "+proj" not in kv.keys() or kv["+proj"] != "longlat":
        gs.fatal(_("This module only operates in LatLong locations"))

    # use these from now on:
    infile = input
    while infile[-4:].lower() in {".hgt", ".zip", ".raw"}:
        infile = infile[:-4]
    (fdir, tile) = os.path.split(infile)

    tileout = output or tile

    if ".hgt" in input:
        suff = ".hgt"
    else:
        suff = ".raw"
        swbd = True

    zipfile = "{im}{su}.zip".format(im=infile, su=suff)
    hgtfile = "{im}{su}".format(im=infile, su=suff)

    if os.path.isfile(zipfile):
        # really a ZIP file?
        if not zfile.is_zipfile(zipfile):
            gs.fatal(_("'%s' does not appear to be a valid zip file.") % zipfile)

        is_zip = True
    elif os.path.isfile(hgtfile):
        # try and see if it's already unzipped
        is_zip = False
    else:
        gs.fatal(_("File '%s' or '%s' not found") % (zipfile, hgtfile))

    # make a temporary directory
    tmpdir = gs.tempfile()
    gs.try_remove(tmpdir)
    os.mkdir(tmpdir)
    if is_zip:
        shutil.copyfile(
            zipfile, os.path.join(tmpdir, "{im}{su}.zip".format(im=tile, su=suff))
        )
    else:
        shutil.copyfile(
            hgtfile, os.path.join(tmpdir, "{im}{su}".format(im=tile[:7], su=suff))
        )
    # change to temporary directory
    os.chdir(tmpdir)
    in_temp = True

    zipfile = "{im}{su}.zip".format(im=tile, su=suff)
    hgtfile = "{im}{su}".format(im=tile[:7], su=suff)

    bilfile = tile + ".bil"

    if is_zip:
        # unzip & rename data file:
        gs.message(_("Extracting '%s'...") % infile)
        try:
            zf = zfile.ZipFile(zipfile)
            zf.extractall()
<<<<<<< HEAD
        except (FileNotFoundError, PermissionError, OSError, zipfile.BadZipFile):
=======
        except (zfile.BadZipfile, zfile.LargeZipFile, PermissionError):
>>>>>>> 3022d9fd
            gs.fatal(_("Unable to unzip file."))

    gs.message(_("Converting input file to BIL..."))
    os.rename(hgtfile, bilfile)

    north = tile[0]
    ll_latitude = int(tile[1:3])
    east = tile[3]
    ll_longitude = int(tile[4:7])

    # are we on the southern hemisphere? If yes, make LATITUDE negative.
    if north == "S":
        ll_latitude *= -1

    # are we west of Greenwich? If yes, make LONGITUDE negative.
    if east == "W":
        ll_longitude *= -1

    # Calculate Upper Left from Lower Left
    ulxmap = "%.1f" % ll_longitude
    # SRTM90 tile size is 1 deg:
    ulymap = "%.1f" % (ll_latitude + 1)

    if not one:
        tmpl = tmpl3sec
    elif swbd:
        gs.message(_("Attempting to import 1-arcsec SWBD data"))
        tmpl = swbd1sec
    else:
        gs.message(_("Attempting to import 1-arcsec data"))
        tmpl = tmpl1sec

    header = tmpl % (ulxmap, ulymap)
    hdrfile = tile + ".hdr"
    outf = open(hdrfile, "w")
    outf.write(header)
    outf.close()

    # create prj file: To be precise, we would need EGS96! But who really cares...
    prjfile = tile + ".prj"
    outf = open(prjfile, "w")
    outf.write(proj)
    outf.close()

    try:
<<<<<<< HEAD
        gs.run_command("r.in.gdal", input=bilfile, out=tileout, errors="fatal")
    except:
=======
        gs.run_command("r.in.gdal", input=bilfile, out=tileout)
    except CalledModuleError:
>>>>>>> 3022d9fd
        gs.fatal(_("Unable to import data"))

    # nice color table
    if not swbd:
        gs.run_command("r.colors", map=tileout, color="srtm")

    # write cmd history:
    gs.raster_history(tileout)

    gs.message(_("Done: generated map ") + tileout)
    gs.message(
        _("(Note: Holes in the data can be closed with 'r.fillnulls' using splines)")
    )


if __name__ == "__main__":
    options, flags = gs.parser()
    atexit.register(cleanup)
    main()<|MERGE_RESOLUTION|>--- conflicted
+++ resolved
@@ -228,11 +228,13 @@
         try:
             zf = zfile.ZipFile(zipfile)
             zf.extractall()
-<<<<<<< HEAD
-        except (FileNotFoundError, PermissionError, OSError, zipfile.BadZipFile):
-=======
-        except (zfile.BadZipfile, zfile.LargeZipFile, PermissionError):
->>>>>>> 3022d9fd
+        except (
+            zfile.BadZipfile,
+            zfile.LargeZipFile,
+            FileNotFoundError,
+            PermissionError,
+            OSError,
+        ):
             gs.fatal(_("Unable to unzip file."))
 
     gs.message(_("Converting input file to BIL..."))
@@ -278,13 +280,8 @@
     outf.close()
 
     try:
-<<<<<<< HEAD
         gs.run_command("r.in.gdal", input=bilfile, out=tileout, errors="fatal")
-    except:
-=======
-        gs.run_command("r.in.gdal", input=bilfile, out=tileout)
     except CalledModuleError:
->>>>>>> 3022d9fd
         gs.fatal(_("Unable to import data"))
 
     # nice color table
