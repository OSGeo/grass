--- conflicted
+++ resolved
@@ -11,7 +11,6 @@
 from grass.script.db import DBHandler
 
 
-<<<<<<< HEAD
 def updates_as_transaction(
     table,
     cat_column,
@@ -33,16 +32,7 @@
     :rtype list
     """
     sqls = []
-    if column_quote:
-        quote = "'"
-    else:
-        quote = ""
-=======
-def updates_as_transaction(table, cat_column, column, column_quote, cats, values):
-    """Create SQL statement for categories and values for a given column"""
-    sql = ["BEGIN TRANSACTION"]
     quote = "'" if column_quote else ""
->>>>>>> 8c4f244c
     for cat, value in zip(cats, values):
         sqls.append(
             f"UPDATE {table} SET {column} = {quote}{value}{quote} "
@@ -58,15 +48,9 @@
     database = db_info["database"]
     driver = db_info["driver"]
     cat_column = "cat"
-<<<<<<< HEAD
-    column_type = gs.vector_columns(map_name, layer)[column_name]
-    column_quote = bool(column_type["type"] in ("CHARACTER", "TEXT"))
-    sqls = updates_as_transaction(
-=======
     column_type = gs.vector_columns(map_name, layer, env=env)[column_name]
     column_quote = bool(column_type["type"] in {"CHARACTER", "TEXT"})
-    sql = updates_as_transaction(
->>>>>>> 8c4f244c
+    sqls = updates_as_transaction(
         table=table,
         cat_column=cat_column,
         column=column_name,
@@ -74,14 +58,8 @@
         cats=cats,
         values=values,
     )
-<<<<<<< HEAD
     db_handler = DBHandler(driver_name=driver, database=database)
     db_handler.execute(sql=sqls)
-=======
-    gs.write_command(
-        "db.execute", input="-", database=database, driver=driver, stdin=sql, env=env
-    )
->>>>>>> 8c4f244c
 
 
 @pytest.fixture(scope="module")
