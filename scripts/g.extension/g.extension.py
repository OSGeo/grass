--- conflicted
+++ resolved
@@ -155,16 +155,6 @@
 import tempfile
 import json
 import xml.etree.ElementTree as etree
-<<<<<<< HEAD
-
-if sys.version_info.major == 3 and sys.version_info.minor < 8:
-    from distutils.dir_util import copy_tree
-else:
-    from functools import partial
-
-    copy_tree = partial(shutil.copytree, dirs_exist_ok=True)
-=======
->>>>>>> 70ecf8ec
 
 if sys.version_info.major == 3 and sys.version_info.minor < 8:
     from distutils.dir_util import copy_tree
