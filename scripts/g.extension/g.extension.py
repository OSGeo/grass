--- conflicted
+++ resolved
@@ -199,8 +199,6 @@
 HTTP_STATUS_CODES = list(http.HTTPStatus)
 GIT_URL = "https://github.com/OSGeo/grass-addons"
 
-<<<<<<< HEAD
-=======
 # MAKE command
 # GRASS Makefile are type of GNU Make and not BSD Make
 # On FreeBSD (and other BSD and maybe unix) we have to
@@ -210,7 +208,6 @@
 else:
     MAKE = "make"
 
->>>>>>> 8422103f
 
 def replace_shebang_win(python_file):
     """
@@ -2487,11 +2484,7 @@
         else:
             svn_reference = "branches/{}".format(branch)
 
-<<<<<<< HEAD
-        if not url:
-=======
         if not url or url == GIT_URL:
->>>>>>> 8422103f
             # Set URL for the given GRASS version
             git_url = f"{GIT_URL}/{svn_reference}/src/{module_class}/{name}"
             return "official", git_url
@@ -2512,37 +2505,21 @@
                 open_url = urlopen(url)
                 open_url.close()
                 url_validated = True
-<<<<<<< HEAD
-            except URLError:
-                pass
-=======
             except URLError as error:
                 message = error
->>>>>>> 8422103f
         else:
             try:
                 open_url = urlopen("http://" + url)
                 open_url.close()
                 url_validated = True
-<<<<<<< HEAD
-            except URLError:
-                pass
-=======
             except URLError as error:
                 message = error
->>>>>>> 8422103f
             try:
                 open_url = urlopen("https://" + url)
                 open_url.close()
                 url_validated = True
-<<<<<<< HEAD
-            except URLError:
-                pass
-
-=======
             except URLError as error:
                 message = error
->>>>>>> 8422103f
         if not url_validated:
             grass.fatal(
                 _("Cannot open URL <{url}>: {error}").format(url=url, error=message)
@@ -2575,13 +2552,6 @@
 
 
 def get_addons_paths(gg_addons_base_dir):
-<<<<<<< HEAD
-    """Get and save extensions paths as 'extensions_paths.json' json file
-    in the $GRASS_ADDON_BASE dir. The file serves as a list of all addons,
-    and their paths (mkhmtl.py tool)
-    """
-    get_addons_paths.json_file = "addons_paths.json"
-=======
     """Get and save addons paths from GRASS GIS Addons GitHub repo API
     as 'addons_paths.json' file in the gg_addons_base_dir. The file
     serves as a list of all addons, and their paths (required for
@@ -2589,7 +2559,6 @@
 
     :param str gg_addons_base_dir: dir path where addons are installed
     """
->>>>>>> 8422103f
     # Define branch to fetch from (latest or current version)
     addons_branch = get_version_branch(version[0])
     url = f"https://api.github.com/repos/OSGeo/grass-addons/git/trees/{addons_branch}?recursive=1"
@@ -2697,10 +2666,5 @@
 
     grass_version = grass.version()
     version = grass_version["version"].split(".")
-<<<<<<< HEAD
-
-    build_platform = grass_version["build_platform"].split("-", 1)[0]
-=======
->>>>>>> 8422103f
 
     sys.exit(main())