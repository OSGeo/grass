--- conflicted
+++ resolved
@@ -263,13 +263,8 @@
         if OGRdatasource.lower().endswith("gml"):
             try:
                 from osgeo import gdal
-<<<<<<< HEAD
             except ImportError:
-                grass.fatal(
-=======
-            except:
                 gs.fatal(
->>>>>>> 362bee3a
                     _(
                         "Unable to load GDAL Python bindings (requires package "
                         "'python-gdal' being installed)"
@@ -343,13 +338,8 @@
         if OGRdatasource.lower().endswith("gml"):
             try:
                 from osgeo import gdal
-<<<<<<< HEAD
             except ImportError:
-                grass.fatal(
-=======
-            except:
                 gs.fatal(
->>>>>>> 362bee3a
                     _(
                         "Unable to load GDAL Python bindings (requires package "
                         "'python-gdal' being installed)"
