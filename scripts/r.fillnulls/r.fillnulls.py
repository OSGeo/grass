#!/usr/bin/env python3
#
############################################################################
#
# MODULE:       r.fillnulls
# AUTHOR(S):    Markus Neteler
#               Updated to GRASS 5.7 by Michael Barton
#               Updated to GRASS 6.0 by Markus Neteler
#               Ring and zoom improvements by Hamish Bowman
#               Converted to Python by Glynn Clements
#               Added support for r.resamp.bspline by Luca Delucchi
#               Per hole filling with RST by Maris Nartiss
#               Speedup for per hole filling with RST by Stefan Blumentrath
# PURPOSE:      fills NULL (no data areas) in raster maps
#               The script respects a user mask (MASK) if present.
#
# COPYRIGHT:    (C) 2001-2018 by the GRASS Development Team
#
#               This program is free software under the GNU General Public
#               License (>=v2). Read the file COPYING that comes with GRASS
#               for details.
#
#############################################################################


# %module
# % description: Fills no-data areas in raster maps using spline interpolation.
# % keyword: raster
# % keyword: surface
# % keyword: elevation
# % keyword: interpolation
# % keyword: splines
# % keyword: no-data filling
# %end
# %option G_OPT_R_INPUT
# %end
# %option G_OPT_R_OUTPUT
# %end
# %option
# % key: method
# % type: string
# % description: Interpolation method to use
# % required: yes
# % options: bilinear,bicubic,rst
# % answer: rst
# %end
# %option
# % key: tension
# % type: double
# % description: Spline tension parameter
# % required : no
# % answer : 40.
# % guisection: RST options
# %end
# %option
# % key: smooth
# % type: double
# % description: Spline smoothing parameter
# % required : no
# % answer : 0.1
# % guisection: RST options
# %end
# %option
# % key: edge
# % type: integer
# % description: Width of hole edge used for interpolation (in cells)
# % required : no
# % answer : 3
# % options : 2-100
# % guisection: RST options
# %end
# %option
# % key: npmin
# % type: integer
# % description: Minimum number of points for approximation in a segment (>segmax)
# % required : no
# % answer : 600
# % options : 2-10000
# % guisection: RST options
# %end
# %option
# % key: segmax
# % type: integer
# % description: Maximum number of points in a segment
# % required : no
# % answer : 300
# % options : 2-10000
# % guisection: RST options
# %end
# %option
# % key: lambda
# % type: double
# % required: no
# % multiple: no
# % label: Tykhonov regularization parameter (affects smoothing)
# % description: Used in bilinear and bicubic spline interpolation
# % answer: 0.01
# % guisection: Spline options
# %end
# %option G_OPT_MEMORYMB
# %end


import os
import atexit
import subprocess

import grass.script as gs
from grass.exceptions import CalledModuleError

tmp_rmaps = []
tmp_vmaps = []
usermask = None
mapset = None

# what to do in case of user break:


def cleanup():
    # delete internal mask and any TMP files:
    if len(tmp_vmaps) > 0:
        gs.run_command(
            "g.remove", quiet=True, flags="fb", type="vector", name=tmp_vmaps
        )
    if len(tmp_rmaps) > 0:
        gs.run_command(
            "g.remove", quiet=True, flags="fb", type="raster", name=tmp_rmaps
        )
    if usermask and mapset:
        if gs.find_file(usermask, mapset=mapset)["file"]:
            gs.run_command(
                "g.rename", quiet=True, raster=(usermask, "MASK"), overwrite=True
            )


def main():
    global usermask, mapset, tmp_rmaps, tmp_vmaps

    input = options["input"]
    output = options["output"]
    tension = options["tension"]
    smooth = options["smooth"]
    method = options["method"]
    edge = int(options["edge"])
    segmax = int(options["segmax"])
    npmin = int(options["npmin"])
    lambda_ = float(options["lambda"])
    memory = options["memory"]
    quiet = True  # FIXME
    mapset = gs.gisenv()["MAPSET"]
    unique = str(os.getpid())  # Shouldn't we use temp name?
    prefix = "r_fillnulls_%s_" % unique
    failed_list = (
        []
    )  # a list of failed holes. Caused by issues with v.surf.rst. Connected with #1813

    # check if input file exists
    if not gs.find_file(input)["file"]:
        gs.fatal(_("Raster map <%s> not found") % input)

    # save original region
    reg_org = gs.region()

    # check if a MASK is already present
    # and remove it to not interfere with NULL lookup part
    # as we don't fill MASKed parts!
    if gs.find_file("MASK", mapset=mapset)["file"]:
        usermask = "usermask_mask." + unique
        gs.message(_("A user raster mask (MASK) is present. Saving it..."))
        gs.run_command("g.rename", quiet=quiet, raster=("MASK", usermask))

    # check if method is rst to use v.surf.rst
    if method == "rst":
        # idea: filter all NULLS and grow that area(s) by 3 pixel, then
        # interpolate from these surrounding 3 pixel edge
        filling = prefix + "filled"

        gs.use_temp_region()
        gs.run_command("g.region", align=input, quiet=quiet)
        region = gs.region()
        ns_res = region["nsres"]
        ew_res = region["ewres"]

        gs.message(_("Using RST interpolation..."))
        gs.message(_("Locating and isolating NULL areas..."))

        # creating binary (0/1) map
        if usermask:
            gs.message(_("Skipping masked raster parts"))
            gs.mapcalc(
                (
                    '$tmp1 = if(isnull("$input") && !($mask == 0 || isnull($mask)),1,'
                    "null())"
                ),
                tmp1=prefix + "nulls",
                input=input,
                mask=usermask,
            )
        else:
            gs.mapcalc(
                '$tmp1 = if(isnull("$input"),1,null())',
                tmp1=prefix + "nulls",
                input=input,
            )
        tmp_rmaps.append(prefix + "nulls")

        # restoring user's mask, if present
        # to ignore MASKed original values
        if usermask:
            gs.message(_("Restoring user mask (MASK)..."))
            try:
                gs.run_command("g.rename", quiet=quiet, raster=(usermask, "MASK"))
            except CalledModuleError:
                gs.warning(_("Failed to restore user MASK!"))
            usermask = None

        # grow identified holes by X pixels
        gs.message(_("Growing NULL areas"))
        tmp_rmaps.append(prefix + "grown")
        try:
            gs.run_command(
                "r.grow",
                input=prefix + "nulls",
                radius=edge + 0.01,
                old=1,
                new=1,
                out=prefix + "grown",
                quiet=quiet,
            )
        except CalledModuleError:
            gs.fatal(
                _(
                    "abandoned. Removing temporary map, restoring "
                    "user mask if needed:"
                )
            )

        # assign unique IDs to each hole or hole system (holes closer than edge
        # distance)
        gs.message(_("Assigning IDs to NULL areas"))
        tmp_rmaps.append(prefix + "clumped")
        try:
            gs.run_command(
                "r.clump",
                input=prefix + "grown",
                output=prefix + "clumped",
                quiet=quiet,
            )
        except CalledModuleError:
            gs.fatal(
                _(
                    "abandoned. Removing temporary map, restoring "
                    "user mask if needed:"
                )
            )

        # get a list of unique hole cat's
        gs.mapcalc(
            "$out = if(isnull($inp), null(), $clumped)",
            out=prefix + "holes",
            inp=prefix + "nulls",
            clumped=prefix + "clumped",
        )
        tmp_rmaps.append(prefix + "holes")

        # use new IDs to identify holes
        try:
            gs.run_command(
                "r.to.vect",
                flags="v",
                input=prefix + "holes",
                output=prefix + "holes",
                type="area",
                quiet=quiet,
            )
<<<<<<< HEAD
        except CalledModuleError:
            grass.fatal(
=======
        except:
            gs.fatal(
>>>>>>> 362bee3a
                _(
                    "abandoned. Removing temporary maps, restoring "
                    "user mask if needed:"
                )
            )
        tmp_vmaps.append(prefix + "holes")

        # get a list of unique hole cat's
        cats_file_name = gs.tempfile(False)
        gs.run_command(
            "v.db.select",
            flags="c",
            map=prefix + "holes",
            columns="cat",
            file=cats_file_name,
            quiet=quiet,
        )
        cat_list = []
        cats_file = open(cats_file_name)
        for line in cats_file:
            cat_list.append(line.rstrip("\n"))
        cats_file.close()
        os.remove(cats_file_name)

        if len(cat_list) < 1:
            # no holes found in current region
            gs.run_command(
                "g.copy", raster="%s,%sfilled" % (input, prefix), overwrite=True
            )
            gs.warning(
                _(
                    "Input map <%s> has no holes. Copying to output without "
                    "modification."
                )
                % (input,)
            )

        # GTC Hole is NULL area in a raster map
        gs.message(_("Processing %d map holes") % len(cat_list))
        first = True
        hole_n = 1
        for cat in cat_list:
            holename = prefix + "hole_" + cat
            # GTC Hole is a NULL area in a raster map
            gs.message(_("Filling hole %s of %s") % (hole_n, len(cat_list)))
            hole_n += 1
            # cut out only CAT hole for processing
            try:
                gs.run_command(
                    "v.extract",
                    input=prefix + "holes",
                    output=holename + "_pol",
                    cats=cat,
                    quiet=quiet,
                )
            except CalledModuleError:
                gs.fatal(
                    _(
                        "abandoned. Removing temporary maps, restoring "
                        "user mask if needed:"
                    )
                )
            tmp_vmaps.append(holename + "_pol")

            # zoom to specific hole with a buffer of two cells around the hole to
            # remove rest of data
            try:
                gs.run_command(
                    "g.region",
                    vector=holename + "_pol",
                    align=input,
                    w="w-%d" % (edge * 2 * ew_res),
                    e="e+%d" % (edge * 2 * ew_res),
                    n="n+%d" % (edge * 2 * ns_res),
                    s="s-%d" % (edge * 2 * ns_res),
                    quiet=quiet,
                )
            except CalledModuleError:
                gs.fatal(
                    _(
                        "abandoned. Removing temporary maps, restoring "
                        "user mask if needed:"
                    )
                )

            # remove temporary map to not overfill disk
            try:
                gs.run_command(
                    "g.remove",
                    flags="fb",
                    type="vector",
                    name=holename + "_pol",
                    quiet=quiet,
                )
            except CalledModuleError:
                gs.fatal(
                    _(
                        "abandoned. Removing temporary maps, restoring "
                        "user mask if needed:"
                    )
                )
            tmp_vmaps.remove(holename + "_pol")

            # copy only data around hole
            gs.mapcalc(
                "$out = if($inp == $catn, $inp, null())",
                out=holename,
                inp=prefix + "holes",
                catn=cat,
            )
            tmp_rmaps.append(holename)

            # If here loop is split into two, next part of loop can be run in parallel
            # (except final result patching)
            # Downside - on large maps such approach causes large disk usage

            # grow hole border to get it's edge area
            tmp_rmaps.append(holename + "_grown")
            try:
                gs.run_command(
                    "r.grow",
                    input=holename,
                    radius=edge + 0.01,
                    old=-1,
                    out=holename + "_grown",
                    quiet=quiet,
                )
            except CalledModuleError:
                gs.fatal(
                    _(
                        "abandoned. Removing temporary map, restoring "
                        "user mask if needed:"
                    )
                )

            # no idea why r.grow old=-1 doesn't replace existing values with NULL
            gs.mapcalc(
                '$out = if($inp == -1, null(), "$dem")',
                out=holename + "_edges",
                inp=holename + "_grown",
                dem=input,
            )
            tmp_rmaps.append(holename + "_edges")

            # convert to points for interpolation
            tmp_vmaps.append(holename)
            try:
                gs.run_command(
                    "r.to.vect",
                    input=holename + "_edges",
                    output=holename,
                    type="point",
                    flags="z",
                    quiet=quiet,
                )
            except CalledModuleError:
                gs.fatal(
                    _(
                        "abandoned. Removing temporary maps, restoring "
                        "user mask if needed:"
                    )
                )

            # count number of points to control segmax parameter for interpolation:
            pointsnumber = gs.vector_info_topo(map=holename)["points"]
            gs.verbose(_("Interpolating %d points") % pointsnumber)

            if pointsnumber < 2:
                gs.verbose(_("No points to interpolate"))
                failed_list.append(holename)
                continue

            # Avoid v.surf.rst warnings
            if pointsnumber < segmax:
                use_npmin = pointsnumber
                use_segmax = pointsnumber * 2
            else:
                use_npmin = npmin
                use_segmax = segmax

            # launch v.surf.rst
            tmp_rmaps.append(holename + "_dem")
            try:
                gs.run_command(
                    "v.surf.rst",
                    quiet=quiet,
                    input=holename,
                    elev=holename + "_dem",
                    tension=tension,
                    smooth=smooth,
                    segmax=use_segmax,
                    npmin=use_npmin,
                )
            except CalledModuleError:
                # GTC Hole is NULL area in a raster map
                gs.fatal(_("Failed to fill hole %s") % cat)

            # v.surf.rst sometimes fails with exit code 0
            # related bug #1813
            if not gs.find_file(holename + "_dem")["file"]:
                try:
                    tmp_rmaps.remove(holename)
                    tmp_rmaps.remove(holename + "_grown")
                    tmp_rmaps.remove(holename + "_edges")
                    tmp_rmaps.remove(holename + "_dem")
                    tmp_vmaps.remove(holename)
                except ValueError:
                    pass
                gs.warning(
                    _(
                        "Filling has failed silently. Leaving temporary maps "
                        "with prefix <%s> for debugging."
                    )
                    % holename
                )
                failed_list.append(holename)
                continue

            # append hole result to interpolated version later used to patch into
            # original DEM
            if first:
                tmp_rmaps.append(filling)
                gs.run_command(
                    "g.region", align=input, raster=holename + "_dem", quiet=quiet
                )
                gs.mapcalc(
                    "$out = if(isnull($inp), null(), $dem)",
                    out=filling,
                    inp=holename,
                    dem=holename + "_dem",
                )
                first = False
            else:
                tmp_rmaps.append(filling + "_tmp")
                gs.run_command(
                    "g.region",
                    align=input,
                    raster=(filling, holename + "_dem"),
                    quiet=quiet,
                )
                gs.mapcalc(
                    "$out = if(isnull($inp), if(isnull($fill), null(), $fill), $dem)",
                    out=filling + "_tmp",
                    inp=holename,
                    dem=holename + "_dem",
                    fill=filling,
                )
                try:
                    gs.run_command(
                        "g.rename",
                        raster=(filling + "_tmp", filling),
                        overwrite=True,
                        quiet=quiet,
                    )
                except CalledModuleError:
                    gs.fatal(
                        _(
                            "abandoned. Removing temporary maps, restoring user "
                            "mask if needed:"
                        )
                    )
                # this map has been removed. No need for later cleanup.
                tmp_rmaps.remove(filling + "_tmp")

            # remove temporary maps to not overfill disk
            try:
                tmp_rmaps.remove(holename)
                tmp_rmaps.remove(holename + "_grown")
                tmp_rmaps.remove(holename + "_edges")
                tmp_rmaps.remove(holename + "_dem")
            except ValueError:
                pass
            try:
                gs.run_command(
                    "g.remove",
                    quiet=quiet,
                    flags="fb",
                    type="raster",
                    name=(
                        holename,
                        holename + "_grown",
                        holename + "_edges",
                        holename + "_dem",
                    ),
                )
            except CalledModuleError:
                gs.fatal(
                    _(
                        "abandoned. Removing temporary maps, restoring "
                        "user mask if needed:"
                    )
                )
            try:
                tmp_vmaps.remove(holename)
            except ValueError:
                pass
            try:
                gs.run_command(
                    "g.remove", quiet=quiet, flags="fb", type="vector", name=holename
                )
            except CalledModuleError:
                gs.fatal(
                    _(
                        "abandoned. Removing temporary maps, restoring user mask if "
                        "needed:"
                    )
                )

    # check if method is different from rst to use r.resamp.bspline
    if method != "rst":
        gs.message(_("Using %s bspline interpolation") % method)

        # clone current region
        gs.use_temp_region()
        gs.run_command("g.region", align=input)

        reg = gs.region()
        # launch r.resamp.bspline
        tmp_rmaps.append(prefix + "filled")
        # If there are no NULL cells, r.resamp.bslpine call
        # will end with an error although for our needs it's fine
        # Only problem - this state must be read from stderr
        new_env = dict(os.environ)
        new_env["LC_ALL"] = "C"
        if usermask:
            try:
                p = gs.core.start_command(
                    "r.resamp.bspline",
                    input=input,
                    mask=usermask,
                    output=prefix + "filled",
                    method=method,
                    ew_step=3 * reg["ewres"],
                    ns_step=3 * reg["nsres"],
                    lambda_=lambda_,
                    memory=memory,
                    flags="n",
                    stderr=subprocess.PIPE,
                    env=new_env,
                )
                stderr = gs.decode(p.communicate()[1])
                if "No NULL cells found" in stderr:
                    gs.run_command(
                        "g.copy", raster="%s,%sfilled" % (input, prefix), overwrite=True
                    )
                    p.returncode = 0
                    gs.warning(
                        _(
                            "Input map <%s> has no holes. Copying to output without "
                            "modification."
                        )
                        % (input,)
                    )
            except CalledModuleError:
                gs.fatal(
                    _("Failure during bspline interpolation. Error message: %s")
                    % stderr
                )
        else:
            try:
                p = gs.core.start_command(
                    "r.resamp.bspline",
                    input=input,
                    output=prefix + "filled",
                    method=method,
                    ew_step=3 * reg["ewres"],
                    ns_step=3 * reg["nsres"],
                    lambda_=lambda_,
                    memory=memory,
                    flags="n",
                    stderr=subprocess.PIPE,
                    env=new_env,
                )
                stderr = gs.decode(p.communicate()[1])
                if "No NULL cells found" in stderr:
                    gs.run_command(
                        "g.copy", raster="%s,%sfilled" % (input, prefix), overwrite=True
                    )
                    p.returncode = 0
                    gs.warning(
                        _(
                            "Input map <%s> has no holes. Copying to output without "
                            "modification."
                        )
                        % (input,)
                    )
            except CalledModuleError:
                gs.fatal(
                    _("Failure during bspline interpolation. Error message: %s")
                    % stderr
                )

    # restoring user's mask, if present:
    if usermask:
        gs.message(_("Restoring user mask (MASK)..."))
        try:
            gs.run_command("g.rename", quiet=quiet, raster=(usermask, "MASK"))
        except CalledModuleError:
            gs.warning(_("Failed to restore user MASK!"))
        usermask = None

    # set region to original extents, align to input
    gs.run_command(
        "g.region",
        n=reg_org["n"],
        s=reg_org["s"],
        e=reg_org["e"],
        w=reg_org["w"],
        align=input,
    )

    # patch orig and fill map
    gs.message(_("Patching fill data into NULL areas..."))
    # we can use --o here as g.parser already checks on startup
    gs.run_command(
        "r.patch", input=(input, prefix + "filled"), output=output, overwrite=True
    )

    # restore the real region
    gs.del_temp_region()

    gs.message(_("Filled raster map is: %s") % output)

    # write cmd history:
    gs.raster_history(output)

    if len(failed_list) > 0:
        gs.warning(
            _(
                "Following holes where not filled. Temporary maps with are left "
                "in place to allow examination of unfilled holes"
            )
        )
        outlist = failed_list[0]
        for hole in failed_list[1:]:
            outlist = ", " + outlist
        gs.message(outlist)

    gs.message(_("Done."))


if __name__ == "__main__":
    options, flags = gs.parser()
    atexit.register(cleanup)
    main()<|MERGE_RESOLUTION|>--- conflicted
+++ resolved
@@ -273,13 +273,8 @@
                 type="area",
                 quiet=quiet,
             )
-<<<<<<< HEAD
         except CalledModuleError:
-            grass.fatal(
-=======
-        except:
             gs.fatal(
->>>>>>> 362bee3a
                 _(
                     "abandoned. Removing temporary maps, restoring "
                     "user mask if needed:"
