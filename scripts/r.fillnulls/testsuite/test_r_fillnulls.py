--- conflicted
+++ resolved
@@ -14,24 +14,12 @@
 class TestRFillNulls(TestCase):
     """Test r.fillnulls script"""
 
-<<<<<<< HEAD
-    module_dir = os.path.dirname(os.path.dirname(__file__))
-    module = os.path.join(module_dir, "r.fillnulls")
-    mapName = "elevation"
-    expression = "elevation_filt = if(elevation > 130, \
-    null(), elevation)"
-    mapNameCalc = "elevation_filt"
-    mapComplete = "elevation_complete"
-    values = "null_cells=0"
-=======
     module = 'r.fillnulls'
     mapName = 'elevation'
-    expression = 'elevation_filt = if(elevation > 130, \
-    null(), elevation)'
+    expression = 'elevation_filt = if(elevation > 130, null(), elevation)'
     mapNameCalc = 'elevation_filt'
     mapComplete = 'elevation_complete'
     values = 'null_cells=0'
->>>>>>> c6e81b98
 
     def setUp(self):
         """Create maps in a small region."""
