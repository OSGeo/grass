{
    "Landsat7": {
        "description": "The Landsat 7 bands",
        "shortcut": "L7",
<<<<<<< HEAD
        "instruments": "Enhanced Thematic Mapper (ETM+) optical and infrared",
        "launched": "April 15, 1999",
        "source": "https://www.usgs.gov/land-resources/nli/landsat/landsat-7",
=======
        "instruments": "optical and infrared",
>>>>>>> 28e3a2c4
        "bands": {
            "1": {
                "bandwidth (µm)": "0.45-0.52",
                "resolution (meters)": 30
            },
            "2": {
                "bandwidth (µm)": "0.52-0.60",
                "resolution (meters)": 30
            },
            "3": {
                "bandwidth (µm)": "0.63-0.69",
                "resolution (meters)": 30
            },
            "4": {
                "bandwidth (µm)": "0.77-0.90",
                "resolution (meters)": 30
            },
            "5": {
                "bandwidth (µm)": "1.55-1.75",
                "resolution (meters)": 30
            },
            "6": {
                "bandwidth (µm)": "10.40-12.50",
                "resolution (meters)": 60
            },
            "7": {
                "bandwidth (µm)": "2.09-2.35",
                "resolution (meters)": 30
            },
            "8": {
                "bandwidth (µm)": "52-90",
                "resolution (meters)": 15
            }
        }
    }
}<|MERGE_RESOLUTION|>--- conflicted
+++ resolved
@@ -2,45 +2,113 @@
     "Landsat7": {
         "description": "The Landsat 7 bands",
         "shortcut": "L7",
-<<<<<<< HEAD
         "instruments": "Enhanced Thematic Mapper (ETM+) optical and infrared",
         "launched": "April 15, 1999",
         "source": "https://www.usgs.gov/land-resources/nli/landsat/landsat-7",
-=======
-        "instruments": "optical and infrared",
->>>>>>> 28e3a2c4
         "bands": {
             "1": {
                 "bandwidth (µm)": "0.45-0.52",
-                "resolution (meters)": 30
+                "resolution (meters)": 30,
+                "tag": "Visible (Blue)"
             },
             "2": {
                 "bandwidth (µm)": "0.52-0.60",
-                "resolution (meters)": 30
+                "resolution (meters)": 30,
+                "tag": "Visible (Green)"
             },
             "3": {
                 "bandwidth (µm)": "0.63-0.69",
-                "resolution (meters)": 30
+                "resolution (meters)": 30,
+                "tag": "Visible (Red)"
             },
             "4": {
                 "bandwidth (µm)": "0.77-0.90",
-                "resolution (meters)": 30
+                "resolution (meters)": 30,
+                "tag": "Near-Infrared"
             },
             "5": {
                 "bandwidth (µm)": "1.55-1.75",
-                "resolution (meters)": 30
+                "resolution (meters)": 30,
+                "tag": "Near-Infrared"
             },
             "6": {
                 "bandwidth (µm)": "10.40-12.50",
-                "resolution (meters)": 60
+                "resolution (meters)": 60,
+                "tag": "Thermal"
             },
             "7": {
                 "bandwidth (µm)": "2.09-2.35",
-                "resolution (meters)": 30
+                "resolution (meters)": 30,
+                "tag": "Mid-Infrared"
             },
             "8": {
                 "bandwidth (µm)": "52-90",
-                "resolution (meters)": 15
+                "resolution (meters)": 15,
+                "tag": "Panchromatic"
+            }
+        }
+    },
+    "Landsat8": {
+        "description": "The Landsat 8 bands",
+        "shortcut": "L8",
+        "instruments": "Operational Land Imager (OLI) and the Thermal Infrared Sensor (TIRS)",
+        "launched": "February 11, 2013",
+        "source": "https://www.usgs.gov/land-resources/nli/landsat/landsat-8",
+        "bands": {
+            "1": {
+                "bandwidth (µm)": "0.43-0.45",
+                "resolution (meters)": 30,
+                "tag": "Visible"
+            },
+            "2": {
+                "bandwidth (µm)": "0.45-0.51",
+                "resolution (meters)": 30,
+                "tag": "Visible (Blue)"
+            },
+            "3": {
+                "bandwidth (µm)": "0.53-0.59",
+                "resolution (meters)": 30,
+                "tag": "Visible (Green)"
+            },
+            "4": {
+                "bandwidth (µm)": "0.64-0.67",
+                "resolution (meters)": 30,
+                "tag": "Visible (Red)"
+            },
+            "5": {
+                "bandwidth (µm)": "0.85-0.88",
+                "resolution (meters)": 30,
+                "tag": "Near-Infrared"
+            },
+            "6": {
+                "bandwidth (µm)": "1.57-1.65",
+                "resolution (meters)": 30,
+                "tag": "SWIR 1"
+            },
+            "7": {
+                "bandwidth (µm)": "2.11-2.29",
+                "resolution (meters)": 30,
+                "tag": "SWIR 2"
+            },
+            "8": {
+                "bandwidth (µm)": "0.50-0.68",
+                "resolution (meters)": 15,
+                "tag": "Panchromatic"
+            },
+            "9": {
+                "bandwidth (µm)": "1.36-1.38",
+                "resolution (meters)": 30,
+                "tag": "Cirrus"
+             },
+            "10": {
+                "bandwidth (µm)": "10.6-11.19",
+                "resolution (meters)": 100,
+                "tag": "TIRS 1"
+            },
+            "11": {
+                "bandwidth (µm)": "11.5-12.51",
+                "resolution (meters)": 100,
+                "tag": "TIRS 1"
             }
         }
     }
