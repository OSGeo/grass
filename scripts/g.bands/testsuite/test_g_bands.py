--- conflicted
+++ resolved
@@ -27,26 +27,16 @@
     def test_number_s2(self):
         # test number of S2 band identifiers (hardcoded, no changes expected)
         #
-<<<<<<< HEAD
-        nbands = self._number_of_bands(band="S2")
-=======
-        nbands = self._number_of_bands(pattern='S2')
->>>>>>> 3a50170e
+        nbands = self._number_of_bands(pattern="S2")
 
         self.assertEqual(nbands, 13)
 
     def test_number_s2_1(self):
         # test if S2_1 is defined (lower + upper case)
         #
-<<<<<<< HEAD
-        band = "S2_1"
-        for iband in [band, band.lower()]:
-            nbands = self._number_of_bands(band=iband)
-=======
         band = 'S2_1'
         for iband in [band, band.upper()]:
             nbands = self._number_of_bands(pattern=iband)
->>>>>>> 3a50170e
             self.assertEqual(nbands, 1)
 
 
