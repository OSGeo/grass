--- conflicted
+++ resolved
@@ -18,34 +18,17 @@
 
         # get number of valid band identifiers by Bands lib
         from grass.bandref import BandReferenceReader
-<<<<<<< HEAD
-
-        nbands_ref = len(BandReferenceReader().get_bands())
-=======
->>>>>>> 7eef2abf
 
         nbands_ref = len(BandReferenceReader().get_bands())
         self.assertEqual(nbands, nbands_ref)
 
     def test_number_s2(self):
-<<<<<<< HEAD
-        # test number of S2 band identifiers (hardcoded, no changes expected)
-        #
-        nbands = self._number_of_bands(pattern="S2")
-
-        self.assertEqual(nbands, 13)
-
-    def test_number_s2_1(self):
-        # test if S2_1 is defined (lower + upper case)
-        #
-=======
         """Test number of S2 band identifiers (hardcoded, no changes expected)"""
         nbands = self._number_of_bands(pattern="S2")
         self.assertEqual(nbands, 13)
 
     def test_number_s2_1(self):
         """Test if S2_1 is defined (lower + upper case)"""
->>>>>>> 7eef2abf
         band = "S2_1"
         for iband in [band, band.upper()]:
             nbands = self._number_of_bands(pattern=iband)
