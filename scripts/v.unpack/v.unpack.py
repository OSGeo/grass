#!/usr/bin/env python3

############################################################################
#
# MODULE:       v.unpack
# AUTHOR(S):    Luca Delucchi
#
# PURPOSE:      Unpack up a vector map packed with v.pack
# COPYRIGHT:    (C) 2010-2017 by the GRASS Development Team
#
#               This program is free software under the GNU General
#               Public License (>=v2). Read the file COPYING that
#               comes with GRASS for details.
#
#############################################################################

# %module
# % description: Imports a GRASS GIS specific vector archive file (packed with v.pack) as a vector map
# % keyword: vector
# % keyword: import
# % keyword: copying
# %end
# %option G_OPT_F_BIN_INPUT
# % description: Name of input pack file
# % key_desc: name.pack
# %end
# %option G_OPT_V_OUTPUT
# % label: Name for output vector map
# % description: Default: taken from input file internals
# % required : no
# % guisection: Output settings
# %end
# %flag
# % key: o
# % label: Override projection check (use current projects's CRS)
# % description: Assume that the dataset has same coordinate reference system as the current project
# % guisection: Output settings
# %end
# %flag
# % key: p
# % label: Print projection information of input pack file and exit
# % guisection: Print
# %end

import os
import sys
import shutil
import tarfile
import atexit

from grass.script.utils import diff_files, try_rmdir
from grass.script import core as grass
from grass.script import db as grassdb
from grass.exceptions import CalledModuleError


def cleanup():
    try_rmdir(tmp_dir)


def main():
    infile = options["input"]

    # create temporary directory
    global tmp_dir
    tmp_dir = grass.tempdir()
    grass.debug("tmp_dir = %s" % tmp_dir)

    # check if the input file exists
    if not os.path.exists(infile):
        grass.fatal(_("File <%s> not found") % infile)

    # copy the files to tmp dir
    input_base = os.path.basename(infile)
    shutil.copyfile(infile, os.path.join(tmp_dir, input_base))
    os.chdir(tmp_dir)
    tar = tarfile.TarFile.open(name=input_base, mode="r")
    try:
        data_name = tar.getnames()[0]
    except:
        grass.fatal(_("Pack file unreadable"))

    if flags["p"]:
        # print proj info and exit
        try:
            for fname in ["PROJ_INFO", "PROJ_UNITS"]:
                f = tar.extractfile(fname)
                sys.stdout.write(f.read().decode())
        except KeyError:
            grass.fatal(_("Pack file unreadable: file '{}' missing".format(fname)))
        tar.close()

        return 0

    # set the output name
    if options["output"]:
        map_name = options["output"]
    else:
        map_name = data_name

    # grass env
    gisenv = grass.gisenv()
    mset_dir = os.path.join(
        gisenv["GISDBASE"], gisenv["LOCATION_NAME"], gisenv["MAPSET"]
    )

    new_dir = os.path.join(mset_dir, "vector", map_name)

    gfile = grass.find_file(name=map_name, element="vector", mapset=".")
    overwrite = os.getenv("GRASS_OVERWRITE")
    if gfile["file"] and overwrite != "1":
        grass.fatal(_("Vector map <%s> already exists") % map_name)
    elif overwrite == "1" and gfile["file"]:
        grass.warning(
            _("Vector map <%s> already exists and will be overwritten") % map_name
        )
        grass.run_command(
            "g.remove", flags="f", quiet=True, type="vector", name=map_name
        )
        shutil.rmtree(new_dir, True)

    # extract data
    # Extraction filters were added in Python 3.12,
    # and backported to 3.8.17, 3.9.17, 3.10.12, and 3.11.4
    # See https://docs.python.org/3.12/library/tarfile.html#tarfile-extraction-filter
    # and https://peps.python.org/pep-0706/
    # In Python 3.12, using `filter=None` triggers a DepreciationWarning,
    # and in Python 3.14, `filter='data'` will be the default
    if hasattr(tarfile, "data_filter"):
        tar.extractall(filter="data")
    else:
        # Remove this when no longer needed
        grass.warning(_("Extracting may be unsafe; consider updating Python"))
        tar.extractall()
    tar.close()
    if os.path.exists(os.path.join(data_name, "coor")):
        pass
    elif os.path.exists(os.path.join(data_name, "cell")):
        grass.fatal(
            _(
                "This GRASS GIS pack file contains raster data. Use "
                "r.unpack to unpack <%s>" % map_name
            )
        )
    else:
        grass.fatal(_("Pack file unreadable"))

    # check projection compatibility in a rather crappy way
    loc_proj = os.path.join(mset_dir, "..", "PERMANENT", "PROJ_INFO")
    loc_proj_units = os.path.join(mset_dir, "..", "PERMANENT", "PROJ_UNITS")

    skip_projection_check = False
    if not os.path.exists(os.path.join(tmp_dir, "PROJ_INFO")):
        if os.path.exists(loc_proj):
            grass.fatal(
                _(
<<<<<<< HEAD
                    "PROJ_INFO file is missing, unpack vector map in XY (unprojected) "
                    "location."
=======
                    "PROJ_INFO file is missing, unpack vector map in XY (unprojected) project."
>>>>>>> 8cbe8fef
                )
            )
        skip_projection_check = True  # XY location

    if not skip_projection_check:
        diff_result_1 = diff_result_2 = None
        if not grass.compare_key_value_text_files(
            filename_a=os.path.join(tmp_dir, "PROJ_INFO"),
            filename_b=loc_proj,
            proj=True,
        ):
            diff_result_1 = diff_files(os.path.join(tmp_dir, "PROJ_INFO"), loc_proj)

        if not grass.compare_key_value_text_files(
            filename_a=os.path.join(tmp_dir, "PROJ_UNITS"),
            filename_b=loc_proj_units,
            units=True,
        ):
            diff_result_2 = diff_files(
                os.path.join(tmp_dir, "PROJ_UNITS"), loc_proj_units
            )

        if diff_result_1 or diff_result_2:
            if flags["o"]:
                grass.warning(_("Projection information does not match. Proceeding..."))
            else:
                if diff_result_1:
                    grass.warning(
                        _(
                            "Difference between PROJ_INFO file of packed map "
                            "and of current project:\n{diff}"
                        ).format(diff="".join(diff_result_1))
                    )
                if diff_result_2:
                    grass.warning(
                        _(
                            "Difference between PROJ_UNITS file of packed map "
                            "and of current project:\n{diff}"
                        ).format(diff="".join(diff_result_2))
                    )
                grass.fatal(
                    _(
<<<<<<< HEAD
                        "Projection of dataset does not appear to match current "
                        "location. In case of no significant differences in the "
                        "projection definitions, use the -o flag to ignore them and "
                        "use current location definition."
=======
                        "Coordinate reference system of dataset does not"
                        " appear to match current project."
                        " In case of no significant differences in the CRS definitions,"
                        " use the -o flag to ignore them and use"
                        " current project definition."
>>>>>>> 8cbe8fef
                    )
                )

    # new db
    fromdb = os.path.join(tmp_dir, "db.sqlite")
    # copy file
    shutil.copytree(data_name, new_dir)
    # exist fromdb
    if os.path.exists(fromdb):
        # the db connection in the output mapset
        dbconn = grassdb.db_connection(force=True)
        todb = dbconn["database"]
        # return all tables
        list_fromtable = grass.read_command(
            "db.tables", driver="sqlite", database=fromdb
        ).splitlines()

        # return the list of old connection for extract layer number and key
        dbln = open(os.path.join(new_dir, "dbln"), "r")
        dbnlist = dbln.readlines()
        dbln.close()
        # check if dbf or sqlite directory exists
        if dbconn["driver"] == "dbf" and not os.path.exists(
            os.path.join(mset_dir, "dbf")
        ):
            os.mkdir(os.path.join(mset_dir, "dbf"))
        elif dbconn["driver"] == "sqlite" and not os.path.exists(
            os.path.join(mset_dir, "sqlite")
        ):
            os.mkdir(os.path.join(mset_dir, "sqlite"))
        # for each old connection
        for t in dbnlist:
            # it split the line of each connection, to found layer number and key
            if len(t.split("|")) != 1:
                values = t.split("|")
            else:
                values = t.split(" ")

            from_table = values[1]
            layer = values[0].split("/")[0]
            # we need to take care about the table name in case of several layer
            if options["output"]:
                if len(dbnlist) > 1:
                    to_table = "%s_%s" % (map_name, layer)
                else:
                    to_table = map_name
            else:
                to_table = from_table

            grass.verbose(_("Coping table <%s> as table <%s>") % (from_table, to_table))

            # copy the table in the default database
            try:
                grass.run_command(
                    "db.copy",
                    to_driver=dbconn["driver"],
                    to_database=todb,
                    to_table=to_table,
                    from_driver="sqlite",
                    from_database=fromdb,
                    from_table=from_table,
                )
            except CalledModuleError:
                grass.fatal(
                    _("Unable to copy table <%s> as table <%s>")
                    % (from_table, to_table)
                )

            grass.verbose(
                _("Connect table <%s> to vector map <%s> at layer <%s>")
                % (to_table, map_name, layer)
            )

            # and connect the new tables with the right layer
            try:
                grass.run_command(
                    "v.db.connect",
                    flags="o",
                    quiet=True,
                    driver=dbconn["driver"],
                    database=todb,
                    map=map_name,
                    key=values[2],
                    layer=layer,
                    table=to_table,
                )
            except CalledModuleError:
                grass.fatal(
                    _("Unable to connect table <%s> to vector map <%s>")
                    % (to_table, map_name)
                )

    grass.message(_("Vector map <%s> successfully unpacked") % map_name)


if __name__ == "__main__":
    options, flags = grass.parser()
    atexit.register(cleanup)
    sys.exit(main())<|MERGE_RESOLUTION|>--- conflicted
+++ resolved
@@ -154,12 +154,8 @@
         if os.path.exists(loc_proj):
             grass.fatal(
                 _(
-<<<<<<< HEAD
                     "PROJ_INFO file is missing, unpack vector map in XY (unprojected) "
-                    "location."
-=======
-                    "PROJ_INFO file is missing, unpack vector map in XY (unprojected) project."
->>>>>>> 8cbe8fef
+                    "project."
                 )
             )
         skip_projection_check = True  # XY location
@@ -202,18 +198,11 @@
                     )
                 grass.fatal(
                     _(
-<<<<<<< HEAD
-                        "Projection of dataset does not appear to match current "
-                        "location. In case of no significant differences in the "
-                        "projection definitions, use the -o flag to ignore them and "
-                        "use current location definition."
-=======
                         "Coordinate reference system of dataset does not"
                         " appear to match current project."
                         " In case of no significant differences in the CRS definitions,"
                         " use the -o flag to ignore them and use"
                         " current project definition."
->>>>>>> 8cbe8fef
                     )
                 )
 
