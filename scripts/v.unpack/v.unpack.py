--- conflicted
+++ resolved
@@ -77,13 +77,8 @@
     tar = tarfile.TarFile.open(name=input_base, mode="r")
     try:
         data_name = tar.getnames()[0]
-<<<<<<< HEAD
     except (AttributeError, IndexError, tarfile.TarError) as error:
         grass.fatal(_("Pack file unreadable: {error}").format(error=error))
-=======
-    except IndexError:
-        grass.fatal(_("Pack file unreadable"))
->>>>>>> 3022d9fd
 
     if flags["p"]:
         # print proj info and exit
