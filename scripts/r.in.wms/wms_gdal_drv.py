--- conflicted
+++ resolved
@@ -17,13 +17,8 @@
 
 try:
     from osgeo import gdal
-<<<<<<< HEAD
 except ImportError:
-    grass.fatal(
-=======
-except:
     gs.fatal(
->>>>>>> 362bee3a
         _(
             "Unable to load GDAL Python bindings (requires package 'python-gdal' being "
             "installed)"
