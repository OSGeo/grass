--- conflicted
+++ resolved
@@ -45,14 +45,9 @@
 import sys
 import string
 
-<<<<<<< HEAD
-import grass.script as gscript
+import grass.script as gs
 from grass.exceptions import CalledModuleError
 from grass.script.db import DBHandler
-=======
-from grass.exceptions import CalledModuleError
-import grass.script as gs
->>>>>>> 8c4f244c
 
 
 def main():
@@ -142,13 +137,7 @@
         sqls.append(f"ALTER TABLE {table} DROP COLUMN {column};")
 
     try:
-<<<<<<< HEAD
         db_handler.execute(sql=";".join(sqls))
-=======
-        gs.write_command(
-            "db.execute", input="-", database=database, driver=driver, stdin=sql
-        )
->>>>>>> 8c4f244c
     except CalledModuleError:
         gs.fatal(_("Cannot continue (problem deleting column)"))
 
