#!/usr/bin/env python3

############################################################################
#
# MODULE:	    i.pansharpen
#
# AUTHOR(S):    Overall script by Michael Barton (ASU)
#               Brovey transformation in i.fusion.brovey by Markus Neteler <<neteler at osgeo org>>
#               i.fusion brovey converted to Python by Glynn Clements
#               IHS and PCA transformation added by Michael Barton (ASU)
#               histogram matching algorithm by Michael Barton and Luca Delucchi, Fondazione E. Mach (Italy)
#               Thanks to Markus Metz for help with PCA inversion
#               Thanks to Hamish Bowman for parallel processing algorithm
#
# PURPOSE:	Sharpening of 3 RGB channels using a high-resolution panchromatic channel
#
# COPYRIGHT:	(C) 2002-2019 by the GRASS Development Team
#
# 		This program is free software under the GNU General Public
# 		License (>=v2). Read the file COPYING that comes with GRASS
# 		for details.
#
# REFERENCES:
#   Roller, N.E.G. and Cox, S., 1980. Comparison of Landsat MSS and merged MSS/RBV
#   data for analysis of natural vegetation. Proc. of the 14th International
#   Symposium on Remote Sensing of Environment, San Jose, Costa Rica, 23-30 April, pp. 1001-1007.
#
#   Amarsaikhan, D., & Douglas, T. (2004). Data fusion and multisource image classification.
#   International Journal of Remote Sensing, 25(17), 3529-3539.
#
#   Behnia, P. (2005). Comparison between four methods for data fusion of ETM+
#   multispectral and pan images. Geo-spatial Information Science, 8(2), 98-103
#
#   for LANDSAT 5: see Pohl, C 1996 and others
#
#############################################################################

# %Module
# % description: Image fusion algorithms to sharpen multispectral with high-res panchromatic channels
# % keyword: imagery
# % keyword: fusion
# % keyword: sharpen
# % keyword: Brovey
# % keyword: IHS
# % keyword: HIS
# % keyword: PCA
# % overwrite: yes
# %End
# %option G_OPT_R_INPUT
# % key: red
# % description: Name of raster map to be used for <red>
# %end
# %option G_OPT_R_INPUT
# % key: green
# % description: Name of raster map to be used for <green>
# %end
# %option G_OPT_R_INPUT
# % key: blue
# % description: Name of raster map to be used for <blue>
# %end
# % option G_OPT_R_INPUT
# % key: pan
# % description: Name of raster map to be used for high resolution panchromatic channel
# %end
# %option G_OPT_R_BASENAME_OUTPUT
# %end
# %option
# % key: method
# % description: Method for pan sharpening
# % options: brovey,ihs,pca
# % answer: ihs
# % required: yes
# %end
# %option
# % key: bitdepth
# % type: integer
# % description: Bit depth of image (must be in range of 2-30)
# % options: 2-32
# % answer: 8
# % required: yes
# %end
# %flag
# % key: s
# % description: Serial processing rather than parallel processing
# %end
# %flag
# % key: l
# % description: Rebalance blue channel for LANDSAT
# %end
# %flag
# % key: r
# % description: Rescale (stretch) the range of pixel values in each channel to the entire 0-255 8-bit range for processing (see notes)
# %end

import os

try:
    import numpy as np

    hasNumPy = True
except ImportError:
    hasNumPy = False

import grass.script as gs


def main():
    if not hasNumPy:
        gs.fatal(_("Required dependency NumPy not found. Exiting."))

    sharpen = options["method"]  # sharpening algorithm
    ms1_orig = options["blue"]  # blue channel
    ms2_orig = options["green"]  # green channel
    ms3_orig = options["red"]  # red channel
    pan_orig = options["pan"]  # high res pan channel
    out = options["output"]  # prefix for output RGB maps
    bits = options["bitdepth"]  # bit depth of image channels
    bladjust = flags["l"]  # adjust blue channel
    sproc = flags["s"]  # serial processing
    rescale = flags["r"]  # rescale to spread pixel values to entire 0-255 range

    # Checking bit depth
    bits = float(bits)
    if bits < 2 or bits > 30:
        gs.warning(_("Bit depth is outside acceptable range"))
        return

    outb = gs.core.find_file("%s_blue" % out)
    outg = gs.core.find_file("%s_green" % out)
    outr = gs.core.find_file("%s_red" % out)

    if (
        outb["name"] != "" or outg["name"] != "" or outr["name"] != ""
    ) and not gs.overwrite():
        gs.warning(
            _(
                "Maps with selected output prefix names already exist."
                " Delete them or use overwrite flag"
            )
        )
        return

    pid = str(os.getpid())

    # convert input image channels to 8 bit for processing
    ms1 = "tmp%s_ms1" % pid
    ms2 = "tmp%s_ms2" % pid
    ms3 = "tmp%s_ms3" % pid
    pan = "tmp%s_pan" % pid

    if not rescale:
        if bits == 8:
            gs.message(_("Using 8bit image channels"))
            if sproc:
                # serial processing
                gs.run_command(
                    "g.copy",
                    raster="%s,%s" % (ms1_orig, ms1),
                    quiet=True,
                    overwrite=True,
                )
                gs.run_command(
                    "g.copy",
                    raster="%s,%s" % (ms2_orig, ms2),
                    quiet=True,
                    overwrite=True,
                )
                gs.run_command(
                    "g.copy",
                    raster="%s,%s" % (ms3_orig, ms3),
                    quiet=True,
                    overwrite=True,
                )
                gs.run_command(
                    "g.copy",
                    raster="%s,%s" % (pan_orig, pan),
                    quiet=True,
                    overwrite=True,
                )
            else:
                # parallel processing
                pb = gs.start_command(
                    "g.copy",
                    raster="%s,%s" % (ms1_orig, ms1),
                    quiet=True,
                    overwrite=True,
                )
                pg = gs.start_command(
                    "g.copy",
                    raster="%s,%s" % (ms2_orig, ms2),
                    quiet=True,
                    overwrite=True,
                )
                pr = gs.start_command(
                    "g.copy",
                    raster="%s,%s" % (ms3_orig, ms3),
                    quiet=True,
                    overwrite=True,
                )
                pp = gs.start_command(
                    "g.copy",
                    raster="%s,%s" % (pan_orig, pan),
                    quiet=True,
                    overwrite=True,
                )

                pb.wait()
                pg.wait()
                pr.wait()
                pp.wait()

        else:
            gs.message(_("Converting image channels to 8bit for processing"))
            maxval = pow(2, bits) - 1
            if sproc:
                # serial processing
                gs.run_command(
                    "r.rescale",
                    input=ms1_orig,
                    from_="0,%f" % maxval,
                    output=ms1,
                    to="0,255",
                    quiet=True,
                    overwrite=True,
                )
                gs.run_command(
                    "r.rescale",
                    input=ms2_orig,
                    from_="0,%f" % maxval,
                    output=ms2,
                    to="0,255",
                    quiet=True,
                    overwrite=True,
                )
                gs.run_command(
                    "r.rescale",
                    input=ms3_orig,
                    from_="0,%f" % maxval,
                    output=ms3,
                    to="0,255",
                    quiet=True,
                    overwrite=True,
                )
                gs.run_command(
                    "r.rescale",
                    input=pan_orig,
                    from_="0,%f" % maxval,
                    output=pan,
                    to="0,255",
                    quiet=True,
                    overwrite=True,
                )

            else:
                # parallel processing
                pb = gs.start_command(
                    "r.rescale",
                    input=ms1_orig,
                    from_="0,%f" % maxval,
                    output=ms1,
                    to="0,255",
                    quiet=True,
                    overwrite=True,
                )
                pg = gs.start_command(
                    "r.rescale",
                    input=ms2_orig,
                    from_="0,%f" % maxval,
                    output=ms2,
                    to="0,255",
                    quiet=True,
                    overwrite=True,
                )
                pr = gs.start_command(
                    "r.rescale",
                    input=ms3_orig,
                    from_="0,%f" % maxval,
                    output=ms3,
                    to="0,255",
                    quiet=True,
                    overwrite=True,
                )
                pp = gs.start_command(
                    "r.rescale",
                    input=pan_orig,
                    from_="0,%f" % maxval,
                    output=pan,
                    to="0,255",
                    quiet=True,
                    overwrite=True,
                )

                pb.wait()
                pg.wait()
                pr.wait()
                pp.wait()

    else:
        gs.message(_("Rescaling image channels to 8bit for processing"))

        min_ms1 = int(gs.raster_info(ms1_orig)["min"])
        max_ms1 = int(gs.raster_info(ms1_orig)["max"])
        min_ms2 = int(gs.raster_info(ms2_orig)["min"])
        max_ms2 = int(gs.raster_info(ms2_orig)["max"])
        min_ms3 = int(gs.raster_info(ms3_orig)["min"])
        max_ms3 = int(gs.raster_info(ms3_orig)["max"])
        min_pan = int(gs.raster_info(pan_orig)["min"])
        max_pan = int(gs.raster_info(pan_orig)["max"])

        maxval = pow(2, bits) - 1
        if sproc:
            # serial processing
            gs.run_command(
                "r.rescale",
                input=ms1_orig,
                from_="%f,%f" % (min_ms1, max_ms1),
                output=ms1,
                to="0,255",
                quiet=True,
                overwrite=True,
            )
            gs.run_command(
                "r.rescale",
                input=ms2_orig,
                from_="%f,%f" % (min_ms2, max_ms2),
                output=ms2,
                to="0,255",
                quiet=True,
                overwrite=True,
            )
            gs.run_command(
                "r.rescale",
                input=ms3_orig,
                from_="%f,%f" % (min_ms3, max_ms3),
                output=ms3,
                to="0,255",
                quiet=True,
                overwrite=True,
            )
            gs.run_command(
                "r.rescale",
                input=pan_orig,
                from_="%f,%f" % (min_pan, max_pan),
                output=pan,
                to="0,255",
                quiet=True,
                overwrite=True,
            )

        else:
            # parallel processing
            pb = gs.start_command(
                "r.rescale",
                input=ms1_orig,
                from_="%f,%f" % (min_ms1, max_ms1),
                output=ms1,
                to="0,255",
                quiet=True,
                overwrite=True,
            )
            pg = gs.start_command(
                "r.rescale",
                input=ms2_orig,
                from_="%f,%f" % (min_ms2, max_ms2),
                output=ms2,
                to="0,255",
                quiet=True,
                overwrite=True,
            )
            pr = gs.start_command(
                "r.rescale",
                input=ms3_orig,
                from_="%f,%f" % (min_ms3, max_ms3),
                output=ms3,
                to="0,255",
                quiet=True,
                overwrite=True,
            )
            pp = gs.start_command(
                "r.rescale",
                input=pan_orig,
                from_="%f,%f" % (min_pan, max_pan),
                output=pan,
                to="0,255",
                quiet=True,
                overwrite=True,
            )

            pb.wait()
            pg.wait()
            pr.wait()
            pp.wait()

    # get PAN resolution:
    kv = gs.raster_info(map=pan)
    nsres = kv["nsres"]
    ewres = kv["ewres"]
    panres = (nsres + ewres) / 2

    # clone current region
    gs.use_temp_region()
    gs.run_command("g.region", res=panres, align=pan)

    # Select sharpening method
    gs.message(_("Performing pan sharpening with hi res pan image: %f") % panres)
    if sharpen == "brovey":
        brovey(pan, ms1, ms2, ms3, out, pid, sproc)
    elif sharpen == "ihs":
        ihs(pan, ms1, ms2, ms3, out, pid, sproc)
    elif sharpen == "pca":
        pca(pan, ms1, ms2, ms3, out, pid, sproc)
    # Could add other sharpening algorithms here, e.g. wavelet transformation

    gs.message(_("Assigning grey equalized color tables to output images..."))

    # equalized grey scales give best contrast
    gs.message(_("setting pan-sharpened channels to equalized grey scale"))
    for ch in ["red", "green", "blue"]:
        gs.run_command(
            "r.colors", quiet=True, map="%s_%s" % (out, ch), flags="e", color="grey"
        )

    # Landsat too blue-ish because panchromatic band less sensitive to blue
    # light, so output blue channed can be modified
    if bladjust:
        gs.message(_("Adjusting blue channel color table..."))
        blue_colors = ["0 0 0 0\n5% 0 0 0\n67% 255 255 255\n100% 255 255 255"]
        # these previous colors are way too blue for landsat
        # blue_colors = ['0 0 0 0\n10% 0 0 0\n20% 200 200 200\n40% 230 230 230\n67%
        # 255 255 255\n100% 255 255 255']
        bc = gs.feed_command("r.colors", quiet=True, map="%s_blue" % out, rules="-")
        bc.stdin.write(gs.encode("\n".join(blue_colors)))
        bc.stdin.close()

    # output notice
    gs.verbose(_("The following pan-sharpened output maps have been generated:"))
    for ch in ["red", "green", "blue"]:
        gs.verbose(_("%s_%s") % (out, ch))

    gs.verbose(_("To visualize output, run: g.region -p raster=%s_red") % out)
    gs.verbose(_("d.rgb r=%s_red g=%s_green b=%s_blue") % (out, out, out))
    gs.verbose(
        _("If desired, combine channels into a single RGB map with 'r.composite'.")
    )
    gs.verbose(_("Channel colors can be rebalanced using i.colors.enhance."))

    # write cmd history:
    for ch in ["red", "green", "blue"]:
        gs.raster_history("%s_%s" % (out, ch))

    # create a group with the three outputs
    # gs.run_command('i.group', group=out,
    #                  input="{n}_red,{n}_blue,{n}_green".format(n=out))

    # Cleanup
<<<<<<< HEAD
    grass.message(_("cleaning up temp files"))

    grass.run_command(
        "g.remove",
        flags="f",
        type="raster",
        pattern="tmp%s*" % pid,
        quiet=True,
        errors="ignore",
    )
=======
    gs.message(_("cleaning up temp files"))
    try:
        gs.run_command(
            "g.remove", flags="f", type="raster", pattern="tmp%s*" % pid, quiet=True
        )
    except:
        pass
>>>>>>> 362bee3a


def brovey(pan, ms1, ms2, ms3, out, pid, sproc):
    gs.verbose(_("Using Brovey algorithm"))

    # pan/intensity histogram matching using linear regression
    gs.message(_("Pan channel/intensity histogram matching using linear regression"))
    outname = "tmp%s_pan1" % pid
    panmatch1 = matchhist(pan, ms1, outname)

    outname = "tmp%s_pan2" % pid
    panmatch2 = matchhist(pan, ms2, outname)

    outname = "tmp%s_pan3" % pid
    panmatch3 = matchhist(pan, ms3, outname)

    outr = "%s_red" % out
    outg = "%s_green" % out
    outb = "%s_blue" % out

    # calculate brovey transformation
    gs.message(_("Calculating Brovey transformation..."))

    if sproc:
        # serial processing
        e = """eval(k = "$ms1" + "$ms2" + "$ms3")
            "$outr" = 1 * round("$ms3" * "$panmatch3" / k)
            "$outg" = 1 * round("$ms2" * "$panmatch2" / k)
            "$outb" = 1 * round("$ms1" * "$panmatch1" / k)"""
        gs.mapcalc(
            e,
            outr=outr,
            outg=outg,
            outb=outb,
            panmatch1=panmatch1,
            panmatch2=panmatch2,
            panmatch3=panmatch3,
            ms1=ms1,
            ms2=ms2,
            ms3=ms3,
            overwrite=True,
        )
    else:
        # parallel processing
        pb = gs.mapcalc_start(
            "%s_blue = 1 * round((%s * %s) / (%s + %s + %s))"
            % (out, ms1, panmatch1, ms1, ms2, ms3),
            overwrite=True,
        )
        pg = gs.mapcalc_start(
            "%s_green = 1 * round((%s * %s) / (%s + %s + %s))"
            % (out, ms2, panmatch2, ms1, ms2, ms3),
            overwrite=True,
        )
        pr = gs.mapcalc_start(
            "%s_red = 1 * round((%s * %s) / (%s + %s + %s))"
            % (out, ms3, panmatch3, ms1, ms2, ms3),
            overwrite=True,
        )

        pb.wait(), pg.wait(), pr.wait()
        try:
            pb.terminate(), pg.terminate(), pr.terminate()
        except Exception:
            pass

    # Cleanup
<<<<<<< HEAD
    grass.run_command(
        "g.remove",
        flags="f",
        quiet=True,
        type="raster",
        name="%s,%s,%s" % (panmatch1, panmatch2, panmatch3),
        errors="ignore",
    )
=======
    try:
        gs.run_command(
            "g.remove",
            flags="f",
            quiet=True,
            type="raster",
            name="%s,%s,%s" % (panmatch1, panmatch2, panmatch3),
        )
    except:
        pass
>>>>>>> 362bee3a


def ihs(pan, ms1, ms2, ms3, out, pid, sproc):
    gs.verbose(_("Using IHS<->RGB algorithm"))
    # transform RGB channels into IHS color space
    gs.message(_("Transforming to IHS color space..."))
    gs.run_command(
        "i.rgb.his",
        overwrite=True,
        red=ms3,
        green=ms2,
        blue=ms1,
        hue="tmp%s_hue" % pid,
        intensity="tmp%s_int" % pid,
        saturation="tmp%s_sat" % pid,
    )

    # pan/intensity histogram matching using linear regression
    target = "tmp%s_int" % pid
    outname = "tmp%s_pan_int" % pid
    panmatch = matchhist(pan, target, outname)

    # substitute pan for intensity channel and transform back to RGB color space
    gs.message(_("Transforming back to RGB color space and sharpening..."))
    gs.run_command(
        "i.his.rgb",
        overwrite=True,
        hue="tmp%s_hue" % pid,
        intensity="%s" % panmatch,
        saturation="tmp%s_sat" % pid,
        red="%s_red" % out,
        green="%s_green" % out,
        blue="%s_blue" % out,
    )

    # Cleanup
<<<<<<< HEAD
    grass.run_command(
        "g.remove", flags="f", quiet=True, type="raster", name=panmatch, errors="ignore"
    )
=======
    try:
        gs.run_command("g.remove", flags="f", quiet=True, type="raster", name=panmatch)
    except:
        pass
>>>>>>> 362bee3a


def pca(pan, ms1, ms2, ms3, out, pid, sproc):
    gs.verbose(_("Using PCA/inverse PCA algorithm"))
    gs.message(_("Creating PCA images and calculating eigenvectors..."))

    # initial PCA with RGB channels
    pca_out = gs.read_command(
        "i.pca",
        quiet=True,
        rescale="0,0",
        input="%s,%s,%s" % (ms1, ms2, ms3),
        output="tmp%s.pca" % pid,
    )
    if len(pca_out) < 1:
        gs.fatal(_("Input has no data. Check region settings."))

    b1evect = []
    b2evect = []
    b3evect = []
    for line in pca_out.replace("(", ",").replace(")", ",").splitlines():
        b1evect.append(float(line.split(",")[1]))
        b2evect.append(float(line.split(",")[2]))
        b3evect.append(float(line.split(",")[3]))

    # inverse PCA with hi res pan channel substituted for principal component 1
    pca2 = "tmp%s.pca.2" % pid
    pca3 = "tmp%s.pca.3" % pid
    b1evect1 = b1evect[0]
    b1evect2 = b1evect[1]
    b1evect3 = b1evect[2]
    b2evect1 = b2evect[0]
    b2evect2 = b2evect[1]
    b2evect3 = b2evect[2]
    b3evect1 = b3evect[0]
    b3evect2 = b3evect[1]
    b3evect3 = b3evect[2]

    # Histogram matching
    outname = "tmp%s_pan1" % pid
    panmatch1 = matchhist(pan, ms1, outname)

    outname = "tmp%s_pan2" % pid
    panmatch2 = matchhist(pan, ms2, outname)

    outname = "tmp%s_pan3" % pid
    panmatch3 = matchhist(pan, ms3, outname)

    gs.message(_("Performing inverse PCA ..."))

    # Get mean value of each channel
    stats1 = gs.parse_command(
        "r.univar", map=ms1, flags="g", parse=(gs.parse_key_val, {"sep": "="})
    )
    stats2 = gs.parse_command(
        "r.univar", map=ms2, flags="g", parse=(gs.parse_key_val, {"sep": "="})
    )
    stats3 = gs.parse_command(
        "r.univar", map=ms3, flags="g", parse=(gs.parse_key_val, {"sep": "="})
    )

    b1mean = float(stats1["mean"])
    b2mean = float(stats2["mean"])
    b3mean = float(stats3["mean"])

    if sproc:
        # serial processing
        outr = "%s_red" % out
        outg = "%s_green" % out
        outb = "%s_blue" % out

        cmd1 = "$outb = 1 * round(($panmatch1 * $b1evect1) + ($pca2 * $b1evect2) + ($pca3 * $b1evect3) + $b1mean)"  # noqa: E501
        cmd2 = "$outg = 1 * round(($panmatch2 * $b2evect1) + ($pca2 * $b2evect2) + ($pca3 * $b2evect3) + $b2mean)"  # noqa: E501
        cmd3 = "$outr = 1 * round(($panmatch3 * $b3evect1) + ($pca2 * $b3evect2) + ($pca3 * $b3evect3) + $b3mean)"  # noqa: E501

        cmd = "\n".join([cmd1, cmd2, cmd3])

        gs.mapcalc(
            cmd,
            outb=outb,
            outg=outg,
            outr=outr,
            panmatch1=panmatch1,
            panmatch2=panmatch2,
            panmatch3=panmatch3,
            pca2=pca2,
            pca3=pca3,
            b1evect1=b1evect1,
            b2evect1=b2evect1,
            b3evect1=b3evect1,
            b1evect2=b1evect2,
            b2evect2=b2evect2,
            b3evect2=b3evect2,
            b1evect3=b1evect3,
            b2evect3=b2evect3,
            b3evect3=b3evect3,
            b1mean=b1mean,
            b2mean=b2mean,
            b3mean=b3mean,
            overwrite=True,
        )
    else:
        # parallel processing
        pb = gs.mapcalc_start(
            "%s_blue = 1 * round((%s * %f) + (%s * %f) + (%s * %f) + %f)"
            % (out, panmatch1, b1evect1, pca2, b1evect2, pca3, b1evect3, b1mean),
            overwrite=True,
        )

        pg = gs.mapcalc_start(
            "%s_green = 1 * round((%s * %f) + (%s * %f) + (%s * %f) + %f)"
            % (out, panmatch2, b2evect1, pca2, b2evect2, pca3, b2evect3, b2mean),
            overwrite=True,
        )

        pr = gs.mapcalc_start(
            "%s_red = 1 * round((%s * %f) + (%s * %f) + (%s * %f) + %f)"
            % (out, panmatch3, b3evect1, pca2, b3evect2, pca3, b3evect3, b3mean),
            overwrite=True,
        )

        pb.wait(), pg.wait(), pr.wait()
        try:
            pb.terminate(), pg.terminate(), pr.terminate()
        except Exception:
            pass

    # Cleanup
    gs.run_command(
        "g.remove",
        flags="f",
        quiet=True,
        type="raster",
        name="%s,%s,%s" % (panmatch1, panmatch2, panmatch3),
    )


def matchhist(original, target, matched):
    # pan/intensity histogram matching using numpy arrays
    gs.message(_("Histogram matching..."))

    # input images
    original = original.split("@")[0]
    target = target.split("@")[0]
    images = [original, target]

    # create a dictionary to hold arrays for each image
    arrays = {}

    for img in images:
        # calculate number of cells for each grey value for for each image
        stats_out = gs.pipe_command("r.stats", flags="cin", input=img, sep=":")
        stats = gs.decode(stats_out.communicate()[0]).split("\n")[:-1]
        stats_dict = dict(s.split(":", 1) for s in stats)
        total_cells = 0  # total non-null cells
        for j in stats_dict.keys():  # noqa: PLC0206
            stats_dict[j] = int(stats_dict[j])
            if j != "*":
                total_cells += stats_dict[j]

        if total_cells < 1:
            gs.fatal(_("Input has no data. Check region settings."))

        # Make a 2x256 structured array for each image with a
        #   cumulative distribution function (CDF) for each grey value.
        #   Grey value is the integer (i4) and cdf is float (f4).

        arrays[img] = np.zeros((256,), dtype=("i4,f4"))
        cum_cells = (
            0  # cumulative total of cells for sum of current and all lower grey values
        )

        for n in range(256):
            if str(n) in stats_dict:
                num_cells = stats_dict[str(n)]
            else:
                num_cells = 0

            cum_cells += num_cells

            # cdf is the the number of cells at or below a given grey value
            #   divided by the total number of cells
            cdf = float(cum_cells) / float(total_cells)

            # insert values into array
            arrays[img][n] = (n, cdf)

    # open file for reclass rules
    outfile = open(gs.tempfile(), "w")

    for i in arrays[original]:
        # for each grey value and corresponding cdf value in original, find the
        #   cdf value in target that is closest to the target cdf value
        difference_list = []
        for j in arrays[target]:
            # make a list of the difference between each original cdf value and
            #   the target cdf value
            difference_list.append(abs(i[1] - j[1]))

        # get the smallest difference in the list
        min_difference = min(difference_list)

        for j in arrays[target]:
            # find the grey value in target that corresponds to the cdf
            #   closest to the original cdf
            if j[1] <= i[1] + min_difference and j[1] >= i[1] - min_difference:
                # build a reclass rules file from the original grey value and
                #   corresponding grey value from target
                out_line = "%d = %d\n" % (i[0], j[0])
                outfile.write(out_line)
                break

    outfile.close()

    # create reclass of target from reclass rules file
    result = gs.core.find_file(matched, element="cell")
    if result["fullname"]:
        gs.run_command("g.remove", flags="f", quiet=True, type="raster", name=matched)
        gs.run_command("r.reclass", input=original, out=matched, rules=outfile.name)
    else:
        gs.run_command("r.reclass", input=original, out=matched, rules=outfile.name)

    # Cleanup
    # remove the rules file
    gs.try_remove(outfile.name)

    # return reclass of target with histogram that matches original
    return matched


if __name__ == "__main__":
    options, flags = gs.parser()
    main()<|MERGE_RESOLUTION|>--- conflicted
+++ resolved
@@ -453,10 +453,9 @@
     #                  input="{n}_red,{n}_blue,{n}_green".format(n=out))
 
     # Cleanup
-<<<<<<< HEAD
-    grass.message(_("cleaning up temp files"))
-
-    grass.run_command(
+    gs.message(_("cleaning up temp files"))
+
+    gs.run_command(
         "g.remove",
         flags="f",
         type="raster",
@@ -464,15 +463,6 @@
         quiet=True,
         errors="ignore",
     )
-=======
-    gs.message(_("cleaning up temp files"))
-    try:
-        gs.run_command(
-            "g.remove", flags="f", type="raster", pattern="tmp%s*" % pid, quiet=True
-        )
-    except:
-        pass
->>>>>>> 362bee3a
 
 
 def brovey(pan, ms1, ms2, ms3, out, pid, sproc):
@@ -540,8 +530,7 @@
             pass
 
     # Cleanup
-<<<<<<< HEAD
-    grass.run_command(
+    gs.run_command(
         "g.remove",
         flags="f",
         quiet=True,
@@ -549,18 +538,6 @@
         name="%s,%s,%s" % (panmatch1, panmatch2, panmatch3),
         errors="ignore",
     )
-=======
-    try:
-        gs.run_command(
-            "g.remove",
-            flags="f",
-            quiet=True,
-            type="raster",
-            name="%s,%s,%s" % (panmatch1, panmatch2, panmatch3),
-        )
-    except:
-        pass
->>>>>>> 362bee3a
 
 
 def ihs(pan, ms1, ms2, ms3, out, pid, sproc):
@@ -597,16 +574,17 @@
     )
 
     # Cleanup
-<<<<<<< HEAD
-    grass.run_command(
-        "g.remove", flags="f", quiet=True, type="raster", name=panmatch, errors="ignore"
-    )
-=======
     try:
-        gs.run_command("g.remove", flags="f", quiet=True, type="raster", name=panmatch)
+        gs.run_command(
+            "g.remove",
+            flags="f",
+            quiet=True,
+            type="raster",
+            name=panmatch,
+            errors="ignore",
+        )
     except:
         pass
->>>>>>> 362bee3a
 
 
 def pca(pan, ms1, ms2, ms3, out, pid, sproc):
