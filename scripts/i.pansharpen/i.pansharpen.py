--- conflicted
+++ resolved
@@ -455,7 +455,6 @@
 
     # Cleanup
     gs.message(_("cleaning up temp files"))
-<<<<<<< HEAD
 
     gs.run_command(
         "g.remove",
@@ -465,14 +464,6 @@
         quiet=True,
         errors="ignore",
     )
-=======
-    try:
-        gs.run_command(
-            "g.remove", flags="f", type="raster", pattern="tmp%s*" % pid, quiet=True
-        )
-    except CalledModuleError:
-        pass
->>>>>>> 3022d9fd
 
 
 def brovey(pan, ms1, ms2, ms3, out, pid, sproc):
@@ -536,8 +527,7 @@
         pb.wait(), pg.wait(), pr.wait()
         try:
             pb.terminate(), pg.terminate(), pr.terminate()
-<<<<<<< HEAD
-        except Exception:
+        except OSError:
             pass
 
     # Cleanup
@@ -549,22 +539,6 @@
         name="%s,%s,%s" % (panmatch1, panmatch2, panmatch3),
         errors="ignore",
     )
-=======
-        except OSError:
-            pass
-
-    # Cleanup
-    try:
-        gs.run_command(
-            "g.remove",
-            flags="f",
-            quiet=True,
-            type="raster",
-            name="%s,%s,%s" % (panmatch1, panmatch2, panmatch3),
-        )
-    except CalledModuleError:
-        pass
->>>>>>> 3022d9fd
 
 
 def ihs(pan, ms1, ms2, ms3, out, pid, sproc):
@@ -602,7 +576,6 @@
 
     # Cleanup
     try:
-<<<<<<< HEAD
         gs.run_command(
             "g.remove",
             flags="f",
@@ -611,11 +584,7 @@
             name=panmatch,
             errors="ignore",
         )
-    except:
-=======
-        gs.run_command("g.remove", flags="f", quiet=True, type="raster", name=panmatch)
     except CalledModuleError:
->>>>>>> 3022d9fd
         pass
 
 
@@ -741,11 +710,7 @@
         pb.wait(), pg.wait(), pr.wait()
         try:
             pb.terminate(), pg.terminate(), pr.terminate()
-<<<<<<< HEAD
-        except Exception:
-=======
         except OSError:
->>>>>>> 3022d9fd
             pass
 
     # Cleanup
