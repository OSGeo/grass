#!/usr/bin/env python3

############################################################################
#
# MODULE:       r.import
#
# AUTHOR(S):    Markus Metz
#
# PURPOSE:      Import and reproject on the fly
#
# COPYRIGHT:    (C) 2015-2021 GRASS development team
#
#               This program is free software under the GNU General
#               Public License (>=v2). Read the file COPYING that
#               comes with GRASS for details.
#
#############################################################################

# %module
# % description: Imports raster data into a GRASS raster map using GDAL library and reprojects on the fly.
# % keyword: raster
# % keyword: import
# % keyword: projection
# %end
# %option G_OPT_F_BIN_INPUT
# % description: Name of GDAL dataset to be imported
# % guisection: Input
# %end
# %option
# % key: band
# % type: integer
# % required: no
# % multiple: yes
# % description: Input band(s) to select (default is all bands)
# % guisection: Input
# %end
<<<<<<< HEAD
# %option
# % key: memory
# % type: integer
# % required: no
# % multiple: no
# % label: Maximum memory to be used (in MB)
# % description: Cache size for raster rows
# % answer: 300
=======
# %option G_OPT_MEMORYMB
>>>>>>> 8c4f244c
# %end
# %option G_OPT_R_OUTPUT
# % description: Name for output raster map
# % required: no
# % guisection: Output
# %end
# %option
# % key: resample
# % type: string
# % required: no
# % multiple: no
# % options: nearest,bilinear,bicubic,lanczos,bilinear_f,bicubic_f,lanczos_f
# % description: Resampling method to use for reprojection
# % descriptions: nearest;nearest neighbor;bilinear;bilinear interpolation;bicubic;bicubic interpolation;lanczos;lanczos filter;bilinear_f;bilinear interpolation with fallback;bicubic_f;bicubic interpolation with fallback;lanczos_f;lanczos filter with fallback
# % answer: nearest
# % guisection: Output
# %end
# %option
# % key: extent
# % type: string
# % required: no
# % multiple: no
# % options: input,region
# % answer: input
# % description: Output raster map extent
# % descriptions: region;extent of current region;input;extent of input map
# % guisection: Output
# %end
# %option
# % key: resolution
# % type: string
# % required: no
# % multiple: no
# % answer: estimated
# % options: estimated,value,region
# % description: Resolution of output raster map (default: estimated)
# % descriptions: estimated;estimated resolution;value;user-specified resolution;region;current region resolution
# % guisection: Output
# %end
# %option
# % key: resolution_value
# % type: double
# % required: no
# % multiple: no
# % description: Resolution of output raster map (use with option resolution=value)
# % guisection: Output
# %end
# %option
# % key: title
# % key_desc: phrase
# % type: string
# % required: no
# % description: Title for resultant raster map
# % guisection: Metadata
# %end
<<<<<<< HEAD
# %option
# % key: srcnodata
# % key_desc: NoData in data source
# % type: string
# % required: no
# % description: The value representing NoData in the data source (only set this if not given in the data source)
# % guisection: Optional
# %end
=======
>>>>>>> 8c4f244c
# %flag
# % key: e
# % description: Estimate resolution only
# % guisection: Optional
# %end
# %flag
# % key: n
# % description: Do not perform region cropping optimization
# % guisection: Optional
# %end
# %flag
# % key: l
# % description: Force Lat/Lon maps to fit into geographic coordinates (90N,S; 180E,W)
# %end
# %flag
# % key: o
<<<<<<< HEAD
# % label: Override projection check (use current location's projection)
# % description: Assume that the dataset has the same projection as the current location
=======
# % label: Override projection check (use current project's CRS)
# % description: Assume that the dataset has the same coordinate reference system (CRS) as the current project
>>>>>>> 8c4f244c
# %end
# %rules
# % required: output,-e
# %end

import sys
import os
import atexit
import math

import grass.script as gs
from grass.exceptions import CalledModuleError


# initialize global vars
TMPLOC = None
SRCGISRC = None
GISDBASE = None
TMP_REG_NAME = None


def cleanup():
<<<<<<< HEAD
    if TGTGISRC:
        os.environ["GISRC"] = str(TGTGISRC)
=======
>>>>>>> 8c4f244c
    # remove temp location
    if TMPLOC:
        gs.try_rmdir(os.path.join(GISDBASE, TMPLOC))
    if SRCGISRC:
<<<<<<< HEAD
        grass.try_remove(SRCGISRC)
    if "TMP_VRT" in locals():
        grass.try_remove(TMP_VRT)
    if (
        TMP_REG_NAME
        and grass.find_file(
            name=TMP_REG_NAME, element="vector", mapset=grass.gisenv()["MAPSET"]
        )["fullname"]
    ):
        grass.run_command(
=======
        gs.try_remove(SRCGISRC)
    if (
        TMP_REG_NAME
        and gs.find_file(
            name=TMP_REG_NAME, element="vector", mapset=gs.gisenv()["MAPSET"]
        )["fullname"]
    ):
        gs.run_command(
>>>>>>> 8c4f244c
            "g.remove", type="vector", name=TMP_REG_NAME, flags="f", quiet=True
        )


<<<<<<< HEAD
def createvrt(dst, src, nodata=None, region=None, bandlist=None, s_crs=None):
    # Lazy import
    from osgeo import gdal

    if not nodata and not region:
        grass.fatal(_("Either NoData or extent must begiven to create VRT."))
    params = {"format": "VRT"}
    if nodata:
        for nd in nodata.split(","):
            if not nd.isdigit():
                grass.fatal(_("Invalid NoData format"))
        params["noData"] = nodata

    if bandlist:
        for band in bandlist.split(","):
            if not band.isdigit():
                grass.fatal(_("Invalid band number format"))
        params["bandList"] = bandlist.replace(",", " ").split(" ")

    if region:
        params["projWinSRS"] = s_crs
        params["projWin"] = "{w} {n} {e} {s}".format(**region).split(" ")

    indata = gdal.Open(src)
    vrt = gdal.Translate(dst, indata, options=gdal.TranslateOptions(**params))
    vrt = None
    indata = None


def main():
    global TMPLOC, SRCGISRC, TGTGISRC, GISDBASE, TMP_REG_NAME, TMP_VRT
=======
def is_projection_matching(GDALdatasource):
    """Returns True if current location projection
    matches dataset projection, otherwise False"""
    try:
        gs.run_command("r.in.gdal", input=GDALdatasource, flags="j", quiet=True)
        return True
    except CalledModuleError:
        return False


def main():
    global TMPLOC, SRCGISRC, GISDBASE, TMP_REG_NAME
>>>>>>> 8c4f244c

    GDALdatasource = options["input"]
    output = options["output"]
    method = options["resample"]
    memory = options["memory"]
    bands = options["band"]
    tgtres = options["resolution"]
    title = options["title"]
<<<<<<< HEAD
    srcnodata = options["srcnodata"]
=======
>>>>>>> 8c4f244c
    if flags["e"] and not output:
        output = "rimport_tmp"  # will be removed with the entire tmp location
    if options["resolution_value"]:
        if tgtres != "value":
<<<<<<< HEAD
            grass.fatal(
=======
            gs.fatal(
>>>>>>> 8c4f244c
                _("To set custom resolution value, select 'value' in resolution option")
            )
        tgtres_value = float(options["resolution_value"])
        if tgtres_value <= 0:
<<<<<<< HEAD
            grass.fatal(_("Resolution value can't be smaller than 0"))
    elif tgtres == "value":
        grass.fatal(
            _(
                "Please provide the resolution for the imported dataset or change to 'estimated' resolution"
=======
            gs.fatal(_("Resolution value can't be smaller than 0"))
    elif tgtres == "value":
        gs.fatal(
            _(
                "Please provide the resolution for the imported dataset or change to "
                "'estimated' resolution"
>>>>>>> 8c4f244c
            )
        )

    # try r.in.gdal directly first
    additional_flags = "l" if flags["l"] else ""
    if flags["o"]:
        additional_flags += "o"
    region_flag = ""
    if options["extent"] == "region":
        region_flag += "r"
<<<<<<< HEAD
    if (
        flags["o"]
        or grass.run_command(
            "r.in.gdal", input=GDALdatasource, flags="j", errors="status", quiet=True
        )
        == 0
    ):
        parameters = dict(
            input=GDALdatasource,
            output=output,
            memory=memory,
            flags="ak" + additional_flags + region_flag,
        )
        if bands:
            parameters["band"] = bands
        try:
            grass.run_command("r.in.gdal", **parameters)
            grass.verbose(
=======
    if flags["o"] or is_projection_matching(GDALdatasource):
        parameters = {
            "input": GDALdatasource,
            "output": output,
            "memory": memory,
            "flags": "ak" + additional_flags + region_flag,
        }
        if bands:
            parameters["band"] = bands
        try:
            gs.run_command("r.in.gdal", **parameters)
            gs.verbose(
>>>>>>> 8c4f244c
                _("Input <%s> successfully imported without reprojection")
                % GDALdatasource
            )
            return 0
        except CalledModuleError:
            gs.fatal(_("Unable to import GDAL dataset <%s>") % GDALdatasource)

<<<<<<< HEAD
    grassenv = grass.gisenv()
    tgtloc = grassenv["LOCATION_NAME"]

    # make sure target is not xy
    if grass.parse_command("g.proj", flags="g")["name"] == "xy_location_unprojected":
        grass.fatal(
            _("Coordinate reference system not available for current location <%s>")
=======
    grassenv = gs.gisenv()
    tgtloc = grassenv["LOCATION_NAME"]

    # make sure target is not xy
    if gs.parse_command("g.proj", flags="g")["name"] == "xy_location_unprojected":
        gs.fatal(
            _("Coordinate reference system not available for current project <%s>")
>>>>>>> 8c4f244c
            % tgtloc
        )

    tgtmapset = grassenv["MAPSET"]
    GISDBASE = grassenv["GISDBASE"]
<<<<<<< HEAD
    TGTGISRC = os.environ["GISRC"]
    SRCGISRC = grass.tempfile()

    TMPLOC = "temp_import_location_" + str(os.getpid())
    TMP_REG_NAME = "vreg_tmp_" + str(os.getpid())

    f = open(SRCGISRC, "w")
    f.write("MAPSET: PERMANENT\n")
    f.write("GISDBASE: %s\n" % GISDBASE)
    f.write("LOCATION_NAME: %s\n" % TMPLOC)
    f.write("GUI: text\n")
    f.close()

    tgtsrs = grass.read_command("g.proj", flags="j", quiet=True)

    # create temp location from input without import
    grass.verbose(_("Creating temporary location for <%s>...") % GDALdatasource)
    parameters = dict(
        input=GDALdatasource,
        output=output,
        memory=memory,
        flags="c",
        title=title,
        location=TMPLOC,
        quiet=True,
    )
    if bands:
        parameters["band"] = bands
    try:
        grass.run_command("r.in.gdal", **parameters)
=======

    TMPLOC = gs.append_node_pid("tmp_r_import_location")
    TMP_REG_NAME = gs.append_node_pid("tmp_r_import_region")

    SRCGISRC, src_env = gs.create_environment(GISDBASE, TMPLOC, "PERMANENT")

    # create temp location from input without import
    gs.verbose(_("Creating temporary project for <%s>...") % GDALdatasource)
    # creating a new location with r.in.gdal requires a sanitized env
    env = os.environ.copy()
    env = gs.sanitize_mapset_environment(env)
    parameters = {
        "input": GDALdatasource,
        "output": output,
        "memory": memory,
        "flags": "c",
        "title": title,
        "project": TMPLOC,
        "quiet": True,
    }
    if bands:
        parameters["band"] = bands
    try:
        gs.run_command("r.in.gdal", env=env, **parameters)
>>>>>>> 8c4f244c
    except CalledModuleError:
        gs.fatal(_("Unable to read GDAL dataset <%s>") % GDALdatasource)

    # prepare to set region in temp location
    if "r" in region_flag:
        tgtregion = TMP_REG_NAME
<<<<<<< HEAD
        grass.run_command("v.in.region", **dict(output=tgtregion, flags="d"))

    # switch to temp location
    os.environ["GISRC"] = str(SRCGISRC)

    # print projection at verbose level
    grass.verbose(grass.read_command("g.proj", flags="p").rstrip(os.linesep))

    # make sure input is not xy
    if grass.parse_command("g.proj", flags="g")["name"] == "xy_location_unprojected":
        grass.fatal(
=======
        gs.run_command("v.in.region", output=tgtregion, flags="d")

    # switch to temp location

    # print projection at verbose level
    gs.verbose(gs.read_command("g.proj", flags="p", env=src_env).rstrip(os.linesep))

    # make sure input is not xy
    if (
        gs.parse_command("g.proj", flags="g", env=src_env)["name"]
        == "xy_location_unprojected"
    ):
        gs.fatal(
>>>>>>> 8c4f244c
            _("Coordinate reference system not available for input <%s>")
            % GDALdatasource
        )

    # import into temp location
<<<<<<< HEAD
    grass.verbose(_("Importing <%s> to temporary location...") % GDALdatasource)
    parameters = dict(input=GDALdatasource, output=output, flags="a" + additional_flags)
    if bands:
        parameters["band"] = bands
    if "r" in region_flag:
        grass.run_command(
            "v.proj",
            **dict(location=tgtloc, mapset=tgtmapset, input=tgtregion, output=tgtregion)
        )
        region = grass.parse_command("g.region", **dict(vector=tgtregion, flags="g"))
        parameters["flags"] = parameters["flags"].replace("r", "")
        s_crs = grass.read_command("g.proj", flags="j").strip()
    else:
        region = None
        s_crs = None

    if "r" in region_flag or srcnodata or bands:
        TMP_VRT = grass.tempfile()
        parameters["input"] = TMP_VRT
        createvrt(
            TMP_VRT,
            GDALdatasource,
            nodata=srcnodata,
            region=region,
            bandlist=bands,
            s_crs=s_crs,
        )
    try:
        grass.run_command("r.external", **parameters)
=======
    gs.verbose(_("Importing <%s> to temporary project...") % GDALdatasource)
    parameters = {
        "input": GDALdatasource,
        "output": output,
        "memory": memory,
        "flags": "ak" + additional_flags,
    }
    if bands:
        parameters["band"] = bands
    if "r" in region_flag:
        gs.run_command(
            "v.proj",
            project=tgtloc,
            mapset=tgtmapset,
            input=tgtregion,
            output=tgtregion,
            env=src_env,
        )
        gs.run_command("g.region", vector=tgtregion, env=src_env)
        parameters["flags"] += region_flag
    try:
        gs.run_command("r.in.gdal", env=src_env, **parameters)
>>>>>>> 8c4f244c
    except CalledModuleError:
        gs.fatal(_("Unable to import GDAL dataset <%s>") % GDALdatasource)

<<<<<<< HEAD
    outfiles = grass.list_grouped("raster")["PERMANENT"]
=======
    outfiles = gs.list_grouped("raster", env=src_env)["PERMANENT"]
>>>>>>> 8c4f244c

    # is output a group?
    group = False
    path = os.path.join(GISDBASE, TMPLOC, "group", output)
    if os.path.exists(path):
        group = True
        path = os.path.join(GISDBASE, TMPLOC, "group", output, "POINTS")
        if os.path.exists(path):
<<<<<<< HEAD
            grass.fatal(_("Input contains GCPs, rectification is required"))

    if "r" in region_flag:
        grass.run_command("g.remove", type="vector", flags="f", name=tgtregion)

    # switch to target location
    os.environ["GISRC"] = str(TGTGISRC)

    if "r" in region_flag:
        grass.run_command("g.remove", **dict(type="vector", flags="f", name=tgtregion))
=======
            gs.fatal(_("Input contains GCPs, rectification is required"))

    if "r" in region_flag:
        gs.run_command(
            "g.remove", type="vector", flags="f", name=tgtregion, env=src_env
        )

        # switch to target location
        gs.run_command("g.remove", type="vector", flags="f", name=tgtregion)
>>>>>>> 8c4f244c

    region = gs.region()

    rflags = None
    if flags["n"]:
        rflags = "n"

    vreg = TMP_REG_NAME

    for outfile in outfiles:
        n = region["n"]
        s = region["s"]
        e = region["e"]
        w = region["w"]

<<<<<<< HEAD
        n = region["n"]
        s = region["s"]
        e = region["e"]
        w = region["w"]

        grass.use_temp_region()

        if options["extent"] == "input":
            # r.proj -g
            try:
                tgtextents = grass.read_command(
                    "r.proj",
                    location=TMPLOC,
=======
        env = os.environ.copy()
        if options["extent"] == "input":
            # r.proj -g
            try:
                tgtextents = gs.read_command(
                    "r.proj",
                    project=TMPLOC,
>>>>>>> 8c4f244c
                    mapset="PERMANENT",
                    input=outfile,
                    flags="g",
                    memory=memory,
                    quiet=True,
                )
            except CalledModuleError:
                gs.fatal(_("Unable to get reprojected map extent"))
            try:
<<<<<<< HEAD
                srcregion = grass.parse_key_val(tgtextents, val_type=float, vsep=" ")
=======
                srcregion = gs.parse_key_val(tgtextents, val_type=float, vsep=" ")
>>>>>>> 8c4f244c
                n = srcregion["n"]
                s = srcregion["s"]
                e = srcregion["e"]
                w = srcregion["w"]
            except ValueError:  # import into latlong, expect 53:39:06.894826N
<<<<<<< HEAD
                srcregion = grass.parse_key_val(tgtextents, vsep=" ")
                n = grass.float_or_dms(srcregion["n"][:-1]) * (
                    -1 if srcregion["n"][-1] == "S" else 1
                )
                s = grass.float_or_dms(srcregion["s"][:-1]) * (
                    -1 if srcregion["s"][-1] == "S" else 1
                )
                e = grass.float_or_dms(srcregion["e"][:-1]) * (
                    -1 if srcregion["e"][-1] == "W" else 1
                )
                w = grass.float_or_dms(srcregion["w"][:-1]) * (
                    -1 if srcregion["w"][-1] == "W" else 1
                )

            grass.run_command("g.region", n=n, s=s, e=e, w=w)

        # v.in.region in tgt
        grass.run_command("v.in.region", output=vreg, quiet=True)

        grass.del_temp_region()

        # reproject to src
        # switch to temp location
        os.environ["GISRC"] = str(SRCGISRC)
        try:
            grass.run_command(
                "v.proj",
                input=vreg,
                output=vreg,
                location=tgtloc,
                mapset=tgtmapset,
                quiet=True,
            )
            # test if v.proj created a valid area
            if grass.vector_info_topo(vreg)["areas"] != 1:
                rass.fatal(_("Please check the 'extent' parameter"))
=======
                srcregion = gs.parse_key_val(tgtextents, vsep=" ")
                n = gs.float_or_dms(srcregion["n"][:-1]) * (
                    -1 if srcregion["n"][-1] == "S" else 1
                )
                s = gs.float_or_dms(srcregion["s"][:-1]) * (
                    -1 if srcregion["s"][-1] == "S" else 1
                )
                e = gs.float_or_dms(srcregion["e"][:-1]) * (
                    -1 if srcregion["e"][-1] == "W" else 1
                )
                w = gs.float_or_dms(srcregion["w"][:-1]) * (
                    -1 if srcregion["w"][-1] == "W" else 1
                )

            env["GRASS_REGION"] = gs.region_env(n=n, s=s, e=e, w=w)

        # v.in.region in tgt
        gs.run_command("v.in.region", output=vreg, quiet=True, env=env)

        # reproject to src
        # switch to temp location
        try:
            gs.run_command(
                "v.proj",
                input=vreg,
                output=vreg,
                project=tgtloc,
                mapset=tgtmapset,
                quiet=True,
                env=src_env,
            )
            # test if v.proj created a valid area
            if gs.vector_info_topo(vreg, env=src_env)["areas"] != 1:
                gs.fatal(_("Please check the 'extent' parameter"))
>>>>>>> 8c4f244c
        except CalledModuleError:
            gs.fatal(_("Unable to reproject to source project"))

        # set region from region vector
<<<<<<< HEAD
        grass.run_command("g.region", raster=outfile)
        grass.run_command("g.region", vector=vreg)
        # align to first band
        grass.run_command("g.region", align=outfile)
        # get number of cells
        cells = grass.region()["cells"]

        estres = math.sqrt((n - s) * (e - w) / cells)
        # remove from source location for multi bands import
        grass.run_command("g.remove", type="vector", name=vreg, flags="f", quiet=True)

        os.environ["GISRC"] = str(TGTGISRC)
        grass.run_command("g.remove", type="vector", name=vreg, flags="f", quiet=True)
=======
        gs.run_command("g.region", raster=outfile, env=src_env)
        gs.run_command("g.region", vector=vreg, env=src_env)
        # align to first band
        gs.run_command("g.region", align=outfile, env=src_env)
        # get number of cells
        cells = gs.region(env=src_env)["cells"]

        estres = math.sqrt((n - s) * (e - w) / cells)
        # remove from source location for multi bands import
        gs.run_command(
            "g.remove", type="vector", name=vreg, flags="f", quiet=True, env=src_env
        )

        # switch to target location
        gs.run_command("g.remove", type="vector", name=vreg, flags="f", quiet=True)
>>>>>>> 8c4f244c

        gs.message(
            _("Estimated target resolution for input band <{out}>: {res}").format(
                out=outfile, res=estres
            )
        )
        if flags["e"]:
            continue

<<<<<<< HEAD
        if options["extent"] == "input" or tgtres == "value":
            grass.use_temp_region()

        if options["extent"] == "input":
            grass.run_command("g.region", n=n, s=s, e=e, w=w)
=======
        env = os.environ.copy()

        if options["extent"] == "input":
            env["GRASS_REGION"] = gs.region_env(n=n, s=s, e=e, w=w)
>>>>>>> 8c4f244c

        res = None
        if tgtres == "estimated":
            res = estres
        elif tgtres == "value":
            res = tgtres_value
            gs.message(
                _("Using given resolution for input band <{out}>: {res}").format(
                    out=outfile, res=res
                )
            )
            # align to requested resolution
<<<<<<< HEAD
            grass.run_command("g.region", res=res, flags="a")
        else:
            curr_reg = grass.region()
            grass.message(
=======
            env["GRASS_REGION"] = gs.region_env(res=res, flags="a", env=env)
        else:
            curr_reg = gs.region()
            gs.message(
>>>>>>> 8c4f244c
                _(
                    "Using current region resolution for input band "
                    "<{out}>: nsres={ns}, ewres={ew}"
                ).format(out=outfile, ns=curr_reg["nsres"], ew=curr_reg["ewres"])
            )

        # r.proj
        gs.message(_("Reprojecting <%s>...") % outfile)
        try:
<<<<<<< HEAD
            grass.run_command(
                "r.proj",
                location=TMPLOC,
=======
            gs.run_command(
                "r.proj",
                project=TMPLOC,
>>>>>>> 8c4f244c
                mapset="PERMANENT",
                input=outfile,
                method=method,
                resolution=res,
                memory=memory,
                flags=rflags,
                quiet=True,
<<<<<<< HEAD
=======
                env=env,
>>>>>>> 8c4f244c
            )
        except CalledModuleError:
            gs.fatal(_("Unable to to reproject raster <%s>") % outfile)

<<<<<<< HEAD
        if grass.raster_info(outfile)["min"] is None:
            grass.fatal(_("The reprojected raster <%s> is empty") % outfile)

        if options["extent"] == "input" or tgtres == "value":
            grass.del_temp_region()

=======
        if gs.raster_info(outfile)["min"] is None:
            gs.fatal(_("The reprojected raster <%s> is empty") % outfile)

>>>>>>> 8c4f244c
    if flags["e"]:
        return 0

    if group:
<<<<<<< HEAD
        grass.run_command("i.group", group=output, input=",".join(outfiles))
=======
        gs.run_command("i.group", group=output, input=",".join(outfiles))
>>>>>>> 8c4f244c

    # TODO: write metadata with r.support

    return 0


if __name__ == "__main__":
    options, flags = gs.parser()
    atexit.register(cleanup)
    sys.exit(main())<|MERGE_RESOLUTION|>--- conflicted
+++ resolved
@@ -34,18 +34,7 @@
 # % description: Input band(s) to select (default is all bands)
 # % guisection: Input
 # %end
-<<<<<<< HEAD
-# %option
-# % key: memory
-# % type: integer
-# % required: no
-# % multiple: no
-# % label: Maximum memory to be used (in MB)
-# % description: Cache size for raster rows
-# % answer: 300
-=======
 # %option G_OPT_MEMORYMB
->>>>>>> 8c4f244c
 # %end
 # %option G_OPT_R_OUTPUT
 # % description: Name for output raster map
@@ -101,7 +90,6 @@
 # % description: Title for resultant raster map
 # % guisection: Metadata
 # %end
-<<<<<<< HEAD
 # %option
 # % key: srcnodata
 # % key_desc: NoData in data source
@@ -110,8 +98,6 @@
 # % description: The value representing NoData in the data source (only set this if not given in the data source)
 # % guisection: Optional
 # %end
-=======
->>>>>>> 8c4f244c
 # %flag
 # % key: e
 # % description: Estimate resolution only
@@ -128,13 +114,8 @@
 # %end
 # %flag
 # % key: o
-<<<<<<< HEAD
-# % label: Override projection check (use current location's projection)
-# % description: Assume that the dataset has the same projection as the current location
-=======
 # % label: Override projection check (use current project's CRS)
 # % description: Assume that the dataset has the same coordinate reference system (CRS) as the current project
->>>>>>> 8c4f244c
 # %end
 # %rules
 # % required: output,-e
@@ -157,28 +138,15 @@
 
 
 def cleanup():
-<<<<<<< HEAD
     if TGTGISRC:
         os.environ["GISRC"] = str(TGTGISRC)
-=======
->>>>>>> 8c4f244c
     # remove temp location
     if TMPLOC:
         gs.try_rmdir(os.path.join(GISDBASE, TMPLOC))
     if SRCGISRC:
-<<<<<<< HEAD
-        grass.try_remove(SRCGISRC)
+        gs.try_remove(SRCGISRC)
     if "TMP_VRT" in locals():
-        grass.try_remove(TMP_VRT)
-    if (
-        TMP_REG_NAME
-        and grass.find_file(
-            name=TMP_REG_NAME, element="vector", mapset=grass.gisenv()["MAPSET"]
-        )["fullname"]
-    ):
-        grass.run_command(
-=======
-        gs.try_remove(SRCGISRC)
+        gs.try_remove(TMP_VRT)
     if (
         TMP_REG_NAME
         and gs.find_file(
@@ -186,44 +154,10 @@
         )["fullname"]
     ):
         gs.run_command(
->>>>>>> 8c4f244c
             "g.remove", type="vector", name=TMP_REG_NAME, flags="f", quiet=True
         )
 
 
-<<<<<<< HEAD
-def createvrt(dst, src, nodata=None, region=None, bandlist=None, s_crs=None):
-    # Lazy import
-    from osgeo import gdal
-
-    if not nodata and not region:
-        grass.fatal(_("Either NoData or extent must begiven to create VRT."))
-    params = {"format": "VRT"}
-    if nodata:
-        for nd in nodata.split(","):
-            if not nd.isdigit():
-                grass.fatal(_("Invalid NoData format"))
-        params["noData"] = nodata
-
-    if bandlist:
-        for band in bandlist.split(","):
-            if not band.isdigit():
-                grass.fatal(_("Invalid band number format"))
-        params["bandList"] = bandlist.replace(",", " ").split(" ")
-
-    if region:
-        params["projWinSRS"] = s_crs
-        params["projWin"] = "{w} {n} {e} {s}".format(**region).split(" ")
-
-    indata = gdal.Open(src)
-    vrt = gdal.Translate(dst, indata, options=gdal.TranslateOptions(**params))
-    vrt = None
-    indata = None
-
-
-def main():
-    global TMPLOC, SRCGISRC, TGTGISRC, GISDBASE, TMP_REG_NAME, TMP_VRT
-=======
 def is_projection_matching(GDALdatasource):
     """Returns True if current location projection
     matches dataset projection, otherwise False"""
@@ -234,9 +168,37 @@
         return False
 
 
+def createvrt(dst, src, nodata=None, region=None, bandlist=None, s_crs=None):
+    # Lazy import
+    from osgeo import gdal
+
+    if not nodata and not region:
+        gs.fatal(_("Either NoData or extent must begiven to create VRT."))
+    params = {"format": "VRT"}
+    if nodata:
+        for nd in nodata.split(","):
+            if not nd.isdigit():
+                gs.fatal(_("Invalid NoData format"))
+        params["noData"] = nodata
+
+    if bandlist:
+        for band in bandlist.split(","):
+            if not band.isdigit():
+                gs.fatal(_("Invalid band number format"))
+        params["bandList"] = bandlist.replace(",", " ").split(" ")
+
+    if region:
+        params["projWinSRS"] = s_crs
+        params["projWin"] = "{w} {n} {e} {s}".format(**region).split(" ")
+
+    indata = gdal.Open(src)
+    vrt = gdal.Translate(dst, indata, options=gdal.TranslateOptions(**params))
+    vrt = None
+    indata = None
+
+
 def main():
-    global TMPLOC, SRCGISRC, GISDBASE, TMP_REG_NAME
->>>>>>> 8c4f244c
+    global TMPLOC, SRCGISRC, GISDBASE, TMP_REG_NAME, TMP_VRT
 
     GDALdatasource = options["input"]
     output = options["output"]
@@ -245,37 +207,23 @@
     bands = options["band"]
     tgtres = options["resolution"]
     title = options["title"]
-<<<<<<< HEAD
     srcnodata = options["srcnodata"]
-=======
->>>>>>> 8c4f244c
+
     if flags["e"] and not output:
         output = "rimport_tmp"  # will be removed with the entire tmp location
     if options["resolution_value"]:
         if tgtres != "value":
-<<<<<<< HEAD
-            grass.fatal(
-=======
             gs.fatal(
->>>>>>> 8c4f244c
                 _("To set custom resolution value, select 'value' in resolution option")
             )
         tgtres_value = float(options["resolution_value"])
         if tgtres_value <= 0:
-<<<<<<< HEAD
-            grass.fatal(_("Resolution value can't be smaller than 0"))
-    elif tgtres == "value":
-        grass.fatal(
-            _(
-                "Please provide the resolution for the imported dataset or change to 'estimated' resolution"
-=======
             gs.fatal(_("Resolution value can't be smaller than 0"))
     elif tgtres == "value":
         gs.fatal(
             _(
                 "Please provide the resolution for the imported dataset or change to "
                 "'estimated' resolution"
->>>>>>> 8c4f244c
             )
         )
 
@@ -286,26 +234,6 @@
     region_flag = ""
     if options["extent"] == "region":
         region_flag += "r"
-<<<<<<< HEAD
-    if (
-        flags["o"]
-        or grass.run_command(
-            "r.in.gdal", input=GDALdatasource, flags="j", errors="status", quiet=True
-        )
-        == 0
-    ):
-        parameters = dict(
-            input=GDALdatasource,
-            output=output,
-            memory=memory,
-            flags="ak" + additional_flags + region_flag,
-        )
-        if bands:
-            parameters["band"] = bands
-        try:
-            grass.run_command("r.in.gdal", **parameters)
-            grass.verbose(
-=======
     if flags["o"] or is_projection_matching(GDALdatasource):
         parameters = {
             "input": GDALdatasource,
@@ -318,7 +246,6 @@
         try:
             gs.run_command("r.in.gdal", **parameters)
             gs.verbose(
->>>>>>> 8c4f244c
                 _("Input <%s> successfully imported without reprojection")
                 % GDALdatasource
             )
@@ -326,15 +253,6 @@
         except CalledModuleError:
             gs.fatal(_("Unable to import GDAL dataset <%s>") % GDALdatasource)
 
-<<<<<<< HEAD
-    grassenv = grass.gisenv()
-    tgtloc = grassenv["LOCATION_NAME"]
-
-    # make sure target is not xy
-    if grass.parse_command("g.proj", flags="g")["name"] == "xy_location_unprojected":
-        grass.fatal(
-            _("Coordinate reference system not available for current location <%s>")
-=======
     grassenv = gs.gisenv()
     tgtloc = grassenv["LOCATION_NAME"]
 
@@ -342,44 +260,11 @@
     if gs.parse_command("g.proj", flags="g")["name"] == "xy_location_unprojected":
         gs.fatal(
             _("Coordinate reference system not available for current project <%s>")
->>>>>>> 8c4f244c
             % tgtloc
         )
 
     tgtmapset = grassenv["MAPSET"]
     GISDBASE = grassenv["GISDBASE"]
-<<<<<<< HEAD
-    TGTGISRC = os.environ["GISRC"]
-    SRCGISRC = grass.tempfile()
-
-    TMPLOC = "temp_import_location_" + str(os.getpid())
-    TMP_REG_NAME = "vreg_tmp_" + str(os.getpid())
-
-    f = open(SRCGISRC, "w")
-    f.write("MAPSET: PERMANENT\n")
-    f.write("GISDBASE: %s\n" % GISDBASE)
-    f.write("LOCATION_NAME: %s\n" % TMPLOC)
-    f.write("GUI: text\n")
-    f.close()
-
-    tgtsrs = grass.read_command("g.proj", flags="j", quiet=True)
-
-    # create temp location from input without import
-    grass.verbose(_("Creating temporary location for <%s>...") % GDALdatasource)
-    parameters = dict(
-        input=GDALdatasource,
-        output=output,
-        memory=memory,
-        flags="c",
-        title=title,
-        location=TMPLOC,
-        quiet=True,
-    )
-    if bands:
-        parameters["band"] = bands
-    try:
-        grass.run_command("r.in.gdal", **parameters)
-=======
 
     TMPLOC = gs.append_node_pid("tmp_r_import_location")
     TMP_REG_NAME = gs.append_node_pid("tmp_r_import_region")
@@ -404,26 +289,12 @@
         parameters["band"] = bands
     try:
         gs.run_command("r.in.gdal", env=env, **parameters)
->>>>>>> 8c4f244c
     except CalledModuleError:
         gs.fatal(_("Unable to read GDAL dataset <%s>") % GDALdatasource)
 
     # prepare to set region in temp location
     if "r" in region_flag:
         tgtregion = TMP_REG_NAME
-<<<<<<< HEAD
-        grass.run_command("v.in.region", **dict(output=tgtregion, flags="d"))
-
-    # switch to temp location
-    os.environ["GISRC"] = str(SRCGISRC)
-
-    # print projection at verbose level
-    grass.verbose(grass.read_command("g.proj", flags="p").rstrip(os.linesep))
-
-    # make sure input is not xy
-    if grass.parse_command("g.proj", flags="g")["name"] == "xy_location_unprojected":
-        grass.fatal(
-=======
         gs.run_command("v.in.region", output=tgtregion, flags="d")
 
     # switch to temp location
@@ -437,48 +308,15 @@
         == "xy_location_unprojected"
     ):
         gs.fatal(
->>>>>>> 8c4f244c
             _("Coordinate reference system not available for input <%s>")
             % GDALdatasource
         )
 
     # import into temp location
-<<<<<<< HEAD
-    grass.verbose(_("Importing <%s> to temporary location...") % GDALdatasource)
-    parameters = dict(input=GDALdatasource, output=output, flags="a" + additional_flags)
-    if bands:
-        parameters["band"] = bands
-    if "r" in region_flag:
-        grass.run_command(
-            "v.proj",
-            **dict(location=tgtloc, mapset=tgtmapset, input=tgtregion, output=tgtregion)
-        )
-        region = grass.parse_command("g.region", **dict(vector=tgtregion, flags="g"))
-        parameters["flags"] = parameters["flags"].replace("r", "")
-        s_crs = grass.read_command("g.proj", flags="j").strip()
-    else:
-        region = None
-        s_crs = None
-
-    if "r" in region_flag or srcnodata or bands:
-        TMP_VRT = grass.tempfile()
-        parameters["input"] = TMP_VRT
-        createvrt(
-            TMP_VRT,
-            GDALdatasource,
-            nodata=srcnodata,
-            region=region,
-            bandlist=bands,
-            s_crs=s_crs,
-        )
-    try:
-        grass.run_command("r.external", **parameters)
-=======
     gs.verbose(_("Importing <%s> to temporary project...") % GDALdatasource)
     parameters = {
         "input": GDALdatasource,
         "output": output,
-        "memory": memory,
         "flags": "ak" + additional_flags,
     }
     if bands:
@@ -492,19 +330,30 @@
             output=tgtregion,
             env=src_env,
         )
-        gs.run_command("g.region", vector=tgtregion, env=src_env)
-        parameters["flags"] += region_flag
+        region = gs.parse_command("g.region", vector=tgtregion, flags="g", env=src_env)
+        parameters["flags"] = parameters["flags"].replace("r", "")
+        s_crs = gs.read_command("g.proj", flags="j").strip()
+    else:
+        region = None
+        s_crs = None
+
+    if "r" in region_flag or srcnodata or bands:
+        TMP_VRT = gs.tempfile()
+        parameters["input"] = TMP_VRT
+        createvrt(
+            TMP_VRT,
+            GDALdatasource,
+            nodata=srcnodata,
+            region=region,
+            bandlist=bands,
+            s_crs=s_crs,
+        )
     try:
-        gs.run_command("r.in.gdal", env=src_env, **parameters)
->>>>>>> 8c4f244c
+        gs.run_command("r.external", env=src_env, **parameters)
     except CalledModuleError:
         gs.fatal(_("Unable to import GDAL dataset <%s>") % GDALdatasource)
 
-<<<<<<< HEAD
-    outfiles = grass.list_grouped("raster")["PERMANENT"]
-=======
     outfiles = gs.list_grouped("raster", env=src_env)["PERMANENT"]
->>>>>>> 8c4f244c
 
     # is output a group?
     group = False
@@ -513,18 +362,6 @@
         group = True
         path = os.path.join(GISDBASE, TMPLOC, "group", output, "POINTS")
         if os.path.exists(path):
-<<<<<<< HEAD
-            grass.fatal(_("Input contains GCPs, rectification is required"))
-
-    if "r" in region_flag:
-        grass.run_command("g.remove", type="vector", flags="f", name=tgtregion)
-
-    # switch to target location
-    os.environ["GISRC"] = str(TGTGISRC)
-
-    if "r" in region_flag:
-        grass.run_command("g.remove", **dict(type="vector", flags="f", name=tgtregion))
-=======
             gs.fatal(_("Input contains GCPs, rectification is required"))
 
     if "r" in region_flag:
@@ -534,7 +371,6 @@
 
         # switch to target location
         gs.run_command("g.remove", type="vector", flags="f", name=tgtregion)
->>>>>>> 8c4f244c
 
     region = gs.region()
 
@@ -550,21 +386,6 @@
         e = region["e"]
         w = region["w"]
 
-<<<<<<< HEAD
-        n = region["n"]
-        s = region["s"]
-        e = region["e"]
-        w = region["w"]
-
-        grass.use_temp_region()
-
-        if options["extent"] == "input":
-            # r.proj -g
-            try:
-                tgtextents = grass.read_command(
-                    "r.proj",
-                    location=TMPLOC,
-=======
         env = os.environ.copy()
         if options["extent"] == "input":
             # r.proj -g
@@ -572,7 +393,6 @@
                 tgtextents = gs.read_command(
                     "r.proj",
                     project=TMPLOC,
->>>>>>> 8c4f244c
                     mapset="PERMANENT",
                     input=outfile,
                     flags="g",
@@ -582,54 +402,12 @@
             except CalledModuleError:
                 gs.fatal(_("Unable to get reprojected map extent"))
             try:
-<<<<<<< HEAD
-                srcregion = grass.parse_key_val(tgtextents, val_type=float, vsep=" ")
-=======
                 srcregion = gs.parse_key_val(tgtextents, val_type=float, vsep=" ")
->>>>>>> 8c4f244c
                 n = srcregion["n"]
                 s = srcregion["s"]
                 e = srcregion["e"]
                 w = srcregion["w"]
             except ValueError:  # import into latlong, expect 53:39:06.894826N
-<<<<<<< HEAD
-                srcregion = grass.parse_key_val(tgtextents, vsep=" ")
-                n = grass.float_or_dms(srcregion["n"][:-1]) * (
-                    -1 if srcregion["n"][-1] == "S" else 1
-                )
-                s = grass.float_or_dms(srcregion["s"][:-1]) * (
-                    -1 if srcregion["s"][-1] == "S" else 1
-                )
-                e = grass.float_or_dms(srcregion["e"][:-1]) * (
-                    -1 if srcregion["e"][-1] == "W" else 1
-                )
-                w = grass.float_or_dms(srcregion["w"][:-1]) * (
-                    -1 if srcregion["w"][-1] == "W" else 1
-                )
-
-            grass.run_command("g.region", n=n, s=s, e=e, w=w)
-
-        # v.in.region in tgt
-        grass.run_command("v.in.region", output=vreg, quiet=True)
-
-        grass.del_temp_region()
-
-        # reproject to src
-        # switch to temp location
-        os.environ["GISRC"] = str(SRCGISRC)
-        try:
-            grass.run_command(
-                "v.proj",
-                input=vreg,
-                output=vreg,
-                location=tgtloc,
-                mapset=tgtmapset,
-                quiet=True,
-            )
-            # test if v.proj created a valid area
-            if grass.vector_info_topo(vreg)["areas"] != 1:
-                rass.fatal(_("Please check the 'extent' parameter"))
-=======
                 srcregion = gs.parse_key_val(tgtextents, vsep=" ")
                 n = gs.float_or_dms(srcregion["n"][:-1]) * (
                     -1 if srcregion["n"][-1] == "S" else 1
@@ -664,26 +442,10 @@
             # test if v.proj created a valid area
             if gs.vector_info_topo(vreg, env=src_env)["areas"] != 1:
                 gs.fatal(_("Please check the 'extent' parameter"))
->>>>>>> 8c4f244c
         except CalledModuleError:
             gs.fatal(_("Unable to reproject to source project"))
 
         # set region from region vector
-<<<<<<< HEAD
-        grass.run_command("g.region", raster=outfile)
-        grass.run_command("g.region", vector=vreg)
-        # align to first band
-        grass.run_command("g.region", align=outfile)
-        # get number of cells
-        cells = grass.region()["cells"]
-
-        estres = math.sqrt((n - s) * (e - w) / cells)
-        # remove from source location for multi bands import
-        grass.run_command("g.remove", type="vector", name=vreg, flags="f", quiet=True)
-
-        os.environ["GISRC"] = str(TGTGISRC)
-        grass.run_command("g.remove", type="vector", name=vreg, flags="f", quiet=True)
-=======
         gs.run_command("g.region", raster=outfile, env=src_env)
         gs.run_command("g.region", vector=vreg, env=src_env)
         # align to first band
@@ -699,7 +461,6 @@
 
         # switch to target location
         gs.run_command("g.remove", type="vector", name=vreg, flags="f", quiet=True)
->>>>>>> 8c4f244c
 
         gs.message(
             _("Estimated target resolution for input band <{out}>: {res}").format(
@@ -709,18 +470,10 @@
         if flags["e"]:
             continue
 
-<<<<<<< HEAD
-        if options["extent"] == "input" or tgtres == "value":
-            grass.use_temp_region()
-
-        if options["extent"] == "input":
-            grass.run_command("g.region", n=n, s=s, e=e, w=w)
-=======
         env = os.environ.copy()
 
         if options["extent"] == "input":
             env["GRASS_REGION"] = gs.region_env(n=n, s=s, e=e, w=w)
->>>>>>> 8c4f244c
 
         res = None
         if tgtres == "estimated":
@@ -733,17 +486,10 @@
                 )
             )
             # align to requested resolution
-<<<<<<< HEAD
-            grass.run_command("g.region", res=res, flags="a")
-        else:
-            curr_reg = grass.region()
-            grass.message(
-=======
             env["GRASS_REGION"] = gs.region_env(res=res, flags="a", env=env)
         else:
             curr_reg = gs.region()
             gs.message(
->>>>>>> 8c4f244c
                 _(
                     "Using current region resolution for input band "
                     "<{out}>: nsres={ns}, ewres={ew}"
@@ -753,15 +499,9 @@
         # r.proj
         gs.message(_("Reprojecting <%s>...") % outfile)
         try:
-<<<<<<< HEAD
-            grass.run_command(
-                "r.proj",
-                location=TMPLOC,
-=======
             gs.run_command(
                 "r.proj",
                 project=TMPLOC,
->>>>>>> 8c4f244c
                 mapset="PERMANENT",
                 input=outfile,
                 method=method,
@@ -769,35 +509,19 @@
                 memory=memory,
                 flags=rflags,
                 quiet=True,
-<<<<<<< HEAD
-=======
                 env=env,
->>>>>>> 8c4f244c
             )
         except CalledModuleError:
             gs.fatal(_("Unable to to reproject raster <%s>") % outfile)
 
-<<<<<<< HEAD
-        if grass.raster_info(outfile)["min"] is None:
-            grass.fatal(_("The reprojected raster <%s> is empty") % outfile)
-
-        if options["extent"] == "input" or tgtres == "value":
-            grass.del_temp_region()
-
-=======
         if gs.raster_info(outfile)["min"] is None:
             gs.fatal(_("The reprojected raster <%s> is empty") % outfile)
 
->>>>>>> 8c4f244c
     if flags["e"]:
         return 0
 
     if group:
-<<<<<<< HEAD
-        grass.run_command("i.group", group=output, input=",".join(outfiles))
-=======
         gs.run_command("i.group", group=output, input=",".join(outfiles))
->>>>>>> 8c4f244c
 
     # TODO: write metadata with r.support
 
