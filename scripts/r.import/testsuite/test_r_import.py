#!/usr/bin/env python3

from grass.gunittest.case import TestCase
from grass.gunittest.main import test

import grass.script as gs


<<<<<<< HEAD
=======
class TestRImportRegion(TestCase):
>>>>>>> 8c4f244c
    imported = "test_r_import_imported"

    @classmethod
    def setUpClass(cls):
        cls.runModule("g.region", raster="elevation")

    def tearDown(self):
        """Remove imported map after each test method"""
<<<<<<< HEAD
        cls.runModule("g.remove", flags="f", type="raster", name=cls.imported)
=======
        self.runModule("g.remove", flags="f", type="raster", name=self.imported)
>>>>>>> 8c4f244c

    def test_import_estimate(self):
        """Test e flag"""
        self.assertModule(
            "r.import",
            input="data/data2.asc",
            output=self.imported,
            resample="nearest",
            flags="e",
        )
        self.assertRasterDoesNotExist(name=self.imported)

    def test_import_same_proj_tif(self):
        """Import tif in same proj, default params"""
        self.assertModule(
            "r.import",
            input="data/data1.tif",
            output=self.imported,
            resample="bilinear",
        )
<<<<<<< HEAD
        reference = dict(
            north=223490,
            south=223390,
            east=636820,
            west=636710,
            nsres=10,
            ewres=10,
            datatype="FCELL",
        )
        self.assertRasterFitsInfo(
            raster=self.imported, reference=reference, precision=1.1
=======
        reference = {
            "north": 223490,
            "south": 223390,
            "east": 636820,
            "west": 636710,
            "nsres": 10,
            "ewres": 10,
            "datatype": "FCELL",
        }
        self.assertRasterFitsInfo(
            raster=self.imported, reference=reference, precision=1e-6
>>>>>>> 8c4f244c
        )

    def test_import_asc_custom_res(self):
        """Import ASC in different projection, with specified resolution"""
        self.assertModule(
            "r.import",
            input="data/data2.asc",
            output=self.imported,
            resample="nearest",
            resolution="value",
            resolution_value=30,
        )
<<<<<<< HEAD
        reference = dict(rows=3, cols=4, nsres=30, ewres=30, datatype="CELL")
=======
        reference = {"rows": 3, "cols": 4, "nsres": 30, "ewres": 30, "datatype": "CELL"}
>>>>>>> 8c4f244c
        self.assertRasterFitsInfo(
            raster=self.imported, reference=reference, precision=1.1
        )

    def test_import_asc_region_extent(self):
        """Import ASC in different projection in specified region"""
        self.runModule("g.region", raster="elevation", n=223655, s=223600)
        self.assertModule(
            "r.import",
            input="data/data2.asc",
            output=self.imported,
            resample="nearest",
            extent="region",
            resolution="region",
        )
<<<<<<< HEAD
        reference = dict(north=223655, south=223600)
=======
        reference = {"north": 223655, "south": 223600}
>>>>>>> 8c4f244c
        self.assertRasterFitsInfo(
            raster=self.imported, reference=reference, precision=1e-6
        )

<<<<<<< HEAD
    def test_import_asc_region_extent_nodata(self):
        """Import ASC in different projection in specified region with altered nodata"""
        self.runModule("g.region", raster="elevation", n=223655, s=223600)
=======
    def test_import_use_temp_region(self):
        """Import in specified region with use_temp_region activated"""
        self.runModule("g.region", raster="elevation", n=223660, s=223600)
        gs.use_temp_region()
        self.runModule("g.region", raster="elevation", n=223630, s=223600)
        self.assertModule(
            "r.import",
            input="data/data2.asc",
            output=self.imported,
            resample="nearest",
            extent="region",
            resolution="region",
        )
        reference = {"north": 223630, "south": 223600, "nsres": 10, "ewres": 10}
        self.assertRasterFitsInfo(
            raster=self.imported, reference=reference, precision=1e-6
        )

        self.runModule("g.region", raster="elevation", s=223390, n=223450)
        self.assertModule(
            "r.import",
            input="data/data1.tif",
            output=self.imported,
            resample="bilinear",
            extent="region",
            overwrite=True,
        )
        reference = {"south": 223390, "north": 223450, "nsres": 10, "ewres": 10}
        self.assertRasterFitsInfo(
            raster=self.imported, reference=reference, precision=1e-6
        )

        gs.del_temp_region()
>>>>>>> 8c4f244c
        self.assertModule(
            "r.import",
            input="data/data2.asc",
            output=self.imported,
            resample="nearest",
            extent="region",
            resolution="region",
<<<<<<< HEAD
            srcnodata="21,22",
        )
        self.assertRasterMinMax(self.imported, refmin=22, refmax=22)
        reference = dict(north=223655, south=223600)
=======
            overwrite=True,
        )
        reference = {"north": 223660, "south": 223600, "nsres": 10, "ewres": 10}
>>>>>>> 8c4f244c
        self.assertRasterFitsInfo(
            raster=self.imported, reference=reference, precision=1e-6
        )


if __name__ == "__main__":
    test()<|MERGE_RESOLUTION|>--- conflicted
+++ resolved
@@ -6,10 +6,7 @@
 import grass.script as gs
 
 
-<<<<<<< HEAD
-=======
 class TestRImportRegion(TestCase):
->>>>>>> 8c4f244c
     imported = "test_r_import_imported"
 
     @classmethod
@@ -18,11 +15,7 @@
 
     def tearDown(self):
         """Remove imported map after each test method"""
-<<<<<<< HEAD
-        cls.runModule("g.remove", flags="f", type="raster", name=cls.imported)
-=======
         self.runModule("g.remove", flags="f", type="raster", name=self.imported)
->>>>>>> 8c4f244c
 
     def test_import_estimate(self):
         """Test e flag"""
@@ -43,19 +36,6 @@
             output=self.imported,
             resample="bilinear",
         )
-<<<<<<< HEAD
-        reference = dict(
-            north=223490,
-            south=223390,
-            east=636820,
-            west=636710,
-            nsres=10,
-            ewres=10,
-            datatype="FCELL",
-        )
-        self.assertRasterFitsInfo(
-            raster=self.imported, reference=reference, precision=1.1
-=======
         reference = {
             "north": 223490,
             "south": 223390,
@@ -67,7 +47,6 @@
         }
         self.assertRasterFitsInfo(
             raster=self.imported, reference=reference, precision=1e-6
->>>>>>> 8c4f244c
         )
 
     def test_import_asc_custom_res(self):
@@ -80,11 +59,7 @@
             resolution="value",
             resolution_value=30,
         )
-<<<<<<< HEAD
-        reference = dict(rows=3, cols=4, nsres=30, ewres=30, datatype="CELL")
-=======
         reference = {"rows": 3, "cols": 4, "nsres": 30, "ewres": 30, "datatype": "CELL"}
->>>>>>> 8c4f244c
         self.assertRasterFitsInfo(
             raster=self.imported, reference=reference, precision=1.1
         )
@@ -100,20 +75,29 @@
             extent="region",
             resolution="region",
         )
-<<<<<<< HEAD
-        reference = dict(north=223655, south=223600)
-=======
         reference = {"north": 223655, "south": 223600}
->>>>>>> 8c4f244c
         self.assertRasterFitsInfo(
             raster=self.imported, reference=reference, precision=1e-6
         )
 
-<<<<<<< HEAD
     def test_import_asc_region_extent_nodata(self):
         """Import ASC in different projection in specified region with altered nodata"""
         self.runModule("g.region", raster="elevation", n=223655, s=223600)
-=======
+        self.assertModule(
+            "r.import",
+            input="data/data2.asc",
+            output=self.imported,
+            resample="nearest",
+            extent="region",
+            resolution="region",
+            srcnodata="21,22",
+        )
+        self.assertRasterMinMax(self.imported, refmin=22, refmax=22)
+        reference = dict(north=223655, south=223600)
+        self.assertRasterFitsInfo(
+            raster=self.imported, reference=reference, precision=1e-6
+        )
+
     def test_import_use_temp_region(self):
         """Import in specified region with use_temp_region activated"""
         self.runModule("g.region", raster="elevation", n=223660, s=223600)
@@ -147,7 +131,6 @@
         )
 
         gs.del_temp_region()
->>>>>>> 8c4f244c
         self.assertModule(
             "r.import",
             input="data/data2.asc",
@@ -155,16 +138,9 @@
             resample="nearest",
             extent="region",
             resolution="region",
-<<<<<<< HEAD
-            srcnodata="21,22",
-        )
-        self.assertRasterMinMax(self.imported, refmin=22, refmax=22)
-        reference = dict(north=223655, south=223600)
-=======
             overwrite=True,
         )
         reference = {"north": 223660, "south": 223600, "nsres": 10, "ewres": 10}
->>>>>>> 8c4f244c
         self.assertRasterFitsInfo(
             raster=self.imported, reference=reference, precision=1e-6
         )
