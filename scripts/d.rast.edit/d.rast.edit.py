#!/usr/bin/env python3

############################################################################
#
# MODULE:       d.rast.edit
# AUTHOR(S):    Glynn Clements <glynn@gclements.plus.com>
# COPYRIGHT:    (C) 2007,2008,2009 Glynn Clements
#
#  This program is free software; you can redistribute it and/or modify
#  it under the terms of the GNU General Public License as published by
#  the Free Software Foundation; either version 2 of the License, or
#  (at your option) any later version.
#
#  This program is distributed in the hope that it will be useful,
#  but WITHOUT ANY WARRANTY; without even the implied warranty of
#  MERCHANTABILITY or FITNESS FOR A PARTICULAR PURPOSE.  See the
#  GNU General Public License for more details.
#
# /

# %module
# % description: Edits cell values in a raster map.
# % keyword: display
# % keyword: editing
# % keyword: raster
# %end
# %option G_OPT_R_INPUT
# %end
# %option G_OPT_R_OUTPUT
# %end
# %option G_OPT_R_INPUT
# % key: aspect
# % required: no
# % description: Name of input aspect raster map
# %end
# %option
# % key: width
# % type: integer
# % required: no
# % multiple: no
# % description: Width of display canvas
# % answer: 640
# %end
# %option
# % key: height
# % type: integer
# % required: no
# % multiple: no
# % description: Height of display canvas
# % answer: 480
# %end
# %option
# % key: size
# % type: integer
# % required: no
# % multiple: no
# % description: Minimum size of each cell
# % answer: 12
# %end
# %option
# % key: rows
# % type: integer
# % required: no
# % multiple: no
# % description: Maximum number of rows to load
# % answer: 100
# %end
# %option
# % key: cols
# % type: integer
# % required: no
# % multiple: no
# % description: Maximum number of columns to load
# % answer: 100
# %end

import sys
import math
import atexit
import grass.script as grass

from grass.script.setup import set_gui_path

set_gui_path()

try:
    import wx
except ImportError:
    # ensure that --help, --interface-description etc work even without wx
    if __name__ == "__main__":
        if len(sys.argv) == 2:
            arg = sys.argv[1]
            if arg[0:2] == "--" or arg in ["help", "-help"]:
                grass.parser()
    # Either we didn't call g.parser, or it returned
    # At this point, there's nothing to be done except re-raise the exception
    raise

wind_keys = {
    "north": ("n", float),
    "south": ("s", float),
    "east": ("e", float),
    "west": ("w", float),
    "nsres": ("nsres", float),
    "ewres": ("ewres", float),
    "rows": ("rows", int),
    "cols": ("cols", int),
}

gray12_bits = b"\x00\x00\x22\x22\x00\x00\x88\x88\x00\x00\x22\x22\x00\x00\x88\x88\x00\x00\x22\x22\x00\x00\x88\x88\x00\x00\x22\x22\x00\x00\x88\x88"


def run(cmd, **kwargs):
    grass.run_command(cmd, quiet=True, **kwargs)


def wxGUI():
    class OverviewCanvas(wx.ScrolledWindow):
        def __init__(self, app, parent):
            wx.ScrolledWindow.__init__(self, parent)
            self.app = app

            self.width = app.total["cols"]
            self.height = app.total["rows"]

            self.SetVirtualSize((self.width, self.height))
            self.SetScrollRate(1, 1)

            self.Bind(wx.EVT_LEFT_DOWN, self.OnMouse)
            self.Bind(wx.EVT_MOTION, self.OnMouse)
            self.Bind(wx.EVT_LEFT_UP, self.OnMouse)
            self.Bind(wx.EVT_PAINT, self.OnPaint)

            run("r.out.ppm", input=app.inmap, output=app.tempfile)

            self.image = wx.Bitmap(wx.Image(app.tempfile))
            grass.try_remove(app.tempfile)

            app.force_window()

        def OnPaint(self, ev):
            x0 = self.app.origin_x
            y0 = self.app.origin_y
            dx = self.app.cols
            dy = self.app.rows

            dc = wx.PaintDC(self)
            self.DoPrepareDC(dc)

            src = wx.MemoryDC()
            src.SelectObjectAsSource(self.image)
            dc.Blit(0, 0, self.width, self.height, src, 0, 0)
            src.SelectObjectAsSource(wx.NullBitmap)

            dc.SetPen(wx.Pen("red", style=wx.LONG_DASH))
            dc.SetBrush(wx.Brush("black", style=wx.TRANSPARENT))
            dc.DrawRectangle(x0, y0, dx, dy)
            dc.SetBrush(wx.NullBrush)
            dc.SetPen(wx.NullPen)

        def OnMouse(self, ev):
            if ev.Moving():
                return
            x = ev.GetX()
            y = ev.GetY()
            (x, y) = self.CalcUnscrolledPosition(x, y)
            self.set_window(x, y)
            if ev.ButtonUp():
                self.app.change_window()

        def set_window(self, x, y):
            self.app.origin_x = x - app.cols / 2
            self.app.origin_y = y - app.rows / 2
            self.app.force_window()
            self.Refresh()

    class OverviewWindow(wx.Frame):
        def __init__(self, app):
            wx.Frame.__init__(self, None, title="d.rast.edit overview (%s)" % app.inmap)
            self.app = app

            self.canvas = OverviewCanvas(app, parent=self)

            self.Bind(wx.EVT_CLOSE, self.OnClose)

        def OnClose(self, ev):
            self.app.finalize()

    class Canvas(wx.ScrolledWindow):
        def __init__(self, app, parent):
            wx.ScrolledWindow.__init__(self, parent)
            self.app = app

            self.size = app.size

            w = app.cols * self.size
            h = app.rows * self.size

            self.SetVirtualSize((w, h))
            self.SetScrollRate(1, 1)

            self.Bind(wx.EVT_LEFT_DOWN, self.OnMouse)
            self.Bind(wx.EVT_RIGHT_DOWN, self.OnMouse)
            self.Bind(wx.EVT_MOTION, self.OnMouse)
            self.Bind(wx.EVT_PAINT, self.OnPaint2)

            self.row = 0
            self.col = 0

            self.gray12 = wx.Bitmap(bits=gray12_bits, width=16, height=16)

        def OnMouse(self, ev):
            oldrow = self.row
            oldcol = self.col

            x = ev.GetX()
            y = ev.GetY()
            (x, y) = self.CalcUnscrolledPosition(x, y)

            col = x / self.size
            row = y / self.size

            self.row = int(row)
            self.col = int(col)

            if ev.Moving():
                self.refresh_cell(oldrow, oldcol)
                self.refresh_cell(row, col)
            elif ev.ButtonDown(wx.MOUSE_BTN_LEFT):
                self.cell_set()
            elif ev.ButtonDown(wx.MOUSE_BTN_RIGHT):
                self.cell_get()

        def paint_cell(self, dc, r, c):
            if r < 0 or r >= self.app.rows or c < 0 or c >= self.app.cols:
                return

            val = self.app.values[r][c]
            if val is None:
                fill = "black"
                stipple = self.gray12
            else:
                fill = self.app.get_color(val)
                stipple = None

            if r == self.row and c == self.col:
                outline = "red"
            elif self.app.changed[r][c]:
                outline = "white"
            else:
                outline = "black"

            dc.SetPen(wx.Pen(outline))

            if stipple:
                brush = wx.Brush(fill, style=wx.STIPPLE)
                brush.SetStipple(stipple)
            else:
                brush = wx.Brush(fill, style=wx.SOLID)

            x0 = c * self.size + 1
            x1 = x0 + self.size - 1
            y0 = r * self.size + 1
            y1 = y0 + self.size - 1

            dc.SetBrush(brush)
            dc.DrawRectangle(x0, y0, x1 - x0, y1 - y0)
            dc.SetPen(wx.NullPen)
            dc.SetBrush(wx.NullBrush)

            if not self.app.angles:
                return

            if self.app.angles[r][c] == "*":
                return

            cx = (x0 + x1) / 2
            cy = (y0 + y1) / 2

            a = math.radians(float(self.app.angles[r][c]))
            dx = math.cos(a) * self.size / 2
            dy = -math.sin(a) * self.size / 2

            x0 = cx - dx
            y0 = cy - dy
            x1 = cx + dx
            y1 = cy + dy

            dx, dy = x1 - x0, y1 - y0
            px, py = -dy, dx

            r, g, b, a = wx.Colour(fill).Get()
            if r + g + b > 384:
                line = "black"
            else:
                line = "white"

            dc.SetPen(wx.Pen(line))
            dc.DrawLine(x0, y0, x1, y1)
            dc.DrawLine(x1, y1, x1 + px / 6 - dx / 3, y1 + py / 6 - dy / 3)
            dc.DrawLine(x1, y1, x1 - px / 6 - dx / 3, y1 - py / 6 - dy / 3)
            dc.SetPen(wx.NullPen)

        def paint_rect(self, dc, x, y, w, h):
            c0 = int((x + 0) / self.size)
            c1 = int((x + w + 1) / self.size)
            r0 = int((y + 0) / self.size)
            r1 = int((y + h + 1) / self.size)

            for r in range(r0, r1 + 1):
                for c in range(c0, c1 + 1):
                    self.paint_cell(dc, r, c)

        def OnPaint(self, ev):
            dc = wx.PaintDC(self)
            self.DoPrepareDC(dc)
            for r in range(self.app.rows):
                for c in range(self.app.cols):
                    self.paint_cell(dc, r, c)

        def OnPaint2(self, ev):
            dc = wx.PaintDC(self)
            self.DoPrepareDC(dc)
            it = wx.RegionIterator(self.GetUpdateRegion())
            while it.HaveRects():
                x = it.GetX()
                y = it.GetY()
                w = it.GetW()
                h = it.GetH()
                (x, y) = self.CalcUnscrolledPosition(x, y)
                self.paint_rect(dc, x, y, w, h)
                it.Next()

        def cell_enter(self):
            if not self.row or not self.col:
                return
            self.app.update_status(self.row, self.col)

        def cell_leave(self):
            self.app.clear_status()

        def cell_get(self):
            self.app.brush = self.app.values[self.row][self.col]
            self.app.frame.brush_update()

        def cell_set(self):
            self.app.values[self.row][self.col] = self.app.brush
            self.app.changed[self.row][self.col] = True
            self.refresh_cell(self.row, self.col)

        def refresh_cell(self, row, col):
            x = col * self.size
            y = row * self.size
            (x, y) = self.CalcScrolledPosition(x, y)
            self.RefreshRect((x, y, self.size, self.size))

    class ColorPanel(Panel):
        def __init__(self, **kwargs):
            Panel.__init__(self, **kwargs)
            self.stipple = wx.Bitmap(bits=gray12_bits, width=16, height=16)
            self.null_bg = True
            self.Bind(wx.EVT_ERASE_BACKGROUND, self.OnErase)

        def OnErase(self, ev):
            self.ClearBackground()

            if not self.null_bg:
                return

            dc = ev.GetDC()
            if not dc:
                dc = ClientDC(self)

            brush = wx.Brush("black", style=wx.STIPPLE)
            brush.SetStipple(self.stipple)
            dc.SetBackground(brush)
            dc.Clear()
            dc.SetBackground(wx.NullBrush)

        def SetNullBackgroundColour(self):
            Panel.SetBackgroundColour(self, "gray")
            self.null_bg = True

        def SetBackgroundColour(self, color):
            Panel.SetBackgroundColour(self, color)
            self.null_bg = False

    class MainWindow(wx.Frame):
        def __init__(self, app):
            wx.Frame.__init__(self, None, title="d.rast.edit (%s)" % app.inmap)
            self.app = app

            self.Bind(wx.EVT_CLOSE, self.OnClose)

            filemenu = Menu()
            filemenu.Append(wx.ID_SAVE, "&Save", "Save changes")
            filemenu.Append(wx.ID_EXIT, "E&xit", "Terminate the program")
            menubar = wx.MenuBar()
            menubar.Append(filemenu, "&File")
            self.SetMenuBar(menubar)

            self.Bind(wx.EVT_MENU, self.OnSave)
            self.Bind(wx.EVT_MENU, self.OnExit)

            sizer = wx.BoxSizer(orient=wx.VERTICAL)

            self.canvas = Canvas(app, parent=self)
            si = sizer.Add(self.canvas, proportion=1, flag=wx.EXPAND)

            tools = wx.BoxSizer(wx.HORIZONTAL)

            l = wx.StaticText(parent=self, label="New Value:")
            tools.Add(l, flag=wx.ALIGN_CENTER_VERTICAL)
            tools.AddSpacer(5)

            self.newval = wx.TextCtrl(parent=self, style=wx.TE_PROCESS_ENTER)
            tools.Add(self.newval, flag=wx.ALIGN_CENTER_VERTICAL)

            l = wx.StaticText(parent=self, label="Color:")
            tools.Add(l, flag=wx.ALIGN_CENTER_VERTICAL)
            tools.AddSpacer(5)

            self.color = ColorPanel(parent=self, size=(30, 5))
            tools.Add(self.color, flag=wx.ALIGN_CENTER_VERTICAL | wx.EXPAND)

            self.Bind(wx.EVT_TEXT_ENTER, self.OnReturn, source=self.newval)

            sizer.Add(tools, proportion=0, flag=wx.EXPAND)

            self.SetSizerAndFit(sizer)
            self.SetSize((app.width, app.height))

            self.status = self.CreateStatusBar(6)

            self.brush_update()

        def OnSave(self, ev):
            self.app.save_map()

        def OnExit(self, ev):
            self.Close(True)

        def OnClose(self, ev):
            self.app.finalize()

        def OnReturn(self, ev):
            self.app.brush = self.newval.GetValue()
            if self.app.brush != "*" and self.app.brush.strip("0123456789") != "":
                self.app.brush = "*"
            self.brush_update()

        def update_status(self):
            for i, key in enumerate(["row", "col", "x", "y", "value", "aspect"]):
                s = "%s%s: %s" % (key[0].upper(), key[1:], self.app.status[key])
                self.status.SetStatusText(s, i)

        def clear_status(self):
            for key in self.status:
                self.status[key] = ""

        def brush_update(self):
            self.newval.ChangeValue(self.app.brush)
            if self.app.brush == "*":
                self.color.SetNullBackgroundColour()
            else:
                self.color.SetBackgroundColour(self.app.get_color(self.app.brush))
            self.color.Refresh()

    class Application(wx.App):
        def __init__(self, options):
            self.options = options
            wx.App.__init__(self)

        def initialize(self):
            grass.use_temp_region()

            run("g.region", raster=self.inmap)

            reg = grass.region()
            for k, f in wind_keys.values():
                self.total[k] = (f)(reg[k])

            if self.cols > self.total["cols"]:
                self.cols = self.total["cols"]
            if self.rows > self.total["rows"]:
                self.rows = self.total["rows"]

            tempbase = grass.tempfile()
            grass.try_remove(tempbase)

            self.tempfile = tempbase + ".ppm"
            self.tempmap = "tmp.d.rast.edit"

            atexit.register(self.cleanup)

            run("g.copy", raster=(self.inmap, self.outmap), overwrite=True)
            run("r.colors", map=self.outmap, rast=self.inmap)

        def cleanup(self):
            grass.try_remove(self.tempfile)
            run("g.remove", flags="f", type="raster", name=self.tempmap)

        def finalize(self):
            self.save_map()
            sys.exit(0)

        def save_map(self):
            p = grass.feed_command(
                "r.in.ascii", input="-", output=self.tempmap, quiet=True, overwrite=True
            )
            outf = p.stdin
            outf.write(grass.encode("north: %f\n" % self.wind["n"]))
            outf.write(grass.encode("south: %f\n" % self.wind["s"]))
            outf.write(grass.encode("east: %f\n" % self.wind["e"]))
            outf.write(grass.encode("west: %f\n" % self.wind["w"]))
            outf.write(grass.encode("rows: %d\n" % self.wind["rows"]))
            outf.write(grass.encode("cols: %d\n" % self.wind["cols"]))
            outf.write(grass.encode("null: *\n"))

            for row in range(self.wind["rows"]):
                for col in range(self.wind["cols"]):
                    if col > 0:
                        outf.write(grass.encode(" "))
                    val = self.values[row][col]
                    if val and self.changed[row][col]:
                        outf.write(grass.encode("%s" % val))
                    else:
                        outf.write(grass.encode("*"))
                outf.write(grass.encode("\n"))

            outf.close()
            p.wait()

            run("g.region", raster=self.inmap)
            run(
                "r.patch",
                input=(self.tempmap, self.outmap),
                output=self.outmap,
                overwrite=True,
            )
            run("r.colors", map=self.outmap, rast=self.inmap)
            run("g.remove", flags="f", type="raster", name=self.tempmap)

        def read_header(self, infile):
            wind = {}
            for i in range(6):
                line = grass.decode(infile.readline()).rstrip("\r\n")
                f = line.split(":")
                key = f[0]
                val = f[1].strip()
                (k, f) = wind_keys[key]
                wind[k] = (f)(val)
            return wind

        def read_data(self, infile):
            values = []
            for row in range(self.wind["rows"]):
                line = grass.decode(infile.readline()).rstrip("\r\n")
                values.append(line.split())
            return values

        def load_map(self):
            run("g.region", **self.wind)

            p = grass.pipe_command("r.out.ascii", input=self.inmap, quiet=True)
            self.wind = self.read_header(p.stdout)
            self.values = self.read_data(p.stdout)
            self.changed = [[False for c in row] for row in self.values]
            p.wait()

            self.clear_changes()

            run("r.out.ppm", input=self.inmap, output=self.tempfile)
            colorimg = wx.Image(self.tempfile)
            grass.try_remove(self.tempfile)

            for row in range(self.wind["rows"]):
                for col in range(self.wind["cols"]):
                    val = self.values[row][col]
                    if val in self.colors:
                        continue
                    r = colorimg.GetRed(col, row)
                    g = colorimg.GetGreen(col, row)
                    b = colorimg.GetBlue(col, row)
                    color = "#%02x%02x%02x" % (r, g, b)
                    self.colors[val] = color

            colorimg.Destroy()

        def load_aspect(self):
            if not self.aspect:
                return

            p = grass.pipe_command("r.out.ascii", input=self.aspect, quiet=True)
            self.read_header(p.stdout)
            self.angles = self.read_data(p.stdout)
            p.wait()

        def clear_changes(self):
            for row in range(self.wind["rows"]):
                for col in range(self.wind["cols"]):
                    self.changed[row][col] = 0

        def update_window(self):
            x0 = self.origin_x
            y0 = self.origin_y
            x1 = x0 + self.cols
            y1 = y0 + self.rows

            self.wind["n"] = self.total["n"] - y0 * self.total["nsres"]
            self.wind["s"] = self.total["n"] - y1 * self.total["nsres"]
            self.wind["w"] = self.total["w"] + x0 * self.total["ewres"]
            self.wind["e"] = self.total["w"] + x1 * self.total["ewres"]
            self.wind["rows"] = self.rows
            self.wind["cols"] = self.cols

        def change_window(self):
            wait = wx.BusyCursor()
            self.save_map()
            self.update_window()
            self.load_map()
            self.load_aspect()
            self.refresh_canvas()
            del wait

        def force_window(self):
            if self.origin_x < 0:
                self.origin_x = 0
            if self.origin_x > self.total["cols"] - self.cols:
                self.origin_x = self.total["cols"] - self.cols
            if self.origin_y < 0:
                self.origin_y = 0
            if self.origin_y > self.total["rows"] - self.rows:
                self.origin_y = self.total["rows"] - self.rows

        def update_status(self, row, col):
            self.status["row"] = row
            self.status["col"] = col
            self.status["x"] = (
                self.wind["e"]
                + (col + 0.5) * (self.wind["e"] - self.wind["w"]) / self.wind["cols"]
            )
            self.status["y"] = (
                self.wind["n"]
                - (row + 0.5) * (self.wind["n"] - self.wind["s"]) / self.wind["rows"]
            )
            self.status["value"] = self.values[row][col]
            if self.angles:
                self.status["aspect"] = self.angles[row][col]

<<<<<<< HEAD
        def force_color(val):
            run("g.region", rows=1, cols=1)
            run("r.mapcalc", expression="%s = %d" % (self.tempmap, val))
            run("r.colors", map=self.tempmap, rast=self.inmap)
            run("r.out.ppm", input=self.tempmap, out=self.tempfile)
            run("g.remove", flags="f", type="raster", name=self.tempmap)
=======
        def force_color(self, val):
            run('g.region', rows=1, cols=1)
            run('r.mapcalc', expression="%s = %d" % (self.tempmap, val))
            run('r.colors', map=self.tempmap, rast=self.inmap)
            run('r.out.ppm', input=self.tempmap, out=self.tempfile)
            run('g.remove', flags='f', type='raster', name=self.tempmap)
>>>>>>> c6e81b98

            tempimg = wx.Image(self.tempfile)
            grass.try_remove(self.tempfile)

            rgb = tempimg.get(0, 0)
            color = "#%02x%02x%02x" % rgb
            self.colors[val] = color
            tempimg.delete()

        def get_color(self, val):
            if val not in self.colors:
                try:
                    self.force_color(val)
                except:
                    self.colors[val] = "#ffffff"

            return self.colors[val]

        def refresh_canvas(self):
            self.frame.canvas.Refresh()

        def make_ui(self):
            self.frame = MainWindow(self)
            self.SetTopWindow(self.frame)
            self.frame.Show()
            self.overview = OverviewWindow(self)
            self.overview.Show()

        def OnInit(self):
            self.outmap = self.options["output"]
            self.inmap = self.options["input"]
            self.aspect = self.options["aspect"]
            self.width = int(self.options["width"])
            self.height = int(self.options["height"])
            self.size = int(self.options["size"])
            self.rows = int(self.options["rows"])
            self.cols = int(self.options["cols"])

            self.status = {
                "row": "",
                "col": "",
                "x": "",
                "y": "",
                "value": "",
                "aspect": "",
            }

            self.values = None
            self.changed = None
            self.angles = None
            self.colors = {}
            self.brush = "*"
            self.origin_x = 0
            self.origin_y = 0
            self.wind = {}
            self.total = {}

            self.initialize()
            self.update_window()
            self.make_ui()
            self.load_map()
            self.load_aspect()
            self.refresh_canvas()

            return True

    return Application


if __name__ == "__main__":
    options, flags = grass.parser()

    from gui_core.wrap import ClientDC, Menu, Panel

    Application = wxGUI()
    app = Application(options)
    app.MainLoop()<|MERGE_RESOLUTION|>--- conflicted
+++ resolved
@@ -648,21 +648,12 @@
             if self.angles:
                 self.status["aspect"] = self.angles[row][col]
 
-<<<<<<< HEAD
-        def force_color(val):
-            run("g.region", rows=1, cols=1)
-            run("r.mapcalc", expression="%s = %d" % (self.tempmap, val))
-            run("r.colors", map=self.tempmap, rast=self.inmap)
-            run("r.out.ppm", input=self.tempmap, out=self.tempfile)
-            run("g.remove", flags="f", type="raster", name=self.tempmap)
-=======
         def force_color(self, val):
             run('g.region', rows=1, cols=1)
             run('r.mapcalc', expression="%s = %d" % (self.tempmap, val))
             run('r.colors', map=self.tempmap, rast=self.inmap)
             run('r.out.ppm', input=self.tempmap, out=self.tempfile)
             run('g.remove', flags='f', type='raster', name=self.tempmap)
->>>>>>> c6e81b98
 
             tempimg = wx.Image(self.tempfile)
             grass.try_remove(self.tempfile)
