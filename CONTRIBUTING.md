--- conflicted
+++ resolved
@@ -23,13 +23,8 @@
   of the GitHub interface).
 * Clone your fork (use HTTPS or SSH URL, here we will use HTTPS):
 
-<<<<<<< HEAD
 ```bash
 git clone git@github.com:your_GH_account/grass.git
-=======
-```
-git clone https://github.com/your_GitHub_account/grass.git
->>>>>>> f648b9ce
 ```
 
 * Enter the directory
@@ -53,17 +48,9 @@
 
 * You should see something like:
 
-<<<<<<< HEAD
 ```bash
 origin	git@github.com:your_GH_account/grass.git (fetch)
 origin	git@github.com:your_GH_account/grass.git (push)
-=======
-```
-origin	https://github.com/your_GH_account/grass.git (fetch)
-origin	https://github.com/your_GH_account/grass.git (push)
->>>>>>> f648b9ce
-upstream	https://github.com/OSGeo/grass.git (fetch)
-upstream	https://github.com/OSGeo/grass.git (push)
 ```
 
 For the following workflow, it is important that
@@ -75,13 +62,8 @@
 
 * Make sure your are using the _main_ branch to create the new branch:
 
-<<<<<<< HEAD
 ```bash
 git checkout main
-=======
-```
-git switch main
->>>>>>> f648b9ce
 ```
 
 * Download updates from all branches from the _upstream_ remote:
