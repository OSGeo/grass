--- conflicted
+++ resolved
@@ -1,16 +1,8 @@
-<<<<<<< HEAD
-%global shortver 80
-%global macrosdir %(d=%{_rpmconfigdir}/macros.d; [ -d $d ] || d=%{_sysconfdir}/rpm; echo $d)
-
-Name:		grass
-Version:	8.0.0
-=======
 %global shortver 82
 %global macrosdir %(d=%{_rpmconfigdir}/macros.d; [ -d $d ] || d=%{_sysconfdir}/rpm; echo $d)
 
 Name:		grass
 Version:	8.2.0
->>>>>>> 8422103f
 Release:	1%{?dist}
 Summary:	GRASS GIS - Geographic Resources Analysis Support System
 
@@ -370,11 +362,6 @@
 %{_libdir}/%{name}%{shortver}/include
 
 %changelog
-<<<<<<< HEAD
-* Sun May 23 2021 Markus Neteler <neteler@mundialis.de> - 8.0.0-1
-- New upstream version GRASS GIS 8.0.0
-
-=======
 * Fri Jan 28 2022 Markus Neteler <neteler@mundialis.de> - 8.0.0-1
 - New upstream version GRASS GIS 8.0.0
 
@@ -438,7 +425,6 @@
 * Sat Oct 17 2020 Markus Neteler <neteler@mundialis.de> - 7.8.4-2
 - reinstate %%{name}-config.h (RHBZ #1889035) as being needed for QGIS
 
->>>>>>> 8422103f
 * Mon Oct 05 2020 Markus Neteler <neteler@mundialis.de> - 7.8.4-1
 - New upstream version GRASS GIS 7.8.4
 - disabled %%{name}-config.h
