#! /bin/sh
# Configuration validation subroutine script.
<<<<<<< HEAD
#   Copyright 1992-2021 Free Software Foundation, Inc.

timestamp='2021-04-30'
=======
#   Copyright 1992-2022 Free Software Foundation, Inc.

# shellcheck disable=SC2006,SC2268 # see below for rationale

timestamp='2022-01-03'
>>>>>>> 8422103f

# This file is free software; you can redistribute it and/or modify it
# under the terms of the GNU General Public License as published by
# the Free Software Foundation, either version 3 of the License, or
# (at your option) any later version.
#
# This program is distributed in the hope that it will be useful, but
# WITHOUT ANY WARRANTY; without even the implied warranty of
# MERCHANTABILITY or FITNESS FOR A PARTICULAR PURPOSE.  See the GNU
# General Public License for more details.
#
# You should have received a copy of the GNU General Public License
# along with this program; if not, see <https://www.gnu.org/licenses/>.
#
# As a special exception to the GNU General Public License, if you
# distribute this file as part of a program that contains a
# configuration script generated by Autoconf, you may include it under
# the same distribution terms that you use for the rest of that
# program.  This Exception is an additional permission under section 7
# of the GNU General Public License, version 3 ("GPLv3").


# Please send patches to <config-patches@gnu.org>.
#
# Configuration subroutine to validate and canonicalize a configuration type.
# Supply the specified configuration type as an argument.
# If it is invalid, we print an error message on stderr and exit with code 1.
# Otherwise, we print the canonical config type on stdout and succeed.

# You can get the latest version of this script from:
# https://git.savannah.gnu.org/cgit/config.git/plain/config.sub

# This file is supposed to be the same for all GNU packages
# and recognize all the CPU types, system types and aliases
# that are meaningful with *any* GNU software.
# Each package is responsible for reporting which valid configurations
# it does not support.  The user should be able to distinguish
# a failure to support a valid configuration from a meaningless
# configuration.

# The goal of this file is to map all the various variations of a given
# machine specification into a single specification in the form:
#	CPU_TYPE-MANUFACTURER-OPERATING_SYSTEM
# or in some cases, the newer four-part form:
#	CPU_TYPE-MANUFACTURER-KERNEL-OPERATING_SYSTEM
# It is wrong to echo any other type of specification.

# The "shellcheck disable" line above the timestamp inhibits complaints
# about features and limitations of the classic Bourne shell that were
# superseded or lifted in POSIX.  However, this script identifies a wide
# variety of pre-POSIX systems that do not have POSIX shells at all, and
# even some reasonably current systems (Solaris 10 as case-in-point) still
# have a pre-POSIX /bin/sh.

me=`echo "$0" | sed -e 's,.*/,,'`

usage="\
Usage: $0 [OPTION] CPU-MFR-OPSYS or ALIAS

Canonicalize a configuration name.

Options:
  -h, --help         print this help, then exit
  -t, --time-stamp   print date of last modification, then exit
  -v, --version      print version number, then exit

Report bugs and patches to <config-patches@gnu.org>."

version="\
GNU config.sub ($timestamp)

<<<<<<< HEAD
Copyright 1992-2021 Free Software Foundation, Inc.
=======
Copyright 1992-2022 Free Software Foundation, Inc.
>>>>>>> 8422103f

This is free software; see the source for copying conditions.  There is NO
warranty; not even for MERCHANTABILITY or FITNESS FOR A PARTICULAR PURPOSE."

help="
Try \`$me --help' for more information."

# Parse command line
while test $# -gt 0 ; do
  case $1 in
    --time-stamp | --time* | -t )
       echo "$timestamp" ; exit ;;
    --version | -v )
       echo "$version" ; exit ;;
    --help | --h* | -h )
       echo "$usage"; exit ;;
    -- )     # Stop option processing
       shift; break ;;
    - )	# Use stdin as input.
       break ;;
    -* )
       echo "$me: invalid option $1$help" >&2
       exit 1 ;;

    *local*)
       # First pass through any local machine types.
       echo "$1"
       exit ;;

    * )
       break ;;
  esac
done

case $# in
 0) echo "$me: missing argument$help" >&2
    exit 1;;
 1) ;;
 *) echo "$me: too many arguments$help" >&2
    exit 1;;
esac

# Split fields of configuration type
# shellcheck disable=SC2162
saved_IFS=$IFS
IFS="-" read field1 field2 field3 field4 <<EOF
$1
EOF
IFS=$saved_IFS

# Separate into logical components for further validation
case $1 in
	*-*-*-*-*)
		echo Invalid configuration \`"$1"\': more than four components >&2
		exit 1
		;;
	*-*-*-*)
		basic_machine=$field1-$field2
		basic_os=$field3-$field4
		;;
	*-*-*)
		# Ambiguous whether COMPANY is present, or skipped and KERNEL-OS is two
		# parts
		maybe_os=$field2-$field3
		case $maybe_os in
			nto-qnx* | linux-* | uclinux-uclibc* \
			| uclinux-gnu* | kfreebsd*-gnu* | knetbsd*-gnu* | netbsd*-gnu* \
			| netbsd*-eabi* | kopensolaris*-gnu* | cloudabi*-eabi* \
			| storm-chaos* | os2-emx* | rtmk-nova*)
				basic_machine=$field1
				basic_os=$maybe_os
				;;
			android-linux)
				basic_machine=$field1-unknown
				basic_os=linux-android
				;;
			*)
				basic_machine=$field1-$field2
				basic_os=$field3
				;;
		esac
		;;
	*-*)
		# A lone config we happen to match not fitting any pattern
		case $field1-$field2 in
			decstation-3100)
				basic_machine=mips-dec
				basic_os=
				;;
			*-*)
				# Second component is usually, but not always the OS
				case $field2 in
					# Prevent following clause from handling this valid os
					sun*os*)
						basic_machine=$field1
						basic_os=$field2
						;;
					zephyr*)
						basic_machine=$field1-unknown
						basic_os=$field2
						;;
					# Manufacturers
					dec* | mips* | sequent* | encore* | pc533* | sgi* | sony* \
					| att* | 7300* | 3300* | delta* | motorola* | sun[234]* \
					| unicom* | ibm* | next | hp | isi* | apollo | altos* \
					| convergent* | ncr* | news | 32* | 3600* | 3100* \
					| hitachi* | c[123]* | convex* | sun | crds | omron* | dg \
					| ultra | tti* | harris | dolphin | highlevel | gould \
					| cbm | ns | masscomp | apple | axis | knuth | cray \
					| microblaze* | sim | cisco \
					| oki | wec | wrs | winbond)
						basic_machine=$field1-$field2
						basic_os=
						;;
					*)
						basic_machine=$field1
						basic_os=$field2
						;;
				esac
			;;
		esac
		;;
	*)
		# Convert single-component short-hands not valid as part of
		# multi-component configurations.
		case $field1 in
			386bsd)
				basic_machine=i386-pc
				basic_os=bsd
				;;
			a29khif)
				basic_machine=a29k-amd
				basic_os=udi
				;;
			adobe68k)
				basic_machine=m68010-adobe
				basic_os=scout
				;;
			alliant)
				basic_machine=fx80-alliant
				basic_os=
				;;
			altos | altos3068)
				basic_machine=m68k-altos
				basic_os=
				;;
			am29k)
				basic_machine=a29k-none
				basic_os=bsd
				;;
			amdahl)
				basic_machine=580-amdahl
				basic_os=sysv
				;;
			amiga)
				basic_machine=m68k-unknown
				basic_os=
				;;
			amigaos | amigados)
				basic_machine=m68k-unknown
				basic_os=amigaos
				;;
			amigaunix | amix)
				basic_machine=m68k-unknown
				basic_os=sysv4
				;;
			apollo68)
				basic_machine=m68k-apollo
				basic_os=sysv
				;;
			apollo68bsd)
				basic_machine=m68k-apollo
				basic_os=bsd
				;;
			aros)
				basic_machine=i386-pc
				basic_os=aros
				;;
			aux)
				basic_machine=m68k-apple
				basic_os=aux
				;;
			balance)
				basic_machine=ns32k-sequent
				basic_os=dynix
				;;
			blackfin)
				basic_machine=bfin-unknown
				basic_os=linux
				;;
			cegcc)
				basic_machine=arm-unknown
				basic_os=cegcc
				;;
			convex-c1)
				basic_machine=c1-convex
				basic_os=bsd
				;;
			convex-c2)
				basic_machine=c2-convex
				basic_os=bsd
				;;
			convex-c32)
				basic_machine=c32-convex
				basic_os=bsd
				;;
			convex-c34)
				basic_machine=c34-convex
				basic_os=bsd
				;;
			convex-c38)
				basic_machine=c38-convex
				basic_os=bsd
				;;
			cray)
				basic_machine=j90-cray
				basic_os=unicos
				;;
			crds | unos)
				basic_machine=m68k-crds
				basic_os=
				;;
			da30)
				basic_machine=m68k-da30
				basic_os=
				;;
			decstation | pmax | pmin | dec3100 | decstatn)
				basic_machine=mips-dec
				basic_os=
				;;
			delta88)
				basic_machine=m88k-motorola
				basic_os=sysv3
				;;
			dicos)
				basic_machine=i686-pc
				basic_os=dicos
				;;
			djgpp)
				basic_machine=i586-pc
				basic_os=msdosdjgpp
				;;
			ebmon29k)
				basic_machine=a29k-amd
				basic_os=ebmon
				;;
			es1800 | OSE68k | ose68k | ose | OSE)
				basic_machine=m68k-ericsson
				basic_os=ose
				;;
			gmicro)
				basic_machine=tron-gmicro
				basic_os=sysv
				;;
			go32)
				basic_machine=i386-pc
				basic_os=go32
				;;
			h8300hms)
				basic_machine=h8300-hitachi
				basic_os=hms
				;;
			h8300xray)
				basic_machine=h8300-hitachi
				basic_os=xray
				;;
			h8500hms)
				basic_machine=h8500-hitachi
				basic_os=hms
				;;
			harris)
				basic_machine=m88k-harris
				basic_os=sysv3
				;;
			hp300 | hp300hpux)
				basic_machine=m68k-hp
				basic_os=hpux
				;;
			hp300bsd)
				basic_machine=m68k-hp
				basic_os=bsd
				;;
			hppaosf)
				basic_machine=hppa1.1-hp
				basic_os=osf
				;;
			hppro)
				basic_machine=hppa1.1-hp
				basic_os=proelf
				;;
			i386mach)
				basic_machine=i386-mach
				basic_os=mach
				;;
			isi68 | isi)
				basic_machine=m68k-isi
				basic_os=sysv
				;;
			m68knommu)
				basic_machine=m68k-unknown
				basic_os=linux
				;;
			magnum | m3230)
				basic_machine=mips-mips
				basic_os=sysv
				;;
			merlin)
				basic_machine=ns32k-utek
				basic_os=sysv
				;;
			mingw64)
				basic_machine=x86_64-pc
				basic_os=mingw64
				;;
			mingw32)
				basic_machine=i686-pc
				basic_os=mingw32
				;;
			mingw32ce)
				basic_machine=arm-unknown
				basic_os=mingw32ce
				;;
			monitor)
				basic_machine=m68k-rom68k
				basic_os=coff
				;;
			morphos)
				basic_machine=powerpc-unknown
				basic_os=morphos
				;;
			moxiebox)
				basic_machine=moxie-unknown
				basic_os=moxiebox
				;;
			msdos)
				basic_machine=i386-pc
				basic_os=msdos
				;;
			msys)
				basic_machine=i686-pc
				basic_os=msys
				;;
			mvs)
				basic_machine=i370-ibm
				basic_os=mvs
				;;
			nacl)
				basic_machine=le32-unknown
				basic_os=nacl
				;;
			ncr3000)
				basic_machine=i486-ncr
				basic_os=sysv4
				;;
			netbsd386)
				basic_machine=i386-pc
				basic_os=netbsd
				;;
			netwinder)
				basic_machine=armv4l-rebel
				basic_os=linux
				;;
			news | news700 | news800 | news900)
				basic_machine=m68k-sony
				basic_os=newsos
				;;
			news1000)
				basic_machine=m68030-sony
				basic_os=newsos
				;;
			necv70)
				basic_machine=v70-nec
				basic_os=sysv
				;;
			nh3000)
				basic_machine=m68k-harris
				basic_os=cxux
				;;
			nh[45]000)
				basic_machine=m88k-harris
				basic_os=cxux
				;;
			nindy960)
				basic_machine=i960-intel
				basic_os=nindy
				;;
			mon960)
				basic_machine=i960-intel
				basic_os=mon960
				;;
			nonstopux)
				basic_machine=mips-compaq
				basic_os=nonstopux
				;;
			os400)
				basic_machine=powerpc-ibm
				basic_os=os400
				;;
			OSE68000 | ose68000)
				basic_machine=m68000-ericsson
				basic_os=ose
				;;
			os68k)
				basic_machine=m68k-none
				basic_os=os68k
				;;
			paragon)
				basic_machine=i860-intel
				basic_os=osf
				;;
			parisc)
				basic_machine=hppa-unknown
				basic_os=linux
				;;
			psp)
				basic_machine=mipsallegrexel-sony
				basic_os=psp
				;;
			pw32)
				basic_machine=i586-unknown
				basic_os=pw32
				;;
			rdos | rdos64)
				basic_machine=x86_64-pc
				basic_os=rdos
				;;
			rdos32)
				basic_machine=i386-pc
				basic_os=rdos
				;;
			rom68k)
				basic_machine=m68k-rom68k
				basic_os=coff
				;;
			sa29200)
				basic_machine=a29k-amd
				basic_os=udi
				;;
			sei)
				basic_machine=mips-sei
				basic_os=seiux
				;;
			sequent)
				basic_machine=i386-sequent
				basic_os=
				;;
			sps7)
				basic_machine=m68k-bull
				basic_os=sysv2
				;;
			st2000)
				basic_machine=m68k-tandem
				basic_os=
				;;
			stratus)
				basic_machine=i860-stratus
				basic_os=sysv4
				;;
			sun2)
				basic_machine=m68000-sun
				basic_os=
				;;
			sun2os3)
				basic_machine=m68000-sun
				basic_os=sunos3
				;;
			sun2os4)
				basic_machine=m68000-sun
				basic_os=sunos4
				;;
			sun3)
				basic_machine=m68k-sun
				basic_os=
				;;
			sun3os3)
				basic_machine=m68k-sun
				basic_os=sunos3
				;;
			sun3os4)
				basic_machine=m68k-sun
				basic_os=sunos4
				;;
			sun4)
				basic_machine=sparc-sun
				basic_os=
				;;
			sun4os3)
				basic_machine=sparc-sun
				basic_os=sunos3
				;;
			sun4os4)
				basic_machine=sparc-sun
				basic_os=sunos4
				;;
			sun4sol2)
				basic_machine=sparc-sun
				basic_os=solaris2
				;;
			sun386 | sun386i | roadrunner)
				basic_machine=i386-sun
				basic_os=
				;;
			sv1)
				basic_machine=sv1-cray
				basic_os=unicos
				;;
			symmetry)
				basic_machine=i386-sequent
				basic_os=dynix
				;;
			t3e)
				basic_machine=alphaev5-cray
				basic_os=unicos
				;;
			t90)
				basic_machine=t90-cray
				basic_os=unicos
				;;
			toad1)
				basic_machine=pdp10-xkl
				basic_os=tops20
				;;
			tpf)
				basic_machine=s390x-ibm
				basic_os=tpf
				;;
			udi29k)
				basic_machine=a29k-amd
				basic_os=udi
				;;
			ultra3)
				basic_machine=a29k-nyu
				basic_os=sym1
				;;
			v810 | necv810)
				basic_machine=v810-nec
				basic_os=none
				;;
			vaxv)
				basic_machine=vax-dec
				basic_os=sysv
				;;
			vms)
				basic_machine=vax-dec
				basic_os=vms
				;;
			vsta)
				basic_machine=i386-pc
				basic_os=vsta
				;;
			vxworks960)
				basic_machine=i960-wrs
				basic_os=vxworks
				;;
			vxworks68)
				basic_machine=m68k-wrs
				basic_os=vxworks
				;;
			vxworks29k)
				basic_machine=a29k-wrs
				basic_os=vxworks
				;;
			xbox)
				basic_machine=i686-pc
				basic_os=mingw32
				;;
			ymp)
				basic_machine=ymp-cray
				basic_os=unicos
				;;
			*)
				basic_machine=$1
				basic_os=
				;;
		esac
		;;
esac

# Decode 1-component or ad-hoc basic machines
case $basic_machine in
	# Here we handle the default manufacturer of certain CPU types.  It is in
	# some cases the only manufacturer, in others, it is the most popular.
	w89k)
		cpu=hppa1.1
		vendor=winbond
		;;
	op50n)
		cpu=hppa1.1
		vendor=oki
		;;
	op60c)
		cpu=hppa1.1
		vendor=oki
		;;
	ibm*)
		cpu=i370
		vendor=ibm
		;;
	orion105)
		cpu=clipper
		vendor=highlevel
		;;
	mac | mpw | mac-mpw)
		cpu=m68k
		vendor=apple
		;;
	pmac | pmac-mpw)
		cpu=powerpc
		vendor=apple
		;;

	# Recognize the various machine names and aliases which stand
	# for a CPU type and a company and sometimes even an OS.
	3b1 | 7300 | 7300-att | att-7300 | pc7300 | safari | unixpc)
		cpu=m68000
		vendor=att
		;;
	3b*)
		cpu=we32k
		vendor=att
		;;
	bluegene*)
		cpu=powerpc
		vendor=ibm
		basic_os=cnk
		;;
	decsystem10* | dec10*)
		cpu=pdp10
		vendor=dec
		basic_os=tops10
		;;
	decsystem20* | dec20*)
		cpu=pdp10
		vendor=dec
		basic_os=tops20
		;;
	delta | 3300 | motorola-3300 | motorola-delta \
	      | 3300-motorola | delta-motorola)
		cpu=m68k
		vendor=motorola
		;;
	dpx2*)
		cpu=m68k
		vendor=bull
		basic_os=sysv3
		;;
	encore | umax | mmax)
		cpu=ns32k
		vendor=encore
		;;
	elxsi)
		cpu=elxsi
		vendor=elxsi
		basic_os=${basic_os:-bsd}
		;;
	fx2800)
		cpu=i860
		vendor=alliant
		;;
	genix)
		cpu=ns32k
		vendor=ns
		;;
	h3050r* | hiux*)
		cpu=hppa1.1
		vendor=hitachi
		basic_os=hiuxwe2
		;;
	hp3k9[0-9][0-9] | hp9[0-9][0-9])
		cpu=hppa1.0
		vendor=hp
		;;
	hp9k2[0-9][0-9] | hp9k31[0-9])
		cpu=m68000
		vendor=hp
		;;
	hp9k3[2-9][0-9])
		cpu=m68k
		vendor=hp
		;;
	hp9k6[0-9][0-9] | hp6[0-9][0-9])
		cpu=hppa1.0
		vendor=hp
		;;
	hp9k7[0-79][0-9] | hp7[0-79][0-9])
		cpu=hppa1.1
		vendor=hp
		;;
	hp9k78[0-9] | hp78[0-9])
		# FIXME: really hppa2.0-hp
		cpu=hppa1.1
		vendor=hp
		;;
	hp9k8[67]1 | hp8[67]1 | hp9k80[24] | hp80[24] | hp9k8[78]9 | hp8[78]9 | hp9k893 | hp893)
		# FIXME: really hppa2.0-hp
		cpu=hppa1.1
		vendor=hp
		;;
	hp9k8[0-9][13679] | hp8[0-9][13679])
		cpu=hppa1.1
		vendor=hp
		;;
	hp9k8[0-9][0-9] | hp8[0-9][0-9])
		cpu=hppa1.0
		vendor=hp
		;;
	i*86v32)
		cpu=`echo "$1" | sed -e 's/86.*/86/'`
		vendor=pc
		basic_os=sysv32
		;;
	i*86v4*)
		cpu=`echo "$1" | sed -e 's/86.*/86/'`
		vendor=pc
		basic_os=sysv4
		;;
	i*86v)
		cpu=`echo "$1" | sed -e 's/86.*/86/'`
		vendor=pc
		basic_os=sysv
		;;
	i*86sol2)
		cpu=`echo "$1" | sed -e 's/86.*/86/'`
		vendor=pc
		basic_os=solaris2
		;;
	j90 | j90-cray)
		cpu=j90
		vendor=cray
		basic_os=${basic_os:-unicos}
		;;
	iris | iris4d)
		cpu=mips
		vendor=sgi
		case $basic_os in
		    irix*)
			;;
		    *)
			basic_os=irix4
			;;
		esac
		;;
	miniframe)
		cpu=m68000
		vendor=convergent
		;;
	*mint | mint[0-9]* | *MiNT | *MiNT[0-9]*)
		cpu=m68k
		vendor=atari
		basic_os=mint
		;;
	news-3600 | risc-news)
		cpu=mips
		vendor=sony
		basic_os=newsos
		;;
	next | m*-next)
		cpu=m68k
		vendor=next
		case $basic_os in
		    openstep*)
		        ;;
		    nextstep*)
			;;
		    ns2*)
		      basic_os=nextstep2
			;;
		    *)
		      basic_os=nextstep3
			;;
		esac
		;;
	np1)
		cpu=np1
		vendor=gould
		;;
	op50n-* | op60c-*)
		cpu=hppa1.1
		vendor=oki
		basic_os=proelf
		;;
	pa-hitachi)
		cpu=hppa1.1
		vendor=hitachi
		basic_os=hiuxwe2
		;;
	pbd)
		cpu=sparc
		vendor=tti
		;;
	pbb)
		cpu=m68k
		vendor=tti
		;;
	pc532)
		cpu=ns32k
		vendor=pc532
		;;
	pn)
		cpu=pn
		vendor=gould
		;;
	power)
		cpu=power
		vendor=ibm
		;;
	ps2)
		cpu=i386
		vendor=ibm
		;;
	rm[46]00)
		cpu=mips
		vendor=siemens
		;;
	rtpc | rtpc-*)
		cpu=romp
		vendor=ibm
		;;
	sde)
		cpu=mipsisa32
		vendor=sde
		basic_os=${basic_os:-elf}
		;;
	simso-wrs)
		cpu=sparclite
		vendor=wrs
		basic_os=vxworks
		;;
	tower | tower-32)
		cpu=m68k
		vendor=ncr
		;;
	vpp*|vx|vx-*)
		cpu=f301
		vendor=fujitsu
		;;
	w65)
		cpu=w65
		vendor=wdc
		;;
	w89k-*)
		cpu=hppa1.1
		vendor=winbond
		basic_os=proelf
		;;
	none)
		cpu=none
		vendor=none
		;;
	leon|leon[3-9])
		cpu=sparc
		vendor=$basic_machine
		;;
	leon-*|leon[3-9]-*)
		cpu=sparc
		vendor=`echo "$basic_machine" | sed 's/-.*//'`
		;;

	*-*)
		# shellcheck disable=SC2162
		saved_IFS=$IFS
		IFS="-" read cpu vendor <<EOF
$basic_machine
EOF
		IFS=$saved_IFS
		;;
	# We use `pc' rather than `unknown'
	# because (1) that's what they normally are, and
	# (2) the word "unknown" tends to confuse beginning users.
	i*86 | x86_64)
		cpu=$basic_machine
		vendor=pc
		;;
	# These rules are duplicated from below for sake of the special case above;
	# i.e. things that normalized to x86 arches should also default to "pc"
	pc98)
		cpu=i386
		vendor=pc
		;;
	x64 | amd64)
		cpu=x86_64
		vendor=pc
		;;
	# Recognize the basic CPU types without company name.
	*)
		cpu=$basic_machine
		vendor=unknown
		;;
esac

unset -v basic_machine

# Decode basic machines in the full and proper CPU-Company form.
case $cpu-$vendor in
	# Here we handle the default manufacturer of certain CPU types in canonical form. It is in
	# some cases the only manufacturer, in others, it is the most popular.
	craynv-unknown)
		vendor=cray
		basic_os=${basic_os:-unicosmp}
		;;
	c90-unknown | c90-cray)
		vendor=cray
		basic_os=${Basic_os:-unicos}
		;;
	fx80-unknown)
		vendor=alliant
		;;
	romp-unknown)
		vendor=ibm
		;;
	mmix-unknown)
		vendor=knuth
		;;
	microblaze-unknown | microblazeel-unknown)
		vendor=xilinx
		;;
	rs6000-unknown)
		vendor=ibm
		;;
	vax-unknown)
		vendor=dec
		;;
	pdp11-unknown)
		vendor=dec
		;;
	we32k-unknown)
		vendor=att
		;;
	cydra-unknown)
		vendor=cydrome
		;;
	i370-ibm*)
		vendor=ibm
		;;
	orion-unknown)
		vendor=highlevel
		;;
	xps-unknown | xps100-unknown)
		cpu=xps100
		vendor=honeywell
		;;

	# Here we normalize CPU types with a missing or matching vendor
	armh-unknown | armh-alt)
		cpu=armv7l
		vendor=alt
		basic_os=${basic_os:-linux-gnueabihf}
		;;
	dpx20-unknown | dpx20-bull)
		cpu=rs6000
		vendor=bull
		basic_os=${basic_os:-bosx}
		;;

	# Here we normalize CPU types irrespective of the vendor
	amd64-*)
		cpu=x86_64
		;;
	blackfin-*)
		cpu=bfin
		basic_os=linux
		;;
	c54x-*)
		cpu=tic54x
		;;
	c55x-*)
		cpu=tic55x
		;;
	c6x-*)
		cpu=tic6x
		;;
	e500v[12]-*)
		cpu=powerpc
		basic_os=${basic_os}"spe"
		;;
	mips3*-*)
		cpu=mips64
		;;
	ms1-*)
		cpu=mt
		;;
	m68knommu-*)
		cpu=m68k
		basic_os=linux
		;;
	m9s12z-* | m68hcs12z-* | hcs12z-* | s12z-*)
		cpu=s12z
		;;
	openrisc-*)
		cpu=or32
		;;
	parisc-*)
		cpu=hppa
		basic_os=linux
		;;
	pentium-* | p5-* | k5-* | k6-* | nexgen-* | viac3-*)
		cpu=i586
		;;
	pentiumpro-* | p6-* | 6x86-* | athlon-* | athalon_*-*)
		cpu=i686
		;;
	pentiumii-* | pentium2-* | pentiumiii-* | pentium3-*)
		cpu=i686
		;;
	pentium4-*)
		cpu=i786
		;;
	pc98-*)
		cpu=i386
		;;
	ppc-* | ppcbe-*)
		cpu=powerpc
		;;
	ppcle-* | powerpclittle-*)
		cpu=powerpcle
		;;
	ppc64-*)
		cpu=powerpc64
		;;
	ppc64le-* | powerpc64little-*)
		cpu=powerpc64le
		;;
	sb1-*)
		cpu=mipsisa64sb1
		;;
	sb1el-*)
		cpu=mipsisa64sb1el
		;;
	sh5e[lb]-*)
		cpu=`echo "$cpu" | sed 's/^\(sh.\)e\(.\)$/\1\2e/'`
		;;
	spur-*)
		cpu=spur
		;;
	strongarm-* | thumb-*)
		cpu=arm
		;;
	tx39-*)
		cpu=mipstx39
		;;
	tx39el-*)
		cpu=mipstx39el
		;;
	x64-*)
		cpu=x86_64
		;;
	xscale-* | xscalee[bl]-*)
		cpu=`echo "$cpu" | sed 's/^xscale/arm/'`
		;;
	arm64-* | aarch64le-*)
		cpu=aarch64
		;;

	# Recognize the canonical CPU Types that limit and/or modify the
	# company names they are paired with.
	cr16-*)
		basic_os=${basic_os:-elf}
		;;
	crisv32-* | etraxfs*-*)
		cpu=crisv32
		vendor=axis
		;;
	cris-* | etrax*-*)
		cpu=cris
		vendor=axis
		;;
	crx-*)
		basic_os=${basic_os:-elf}
		;;
	neo-tandem)
		cpu=neo
		vendor=tandem
		;;
	nse-tandem)
		cpu=nse
		vendor=tandem
		;;
	nsr-tandem)
		cpu=nsr
		vendor=tandem
		;;
	nsv-tandem)
		cpu=nsv
		vendor=tandem
		;;
	nsx-tandem)
		cpu=nsx
		vendor=tandem
		;;
	mipsallegrexel-sony)
		cpu=mipsallegrexel
		vendor=sony
		;;
	tile*-*)
		basic_os=${basic_os:-linux-gnu}
		;;

	*)
		# Recognize the canonical CPU types that are allowed with any
		# company name.
		case $cpu in
			1750a | 580 \
			| a29k \
			| aarch64 | aarch64_be \
			| abacus \
			| alpha | alphaev[4-8] | alphaev56 | alphaev6[78] \
			| alpha64 | alpha64ev[4-8] | alpha64ev56 | alpha64ev6[78] \
			| alphapca5[67] | alpha64pca5[67] \
			| am33_2.0 \
			| amdgcn \
<<<<<<< HEAD
			| arc | arceb | arc64 \
=======
			| arc | arceb | arc32 | arc64 \
>>>>>>> 8422103f
			| arm | arm[lb]e | arme[lb] | armv* \
			| avr | avr32 \
			| asmjs \
			| ba \
			| be32 | be64 \
			| bfin | bpf | bs2000 \
			| c[123]* | c30 | [cjt]90 | c4x \
			| c8051 | clipper | craynv | csky | cydra \
			| d10v | d30v | dlx | dsp16xx \
			| e2k | elxsi | epiphany \
			| f30[01] | f700 | fido | fr30 | frv | ft32 | fx80 \
			| h8300 | h8500 \
			| hppa | hppa1.[01] | hppa2.0 | hppa2.0[nw] | hppa64 \
			| hexagon \
			| i370 | i*86 | i860 | i960 | ia16 | ia64 \
			| ip2k | iq2000 \
			| k1om \
			| le32 | le64 \
			| lm32 \
			| loongarch32 | loongarch64 | loongarchx32 \
			| m32c | m32r | m32rle \
			| m5200 | m68000 | m680[012346]0 | m68360 | m683?2 | m68k \
			| m6811 | m68hc11 | m6812 | m68hc12 | m68hcs12x \
			| m88110 | m88k | maxq | mb | mcore | mep | metag \
			| microblaze | microblazeel \
			| mips | mipsbe | mipseb | mipsel | mipsle \
			| mips16 \
			| mips64 | mips64eb | mips64el \
			| mips64octeon | mips64octeonel \
			| mips64orion | mips64orionel \
			| mips64r5900 | mips64r5900el \
			| mips64vr | mips64vrel \
			| mips64vr4100 | mips64vr4100el \
			| mips64vr4300 | mips64vr4300el \
			| mips64vr5000 | mips64vr5000el \
			| mips64vr5900 | mips64vr5900el \
			| mipsisa32 | mipsisa32el \
			| mipsisa32r2 | mipsisa32r2el \
			| mipsisa32r3 | mipsisa32r3el \
			| mipsisa32r5 | mipsisa32r5el \
			| mipsisa32r6 | mipsisa32r6el \
			| mipsisa64 | mipsisa64el \
			| mipsisa64r2 | mipsisa64r2el \
			| mipsisa64r3 | mipsisa64r3el \
			| mipsisa64r5 | mipsisa64r5el \
			| mipsisa64r6 | mipsisa64r6el \
			| mipsisa64sb1 | mipsisa64sb1el \
			| mipsisa64sr71k | mipsisa64sr71kel \
			| mipsr5900 | mipsr5900el \
			| mipstx39 | mipstx39el \
			| mmix \
			| mn10200 | mn10300 \
			| moxie \
			| mt \
			| msp430 \
			| nds32 | nds32le | nds32be \
			| nfp \
			| nios | nios2 | nios2eb | nios2el \
			| none | np1 | ns16k | ns32k | nvptx \
			| open8 \
			| or1k* \
			| or32 \
			| orion \
			| picochip \
			| pdp10 | pdp11 | pj | pjl | pn | power \
			| powerpc | powerpc64 | powerpc64le | powerpcle | powerpcspe \
			| pru \
			| pyramid \
			| riscv | riscv32 | riscv32be | riscv64 | riscv64be \
			| rl78 | romp | rs6000 | rx \
			| s390 | s390x \
			| score \
			| sh | shl \
			| sh[1234] | sh[24]a | sh[24]ae[lb] | sh[23]e | she[lb] | sh[lb]e \
			| sh[1234]e[lb] |  sh[12345][lb]e | sh[23]ele | sh64 | sh64le \
			| sparc | sparc64 | sparc64b | sparc64v | sparc86x | sparclet \
			| sparclite \
			| sparcv8 | sparcv9 | sparcv9b | sparcv9v | sv1 | sx* \
			| spu \
			| tahoe \
			| thumbv7* \
			| tic30 | tic4x | tic54x | tic55x | tic6x | tic80 \
			| tron \
			| ubicom32 \
			| v70 | v850 | v850e | v850e1 | v850es | v850e2 | v850e2v3 \
			| vax \
			| visium \
			| w65 \
			| wasm32 | wasm64 \
			| we32k \
			| x86 | x86_64 | xc16x | xgate | xps100 \
			| xstormy16 | xtensa* \
			| ymp \
			| z8k | z80)
				;;

			*)
				echo Invalid configuration \`"$1"\': machine \`"$cpu-$vendor"\' not recognized 1>&2
				exit 1
				;;
		esac
		;;
esac

# Here we canonicalize certain aliases for manufacturers.
case $vendor in
	digital*)
		vendor=dec
		;;
	commodore*)
		vendor=cbm
		;;
	*)
		;;
esac

# Decode manufacturer-specific aliases for certain operating systems.

if test x$basic_os != x
then

# First recognize some ad-hoc cases, or perhaps split kernel-os, or else just
# set os.
case $basic_os in
	gnu/linux*)
		kernel=linux
		os=`echo "$basic_os" | sed -e 's|gnu/linux|gnu|'`
		;;
	os2-emx)
		kernel=os2
		os=`echo "$basic_os" | sed -e 's|os2-emx|emx|'`
		;;
	nto-qnx*)
		kernel=nto
		os=`echo "$basic_os" | sed -e 's|nto-qnx|qnx|'`
		;;
	*-*)
		# shellcheck disable=SC2162
		saved_IFS=$IFS
		IFS="-" read kernel os <<EOF
$basic_os
EOF
		IFS=$saved_IFS
		;;
	# Default OS when just kernel was specified
	nto*)
		kernel=nto
		os=`echo "$basic_os" | sed -e 's|nto|qnx|'`
		;;
	linux*)
		kernel=linux
		os=`echo "$basic_os" | sed -e 's|linux|gnu|'`
		;;
	*)
		kernel=
		os=$basic_os
		;;
esac

# Now, normalize the OS (knowing we just have one component, it's not a kernel,
# etc.)
case $os in
	# First match some system type aliases that might get confused
	# with valid system types.
	# solaris* is a basic system type, with this one exception.
	auroraux)
		os=auroraux
		;;
	bluegene*)
		os=cnk
		;;
	solaris1 | solaris1.*)
		os=`echo "$os" | sed -e 's|solaris1|sunos4|'`
		;;
	solaris)
		os=solaris2
		;;
	unixware*)
		os=sysv4.2uw
		;;
	# es1800 is here to avoid being matched by es* (a different OS)
	es1800*)
		os=ose
		;;
	# Some version numbers need modification
	chorusos*)
		os=chorusos
		;;
	isc)
		os=isc2.2
		;;
	sco6)
		os=sco5v6
		;;
	sco5)
		os=sco3.2v5
		;;
	sco4)
		os=sco3.2v4
		;;
	sco3.2.[4-9]*)
		os=`echo "$os" | sed -e 's/sco3.2./sco3.2v/'`
		;;
	sco*v* | scout)
		# Don't match below
		;;
	sco*)
		os=sco3.2v2
		;;
	psos*)
		os=psos
		;;
	qnx*)
		os=qnx
		;;
	hiux*)
		os=hiuxwe2
		;;
	lynx*178)
		os=lynxos178
		;;
	lynx*5)
		os=lynxos5
		;;
	lynxos*)
		# don't get caught up in next wildcard
		;;
	lynx*)
		os=lynxos
		;;
	mac[0-9]*)
		os=`echo "$os" | sed -e 's|mac|macos|'`
		;;
	opened*)
		os=openedition
		;;
	os400*)
		os=os400
		;;
	sunos5*)
		os=`echo "$os" | sed -e 's|sunos5|solaris2|'`
		;;
	sunos6*)
		os=`echo "$os" | sed -e 's|sunos6|solaris3|'`
		;;
	wince*)
		os=wince
		;;
	utek*)
		os=bsd
		;;
	dynix*)
		os=bsd
		;;
	acis*)
		os=aos
		;;
	atheos*)
		os=atheos
		;;
	syllable*)
		os=syllable
		;;
	386bsd)
		os=bsd
		;;
	ctix* | uts*)
		os=sysv
		;;
	nova*)
		os=rtmk-nova
		;;
	ns2)
		os=nextstep2
		;;
	# Preserve the version number of sinix5.
	sinix5.*)
		os=`echo "$os" | sed -e 's|sinix|sysv|'`
		;;
	sinix*)
		os=sysv4
		;;
	tpf*)
		os=tpf
		;;
	triton*)
		os=sysv3
		;;
	oss*)
		os=sysv3
		;;
	svr4*)
		os=sysv4
		;;
	svr3)
		os=sysv3
		;;
	sysvr4)
		os=sysv4
		;;
	ose*)
		os=ose
		;;
	*mint | mint[0-9]* | *MiNT | MiNT[0-9]*)
		os=mint
		;;
	dicos*)
		os=dicos
		;;
	pikeos*)
		# Until real need of OS specific support for
		# particular features comes up, bare metal
		# configurations are quite functional.
		case $cpu in
		    arm*)
			os=eabi
			;;
		    *)
			os=elf
			;;
		esac
		;;
	*)
		# No normalization, but not necessarily accepted, that comes below.
		;;
esac

else

# Here we handle the default operating systems that come with various machines.
# The value should be what the vendor currently ships out the door with their
# machine or put another way, the most popular os provided with the machine.

# Note that if you're going to try to match "-MANUFACTURER" here (say,
# "-sun"), then you have to tell the case statement up towards the top
# that MANUFACTURER isn't an operating system.  Otherwise, code above
# will signal an error saying that MANUFACTURER isn't an operating
# system, and we'll never get to this point.

kernel=
case $cpu-$vendor in
	score-*)
		os=elf
		;;
	spu-*)
		os=elf
		;;
	*-acorn)
		os=riscix1.2
		;;
	arm*-rebel)
		kernel=linux
		os=gnu
		;;
	arm*-semi)
		os=aout
		;;
	c4x-* | tic4x-*)
		os=coff
		;;
	c8051-*)
		os=elf
		;;
	clipper-intergraph)
		os=clix
		;;
	hexagon-*)
		os=elf
		;;
	tic54x-*)
		os=coff
		;;
	tic55x-*)
		os=coff
		;;
	tic6x-*)
		os=coff
		;;
	# This must come before the *-dec entry.
	pdp10-*)
		os=tops20
		;;
	pdp11-*)
		os=none
		;;
	*-dec | vax-*)
		os=ultrix4.2
		;;
	m68*-apollo)
		os=domain
		;;
	i386-sun)
		os=sunos4.0.2
		;;
	m68000-sun)
		os=sunos3
		;;
	m68*-cisco)
		os=aout
		;;
	mep-*)
		os=elf
		;;
	mips*-cisco)
		os=elf
		;;
	mips*-*)
		os=elf
		;;
	or32-*)
		os=coff
		;;
	*-tti)	# must be before sparc entry or we get the wrong os.
		os=sysv3
		;;
	sparc-* | *-sun)
		os=sunos4.1.1
		;;
	pru-*)
		os=elf
		;;
	*-be)
		os=beos
		;;
	*-ibm)
		os=aix
		;;
	*-knuth)
		os=mmixware
		;;
	*-wec)
		os=proelf
		;;
	*-winbond)
		os=proelf
		;;
	*-oki)
		os=proelf
		;;
	*-hp)
		os=hpux
		;;
	*-hitachi)
		os=hiux
		;;
	i860-* | *-att | *-ncr | *-altos | *-motorola | *-convergent)
		os=sysv
		;;
	*-cbm)
		os=amigaos
		;;
	*-dg)
		os=dgux
		;;
	*-dolphin)
		os=sysv3
		;;
	m68k-ccur)
		os=rtu
		;;
	m88k-omron*)
		os=luna
		;;
	*-next)
		os=nextstep
		;;
	*-sequent)
		os=ptx
		;;
	*-crds)
		os=unos
		;;
	*-ns)
		os=genix
		;;
	i370-*)
		os=mvs
		;;
	*-gould)
		os=sysv
		;;
	*-highlevel)
		os=bsd
		;;
	*-encore)
		os=bsd
		;;
	*-sgi)
		os=irix
		;;
	*-siemens)
		os=sysv4
		;;
	*-masscomp)
		os=rtu
		;;
	f30[01]-fujitsu | f700-fujitsu)
		os=uxpv
		;;
	*-rom68k)
		os=coff
		;;
	*-*bug)
		os=coff
		;;
	*-apple)
		os=macos
		;;
	*-atari*)
		os=mint
		;;
	*-wrs)
		os=vxworks
		;;
	*)
		os=none
		;;
esac

fi

# Now, validate our (potentially fixed-up) OS.
case $os in
	# Sometimes we do "kernel-libc", so those need to count as OSes.
<<<<<<< HEAD
	musl* | newlib* | uclibc*)
		;;
	# Likewise for "kernel-abi"
	eabi* | gnueabi*)
		;;
=======
	musl* | newlib* | relibc* | uclibc*)
		;;
	# Likewise for "kernel-abi"
	eabi* | gnueabi*)
		;;
>>>>>>> 8422103f
	# VxWorks passes extra cpu info in the 4th filed.
	simlinux | simwindows | spe)
		;;
	# Now accept the basic system types.
	# The portable systems comes first.
	# Each alternative MUST end in a * to match a version number.
	gnu* | android* | bsd* | mach* | minix* | genix* | ultrix* | irix* \
	     | *vms* | esix* | aix* | cnk* | sunos | sunos[34]* \
	     | hpux* | unos* | osf* | luna* | dgux* | auroraux* | solaris* \
	     | sym* |  plan9* | psp* | sim* | xray* | os68k* | v88r* \
	     | hiux* | abug | nacl* | netware* | windows* \
	     | os9* | macos* | osx* | ios* \
	     | mpw* | magic* | mmixware* | mon960* | lnews* \
	     | amigaos* | amigados* | msdos* | newsos* | unicos* | aof* \
	     | aos* | aros* | cloudabi* | sortix* | twizzler* \
	     | nindy* | vxsim* | vxworks* | ebmon* | hms* | mvs* \
	     | clix* | riscos* | uniplus* | iris* | isc* | rtu* | xenix* \
	     | mirbsd* | netbsd* | dicos* | openedition* | ose* \
	     | bitrig* | openbsd* | secbsd* | solidbsd* | libertybsd* | os108* \
	     | ekkobsd* | freebsd* | riscix* | lynxos* | os400* \
	     | bosx* | nextstep* | cxux* | aout* | elf* | oabi* \
	     | ptx* | coff* | ecoff* | winnt* | domain* | vsta* \
	     | udi* | lites* | ieee* | go32* | aux* | hcos* \
	     | chorusrdb* | cegcc* | glidix* | serenity* \
	     | cygwin* | msys* | pe* | moss* | proelf* | rtems* \
	     | midipix* | mingw32* | mingw64* | mint* \
	     | uxpv* | beos* | mpeix* | udk* | moxiebox* \
	     | interix* | uwin* | mks* | rhapsody* | darwin* \
	     | openstep* | oskit* | conix* | pw32* | nonstopux* \
	     | storm-chaos* | tops10* | tenex* | tops20* | its* \
	     | os2* | vos* | palmos* | uclinux* | nucleus* | morphos* \
	     | scout* | superux* | sysv* | rtmk* | tpf* | windiss* \
	     | powermax* | dnix* | nx6 | nx7 | sei* | dragonfly* \
	     | skyos* | haiku* | rdos* | toppers* | drops* | es* \
	     | onefs* | tirtos* | phoenix* | fuchsia* | redox* | bme* \
	     | midnightbsd* | amdhsa* | unleashed* | emscripten* | wasi* \
	     | nsk* | powerunix* | genode* | zvmoe* | qnx* | emx* | zephyr* \
	     | fiwix* )
		;;
	# This one is extra strict with allowed versions
	sco3.2v2 | sco3.2v[4-9]* | sco5v6*)
		# Don't forget version if it is 3.2v4 or newer.
		;;
	none)
		;;
	*)
		echo Invalid configuration \`"$1"\': OS \`"$os"\' not recognized 1>&2
		exit 1
		;;
esac

# As a final step for OS-related things, validate the OS-kernel combination
# (given a valid OS), if there is a kernel.
case $kernel-$os in
	linux-gnu* | linux-dietlibc* | linux-android* | linux-newlib* \
		   | linux-musl* | linux-relibc* | linux-uclibc* )
		;;
	uclinux-uclibc* )
		;;
	-dietlibc* | -newlib* | -musl* | -relibc* | -uclibc* )
		# These are just libc implementations, not actual OSes, and thus
		# require a kernel.
		echo "Invalid configuration \`$1': libc \`$os' needs explicit kernel." 1>&2
		exit 1
		;;
	kfreebsd*-gnu* | kopensolaris*-gnu*)
		;;
	vxworks-simlinux | vxworks-simwindows | vxworks-spe)
		;;
	nto-qnx*)
		;;
	os2-emx)
		;;
	*-eabi* | *-gnueabi*)
		;;
	-*)
		# Blank kernel with real OS is always fine.
		;;
	*-*)
		echo "Invalid configuration \`$1': Kernel \`$kernel' not known to work with OS \`$os'." 1>&2
		exit 1
		;;
esac

# Here we handle the case where we know the os, and the CPU type, but not the
# manufacturer.  We pick the logical manufacturer.
case $vendor in
	unknown)
		case $cpu-$os in
			*-riscix*)
				vendor=acorn
				;;
			*-sunos*)
				vendor=sun
				;;
			*-cnk* | *-aix*)
				vendor=ibm
				;;
			*-beos*)
				vendor=be
				;;
			*-hpux*)
				vendor=hp
				;;
			*-mpeix*)
				vendor=hp
				;;
			*-hiux*)
				vendor=hitachi
				;;
			*-unos*)
				vendor=crds
				;;
			*-dgux*)
				vendor=dg
				;;
			*-luna*)
				vendor=omron
				;;
			*-genix*)
				vendor=ns
				;;
			*-clix*)
				vendor=intergraph
				;;
			*-mvs* | *-opened*)
				vendor=ibm
				;;
			*-os400*)
				vendor=ibm
				;;
			s390-* | s390x-*)
				vendor=ibm
				;;
			*-ptx*)
				vendor=sequent
				;;
			*-tpf*)
				vendor=ibm
				;;
			*-vxsim* | *-vxworks* | *-windiss*)
				vendor=wrs
				;;
			*-aux*)
				vendor=apple
				;;
			*-hms*)
				vendor=hitachi
				;;
			*-mpw* | *-macos*)
				vendor=apple
				;;
			*-*mint | *-mint[0-9]* | *-*MiNT | *-MiNT[0-9]*)
				vendor=atari
				;;
			*-vos*)
				vendor=stratus
				;;
		esac
		;;
esac

echo "$cpu-$vendor-${kernel:+$kernel-}$os"
exit

# Local variables:
# eval: (add-hook 'before-save-hook 'time-stamp)
# time-stamp-start: "timestamp='"
# time-stamp-format: "%:y-%02m-%02d"
# time-stamp-end: "'"
# End:<|MERGE_RESOLUTION|>--- conflicted
+++ resolved
@@ -1,16 +1,10 @@
 #! /bin/sh
 # Configuration validation subroutine script.
-<<<<<<< HEAD
-#   Copyright 1992-2021 Free Software Foundation, Inc.
-
-timestamp='2021-04-30'
-=======
 #   Copyright 1992-2022 Free Software Foundation, Inc.
 
 # shellcheck disable=SC2006,SC2268 # see below for rationale
 
 timestamp='2022-01-03'
->>>>>>> 8422103f
 
 # This file is free software; you can redistribute it and/or modify it
 # under the terms of the GNU General Public License as published by
@@ -82,11 +76,7 @@
 version="\
 GNU config.sub ($timestamp)
 
-<<<<<<< HEAD
-Copyright 1992-2021 Free Software Foundation, Inc.
-=======
 Copyright 1992-2022 Free Software Foundation, Inc.
->>>>>>> 8422103f
 
 This is free software; see the source for copying conditions.  There is NO
 warranty; not even for MERCHANTABILITY or FITNESS FOR A PARTICULAR PURPOSE."
@@ -1197,11 +1187,7 @@
 			| alphapca5[67] | alpha64pca5[67] \
 			| am33_2.0 \
 			| amdgcn \
-<<<<<<< HEAD
-			| arc | arceb | arc64 \
-=======
 			| arc | arceb | arc32 | arc64 \
->>>>>>> 8422103f
 			| arm | arm[lb]e | arme[lb] | armv* \
 			| avr | avr32 \
 			| asmjs \
@@ -1726,19 +1712,11 @@
 # Now, validate our (potentially fixed-up) OS.
 case $os in
 	# Sometimes we do "kernel-libc", so those need to count as OSes.
-<<<<<<< HEAD
-	musl* | newlib* | uclibc*)
+	musl* | newlib* | relibc* | uclibc*)
 		;;
 	# Likewise for "kernel-abi"
 	eabi* | gnueabi*)
 		;;
-=======
-	musl* | newlib* | relibc* | uclibc*)
-		;;
-	# Likewise for "kernel-abi"
-	eabi* | gnueabi*)
-		;;
->>>>>>> 8422103f
 	# VxWorks passes extra cpu info in the 4th filed.
 	simlinux | simwindows | spe)
 		;;
