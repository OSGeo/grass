/****************************************************************************
 *
 * MODULE:       m.nviz.script  (nee d.nviz)
 * AUTHOR(S):    Bob Covill <bcovill@tekmap.ns.ca>
 * PURPOSE:      interactively create fly-through script for NVIZ
 * Functions:
 *   main --      parse parameters and get key frame coordinates
 *   do_profile-- calculate camera and eye coordinates from
 *                raster map
 *   move --      part of screen coords
 *   cont --      part of screen coords
 *   read_rast -- return camera and eye coordinates
 *
 * COPYRIGHT:    (C) 2000 by the GRASS Development Team
 *
 *               This program is free software under the GNU General Public
 *               License (>=v2). Read the file COPYING that comes with GRASS
 *               for details.
 *
 *****************************************************************************/

#include <stdio.h>
#include <stdlib.h>
#include <math.h>
#include <string.h>
#include <grass/gis.h>
#include <grass/raster.h>
#include <grass/display.h>
#include "local.h"
#include <grass/glocale.h>

int cut_val, frame = 0;
int height_flag = 0;
double OLD_DEPTH;
char img_name[512];
int no_frames;
int cnt = 1;
int key_frames = 0;
int off_screen = 0;
double key_time = 0.;
FILE *fp, *fp2;

int main(int argc, char *argv[])
{
    const char *name;
    char outfile[GNAME_MAX];
<<<<<<< HEAD
    int fd /*, projection */ ;
=======
    int fd /*, projection */;
>>>>>>> 70ecf8ec
    char buf[512], buf1[1024], buf2[1024];

    /* int screen_x, screen_y; */
    int i, k;
    int frame_start = 0;
    double e1, e2, n1, n2;
    RASTER_MAP_TYPE data_type;
    struct Cell_head window;
    struct {
        struct Option *opt1, *route, *name, *output, *dist, *ht, *frames,
            *start;
        struct Flag *f, *c, *k, *o, *e;
    } parm;
    struct GModule *module;

    G_gisinit(argv[0]);

    /* Set description */
    module = G_define_module();
    G_add_keyword(_("miscellaneous"));
    G_add_keyword(_("graphics"));
    G_add_keyword(_("raster"));
    G_add_keyword(_("raster3d"));
    G_add_keyword(_("vector"));
    G_add_keyword(_("visualization"));
    module->description = _("Creates fly-through script to run in NVIZ.");

    parm.opt1 = G_define_standard_option(G_OPT_R_INPUT);

    parm.output = G_define_standard_option(G_OPT_F_OUTPUT);
    parm.output->description = _("Name of output script");

    parm.name = G_define_option();
    parm.name->key = "name";
    parm.name->type = TYPE_STRING;
    parm.name->required = NO;
    parm.name->description = _("Prefix of output images (default = NVIZ)");

    parm.route = G_define_option();
    parm.route->key = "route";
    parm.route->type = TYPE_STRING;
    parm.route->required = NO;
    parm.route->multiple = YES;
    parm.route->key_desc = "east,north";
    parm.route->description = _("Route coordinates (east,north)");

    parm.dist = G_define_option();
    parm.dist->key = "dist";
    parm.dist->type = TYPE_DOUBLE;
    parm.dist->required = YES;
    parm.dist->description = _("Camera layback distance (in map units)");

    parm.ht = G_define_option();
    parm.ht->key = "ht";
    parm.ht->type = TYPE_DOUBLE;
    parm.ht->required = YES;
    parm.ht->description = _("Camera height above terrain");

    parm.frames = G_define_option();
    parm.frames->key = "frames";
    parm.frames->type = TYPE_INTEGER;
    parm.frames->required = YES;
    parm.frames->description = _("Number of frames");

    parm.start = G_define_option();
    parm.start->key = "start";
    parm.start->type = TYPE_INTEGER;
    parm.start->required = NO;
    parm.start->description = _("Start frame number (default=0)");

    parm.f = G_define_flag();
    parm.f->key = 'f';
    parm.f->description = _("Full render -- Save images");

    parm.c = G_define_flag();
    parm.c->key = 'c';
    parm.c->description = _("Fly at constant elevation (ht)");

    parm.k = G_define_flag();
    parm.k->key = 'k';
    parm.k->description =
        _("Include command in the script to output a KeyFrame file");

    parm.o = G_define_flag();
    parm.o->key = 'o';
    parm.o->description = _("Render images off-screen");

    parm.e = G_define_flag();
    parm.e->key = 'e';
    parm.e->description = _("Enable vector and sites drawing");

    if (G_parser(argc, argv))
        exit(EXIT_FAILURE);

    /* check arguments */
    if (!parm.route->answer)
        G_fatal_error(_("Either -i flag and/or route parameter must be used"));

    /* get GRASS parameters */
    G_get_window(&window);
    /* projection = G_projection(); */
    D_do_conversions(&window, 0, 1, 0, 1);

    /* setup screen coords */
    /* screen_x = ((int)D_get_d_west() + (int)D_get_d_east()) / 2;
       screen_y = ((int)D_get_d_north() + (int)D_get_d_south()) / 2; */

    /* get camera parameters */
    DIST = atof(parm.dist->answer);
    HT = atof(parm.ht->answer);
    no_frames = atoi(parm.frames->answer);

    if (parm.start->answer)
        frame_start = atoi(parm.start->answer);

    if (parm.c->answer)
        height_flag = 1;
    if (parm.k->answer)
        key_frames = 1;
    if (parm.o->answer && !parm.f->answer)
        G_fatal_error(_("Off-screen only available with full render mode"));
    if (parm.o->answer)
        off_screen = 1;

    /* Initialize coords */
    e1 = e2 = n1 = n2 = -9999.;

    G_begin_distance_calculations();

    /* Open Input File for reading */
    name = parm.opt1->answer;

    /* Open Raster File */
    fd = Rast_open_old(name, "");

    /* Set Image name */
    if (parm.name->answer)
        sprintf(img_name, "%s", parm.name->answer);
    else
        sprintf(img_name, "NVIZ");

    /* Open ASCII file for output */
    /* append ".nvscr" to filename if it doesn't already have it */
    strncpy(outfile, parm.output->answer, GNAME_MAX - 7);
    outfile[GNAME_MAX - 7] =
        '\0'; /* strncpy() doesn't null terminate the string */
    if (strcmp(&outfile[strlen(outfile) - 6], ".nvscr") != 0)
        strcat(outfile, ".nvscr");

    if (NULL == (fp = fopen(outfile, "w")))
        G_fatal_error(_("Unable to open file <%s>"), outfile);

    /* Get Raster Type */
    data_type = Rast_get_map_type(fd);
    /* Done with file */

    /* Output initial startup stuff */
    sprintf(buf1, "## REGION: n=%f s=%f e=%f w=%f\n## Input=%s Dist=%f Ht=%f\n",
            window.north, window.south, window.east, window.west, outfile, DIST,
            HT);

    sprintf(buf2, "\nset FRAMES %d\n", no_frames);
    strcat(buf1, buf2);
    fprintf(fp, "%s", buf1);

    sprintf(buf1, "SendScriptLine \"Nclear_keys\"");
    sprintf(buf2, "\nSendScriptLine \"Nupdate_frames\"");
    strcat(buf1, buf2);
    fprintf(fp, "%s", buf1);

    sprintf(buf1, "\nSendScriptLine \"Nset_numsteps $FRAMES\"");
    sprintf(buf2, "\nSendScriptLine \"Nupdate_frames\"\n");
    strcat(buf1, buf2);
    fprintf(fp, "%s", buf1);

    /* Use Linear mode for smooth frame transition */
    sprintf(buf1, "\nSendScriptLine \"Nset_interp_mode linear\"");
    sprintf(buf2, "\nSendScriptLine \"Nupdate_frames\"\n\n");
    strcat(buf1, buf2);
    fprintf(fp, "%s", buf1);

    /* enable vector and sites drawing */
    if (parm.e->answer) {
        sprintf(buf1, "\nSendScriptLine \"Nshow_vect on\"");
        sprintf(buf2, "\nSendScriptLine \"Nshow_sites on\"\n\n");
        strcat(buf1, buf2);
        fprintf(fp, "%s", buf1);
    }

    /* Coords from Command Line */
    k = 0;
    for (i = 0; parm.route->answers[i]; i += 2) {
        /* Test for number coordinate pairs */
        k = i;
    }

    if (k < 6) {
        /* Only one coordinate pair supplied */
        G_fatal_error(_("You must provide at least four points %d"), k);
    }
    else {
        for (i = 0; i <= k - 2; i += 2) {
            sscanf(parm.route->answers[i], "%lf", &e1);
            sscanf(parm.route->answers[i + 1], "%lf", &n1);
            sscanf(parm.route->answers[i + 2], "%lf", &e2);
            sscanf(parm.route->answers[i + 3], "%lf", &n2);
            /* Get profile info */
            do_profile(e1, e2, n1, n2, name, fd, data_type);

            /* Get last coord */
            if (i == k - 2)
                do_profile(e2, e2, n2, n2, name, fd, data_type);
        }
    }
    /* done with coordinates */

    /* Output final part of script */
    /* generate key-frame script */
    if (key_frames) {
        strcpy(buf, outfile);
        buf[strlen(outfile) - 6] = '\0'; /* skip extension */
        strcat(buf, ".kanim");
        fprintf(fp, "\n## The following saves the animation to a format\n");
        fprintf(fp, "## suitable for editing with the kanimator panel\n");
        fprintf(fp, "SendScriptLine \"Nprint_keys %s\"\n", buf);
        fprintf(fp, "puts \"Saving Key Frame file %s\"\n", buf);
    }

    /* output off-screen option */
    if (off_screen) {
        fprintf(fp, "\n## Off screen rendering enabled \n");
        fprintf(fp, "## Ensure main window is minimized before running\n");
        fprintf(fp, "SendScriptLine \"Noff_screen 1\"\n");
    }

    fprintf(fp, "\n\nset num %d", frame_start);
    fprintf(fp, "\n\nfor {set frame 1} {$frame <= $FRAMES} {incr frame} {");

    if (parm.f->answer) {
        /* Full render and save */
        fprintf(fp, "\nset name %s", img_name);
        fprintf(fp, "\nset num2 [format \"%%04d\" $num]");
        fprintf(fp, "\nappend name $num2 \".ppm\"");
        fprintf(fp, "\nSendScriptLine \"Ndo_framestep $frame 1\"");
        fprintf(fp, "\nSendScriptLine \"Nwrite_ppm $name \"");
        fprintf(fp, "\nincr num");
    }
    else {
        /* Quick draw wire */
        /* output full variables commented so can be easily changed */
        fprintf(fp, "\nset name %s", img_name);
        fprintf(fp, "\nset num2 [format \"%%04d\" $num]");
        fprintf(fp, "\nappend name $num2 \".ppm\"");
        fprintf(fp,
                "\n## To render in full set to 1 and uncomment Nwrite_ppm \"");
        fprintf(fp, "\nSendScriptLine \"Ndo_framestep $frame 0\"");
        fprintf(fp, "\n#SendScriptLine \"Nwrite_ppm $name \"");
        fprintf(fp, "\nincr num");
    }

    fprintf(fp, "\n}\n");
    if (off_screen)
        fprintf(fp, "SendScriptLine \"Noff_screen 0\"\n");

    fprintf(fp, "SendScriptLine \"set ScriptPlaying 0\"\n");
    fprintf(fp, "puts \"DONE!\"\n");

    Rast_close(fd);
    fclose(fp);

    G_done_msg(_("Created NVIZ script <%s>."), outfile);

    exit(EXIT_SUCCESS);

} /* Done with main */

/* ************************************
 * Calculate camera and eye coordinates
 **************************************/
int do_profile(double e1, double e2, double n1, double n2,
               const char *name UNUSED, int fd, int data_type)
{
    float rows, cols, LEN;
    double Y, X, AZI;

    cols = e1 - e2;
    rows = n1 - n2;

    LEN = G_distance(e1, n1, e2, n2);

    /* Calculate Azimuth of Line */
    if (rows == 0 && cols == 0) {
        /* Special case for no movement */
        /* do nothing */
        return 0;
    }

    /* dist is not initialized ! */
    if (rows >= 0 && cols < 0) {
        /* SE Quad or due east */
        AZI = fabs(atan((rows / cols)));
        Y = (double)DIST * sin(AZI);
        X = (double)DIST * cos(AZI);

        if (e != 0.0 && (e != e1 || n != n1)) {
            dist -= G_distance(e, n, e1, n1);
        }
        read_rast(e2 - X, n2 + Y, LEN, fd, 1, data_type);
        read_rast(e2, n2, LEN, fd, 0, data_type);
    }

    if (rows < 0 && cols <= 0) {
        /* NE Quad  or due north */
        AZI = fabs(atan((cols / rows)));
        X = (double)DIST * sin(AZI);
        Y = (double)DIST * cos(AZI);

        if (e != 0.0 && (e != e1 || n != n1)) {
            dist -= G_distance(e, n, e1, n1);
        }
        read_rast(e2 - X, n2 - Y, LEN, fd, 1, data_type);
        read_rast(e2, n2, LEN, fd, 0, data_type);
    }

    if (rows > 0 && cols >= 0) {
        /* SW Quad or due south */
        AZI = fabs(atan((rows / cols)));
        X = (double)DIST * cos(AZI);
        Y = (double)DIST * sin(AZI);

        if (e != 0.0 && (e != e1 || n != n1)) {
            dist -= G_distance(e, n, e1, n1);
        }
        read_rast(e2 + X, n2 + Y, LEN, fd, 1, data_type);
        read_rast(e2, n2, LEN, fd, 0, data_type);
    }

    if (rows <= 0 && cols > 0) {
        /* NW Quad  or due west */
        AZI = fabs(atan((rows / cols)));
        X = (double)DIST * cos(AZI);
        Y = (double)DIST * sin(AZI);

        if (e != 0.0 && (e != e1 || n != n1)) {
            dist -= G_distance(e, n, e1, n1);
        }
        read_rast(e2 + X, n2 - Y, LEN, fd, 1, data_type);
        read_rast(e2, n2, LEN, fd, 0, data_type);
    }

    /* dist is not used ! */

    return 0;
} /* done with do_profile */

/*****************************
 * read_rast
 * function to get raster value at set location
 * and output nviz script
 *****************************/
int read_rast(double east, double north, double rrdist, int fd, int out_type,
              RASTER_MAP_TYPE data_type)
{
    int row, col, nrows, ncols;
    struct Cell_head window;
    CELL *cell;
    char buf[1024] = "";
    char buf2[1024];
    FCELL *fcell;
    DCELL *dcell;
    double camera_height;

    G_get_window(&window);
    nrows = window.rows;
    ncols = window.cols;

    row = (int)(0.5 + D_u_to_a_row(north));
    col = (int)(0.5 + D_u_to_a_col(east));

    if (row < 0 || row > nrows || col < 0 || col > ncols) {
        G_debug(3, "Fail: row=%d  nrows=%d   col=%d  ncols=%d", row, nrows, col,
                ncols);
        G_warning(
            _("Skipping this point, selected point is outside region. "
              "Perhaps the camera setback distance puts it beyond the edge?"));
        frame++;
        return 1;
    }

    if (data_type == CELL_TYPE) {
        cell = Rast_allocate_c_buf();
        Rast_get_c_row(fd, cell, row);
        if (Rast_is_c_null_value(&cell[col]))
            camera_height = (double)9999.;
        else
            camera_height = (double)cell[col];
        G_free(cell);
    }

    if (data_type == FCELL_TYPE) {
        fcell = Rast_allocate_f_buf();
        Rast_get_f_row(fd, fcell, row);
        if (Rast_is_f_null_value(&fcell[col]))
            camera_height = (double)9999.;
        else
            camera_height = (double)fcell[col];
        G_free(fcell);
    }

    if (data_type == DCELL_TYPE) {
        dcell = Rast_allocate_d_buf();
        Rast_get_d_row(fd, dcell, row);
        if (Rast_is_d_null_value(&dcell[col]))
            camera_height = (double)9999.;
        else
            camera_height = (double)dcell[col];
        G_free(dcell);
    }

    /* Output script commands */

    /*************************/

    /* Set camera Height value */
    if (camera_height == 9999.)
        camera_height = OLD_DEPTH;

    if (height_flag && out_type)
        camera_height = HT;
    else if (!height_flag && out_type)
        camera_height = camera_height + HT;

    if (out_type) {
        /* Set Camera Position */
        sprintf(buf2, "\nSendScriptLine \"Nmove_to_real %f %f %f\"", east,
                north, camera_height);
        key_time += (rrdist + fabs(camera_height - OLD_DEPTH)) / 10000.;
    }
    else {

        /* Set Center of View */
        sprintf(buf2, "\nSendScriptLine \"Nset_focus %f %f %f\"",
                east - window.west - (window.ew_res / 2),
                north - window.south - (window.ns_res / 2), camera_height);

        /* Use frame number for now -- TODO figure even increment
         * based on no. of frames and distance */
        sprintf(buf, "\nSendScriptLine \"Nadd_key %f KF_ALL_MASK 1 0.0\"\n",
                key_time);
        strcat(buf2, buf);
        cnt++;
    }

    /* Out to file */
    fprintf(fp, "%s", buf2);
    OLD_DEPTH = camera_height;

    frame++;
    return 0;
}<|MERGE_RESOLUTION|>--- conflicted
+++ resolved
@@ -44,11 +44,7 @@
 {
     const char *name;
     char outfile[GNAME_MAX];
-<<<<<<< HEAD
-    int fd /*, projection */ ;
-=======
     int fd /*, projection */;
->>>>>>> 70ecf8ec
     char buf[512], buf1[1024], buf2[1024];
 
     /* int screen_x, screen_y; */
