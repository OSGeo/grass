--- conflicted
+++ resolved
@@ -4,7 +4,6 @@
 #       Changes to this file must be copied over to the other file.
 
 ARG GUI=without
-<<<<<<< HEAD
 # Have build parameters as build arguments?
 # ARG LDFLAGS="-s -Wl,--no-undefined -lblas"
 # ARG CFLAGS="-O2 -std=gnu99 -m64"
@@ -64,13 +63,6 @@
       org.opencontainers.image.documentation="$DOCUMENTATION" \
       maintainers="$MAINTAINERS"
 
-=======
-
-FROM ubuntu:22.04@sha256:ed1544e454989078f5dec1bfdabd8c5cc9c48e0705d07b678ab6ae3fb61952d2 AS common_start
-
-LABEL authors="Carmen Tawalika,Markus Neteler,Anika Weinmann,Stefan Blumentrath"
-LABEL maintainer="tawalika@mundialis.de,neteler@mundialis.de,weinmann@mundialis.de"
->>>>>>> 8c18d35b
 
 ENV DEBIAN_FRONTEND=noninteractive
 
@@ -202,7 +194,9 @@
 
 FROM common_start AS grass_without_gui
 
+
 ARG GRASS_CONFIG="${GRASS_CONFIG} --without-opengl --without-x"
+
 
 FROM common_start AS grass_with_gui
 
@@ -273,10 +267,6 @@
       org.opencontainers.image.description="$DESCRIPTION" \
       maintainers="$MAINTAINERS"
 
-<<<<<<< HEAD
-=======
-FROM grass_${GUI}_gui AS grass_gis
->>>>>>> 8c18d35b
 # Add ubuntugis unstable and fetch packages
 RUN apt-get update \
     && apt-get install -y --no-install-recommends --no-install-suggests \
@@ -344,26 +334,16 @@
 
 # Set environmental variables for GRASS GIS compilation, without debug symbols
 # Set gcc/g++ environmental variables for GRASS GIS compilation, without debug symbols
-<<<<<<< HEAD
 #ENV MYCFLAGS="-O2 -std=gnu99"
 #ENV MYLDFLAGS="-s"
 # CXX stuff:
 
 ENV LD_LIBRARY_PATH="/usr/local/lib" \
     LDFLAGS="-s -Wl,--no-undefined -lblas" \
-    CFLAGS="-O2 -std=gnu99 -m64" \
+    CFLAGS="-O2 -std=gnu99" \
     CXXFLAGS="" \
     # PYTHONPATH="$PYTHONPATH" \
     NUMTHREADS=4
-=======
-ENV MYCFLAGS="-O2 -std=gnu99"
-ENV MYLDFLAGS="-s"
-# CXX stuff:
-ENV LD_LIBRARY_PATH="/usr/local/lib"
-ENV LDFLAGS="$MYLDFLAGS"
-ENV CFLAGS="$MYCFLAGS"
-ENV CXXFLAGS="$MYCXXFLAGS"
->>>>>>> 8c18d35b
 
 # Configure compile and install GRASS GIS
 # and the GDAL-GRASS plugin
@@ -392,7 +372,6 @@
 
 # Leave build stage
 FROM grass_gis AS grass_gis_final
-<<<<<<< HEAD
 LABEL org.opencontainers.image.authors="$AUTHORS" \
       org.opencontainers.image.vendor="$VENDOR" \
       org.opencontainers.image.license="$LICENSE" \
@@ -404,8 +383,6 @@
       org.opencontainers.image.title="$TITLE" \
       org.opencontainers.image.description="$DESCRIPTION" \
       maintainers="$MAINTAINERS"
-=======
->>>>>>> 8c18d35b
 
 # GRASS GIS specific
 # allow work with MAPSETs that are not owned by current user
@@ -436,17 +413,10 @@
 
 # enable GRASS GIS Python session support
 ## grass --config python-path
-<<<<<<< HEAD
 # ENV PYTHONPATH="/usr/local/grass/etc/python:${PYTHONPATH}"
 # enable GRASS GIS ctypes imports
 ## grass --config path
 # ENV LD_LIBRARY_PATH="/usr/local/grass/lib:$LD_LIBRARY_PATH"
-=======
-ENV PYTHONPATH="/usr/local/grass/etc/python:${PYTHONPATH}"
-# enable GRASS GIS ctypes imports
-## grass --config path
-ENV LD_LIBRARY_PATH="/usr/local/grass/lib:$LD_LIBRARY_PATH"
->>>>>>> 8c18d35b
 
 WORKDIR /tmp
 COPY docker/testdata/simple.laz .
