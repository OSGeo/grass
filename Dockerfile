--- conflicted
+++ resolved
@@ -332,13 +332,8 @@
 
 # Set environmental variables for GRASS GIS compilation, without debug symbols
 # Set gcc/g++ environmental variables for GRASS GIS compilation, without debug symbols
-<<<<<<< HEAD
-#ENV MYCFLAGS="-O2 -std=gnu99 -m64"
+#ENV MYCFLAGS="-O2 -std=gnu99"
 #ENV MYLDFLAGS="-s"
-=======
-ENV MYCFLAGS "-O2 -std=gnu99"
-ENV MYLDFLAGS "-s"
->>>>>>> 7e7ef8bc
 # CXX stuff:
 
 ENV LD_LIBRARY_PATH="/usr/local/lib" \
@@ -350,6 +345,9 @@
 
 # Configure compile and install GRASS GIS
 # and the GDAL-GRASS plugin
+# Build the GDAL-GRASS plugin
+# renovate: datasource=github-tags depName=OSGeo/gdal-grass
+ARG GDAL_GRASS_VERSION=1.0.3
 # hadolint ignore=DL3003
 RUN make distclean || echo "nothing to clean" \
     && ./configure ${GRASS_CONFIG} \
@@ -361,17 +359,8 @@
     rm -rf /usr/local/grass85/gui; \
     rm -rf /usr/local/grass85/share; \
     mkdir -p /usr/local/grass85/gui/wxpython/xml/; \
-<<<<<<< HEAD
     mv module_items.xml /usr/local/grass85/gui/wxpython/xml/module_items.xml \
-    && git clone https://github.com/OSGeo/gdal-grass \
-=======
-    mv module_items.xml /usr/local/grass85/gui/wxpython/xml/module_items.xml;
-
-# Build the GDAL-GRASS plugin
-# renovate: datasource=github-tags depName=OSGeo/gdal-grass
-ARG GDAL_GRASS_VERSION=1.0.3
-RUN git clone --branch $GDAL_GRASS_VERSION --depth 1 https://github.com/OSGeo/gdal-grass.git \
->>>>>>> 7e7ef8bc
+    && git clone --branch $GDAL_GRASS_VERSION --depth 1 https://github.com/OSGeo/gdal-grass.git \
     && cd "gdal-grass" \
     && cmake -B build -DAUTOLOAD_DIR=/usr/lib/gdalplugins -DBUILD_TESTING=OFF \
     && cmake --build build \
