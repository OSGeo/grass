#!/bin/bash
############################################################################
#
# MODULE:       Example script to run testsuite
# AUTHOR(S):    Markus Neteler, Sören Gebbert, Vaclav Petras
# PURPOSE:      Test GRASS GIS using the test framework
#               Documentation:
#                 https://trac.osgeo.org/grass/wiki/GSoC/2014/TestingFrameworkForGRASS
<<<<<<< HEAD
#                 https://grass.osgeo.org/grass80/manuals/libpython/gunittest_running_tests.html#example-bash-script-to-run-be-used-as-a-cron-job
=======
#                 https://grass.osgeo.org/grass-devel/manuals/libpython/gunittest_running_tests.html#example-bash-script-to-run-be-used-as-a-cron-job
>>>>>>> 8422103f
#
#               Data:
#                 We use the full NC dataset (nc_spm_full_v2_alpha.tar.gz)
#
# COPYRIGHT:    (C) 2019-2021 by Markus Neteler, and the GRASS Development Team
#
#  This program is free software; you can redistribute it and/or modify
#  it under the terms of the GNU General Public License as published by
#  the Free Software Foundation; either version 2 of the License, or
#  (at your option) any later version.
#
#  This program is distributed in the hope that it will be useful,
#  but WITHOUT ANY WARRANTY; without even the implied warranty of
#  MERCHANTABILITY or FITNESS FOR A PARTICULAR PURPOSE.  See the
#  GNU General Public License for more details.
#
############################################################################

### Fetch CONFIGURATION

CONF="test_framework_GRASS_GIS_with_NC.conf"

usage_msg(){
echo "Usage:
  $0 [conf_file]

Example:
  $0 ./${CONF}
"
}

if [ ! -z "$1" ] ; then
   case "$1" in
      -h | --h | -help | --help)
         usage_msg
         exit 0
         ;;
      *)
         if [ -f ${1} ] ; then
            CONF="$1"
         else
            echo "ERROR: $1 is not a file"
            exit 1
         fi
         ;;
    esac
else
    usage_msg
    exit 0
fi

source ${CONF}

######### nothing to change below

set -e  # fail fast

# computer architecture:
ARCH=`${GRASSBIN} --config arch`

# here we suppose default compilation settings of GRASS GIS and no make install
GRASSBIN="$GRASSSRC/bin.${ARCH}/${GRASSBIN}"
GRASSDIST="$GRASSSRC/dist.${ARCH}"

# necessary hardcoded GRASS paths
GRASSDIST_PYTHON="$GRASSDIST/etc/python"
GRASS_MULTI_RUNNER="$GRASSSRC/python/grass/gunittest/multirunner.py"
GRASS_MULTI_REPORTER="$GRASSSRC/python/grass/gunittest/multireport.py"

DATE_FLAGS="--utc +%Y-%m-%d-%H-%M"
NOW=$(date $DATE_FLAGS)

# get number of processors of current machine
MYNPROC=`getconf _NPROCESSORS_ONLN`
# leave some free for other tasks
GCCTHREADS=`expr $MYNPROC - $FREECPU`
if [ $GCCTHREADS -lt 1 ] ; then
   GCCTHREADS=1
fi

# contains last executed command stdout and stderr
# here were rely on reports being absolute
OUTPUT_LOGFILE="$REPORTS/output-$NOW.txt"

# these are relative to REPORTS
CURRENT_REPORT_BASENAME="reports_for_date-"
FINAL_REPORT_DIR="summary_report"
CURRENT_REPORTS_DIR="$CURRENT_REPORT_BASENAME$NOW"
LOGFILE="$REPORTS/runs.log"

mkdir -p $REPORTS/$CURRENT_REPORTS_DIR
mkdir -p $GRASSDATA

# fetch sample data
SAMPLEDATA=nc_spm_full_v2alpha
(cd $GRASSDATA ; wget -c https://grass.osgeo.org/sampledata/north_carolina/$SAMPLEDATA.tar.gz ; tar xfz $SAMPLEDATA.tar.gz --strip-components 2)

set -x

echo "Testing of GRASS GIS started: $NOW" >> ${LOGFILE}

if [ "$COMPILE" = "yes" ] ; then
   ## compile current source code from scratch
   cd $GRASSSRC
   make distclean -j$GCCTHREADS
   git pull
   ./$CONFIGURE ...  # configure meta script containing all the compiler flags
   make -j$GCCTHREADS
fi

# run tests for the current source code
cd $REPORTS/$CURRENT_REPORTS_DIR
$PYTHON $GRASS_MULTI_RUNNER \
    --grassbin $GRASSBIN \
    --grasssrc $GRASSSRC \
    --grassdata $GRASSDATA \
    --location $SAMPLEDATA --location-type nc # \
#    --location other_location --location-type other_type

# create overall report of all so far executed tests
# the script depends on GRASS but just Python part is enough
export PYTHONPATH="$GRASSDIST_PYTHON:$PYTHONPATH"
$PYTHON $GRASS_MULTI_REPORTER --output $FINAL_REPORT_DIR \
    $CURRENT_REPORT_BASENAME*/*

# publish on Web site
if [ "$PUBLISH" = "yes" ] ; then
   ## although we cannot be sure the tests were executed was successfully
   ## so publish or archive results
   rsync -rtvu --delete $REPORTS/ $SERVERDIR
fi

echo "Nightly ($NOW) GRASS GIS test finished: $(date $DATE_FLAGS)" >> ${LOGFILE}

exit 0
<|MERGE_RESOLUTION|>--- conflicted
+++ resolved
@@ -6,11 +6,7 @@
 # PURPOSE:      Test GRASS GIS using the test framework
 #               Documentation:
 #                 https://trac.osgeo.org/grass/wiki/GSoC/2014/TestingFrameworkForGRASS
-<<<<<<< HEAD
-#                 https://grass.osgeo.org/grass80/manuals/libpython/gunittest_running_tests.html#example-bash-script-to-run-be-used-as-a-cron-job
-=======
 #                 https://grass.osgeo.org/grass-devel/manuals/libpython/gunittest_running_tests.html#example-bash-script-to-run-be-used-as-a-cron-job
->>>>>>> 8422103f
 #
 #               Data:
 #                 We use the full NC dataset (nc_spm_full_v2_alpha.tar.gz)
