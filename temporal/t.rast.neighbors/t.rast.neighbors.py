--- conflicted
+++ resolved
@@ -171,12 +171,6 @@
 import copy
 
 import grass.script as gs
-<<<<<<< HEAD
-
-=======
->>>>>>> b5659248
-
-############################################################################
 
 
 def main():
@@ -232,11 +226,7 @@
 
     if not maps:
         dbif.close()
-<<<<<<< HEAD
         gs.warning(_("Space time raster dataset <{}> is empty").format(sp.get_id()))
-=======
-        gs.warning(_("Space time raster dataset <%s> is empty") % sp.get_id())
->>>>>>> b5659248
         return
 
     output_strds = tgis.check_new_stds(output, "strds", dbif=dbif, overwrite=overwrite)
@@ -332,20 +322,14 @@
     for proc in proc_list:
         if proc.returncode != 0:
             gs.error(
-<<<<<<< HEAD
                 _("Error running module: {mod}\n    stderr: {error}").format(
                     mod=proc.get_bash(), error=proc.outputs.stderr
                 )
-=======
-                _("Error running module: %\n    stderr: %s")
-                % (proc.get_bash(), proc.outputs.stderr)
->>>>>>> b5659248
             )
             error += 1
 
     if error > 0:
         gs.fatal(_("Error running modules."))
-<<<<<<< HEAD
 
     # Open a new space time raster dataset
     if not output_exists or (overwrite and not flags["e"]):
@@ -367,8 +351,6 @@
     # Append to existing
     elif output_exists and flags["e"]:
         output_strds = tgis.open_old_stds(output, "strds", dbif)
-=======
->>>>>>> b5659248
 
     num_maps = len(new_maps)
     # collect empty maps to remove them
@@ -394,7 +376,6 @@
         output_strds.register_map(raster_map, dbif)
 
     # Update the spatio-temporal extent and the metadata table entries
-<<<<<<< HEAD
     output_strds.update_from_registered_maps(dbif)
     gs.percent(1, 1, 1)
 
@@ -410,23 +391,6 @@
             name=",".join([raster_map.get_name() for raster_map in empty_maps]),
             quiet=True,
         )
-=======
-    new_sp.update_from_registered_maps(dbif)
-    gs.percent(1, 1, 1)
-
-    # Remove empty maps
-    if len(empty_maps) > 0:
-        names = ""
-        count = 0
-        for map in empty_maps:
-            if count == 0:
-                count += 1
-                names += "%s" % (map.get_name())
-            else:
-                names += ",%s" % (map.get_name())
-
-        gs.run_command("g.remove", flags="f", type="raster", name=names, quiet=True)
->>>>>>> b5659248
 
     dbif.close()
 
