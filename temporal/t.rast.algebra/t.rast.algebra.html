<h2>DESCRIPTION</h2>

<em>t.rast.algebra</em> performs temporal and spatial map algebra operations on
space time raster datasets (STRDS) using the temporal raster algebra.
<p>
The module expects an <b>expression</b> as input parameter in the
following form:
<p>
<b>"result = expression"</b>
<p>
The statement structure is similar to that of <a href="r.mapcalc.html">r.mapcalc</a>.
In this statement, <b>result</b> represents the name of the space time
raster dataset (STRDS) that will contain the result of the calculation
that is given as <b>expression</b> on the right side of the equality sign.
These expressions can be any valid or nested combination of temporal
operations and spatial overlay or buffer functions that are provided by
the temporal algebra.
<p>
The temporal raster algebra works only with space time raster datasets
(STRDS). The algebra provides methods for map selection based on their
temporal relations. It is also possible to temporally shift maps, to
create temporal buffer and to snap time instances to create a valid
temporal topology. Furthermore, expressions can be nested and evaluated
in conditional statements (if, else statements). Within if-statements,
the algebra provides temporal variables like start time, end time, day
of year, time differences or number of maps per time interval to build
up conditions.
<br>
In addition the algebra provides a subset of the spatial operations
from <a href="r.mapcalc.html">r.mapcalc</a>. All these operations can be
assigned to STRDS or to the map lists resulting of operations between
STRDS.
<p>
By default, only temporal topological relations among space time datasets
(STDS) are evaluated. The <b>-s</b> flag can be used to additionally
activate the evaluation of the spatial topology based on the spatial
extent of maps.
<p>
The expression option must be passed as <b>quoted</b> expression, for
example:

<div class="code"><pre>
t.rast.algebra expression="C = A + B" basename=result
</pre></div>

Where <b>C</b> is the new space time raster dataset that will contain
maps with the basename "result" and a numerical suffix separated by an
underscore that represent the sum of maps from the STRDS
<b>A</b> and temporally equal maps (i.e., maps with equal temporal
topology relation) from the STRDS <b>B</b>.

<p>
The map <b>basename</b> for the result STRDS must always be specified.

<h2>TEMPORAL RASTER ALGEBRA</h2>

The temporal algebra provides a wide range of temporal operators and
functions that will be presented in the following section.

<h3>TEMPORAL RELATIONS</h3>

Several temporal topology relations are supported between maps registered
in space time datasets:

<div class="code"><pre>
equals            A ------
                  B ------

during            A  ----
                  B ------

contains          A ------
                  B  ----

starts            A ----
                  B ------

started           A ------
                  B ----

finishes          A   ----
                  B ------

finished          A ------
                  B   ----

precedes          A ----
                  B     ----

follows           A     ----
                  B ----

overlapped        A   ------
                  B ------

overlaps          A ------
                  B   ------

over              both overlaps and overlapped
</pre></div>

<!-- TODO: fix formatting of next sentence to become readable! -->
The relations must be read as: A is related to B, like - A equals B - A
is during B - A contains B.
<p>
Topological relations must be specified with curly brackets {}.

<h3>TEMPORAL OPERATORS</h3>

The temporal algebra defines temporal operators that can be combined with
other operators to perform spatio-temporal operations.
The temporal operators process the time instances and intervals of two
temporally related maps and calculate the resulting temporal extent in
five possible different ways.

<div class="code"><pre>
LEFT REFERENCE     l       Use the time stamp of the left space time dataset
INTERSECTION       i       Intersection
DISJOINT UNION     d       Disjoint union
UNION              u       Union
RIGHT REFERENCE    r       Use the time stamp of the right space time dataset
</pre></div>

<h3>TEMPORAL SELECTION</h3>

The temporal selection simply selects parts of a space time dataset without
processing any raster or vector data. The algebra provides a selection
operator <b>:</b> that by default selects parts of a space time dataset
that are temporally equal to parts of a second space time dataset. The
following expression

<div class="code"><pre>
C = A : B
</pre></div>

means: select all parts of space time dataset A that are equal to B and
store them in space time dataset C. These parts are time stamped maps.
<p>
In addition, the inverse selection operator <b>!:</b> is defined as the
complement of the selection operator, hence the following expression

<div class="code"><pre>
C = A !: B
</pre></div>

means: select all parts of space time time dataset A that are not equal
to B and store them in space time dataset C.
<p>
To select parts of a STRDS using different topological relations
regarding to other STRDS, the temporal topology selection operator
can be used. This operator consists of the temporal selection operator,
the topological relations that must be separated by the logical OR
operator <b>|</b> and, the temporal extent operator. All three parts
are separated by comma and surrounded by curly brackets as follows:
{"temporal selection operator", "topological relations", "temporal operator"}.
<p>

<b>Examples:</b>

<div class="code"><pre>
C = A {:,equals} B
C = A {!:,equals} B
</pre></div>

We can now define arbitrary topological relations using the OR operator "|"
to connect them:

<div class="code"><pre>
C = A {:,equals|during|overlaps} B
</pre></div>

Select all parts of A that are equal to B, during B or overlaps B.<br>

In addition, we can define the temporal extent of the resulting STRDS by
adding the temporal operator.

<div class="code"><pre>
C = A {:,during,r} B
</pre></div>

Select all parts of A that are during B and use the temporal extents
from B for C.<br><br>
The selection operator is implicitly contained in the temporal topology
selection operator, so that the following statements are exactly the same:

<div class="code"><pre>
C = A : B
C = A {:} B
C = A {:,equal} B
C = A {:,equal,l} B
</pre></div>

Same for the complementary selection:

<div class="code"><pre>
C = A !: B
C = A {!:} B
C = A {!:,equal} B
C = A {!:,equal,l} B
</pre></div>

<h3>CONDITIONAL STATEMENTS</h3>

Selection operations can be evaluated within conditional statements as
showed below. Note that A and B can be either space time datasets or
expressions. The temporal relationship between the conditions and the
conclusions can be defined at the beginning of the if statement (third
and fourth examples below). The relationship between then and else
conclusion must be always equal.

<div class="code"><pre>
if statement                        decision option                        temporal relations
  if(if, then, else)
  if(conditions, A)                   A if conditions are True;              temporal topological relation between if and then is equal.
  if(conditions, A, B)                A if conditions are True, B otherwise; temporal topological relation between if, then and else is equal.
  if(topologies, conditions, A)       A if conditions are True;              temporal topological relation between if and then is explicitly specified by topologies.
  if(topologies, conditions, A, B)    A if conditions are True, B otherwise; temporal topological relation between if, then and else is explicitly specified by topologies.
</pre></div>

The conditions are comparison expressions that are used to evaluate
space time datasets. Specific values of temporal variables are
compared by logical operators and evaluated for each map of the STRDS.
<br>
<b>Important:</b> The conditions are evaluated from left to right.

<h4>Logical operators</h4>

<div class="code"><pre>
Symbol  description

  ==    equal
  !=    not equal
  >     greater than
  >=    greater than or equal
  <     less than
  <=    less than or equal
  &&    and
  ||    or
</pre></div>

<h4>Temporal functions</h4>

The following temporal functions are evaluated only for the STDS that
must be given in parenthesis.

<div class="code"><pre>
td(A)                    Returns a list of time intervals of STDS A

start_time(A)            Start time as HH::MM:SS
start_date(A)            Start date as yyyy-mm-DD
start_datetime(A)        Start datetime as yyyy-mm-DD HH:MM:SS
end_time(A)              End time as HH:MM:SS
end_date(A)              End date as yyyy-mm-DD
end_datetime(A)          End datetime as  yyyy-mm-DD HH:MM

start_doy(A)             Day of year (doy) from the start time [1 - 366]
start_dow(A)             Day of week (dow) from the start time [1 - 7], the start of the week is Monday == 1
start_year(A)            The year of the start time [0 - 9999]
start_month(A)           The month of the start time [1 - 12]
start_week(A)            Week of year of the start time [1 - 54]
start_day(A)             Day of month from the start time [1 - 31]
start_hour(A)            The hour of the start time [0 - 23]
start_minute(A)          The minute of the start time [0 - 59]
start_second(A)          The second of the start time [0 - 59]
end_doy(A)               Day of year (doy) from the end time [1 - 366]
end_dow(A)               Day of week (dow) from the end time [1 - 7], the start of the week is Monday == 1
end_year(A)              The year of the end time [0 - 9999]
end_month(A)             The month of the end time [1 - 12]
end_week(A)              Week of year of the end time [1 - 54]
end_day(A)               Day of month from the start time [1 - 31]
end_hour(A)              The hour of the end time [0 - 23]
end_minute(A)            The minute of the end time [0 - 59]
end_second(A)            The second of the end time [0 - 59]
</pre></div>

In order to use the numbers returned by the functions in the last block above, an 
offset value needs to be added. For example, start_doy(A, 0) would return the 
DOY of the current map in STDS A. end_hour(A, -1) would return the end hour of 
the previous map in STDS A.

<h4>Comparison operator</h4>

As mentioned above, the conditions are comparison expressions that are
used to evaluate space time datasets. Specific values of temporal
variables are compared by logical operators and evaluated for each map
of the STDS and (optionally) related maps.
For complex relations, the comparison operator can be used to combine
conditions.
<br>
The structure is similar to the select operator with the addition of an
aggregation operator:
{"comparison operator", "topological relations", aggregation operator, "temporal operator"}
<br>
This aggregation operator (| or &) defines the behaviour when a map is
related to more than one map, e.g. for the topological relation 'contains'.
Should all (&) conditions for the related maps be true or is it sufficient
to have any (|) condition that is true. The resulting boolean value is
then compared to the first condition by the comparison operator (|| or &&).
By default, the aggregation operator is related to the comparison
operator:<br>
comparison operator -> aggregation operator:

<div class="code"><pre>
|| -> | and && -> &
</pre></div>

<b>Examples:</b>
<div class="code"><pre>
Condition 1 {||, equal, r} Condition 2
Condition 1 {&&, equal|during, l} Condition 2
Condition 1 {&&, equal|contains, |, l} Condition 2
Condition 1 {&&, equal|during, l} Condition 2 && Condition 3
Condition 1 {&&, equal|during, l} Condition 2 {&&,contains, |, r} Condition 3
</pre></div>

<h4>Hash operator</h4>

Additionally, the number of maps in intervals can be computed and used in
conditional statements with the hash (#) operator.

<div class="code"><pre>
A {#, contains} B
</pre></div>

This expression computes the number of maps from space time dataset B
which are during the time intervals of maps from space time dataset A.<br>
A list of integers (scalars) corresponding to the maps of A that contain
maps from B will be returned.

<div class="code"><pre>
C = if({equal}, A {#, contains} B > 2, A {:, contains} B)
</pre></div>

This expression selects all maps from A that temporally contain at least 2
maps from B and stores them in space time dataset C. The leading equal
statement in the if condition specifies the temporal relation between
the if and then part of the if expression. This is very important, so we
do not need to specify a global time reference (a space time dataset)
for temporal processing.
<p>
Furthermore, the temporal algebra allows temporal buffering, shifting
and snapping with the functions buff_t(), tshift() and tsnap(),
respectively.

<div class="code"><pre>
buff_t(A, size)         Buffer STDS A with granule ("1 month" or 5)
tshift(A, size)         Shift STDS A with granule ("1 month" or 5)
tsnap(A)                Snap time instances and intervals of STDS A
</pre></div>

<h4>Single map with temporal extent</h4>

The temporal algebra can also handle single maps with time stamps in the
tmap() function.

<div class="code"><pre>
tmap()
</pre></div>

For example:
<div class="code"><pre>
C = A {:, during} tmap(event)
</pre></div>

This statement selects all maps from space time data set A that are during
the temporal extent of the single map 'event'

<h3>Spatial raster operators</h3>

The module supports the following raster operations:

<div class="code"><pre>
Symbol  description     precedence

  %     modulus         1
  /     division        1
  *     multiplication  1
  +     addition        2
  -     subtraction     2
</pre></div>

And raster functions:
<div class="code"><pre>
abs(x)                  return absolute value of x
float(x)                convert x to foating point
int(x)                  convert x to integer [ truncates ]
log(x)                  natural log of x
sqrt(x)                 square root of x
tan(x)                  tangent of x (x is in degrees)
round(x)                round x to nearest integer
sin(x)                  sine of x (x is in degrees)
isnull(x)               check if x = NULL
isntnull(x)             check if x is not NULL
null                    set null value
exist(x)                Check if x is in the current mapset
</pre></div>

<h4>Single raster map </h4>

The temporal raster algebra features also a function to integrate single
raster maps without time stamps into the expressions.

<div class="code"><pre>
map()
</pre></div>

For example:
<div class="code"><pre>
C = A * map(constant_value)
</pre></div>

This statement multiplies all raster maps from space time raster data
set A with the raster map 'constant_value'

<h3>Combinations of temporal, raster and select operators</h3>

The user can combine the temporal topology relations, the temporal
operators and the spatial/select operators to create spatio-temporal
operators as follows:

<div class="code"><pre>
{"spatial or select operator", "list of temporal relations", "temporal operator"}
</pre></div>

For multiple topological relations or several related maps the spatio-temporal
operators feature implicit aggregation.

The algebra evaluates the stated STDS by their temporal topologies and apply
the given spatio-temporal operators in a aggregated form.

If we have two STDS A and B, B has three maps: b1, b2, b3 that are all during
the temporal extent of the single map a1 of A, then the following arithmetic
calculations would implicitly aggregate all maps of B into one result map for
a1 of A:

<pre class="code">
 C = A {+, contains} B --> c1 = a1 + b1 + b2 + b3
</pre><p>

<b>Important</b>: the aggregation behaviour is not symmetric

<pre class="code">
 C = B {+, during} A --> c1 = b1 + a1
                         c2 = b2 + a1
                         c3 = b3 + a1
</pre>

<h3>Temporal neighbourhood modifier</h3>

<<<<<<< HEAD
The neighbourhood modifier of <em>r.mapcalc</em> is extended for the temporal
raster algebra with the temporal dimension. The format is strds[t,r,c],
where t is the temporal offset, r is the row offset and c is the column
offset.
=======
The neighbourhood modifier of <em>r.mapcalc</em> is extended for the temporal 
raster algebra with the temporal dimension. The format is strds[t,r,c], 
where t is the temporal offset, r is the row offset and c is the column 
offset. A single neighborhood modifier is interpreted as temporal offset [t], 
while two neighborhood modifier are interpreted as row and column offset [r,c].
>>>>>>> 83be7ee8

<pre class="code">
strds[2]
</pre>
refers to the second successor of the current map.
<p>

<pre class="code">
strds[1,2]
</pre>
refers to the cell one row below and two columns to the right of the current
cell in the current map.
<p>

<pre class="code">
strds[1,-2,-1]
</pre>
refers to the cell two rows above and one column to the left of the current
cell of the first successor map.
<p>

<pre class="code">
strds[-2,0,1]
</pre>
refers to the cell one column to the right of the current cell in the
second predecessor map.

<h2>EXAMPLES</h2>

<h3>Computation of NDVI</h3>

<div class="code"><pre>
# Sentinel-2 bands are stored separately in two STDRS "S2_b4" and "S2_b8"
g.region raster=sentinel2_B04_10m -p
t.rast.list S2_b4
t.rast.list S2_b8
t.rast.algebra basename=ndvi expression="ndvi = float(S2_b8 - S2_b4) / ( S2_b8 + S2_b4 )"
t.rast.colors input=ndvi color=ndvi
</pre></div>

<h3>Sum of space-time raster datasets</h3>

Sum maps from STRDS A with maps from STRDS B which have equal time stamps
and are temporally before Jan. 1. 2005 and store them in STRDS D:
<div class="code"><pre>
D = if(start_date(A) < "2005-01-01", A + B)
</pre></div>

Create the sum of all maps from STRDS A and B that have equal time stamps
and store the new maps in STRDS C:
<div class="code"><pre>
C = A + B
</pre></div>

<h3>Sum of space-time raster datasets with temporal topology relation</h3>

Same expression with explicit definition of the temporal topology relation
and temporal operators:
<div class="code"><pre>
C = A {+,equal,l} B
</pre></div>

<h3>Selection of raster cells</h3>

Select all cells from STRDS B with equal temporal relations to STRDS A, if
the cells of A are in the range [100.0, 1600] of time intervals that have
more than 30 days (Jan, Mar, May, Jul, Aug, Oct, Dec):
<div class="code"><pre>
C = if(A > 100 && A < 1600 && td(A) > 30, B)
</pre></div>

<h3>Selection of raster cells with temporal topology relation</h3>

Same expression with explicit definition of the temporal topology relation
and temporal operators:
<div class="code"><pre>
C = if({equal}, A > 100 && A < 1600 {&&,equal} td(A) > 30, B)
</pre></div>

<h3>Conditional computation</h3>

Compute the recharge in meters per second for all cells of precipitation
STRDS "Prec" if the mean temperature specified in STRDS "Temp" is higher
than 10 degrees. Computation is performed if STRDS "Prec" and "Temp" have
equal time stamps. The number of days or fraction of days per interval is
computed using the td() function that has as argument the STRDS "Prec":
<div class="code"><pre>
C = if(Temp > 10.0, Prec / 3600.0 / 24.0 / td(Prec))
</pre></div>

<h3>Conditional computation with temporal topology relation</h3>

Same expression with explicit definition of the temporal topology relation
and temporal operators:
<div class="code"><pre>
C = if({equal}, Temp > 10.0, Prec / 3600.0 / 24.0 {/,equal,l} td(Prec))
</pre></div>

<h3>Computation with time intervals</h3>
Compute the mean value of all maps from STRDS A that are located during time
intervals of STRDS B if more than one map of A is contained in an interval
of B, use A otherwise. The resulting time intervals are either from B or A:
<div class="code"><pre>
C = if(B {#,contain} A > 1, (B {+,contain,l} A - B) / (B {#,contain} A), A)
</pre></div>

<h3>Computation with time intervals with temporal topology relation</h3>

Same expression with explicit definition of the temporal topology relation
and temporal operators:
<div class="code"><pre>
C = if({equal}, B {#,contain} A > 1, (B {+,contain,l} A {-,equal,l} B) {equal,=/} (B {#,contain} A), A)
</pre></div>

<<<<<<< HEAD
=======
<h3>Compute DOY for spatio-temporal conditions</h3>
Compute the DOY for all maps from STRDS A where conditions are met at three 
consecutive time intervals (e.g. temperature > 0):
<div class="code"><pre>
B = if(A > 0.0 && A[-1] > 0.0 && A[-2] > 0.0, start_doy(A, -1), 0)"
</pre></div>


>>>>>>> 83be7ee8
<h2>SEE ALSO</h2>

<em>
<a href="r.mapcalc.html">r.mapcalc</a>,
<a href="t.vect.algebra.html">t.vect.algebra</a>,
<a href="t.rast3d.algebra.html">t.rast3d.algebra</a>,
<a href="t.select.html">t.select</a>,
<a href="t.rast3d.mapcalc.html">t.rast3d.mapcalc</a>,
<a href="t.rast.mapcalc.html">t.rast.mapcalc</a>
</em>
<p>
<a href="https://grasswiki.osgeo.org/wiki/Temporal_data_processing">Temporal data processing Wiki</a>

<h2>REFERENCES</h2>

The use of this module requires the following software to be installed:
<a href="http://www.dabeaz.com/ply/">PLY(Python-Lex-Yacc)</a>

<p>
<div class="code"><pre>
# Ubuntu/Debian
sudo apt-get install python3-ply

# Fedora
sudo dnf install python3-ply

# MS-Windows (OSGeo4W: requires "python3-pip" package to be installed)
python3-pip install ply
</pre></div>

<p>
Related publications:
<ul>
<li> Gebbert, S., Pebesma, E. 2014. <i>TGRASS: A temporal GIS for field based environmental modeling</i>.
 Environmental Modelling &amp; Software 53, 1-12 (<a href="http://dx.doi.org/10.1016/j.envsoft.2013.11.001">DOI</a>)
 - <a href="http://ifgi.uni-muenster.de/~epebe_01/tgrass.pdf">preprint PDF</a></li>
<li> Gebbert, S., Pebesma, E. 2017. <i>The GRASS GIS temporal framework</i>. International Journal of
 Geographical Information Science 31, 1273-1292 (<a href="http://dx.doi.org/10.1080/13658816.2017.1306862">DOI</a>)</li>
<li> Gebbert, S., Leppelt, T., Pebesma, E., 2019. <i>A topology based spatio-temporal map algebra for big data analysis</i>.
 Data 4, 86. (<a href="https://doi.org/10.3390/data4020086">DOI</a>)</li>
</ul>

<h2>SEE ALSO</h2>

<em>
<a href="v.overlay.html">v.overlay</a>,
<a href="v.buffer.html">v.buffer</a>,
<a href="v.patch.html">v.patch</a>,
<a href="r.mapcalc.html">r.mapcalc</a>
</em>

<h2>AUTHORS</h2>

<<<<<<< HEAD
Thomas Leppelt, S&ouml;ren Gebbert, Th&uuml;nen Institute of Climate-Smart Agriculture
=======
Thomas Leppelt, S&ouml;ren Gebbert, Th&uuml;nen Institute of Climate-Smart Agriculture

<!--
<p>
<i>Last changed: $Date$</i>
-->
>>>>>>> 83be7ee8
<|MERGE_RESOLUTION|>--- conflicted
+++ resolved
@@ -447,18 +447,11 @@
 
 <h3>Temporal neighbourhood modifier</h3>
 
-<<<<<<< HEAD
 The neighbourhood modifier of <em>r.mapcalc</em> is extended for the temporal
 raster algebra with the temporal dimension. The format is strds[t,r,c],
 where t is the temporal offset, r is the row offset and c is the column
-offset.
-=======
-The neighbourhood modifier of <em>r.mapcalc</em> is extended for the temporal 
-raster algebra with the temporal dimension. The format is strds[t,r,c], 
-where t is the temporal offset, r is the row offset and c is the column 
-offset. A single neighborhood modifier is interpreted as temporal offset [t], 
+offset. A single neighborhood modifier is interpreted as temporal offset [t],
 while two neighborhood modifier are interpreted as row and column offset [r,c].
->>>>>>> 83be7ee8
 
 <pre class="code">
 strds[2]
@@ -573,8 +566,6 @@
 C = if({equal}, B {#,contain} A > 1, (B {+,contain,l} A {-,equal,l} B) {equal,=/} (B {#,contain} A), A)
 </pre></div>
 
-<<<<<<< HEAD
-=======
 <h3>Compute DOY for spatio-temporal conditions</h3>
 Compute the DOY for all maps from STRDS A where conditions are met at three 
 consecutive time intervals (e.g. temperature > 0):
@@ -583,7 +574,6 @@
 </pre></div>
 
 
->>>>>>> 83be7ee8
 <h2>SEE ALSO</h2>
 
 <em>
@@ -637,13 +627,4 @@
 
 <h2>AUTHORS</h2>
 
-<<<<<<< HEAD
-Thomas Leppelt, S&ouml;ren Gebbert, Th&uuml;nen Institute of Climate-Smart Agriculture
-=======
-Thomas Leppelt, S&ouml;ren Gebbert, Th&uuml;nen Institute of Climate-Smart Agriculture
-
-<!--
-<p>
-<i>Last changed: $Date$</i>
--->
->>>>>>> 83be7ee8
+Thomas Leppelt, S&ouml;ren Gebbert, Th&uuml;nen Institute of Climate-Smart Agriculture