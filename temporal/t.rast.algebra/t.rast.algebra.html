--- conflicted
+++ resolved
@@ -589,24 +589,6 @@
 
 <h2>REFERENCES</h2>
 
-<<<<<<< HEAD
-=======
-The use of this module requires the following software to be installed:
-<a href="https://www.dabeaz.com/ply/">PLY(Python-Lex-Yacc)</a>
-
-<p>
-<div class="code"><pre>
-# Ubuntu/Debian
-sudo apt-get install python3-ply
-
-# Fedora
-sudo dnf install python3-ply
-
-# MS-Windows (OSGeo4W: requires "python3-pip" package to be installed)
-python3-pip install ply
-</pre></div>
-
->>>>>>> 3b8e7258
 <p>
 Related publications:
 <ul>
