--- conflicted
+++ resolved
@@ -105,10 +105,6 @@
 import grass.script as gs
 from grass.exceptions import CalledModuleError
 from pathlib import Path
-<<<<<<< HEAD
-=======
-
->>>>>>> 20906a44
 ############################################################################
 
 
@@ -150,13 +146,10 @@
     rows = sp.get_registered_maps("id", None, None, None)
 
     if rows:
-<<<<<<< HEAD
         # Create the r.colors input file
         filename = gs.tempfile(True)
         Path(filename).write_text("\n".join(str(row["id"]) for row in rows))
 
-=======
->>>>>>> 20906a44
         flags_ = ""
         if remove:
             flags_ += "r"
