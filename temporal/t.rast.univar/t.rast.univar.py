--- conflicted
+++ resolved
@@ -150,11 +150,7 @@
         fs=separator,
         rast_region=rast_region,
         zones=zones,
-<<<<<<< HEAD
         region_relation=region_relation,
-=======
-        percentile=percentile,
->>>>>>> 5deae3aa
         nprocs=nprocs,
     )
 
