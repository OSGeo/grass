#!/usr/bin/env python3

############################################################################
#
# MODULE:    t.rast.series
# AUTHOR(S):    Soeren Gebbert
#
# PURPOSE:    Perform different aggregation algorithms from r.series on all or a
#           selected subset of raster maps in a space time raster dataset
# COPYRIGHT:    (C) 2011-2017 by the GRASS Development Team
#
#  This program is free software; you can redistribute it and/or modify
#  it under the terms of the GNU General Public License as published by
#  the Free Software Foundation; either version 2 of the License, or
#  (at your option) any later version.
#
#  This program is distributed in the hope that it will be useful,
#  but WITHOUT ANY WARRANTY; without even the implied warranty of
#  MERCHANTABILITY or FITNESS FOR A PARTICULAR PURPOSE.  See the
#  GNU General Public License for more details.
#
#############################################################################

# %module
# % description: Performs different aggregation algorithms from r.series on all or a subset of raster maps in a space time raster dataset.
# % keyword: temporal
# % keyword: aggregation
# % keyword: series
# % keyword: raster
# % keyword: time
# %end

# %option G_OPT_STRDS_INPUT
# %end

# %option
# % key: method
# % type: string
# % description: Aggregate operation to be performed on the raster maps
# % required: yes
# % multiple: yes
# % options: average,count,median,mode,minimum,min_raster,maximum,max_raster,stddev,range,sum,variance,diversity,slope,offset,detcoeff,quart1,quart3,perc90,quantile,skewness,kurtosis
# % answer: average
# %end

# %option
# % key: quantile
# % type: double
# % description: Quantile to calculate for method=quantile
# % required: no
# % multiple: yes
# % options: 0.0-1.0
# %end

# %option
# % key: order
# % type: string
# % description: Sort the maps by category
# % required: no
# % multiple: yes
# % options: id, name, creator, mapset, creation_time, modification_time, start_time, end_time, north, south, west, east, min, max
# % answer: start_time
# %end

# %option G_OPT_M_NPROCS
# %end

# %option G_OPT_MEMORYMB
# %end

# %option G_OPT_T_WHERE
# %end

# %option G_OPT_R_OUTPUTS
# %end

# %option
# % key: file_limit
# % type: integer
# % description: The maximum number of open files allowed for each r.series process
# % required: no
# % answer: 1000
# %end

# %flag
# % key: t
# % description: Do not assign the space time raster dataset start and end time to the output map
# %end

# %flag
# % key: n
# % description: Propagate NULLs
# %end

import grass.script as gs
from grass.exceptions import CalledModuleError
from pathlib import Path

############################################################################


def main():
    # lazy imports
    import grass.temporal as tgis

    # Get the options
    input = options["input"]
    output = options["output"]
    method = options["method"]
    quantile = options["quantile"]
    order = options["order"]
    memory = options["memory"]
    nprocs = options["nprocs"]
    where = options["where"]
    max_files_open = int(options["file_limit"])
    add_time = flags["t"]
    nulls = flags["n"]

    # Check if number of methods and output maps matches
    if "quantile" in method:
        len_method = len(method.split(",")) - 1
    else:
        len_method = len(method.split(","))

    if (len(list(filter(None, quantile.split(",")))) + len_method) != len(
        output.split(",")
    ):
        gs.fatal(_("Number requested methods and output maps do not match."))

    # Make sure the temporal database exists
    tgis.init()

    sp = tgis.open_old_stds(input, "strds")

    rows = sp.get_registered_maps("id", where, order, None)

    if rows:
        # Create the r.series input file
        filename = gs.tempfile(True)
<<<<<<< HEAD
        with open(filename, "w") as file:
            for row in rows:
                string = "%s\n" % (row["id"])
                file.write(string)
=======
        Path(filename).write_text("\n".join(str(row["id"]) for row in rows))
>>>>>>> 20906a44

        flag = ""
        if len(rows) > max_files_open:
            gs.warning(
                _(
                    "Processing over {} maps: activating -z flag of r.series which "
                    "slows down processing."
                ).format(max_files_open)
            )
            flag += "z"
        if nulls:
            flag += "n"

        try:
            gs.run_command(
                "r.series",
                flags=flag,
                file=filename,
                output=output,
                overwrite=gs.overwrite(),
                method=method,
                quantile=quantile,
                memory=memory,
                nprocs=nprocs,
            )
        except CalledModuleError:
            gs.fatal(_("%s failed. Check above error messages.") % "r.series")

        if not add_time:
            # We need to set the temporal extent from the subset of selected maps
            maps = sp.get_registered_maps_as_objects(
                where=where, order=order, dbif=None
            )
            first_map = maps[0]
            last_map = maps[-1]
            start_a, end_a = first_map.get_temporal_extent_as_tuple()
            start_b, end_b = last_map.get_temporal_extent_as_tuple()

            if end_b is None:
                end_b = start_b

            if first_map.is_time_absolute():
                extent = tgis.AbsoluteTemporalExtent(start_time=start_a, end_time=end_b)
            else:
                extent = tgis.RelativeTemporalExtent(
                    start_time=start_a,
                    end_time=end_b,
                    unit=first_map.get_relative_time_unit(),
                )

            for out_map in output.split(","):
                # Create the time range for the output map
                if out_map.find("@") >= 0:
                    id = out_map
                else:
                    mapset = gs.gisenv()["MAPSET"]
                    id = out_map + "@" + mapset

                map = sp.get_new_map_instance(id)
                map.load()

                map.set_temporal_extent(extent=extent)

                # Register the map in the temporal database
                if map.is_in_db():
                    map.update_all()
                else:
                    map.insert()


if __name__ == "__main__":
    options, flags = gs.parser()
    main()<|MERGE_RESOLUTION|>--- conflicted
+++ resolved
@@ -137,14 +137,7 @@
     if rows:
         # Create the r.series input file
         filename = gs.tempfile(True)
-<<<<<<< HEAD
-        with open(filename, "w") as file:
-            for row in rows:
-                string = "%s\n" % (row["id"])
-                file.write(string)
-=======
         Path(filename).write_text("\n".join(str(row["id"]) for row in rows))
->>>>>>> 20906a44
 
         flag = ""
         if len(rows) > max_files_open:
