<h2>DESCRIPTION</h2>

The module <em>t.remove</em> removes space time datasets (STRDS, STR3DS,
STVDS) from the temporal database. In other words, by default it deletes
the relevant database entries. It can also unregister maps from temporal
database using the recursive mode <b>-r</b> (recursive)
<p>
Optionally, also the raster, 3D raster and vector maps of the space time
datasets can be removed from the current mapset using the <b>-d</b> (delete)
flag.
All removals only work if <b>-f</b> (force) flag is used.

<h2>EXAMPLE</h2>

In this example a space time raster dataset (STRDS) named
<b>precip_months_sum</b> will be created using a subset of the monthly
precipitation raster maps from the North Carolina climate sample data set.
<br>
In order to be able to show the case of recursive removal without deleting
the original sample data, we generate new data by means of computing
yearly precipitation sums. Eventually, all newly produced data (STRDS and
raster maps) are removed:

<div class="code"><pre>
#Create new and empty STRDS
t.create output=precip_months_sum semantictype=mean \
  title="Monthly sum of precipitation" \
  description="Monthly sum of precipitation for the \
  North Carolina sample data location"

#Register maps from sample dataset (selecting a subset with g.list)
t.register -i type=raster input=precip_months_sum \
  maps=$(g.list type=raster pattern="201*_precip" separator=comma) \
  start="2010-01-01" increment="1 months"

#Create some new data by aggregating with 1 years granularity
t.rast.aggregate input=precip_months_sum \
  output=precip_years_sum basename=precip_years_sum granularity="1 \
  years" method=sum

#Remove all newly produced data:

# a) the aggregated STRDS with 1 years granularity along with its raster maps
t.remove -df type=strds input=precip_years_sum

# b) the STRDS with 1 months granularity, but not the original sample data
t.remove -f type=strds input=precip_months_sum
</pre></div>

<h2>SEE ALSO</h2>

<em>
<a href="t.create.html">t.create</a>,
<a href="t.info.html">t.info</a>,
<a href="t.register.html">t.register</a>
</em>

<h2>AUTHOR</h2>

<<<<<<< HEAD
S&ouml;ren Gebbert, Th&uuml;nen Institute of Climate-Smart Agriculture

<!--
<p>
<i>Last changed: $Date$</i>
-->
=======
S&ouml;ren Gebbert, Th&uuml;nen Institute of Climate-Smart Agriculture
>>>>>>> 8422103f
<|MERGE_RESOLUTION|>--- conflicted
+++ resolved
@@ -57,13 +57,4 @@
 
 <h2>AUTHOR</h2>
 
-<<<<<<< HEAD
-S&ouml;ren Gebbert, Th&uuml;nen Institute of Climate-Smart Agriculture
-
-<!--
-<p>
-<i>Last changed: $Date$</i>
--->
-=======
-S&ouml;ren Gebbert, Th&uuml;nen Institute of Climate-Smart Agriculture
->>>>>>> 8422103f
+S&ouml;ren Gebbert, Th&uuml;nen Institute of Climate-Smart Agriculture