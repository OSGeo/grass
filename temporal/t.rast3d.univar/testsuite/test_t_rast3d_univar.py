"""Test t.rast.univar

(C) 2014 by the GRASS Development Team
This program is free software under the GNU General Public
License (>=v2). Read the file COPYING that comes with GRASS
for details.

@author Soeren Gebbert
"""

from grass.gunittest.case import TestCase
from grass.gunittest.gmodules import SimpleModule


class TestRasterUnivar(TestCase):
    @classmethod
    def setUpClass(cls):
        """Initiate the temporal GIS and set the region"""
        cls.use_temp_region()
        cls.runModule("g.region", s=0, n=80, w=0, e=120, b=0, t=50, res=1, res3=1)

        cls.runModule(
            "r3.mapcalc",
            expression="zones = int(if(row() <= 5, 1, if(row() >= 20, 3, 2)))",
            overwrite=True,
        )

        cls.runModule("r3.mapcalc", expression="a_1 = 100", overwrite=True)
        cls.runModule("r3.mapcalc", expression="a_2 = 200", overwrite=True)
        cls.runModule("r3.mapcalc", expression="a_3 = 300", overwrite=True)
        cls.runModule("r3.mapcalc", expression="a_4 = 400", overwrite=True)

        cls.runModule(
            "t.create",
            type="str3ds",
            temporaltype="absolute",
            output="A",
            title="A test",
            description="A test",
            overwrite=True,
        )
        cls.runModule(
            "t.register",
            flags="i",
            type="raster_3d",
            input="A",
            maps="a_1,a_2,a_3,a_4",
            start="2001-01-01",
            increment="3 months",
            overwrite=True,
        )

    @classmethod
    def tearDownClass(cls):
        """Remove the temporary region"""
        cls.runModule("t.remove", flags="df", type="str3ds", inputs="A")
        cls.runModule("g.remove", flags="f", type="raster_3d", name="zones")
        cls.del_temp_region()

    def test_with_all_maps(self):
<<<<<<< HEAD

=======
>>>>>>> 70ecf8ec
        t_rast3d_univar = SimpleModule(
            "t.rast3d.univar",
            input="A",
            where="start_time >= '2001-01-01'",
            overwrite=True,
            verbose=True,
        )
        self.assertModule(t_rast3d_univar)

        univar_text = """id|start|end|mean|min|max|mean_of_abs|stddev|variance|coeff_var|sum|null_cells|cells|non_null_cells
a_1@testing|2001-01-01 00:00:00|2001-04-01 00:00:00|100|100|100|100|0|0|0|48000000|0|480000|480000
a_2@testing|2001-04-01 00:00:00|2001-07-01 00:00:00|200|200|200|200|0|0|0|96000000|0|480000|480000
a_3@testing|2001-07-01 00:00:00|2001-10-01 00:00:00|300|300|300|300|0|0|0|144000000|0|480000|480000
a_4@testing|2001-10-01 00:00:00|2002-01-01 00:00:00|400|400|400|400|0|0|0|192000000|0|480000|480000
"""
        for ref, res in zip(
            univar_text.split("\n"), t_rast3d_univar.outputs.stdout.split("\n")
        ):
            if ref and res:
                ref_line = ref.split("|", 1)[1]
                res_line = res.split("|", 1)[1]
                self.assertLooksLike(ref_line, res_line)

    def test_with_subset_of_maps(self):
<<<<<<< HEAD

=======
>>>>>>> 70ecf8ec
        t_rast3d_univar = SimpleModule(
            "t.rast3d.univar",
            input="A",
            where="start_time >= '2001-03-01'",
            overwrite=True,
            verbose=True,
        )
        self.assertModule(t_rast3d_univar)

        univar_text = """id|start|end|mean|min|max|mean_of_abs|stddev|variance|coeff_var|sum|null_cells|cells|non_null_cells
a_2@testing|2001-04-01 00:00:00|2001-07-01 00:00:00|200|200|200|200|0|0|0|96000000|0|480000|480000
a_3@testing|2001-07-01 00:00:00|2001-10-01 00:00:00|300|300|300|300|0|0|0|144000000|0|480000|480000
a_4@testing|2001-10-01 00:00:00|2002-01-01 00:00:00|400|400|400|400|0|0|0|192000000|0|480000|480000
"""
        for ref, res in zip(
            univar_text.split("\n"), t_rast3d_univar.outputs.stdout.split("\n")
        ):
            if ref and res:
                ref_line = ref.split("|", 1)[1]
                res_line = res.split("|", 1)[1]
                self.assertLooksLike(ref_line, res_line)

    def test_subset_with_output(self):
<<<<<<< HEAD

=======
>>>>>>> 70ecf8ec
        self.assertModule(
            "t.rast3d.univar",
            input="A",
            output="univar_output.txt",
            where="start_time >= '2001-03-01'",
            overwrite=True,
            verbose=True,
        )

        univar_text = """id|start|end|mean|min|max|mean_of_abs|stddev|variance|coeff_var|sum|null_cells|cells|non_null_cells
a_2@testing|2001-04-01 00:00:00|2001-07-01 00:00:00|200|200|200|200|0|0|0|96000000|0|480000|480000
a_3@testing|2001-07-01 00:00:00|2001-10-01 00:00:00|300|300|300|300|0|0|0|144000000|0|480000|480000
a_4@testing|2001-10-01 00:00:00|2002-01-01 00:00:00|400|400|400|400|0|0|0|192000000|0|480000|480000
"""
        univar_output = open("univar_output.txt", "r").read()

        for ref, res in zip(univar_text.split("\n"), univar_output.split("\n")):
            if ref and res:
                ref_line = ref.split("|", 1)[1]
                res_line = res.split("|", 1)[1]
                self.assertLooksLike(ref_line, res_line)

    def test_subset_with_output_no_header(self):
<<<<<<< HEAD

=======
>>>>>>> 70ecf8ec
        self.assertModule(
            "t.rast3d.univar",
            input="A",
            output="univar_output.txt",
            flags="s",
            where="start_time >= '2001-03-01'",
            overwrite=True,
            verbose=True,
        )

        univar_text = """a_2@testing|2001-04-01 00:00:00|2001-07-01 00:00:00|200|200|200|200|0|0|0|96000000|0|480000|480000
a_3@testing|2001-07-01 00:00:00|2001-10-01 00:00:00|300|300|300|300|0|0|0|144000000|0|480000|480000
a_4@testing|2001-10-01 00:00:00|2002-01-01 00:00:00|400|400|400|400|0|0|0|192000000|0|480000|480000
"""
        univar_output = open("univar_output.txt", "r").read()

        for ref, res in zip(univar_text.split("\n"), univar_output.split("\n")):
            if ref and res:
                ref_line = ref.split("|", 1)[1]
                res_line = res.split("|", 1)[1]
                self.assertLooksLike(ref_line, res_line)

    def test_error_handling_empty_strds(self):
        # Empty str3ds
        self.assertModuleFail(
            "t.rast3d.univar",
            input="A",
            output="univar_output.txt",
            where="start_time >= '2015-03-01'",
            overwrite=True,
            verbose=True,
        )

    def test_error_handling_no_input(self):
        # No input
        self.assertModuleFail("t.rast3d.univar", output="out.txt")

    def test_with_zones(self):
        """Test use of zones"""

        t_rast_univar_zones = SimpleModule(
            "t.rast3d.univar",
            input="A",
            where="start_time >= '2001-01-01'",
            zones="zones",
            overwrite=True,
            verbose=True,
        )
        self.runModule("g.region", res=1)
        self.assertModule(t_rast_univar_zones)

        univar_text = """id|start|end|zone|mean|min|max|mean_of_abs|stddev|variance|coeff_var|sum|null_cells|cells|non_null_cells
a_1@PERMANENT|2001-01-01 00:00:00|2001-04-01 00:00:00|1|100|100|100|100|0|0|0|3000000|0|30000|30000
a_1@PERMANENT|2001-01-01 00:00:00|2001-04-01 00:00:00|2|100|100|100|100|0|0|0|8400000|0|84000|84000
a_1@PERMANENT|2001-01-01 00:00:00|2001-04-01 00:00:00|3|100|100|100|100|0|0|0|36600000|0|366000|366000
a_2@PERMANENT|2001-04-01 00:00:00|2001-07-01 00:00:00|1|200|200|200|200|0|0|0|6000000|0|30000|30000
a_2@PERMANENT|2001-04-01 00:00:00|2001-07-01 00:00:00|2|200|200|200|200|0|0|0|16800000|0|84000|84000
a_2@PERMANENT|2001-04-01 00:00:00|2001-07-01 00:00:00|3|200|200|200|200|0|0|0|73200000|0|366000|366000
a_3@PERMANENT|2001-07-01 00:00:00|2001-10-01 00:00:00|1|300|300|300|300|0|0|0|9000000|0|30000|30000
a_3@PERMANENT|2001-07-01 00:00:00|2001-10-01 00:00:00|2|300|300|300|300|0|0|0|25200000|0|84000|84000
a_3@PERMANENT|2001-07-01 00:00:00|2001-10-01 00:00:00|3|300|300|300|300|0|0|0|109800000|0|366000|366000
a_4@PERMANENT|2001-10-01 00:00:00|2002-01-01 00:00:00|1|400|400|400|400|0|0|0|12000000|0|30000|30000
a_4@PERMANENT|2001-10-01 00:00:00|2002-01-01 00:00:00|2|400|400|400|400|0|0|0|33600000|0|84000|84000
a_4@PERMANENT|2001-10-01 00:00:00|2002-01-01 00:00:00|3|400|400|400|400|0|0|0|146400000|0|366000|366000
"""

        for ref, res in zip(
            univar_text.split("\n"), t_rast_univar_zones.outputs.stdout.split("\n")
        ):
            if ref and res:
                ref_line = ref.split("|", 1)[1]
                res_line = res.split("|", 1)[1]
                self.assertLooksLike(ref_line, res_line)

    def test_with_zones_parallel(self):
        """Test use of zones"""

        t_rast_univar_zones = SimpleModule(
            "t.rast3d.univar",
            input="A",
            where="start_time >= '2001-01-01'",
            zones="zones",
            nprocs=2,
            overwrite=True,
            verbose=True,
        )
        self.runModule("g.region", res=1)
        self.assertModule(t_rast_univar_zones)

        univar_text = """id|start|end|zone|mean|min|max|mean_of_abs|stddev|variance|coeff_var|sum|null_cells|cells|non_null_cells
a_1@PERMANENT|2001-01-01 00:00:00|2001-04-01 00:00:00|1|100|100|100|100|0|0|0|3000000|0|30000|30000
a_1@PERMANENT|2001-01-01 00:00:00|2001-04-01 00:00:00|2|100|100|100|100|0|0|0|8400000|0|84000|84000
a_1@PERMANENT|2001-01-01 00:00:00|2001-04-01 00:00:00|3|100|100|100|100|0|0|0|36600000|0|366000|366000
a_2@PERMANENT|2001-04-01 00:00:00|2001-07-01 00:00:00|1|200|200|200|200|0|0|0|6000000|0|30000|30000
a_2@PERMANENT|2001-04-01 00:00:00|2001-07-01 00:00:00|2|200|200|200|200|0|0|0|16800000|0|84000|84000
a_2@PERMANENT|2001-04-01 00:00:00|2001-07-01 00:00:00|3|200|200|200|200|0|0|0|73200000|0|366000|366000
a_3@PERMANENT|2001-07-01 00:00:00|2001-10-01 00:00:00|1|300|300|300|300|0|0|0|9000000|0|30000|30000
a_3@PERMANENT|2001-07-01 00:00:00|2001-10-01 00:00:00|2|300|300|300|300|0|0|0|25200000|0|84000|84000
a_3@PERMANENT|2001-07-01 00:00:00|2001-10-01 00:00:00|3|300|300|300|300|0|0|0|109800000|0|366000|366000
a_4@PERMANENT|2001-10-01 00:00:00|2002-01-01 00:00:00|1|400|400|400|400|0|0|0|12000000|0|30000|30000
a_4@PERMANENT|2001-10-01 00:00:00|2002-01-01 00:00:00|2|400|400|400|400|0|0|0|33600000|0|84000|84000
a_4@PERMANENT|2001-10-01 00:00:00|2002-01-01 00:00:00|3|400|400|400|400|0|0|0|146400000|0|366000|366000
"""

        for ref, res in zip(
            univar_text.split("\n"), t_rast_univar_zones.outputs.stdout.split("\n")
        ):
            if ref and res:
                ref_line = ref.split("|", 1)[1]
                res_line = res.split("|", 1)[1]
                self.assertLooksLike(ref_line, res_line)


if __name__ == "__main__":
    from grass.gunittest.main import test

    test()<|MERGE_RESOLUTION|>--- conflicted
+++ resolved
@@ -58,10 +58,6 @@
         cls.del_temp_region()
 
     def test_with_all_maps(self):
-<<<<<<< HEAD
-
-=======
->>>>>>> 70ecf8ec
         t_rast3d_univar = SimpleModule(
             "t.rast3d.univar",
             input="A",
@@ -86,10 +82,6 @@
                 self.assertLooksLike(ref_line, res_line)
 
     def test_with_subset_of_maps(self):
-<<<<<<< HEAD
-
-=======
->>>>>>> 70ecf8ec
         t_rast3d_univar = SimpleModule(
             "t.rast3d.univar",
             input="A",
@@ -113,10 +105,6 @@
                 self.assertLooksLike(ref_line, res_line)
 
     def test_subset_with_output(self):
-<<<<<<< HEAD
-
-=======
->>>>>>> 70ecf8ec
         self.assertModule(
             "t.rast3d.univar",
             input="A",
@@ -140,10 +128,6 @@
                 self.assertLooksLike(ref_line, res_line)
 
     def test_subset_with_output_no_header(self):
-<<<<<<< HEAD
-
-=======
->>>>>>> 70ecf8ec
         self.assertModule(
             "t.rast3d.univar",
             input="A",
