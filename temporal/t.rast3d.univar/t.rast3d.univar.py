#!/usr/bin/env python3

############################################################################
#
# MODULE:	t.rast3d.univar
# AUTHOR(S):	Soeren Gebbert
#
# PURPOSE:	Calculates univariate statistics from the non-null cells for each registered 3D
#               raster map of a space time 3D raster dataset
# COPYRIGHT:	(C) 2011-2017, Soeren Gebbert and the GRASS Development Team
#
#  This program is free software; you can redistribute it and/or modify
#  it under the terms of the GNU General Public License as published by
#  the Free Software Foundation; either version 2 of the License, or
#  (at your option) any later version.
#
#  This program is distributed in the hope that it will be useful,
#  but WITHOUT ANY WARRANTY; without even the implied warranty of
#  MERCHANTABILITY or FITNESS FOR A PARTICULAR PURPOSE.  See the
#  GNU General Public License for more details.
#
#############################################################################

# %module
# % description: Calculates univariate statistics from the non-null cells for each registered 3D raster map of a space time 3D raster dataset.
# % keyword: temporal
# % keyword: statistics
# % keyword: raster3d
# % keyword: voxel
# % keyword: time
# % keyword: parallel
# %end

# %option G_OPT_STR3DS_INPUT
# %end

# %option G_OPT_R_INPUT
# % key: zones
<<<<<<< HEAD
# % label: Raster map withh zones to compute statistics for
# % description: Raster map withh zones to compute statistics for (needs to be CELL)
=======
# % label: Raster map with zones to compute statistics for
# % description: Raster map with zones to compute statistics for (needs to be CELL)
>>>>>>> 70ecf8ec
# % required: no
# %end

# %option G_OPT_M_NPROCS
# % required: no
# %end

# %option G_OPT_F_OUTPUT
# % required: no
# %end

# %option G_OPT_T_WHERE
# % guisection: Selection
# %end

# %option G_OPT_F_SEP
# % label: Field separator character between the output columns
# % guisection: Formatting
# %end

# %flag
# % key: e
# % description: Calculate extended statistics
# %end

# %flag
# % key: s
# % description: Suppress printing of column names
# % guisection: Formatting
# %end

import grass.script as gs


############################################################################


def main():
    # Get the options
    options, flags = gs.parser()

    # lazy imports
    import grass.temporal as tgis

    # Define variables
    input = options["input"]
    zones = options["zones"]
    output = options["output"]
    nprocs = int(options["nprocs"])
    where = options["where"]
    extended = flags["e"]
    no_header = flags["s"]
    separator = gs.separator(options["separator"])

    # Make sure the temporal database exists
    tgis.init()

    if not output:
        output = None
    if output == "-":
        output = None

    # Check if zones map exists and is of type CELL
    tgis.print_gridded_dataset_univar_statistics(
        "str3ds",
        input,
        output,
        where,
        extended,
        no_header=no_header,
        fs=separator,
        rast_region=False,
        zones=zones,
        nprocs=nprocs,
    )


if __name__ == "__main__":
    main()<|MERGE_RESOLUTION|>--- conflicted
+++ resolved
@@ -36,13 +36,8 @@
 
 # %option G_OPT_R_INPUT
 # % key: zones
-<<<<<<< HEAD
-# % label: Raster map withh zones to compute statistics for
-# % description: Raster map withh zones to compute statistics for (needs to be CELL)
-=======
 # % label: Raster map with zones to compute statistics for
 # % description: Raster map with zones to compute statistics for (needs to be CELL)
->>>>>>> 70ecf8ec
 # % required: no
 # %end
 
