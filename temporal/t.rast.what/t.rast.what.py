#!/usr/bin/env python3

############################################################################
#
# MODULE:       t.rast.what
# AUTHOR(S):    Soeren Gebbert
#
# PURPOSE:      Sample a space time raster dataset at specific vector point
#               coordinates and write the output to stdout using different
#               layouts
# COPYRIGHT:    (C) 2015-2017 by the GRASS Development Team
#
#  This program is free software; you can redistribute it and/or modify
#  it under the terms of the GNU General Public License as published by
#  the Free Software Foundation; either version 2 of the License, or
#  (at your option) any later version.
#
#  This program is distributed in the hope that it will be useful,
#  but WITHOUT ANY WARRANTY; without even the implied warranty of
#  MERCHANTABILITY or FITNESS FOR A PARTICULAR PURPOSE.  See the
#  GNU General Public License for more details.
#
#############################################################################

# %module
# % description: Sample a space time raster dataset at specific vector point coordinates and write the output to stdout using different layouts
# % keyword: temporal
# % keyword: sampling
# % keyword: raster
# % keyword: time
# %end

# %option G_OPT_V_INPUT
# % key: points
# % required: no
# %end

# %option G_OPT_M_COORDS
# % required: no
# % description: Comma separated list of coordinates
# %end

# %option G_OPT_STRDS_INPUT
# % key: strds
# %end

# %option G_OPT_F_OUTPUT
# % required: no
# % description: Name for the output file or "-" in case stdout should be used
# % answer: -
# %end

# %option G_OPT_T_WHERE
# %end

# %option G_OPT_M_NULL_VALUE
# %end

# %option G_OPT_F_SEP
# %end

# %option
# % key: order
# % type: string
# % description: Sort the maps by category
# % required: no
# % multiple: yes
# % options: id, name, creator, mapset, creation_time, modification_time, start_time, end_time, north, south, west, east, min, max
# % answer: start_time
# %end

# %option
# % key: layout
# % type: string
# % description: The layout of the output. One point per row (row), one point per column (col), all timsteps in one row (timerow)
# % required: no
# % multiple: no
# % options: row, col, timerow
# % answer: row
# %end

# %option
# % key: nprocs
# % type: integer
# % description: Number of r.what processes to run in parallel
# % required: no
# % multiple: no
# % answer: 1
# %end

# %flag
# % key: n
# % description: Output header row
# %end

# %flag
# % key: i
# % description: Use stdin as input and ignore coordinates and point option
# %end

# %flag
# % key: v
# % description: Show the category for vector points map
# %end

import copy
import sys

import grass.script as gs

############################################################################


def main(options, flags):
    # lazy imports
    import grass.pygrass.modules as pymod
    import grass.temporal as tgis

    # Get the options
    points = options["points"]
    coordinates = options["coordinates"]
    strds = options["strds"]
    output = options["output"]
    where = options["where"]
    order = options["order"]
    layout = options["layout"]
    null_value = options["null_value"]
    separator = gs.separator(options["separator"])

    nprocs = int(options["nprocs"])
    write_header = flags["n"]
    use_stdin = flags["i"]
    vcat = flags["v"]

    # output_cat_label = flags["f"]
    # output_color = flags["r"]
    # output_cat = flags["i"]

    overwrite = gs.overwrite()

    if coordinates and points:
        gs.fatal(_("Options coordinates and points are mutually exclusive"))

    if not coordinates and not points and not use_stdin:
        gs.fatal(
            _(
                "Please specify the coordinates, the points option or use the 'i' flag "
                "to pipe coordinate positions to t.rast.what from stdin, to provide "
                "the sampling coordinates"
            )
        )

    if vcat and not points:
        gs.fatal(_("Flag 'v' required option 'points'"))

    if use_stdin:
        coordinates_stdin = str(sys.__stdin__.read())
        # Check if coordinates are given with site names or IDs
        stdin_length = len(coordinates_stdin.split("\n")[0].split())
        if stdin_length <= 2:
            site_input = False
        elif stdin_length >= 3:
            site_input = True
    else:
        site_input = False

    # Make sure the temporal database exists
    tgis.init()
    # We need a database interface
    dbif = tgis.SQLDatabaseInterfaceConnection()
    dbif.connect()

    sp = tgis.open_old_stds(strds, "strds", dbif)
    maps = sp.get_registered_maps_as_objects(where=where, order=order, dbif=dbif)
    dbif.close()
    if not maps:
        gs.fatal(_("Space time raster dataset <%s> is empty") % sp.get_id())

    # Setup flags are disabled due to test issues
    flags = ""
    # if output_cat_label is True:
    #    flags += "f"
    # if output_color is True:
    #    flags += "r"
    # if output_cat is True:
    #    flags += "i"
    if vcat is True:
        flags += "v"

    # Configure the r.what module
    if points:
        r_what = pymod.Module(
            "r.what",
            map="dummy",
            output="dummy",
            run_=False,
            separator=separator,
            points=points,
            overwrite=overwrite,
            flags=flags,
            null_value=null_value,
            quiet=True,
        )
    elif coordinates:
        # Create a list of values
        coord_list = coordinates.split(",")
        r_what = pymod.Module(
            "r.what",
            map="dummy",
            output="dummy",
            run_=False,
            separator=separator,
            coordinates=coord_list,
            overwrite=overwrite,
            flags=flags,
            null_value=null_value,
            quiet=True,
        )
    elif use_stdin:
        r_what = pymod.Module(
            "r.what",
            map="dummy",
            output="dummy",
            run_=False,
            separator=separator,
            stdin_=coordinates_stdin,
            overwrite=overwrite,
            flags=flags,
            null_value=null_value,
            quiet=True,
        )
    else:
        gs.error(_("Please specify points or coordinates"))

    nprocs = min(len(maps), nprocs)

    # The module queue for parallel execution
    process_queue = pymod.ParallelModuleQueue(int(nprocs))
    num_maps = len(maps)

    # 400 Maps is the absolute maximum in r.what
    # We need to determie the number of maps that can be processed
    # in parallel

    # First estimate the number of maps per process. We use 400 maps
    # simultaneously as maximum for a single process

    num_loops = int(num_maps / (400 * nprocs))
    remaining_maps = num_maps % (400 * nprocs)

    if num_loops == 0:
        num_loops = 1
        remaining_maps = 0

    # Compute the number of maps for each process
    maps_per_loop = int((num_maps - remaining_maps) / num_loops)
    maps_per_process = int(maps_per_loop / nprocs)
    remaining_maps_per_loop = maps_per_loop % nprocs

    # We put the output files in an ordered list
    output_files = []
    output_time_list = []

    count = 0
    for loop in range(num_loops):
        file_name = gs.tempfile() + "_%i" % (loop)
        count = process_loop(
            nprocs,
            maps,
            file_name,
            count,
            maps_per_process,
            remaining_maps_per_loop,
            output_files,
            output_time_list,
            r_what,
            process_queue,
        )

    process_queue.wait()

    gs.verbose(
        "Number of raster map layers remaining for sampling %i" % (remaining_maps)
    )
    if remaining_maps > 0:
        # Use a single process if less then 100 maps
        if remaining_maps <= 100:
            map_names = []
            for i in range(remaining_maps):
                map = maps[count]
                map_names.append(map.get_id())
                count += 1
            mod = copy.deepcopy(r_what)
            mod(map=map_names, output=file_name)
            process_queue.put(mod)
        else:
            maps_per_process = int(remaining_maps / nprocs)
            remaining_maps_per_loop = remaining_maps % nprocs

            file_name = "out_remain"
            process_loop(
                nprocs,
                maps,
                file_name,
                count,
                maps_per_process,
                remaining_maps_per_loop,
                output_files,
                output_time_list,
                r_what,
                process_queue,
            )

    # Wait for unfinished processes
    process_queue.wait()

    # Out the output files in the correct order together
    if layout == "row":
        one_point_per_row_output(
            separator,
            output_files,
            output_time_list,
            output,
            write_header,
            site_input,
            vcat,
        )
    elif layout == "col":
        one_point_per_col_output(
            separator,
            output_files,
            output_time_list,
            output,
            write_header,
            site_input,
            vcat,
        )
    else:
        one_point_per_timerow_output(
            separator,
            output_files,
            output_time_list,
            output,
            write_header,
            site_input,
            vcat,
        )


############################################################################


def one_point_per_row_output(
    separator, output_files, output_time_list, output, write_header, site_input, vcat
):
    """Write one point per row
    output is of type: x,y,start,end,value
    """
    # open the output file for writing
    with open(output, "w") if output != "-" else sys.stdout as out_file:
        if write_header is True:
            out_str = ""
            if vcat:
                out_str += "cat{sep}"
            if site_input:
                out_str += "x{sep}y{sep}site{sep}start{sep}end{sep}value\n"
            else:
                out_str += "x{sep}y{sep}start{sep}end{sep}value\n"
            out_file.write(out_str.format(sep=separator))

        for count in range(len(output_files)):
            file_name = output_files[count]
            gs.verbose(_("Transforming r.what output file %s") % (file_name))
            map_list = output_time_list[count]
            with open(file_name) as in_file:
                for line in in_file:
                    line = line.split(separator)
                    if vcat:
                        cat = line[0]
                        x = line[1]
                        y = line[2]
                        values = line[4:]
                        if site_input:
                            site = line[3]
                            values = line[5:]

<<<<<<< HEAD
                    else:
                        x = line[0]
                        y = line[1]
                        if site_input:
                            site = line[2]
                        values = line[3:]

                    for i in range(len(values)):
                        start, end = map_list[i].get_temporal_extent_as_tuple()
                        if vcat:
                            cat_str = "{ca}{sep}".format(ca=cat, sep=separator)
                        else:
                            cat_str = ""
                        if site_input:
                            coor_string = (
                                "%(x)10.10f%(sep)s%(y)10.10f%(sep)s%(site_name)s%(sep)s"
                                % (
                                    {
                                        "x": float(x),
                                        "y": float(y),
                                        "site_name": str(site),
                                        "sep": separator,
                                    }
                                )
                            )
                        else:
                            coor_string = "%(x)10.10f%(sep)s%(y)10.10f%(sep)s" % (
                                {"x": float(x), "y": float(y), "sep": separator}
                            )
                        time_string = "%(start)s%(sep)s%(end)s%(sep)s%(val)s\n" % (
=======
            for i in range(len(values)):
                start, end = map_list[i].get_temporal_extent_as_tuple()
                cat_str = "{ca}{sep}".format(ca=cat, sep=separator) if vcat else ""
                if site_input:
                    coor_string = (
                        "%(x)10.10f%(sep)s%(y)10.10f%(sep)s%(site_name)s%(sep)s"
                        % (
>>>>>>> 426b9a86
                            {
                                "start": str(start),
                                "end": str(end),
                                "val": (values[i].strip()),
                                "sep": separator,
                            }
                        )

                        out_file.write(cat_str + coor_string + time_string)


############################################################################


def one_point_per_col_output(
    separator, output_files, output_time_list, output, write_header, site_input, vcat
):
    """Write one point per col
    output is of type:
    start,end,point_1 value,point_2 value,...,point_n value

    Each row represents a single raster map, hence a single time stamp
    """
    # open the output file for writing

    first = True
    with open(output, "w") if output != "-" else sys.stdout as out_file:
        for count in range(len(output_files)):
            file_name = output_files[count]
            gs.verbose(_("Transforming r.what output file %s") % (file_name))
            with open(file_name) as in_file:
                lines = in_file.readlines()

            matrix = []
            for line in lines:
                matrix.append(line.split(separator))

            num_cols = len(matrix[0])

<<<<<<< HEAD
            if first is True:
                if write_header is True:
                    out_str = "start%(sep)send" % ({"sep": separator})
=======
        if first is True:
            if write_header is True:
                out_str = "start%(sep)send" % ({"sep": separator})

                # Define different separator for coordinates and sites
                coor_sep = ";" if separator == "," else ","
>>>>>>> 426b9a86

                    # Define different separator for coordinates and sites
                    if separator == ",":
                        coor_sep = ";"
                    else:
                        coor_sep = ","

                    for row in matrix:
                        if vcat:
                            cat = row[0]
                            x = row[1]
                            y = row[2]
                            out_str += (
                                "{sep}{cat}{csep}{x:10.10f}{csep}"
                                "{y:10.10f}".format(
                                    cat=cat,
                                    x=float(x),
                                    y=float(y),
                                    sep=separator,
                                    csep=coor_sep,
                                )
                            )
                            if site_input:
                                site = row[3]
                                out_str += "{sep}{site}".format(sep=coor_sep, site=site)
                        else:
                            x = row[0]
                            y = row[1]
                            out_str += "{sep}{x:10.10f}{csep}{y:10.10f}".format(
                                x=float(x), y=float(y), sep=separator, csep=coor_sep
                            )
                            if site_input:
                                site = row[2]
                                out_str += "{sep}{site}".format(sep=coor_sep, site=site)

                    out_file.write(out_str + "\n")

            first = False

<<<<<<< HEAD
            if vcat:
                ncol = 4
            else:
                ncol = 3
            for col in range(num_cols - ncol):
                start, end = output_time_list[count][col].get_temporal_extent_as_tuple()
                time_string = "%(start)s%(sep)s%(end)s" % (
                    {"start": str(start), "end": str(end), "sep": separator}
=======
        ncol = 4 if vcat else 3
        for col in range(num_cols - ncol):
            start, end = output_time_list[count][col].get_temporal_extent_as_tuple()
            time_string = "%(start)s%(sep)s%(end)s" % (
                {"start": str(start), "end": str(end), "sep": separator}
            )
            out_file.write(time_string)
            for row in range(len(matrix)):
                value = matrix[row][col + ncol]
                out_file.write(
                    "%(sep)s%(value)s" % ({"sep": separator, "value": value.strip()})
>>>>>>> 426b9a86
                )
                out_file.write(time_string)
                for row in range(len(matrix)):
                    value = matrix[row][col + ncol]
                    out_file.write(
                        "%(sep)s%(value)s"
                        % ({"sep": separator, "value": value.strip()})
                    )
                out_file.write("\n")


############################################################################


def one_point_per_timerow_output(
    separator, output_files, output_time_list, output, write_header, site_input, vcat
):
    """Use the original layout of the r.what output and print instead of
    the raster names, the time stamps as header

    One point per line for all time stamps:
     x|y|1991-01-01 00:00:00;1991-01-02 00:00:00|1991-01-02 00:00:00;1991-01-03 00:00:00|1991-01-03 00:00:00;1991-01-04 00:00:00|1991-01-04 00:00:00;1991-01-05 00:00:00
     3730731.49590371|5642483.51236521|6|8|7|7
     3581249.04638104|5634411.97526282|5|8|7|7
    """  # noqa: E501

    matrix = []
    header = ""

    first = True
    for count in range(len(output_files)):
        file_name = output_files[count]
        gs.verbose("Transforming r.what output file %s" % (file_name))
        map_list = output_time_list[count]

        if write_header:
            if first is True:
                header = "cat{sep}".format(sep=separator) if vcat else ""
                if site_input:
                    header += "x%(sep)sy%(sep)ssite" % ({"sep": separator})
                else:
                    header += "x%(sep)sy" % ({"sep": separator})
            for map in map_list:
                start, end = map.get_temporal_extent_as_tuple()
                time_string = "%(sep)s%(start)s;%(end)s" % (
                    {"start": str(start), "end": str(end), "sep": separator}
                )
                header += time_string

        with open(file_name) as in_file:
            lines = in_file.readlines()

        for i in range(len(lines)):
            cols = lines[i].split(separator)

            if first is True:
                if vcat and site_input:
                    matrix.append(cols[:4])
                elif vcat or site_input:
                    matrix.append(cols[:3])
                else:
                    matrix.append(cols[:2])

            if vcat:
                matrix[i] += cols[4:]
            else:
                matrix[i] += cols[3:]

        first = False

    with open(output, "w") if output != "-" else sys.stdout as out_file:
        if write_header:
            out_file.write(header + "\n")

        gs.verbose(_("Writing the output file <%s>") % (output))
        for row in matrix:
            first = True
            for col in row:
                value = col.strip()

                if first is False:
                    out_file.write("%s" % (separator))
                out_file.write(value)

                first = False

            out_file.write("\n")


############################################################################


def process_loop(
    nprocs,
    maps,
    file_name,
    count,
    maps_per_process,
    remaining_maps_per_loop,
    output_files,
    output_time_list,
    r_what,
    process_queue,
):
    """Call r.what in parallel subprocesses"""
    first = True
    for process in range(nprocs):
        num = maps_per_process
        # Add the remaining maps to the first process
        if first is True:
            num += remaining_maps_per_loop
        first = False

        # Temporary output file
        final_file_name = file_name + "_%i" % (process)
        output_files.append(final_file_name)

        map_names = []
        map_list = []
        for i in range(num):
            map = maps[count]
            map_names.append(map.get_id())
            map_list.append(map)
            count += 1

        output_time_list.append(map_list)

        gs.verbose(
            _("Process maps %(samp_start)i to %(samp_end)i (of %(total)i)")
            % (
                {
                    "samp_start": count - len(map_names) + 1,
                    "samp_end": count,
                    "total": len(maps),
                }
            )
        )
        mod = copy.deepcopy(r_what)
        mod(map=map_names, output=final_file_name)
        # print(mod.get_bash())
        process_queue.put(mod)

    return count


############################################################################

if __name__ == "__main__":
    options, flags = gs.parser()
    main(options, flags)<|MERGE_RESOLUTION|>--- conflicted
+++ resolved
@@ -384,7 +384,6 @@
                             site = line[3]
                             values = line[5:]
 
-<<<<<<< HEAD
                     else:
                         x = line[0]
                         y = line[1]
@@ -394,10 +393,9 @@
 
                     for i in range(len(values)):
                         start, end = map_list[i].get_temporal_extent_as_tuple()
-                        if vcat:
-                            cat_str = "{ca}{sep}".format(ca=cat, sep=separator)
-                        else:
-                            cat_str = ""
+                        cat_str = (
+                            "{ca}{sep}".format(ca=cat, sep=separator) if vcat else ""
+                        )
                         if site_input:
                             coor_string = (
                                 "%(x)10.10f%(sep)s%(y)10.10f%(sep)s%(site_name)s%(sep)s"
@@ -415,15 +413,6 @@
                                 {"x": float(x), "y": float(y), "sep": separator}
                             )
                         time_string = "%(start)s%(sep)s%(end)s%(sep)s%(val)s\n" % (
-=======
-            for i in range(len(values)):
-                start, end = map_list[i].get_temporal_extent_as_tuple()
-                cat_str = "{ca}{sep}".format(ca=cat, sep=separator) if vcat else ""
-                if site_input:
-                    coor_string = (
-                        "%(x)10.10f%(sep)s%(y)10.10f%(sep)s%(site_name)s%(sep)s"
-                        % (
->>>>>>> 426b9a86
                             {
                                 "start": str(start),
                                 "end": str(end),
@@ -463,24 +452,12 @@
 
             num_cols = len(matrix[0])
 
-<<<<<<< HEAD
             if first is True:
                 if write_header is True:
                     out_str = "start%(sep)send" % ({"sep": separator})
-=======
-        if first is True:
-            if write_header is True:
-                out_str = "start%(sep)send" % ({"sep": separator})
-
-                # Define different separator for coordinates and sites
-                coor_sep = ";" if separator == "," else ","
->>>>>>> 426b9a86
 
                     # Define different separator for coordinates and sites
-                    if separator == ",":
-                        coor_sep = ";"
-                    else:
-                        coor_sep = ","
+                    coor_sep = ";" if separator == "," else ","
 
                     for row in matrix:
                         if vcat:
@@ -514,28 +491,11 @@
 
             first = False
 
-<<<<<<< HEAD
-            if vcat:
-                ncol = 4
-            else:
-                ncol = 3
+            ncol = 4 if vcat else 3
             for col in range(num_cols - ncol):
                 start, end = output_time_list[count][col].get_temporal_extent_as_tuple()
                 time_string = "%(start)s%(sep)s%(end)s" % (
                     {"start": str(start), "end": str(end), "sep": separator}
-=======
-        ncol = 4 if vcat else 3
-        for col in range(num_cols - ncol):
-            start, end = output_time_list[count][col].get_temporal_extent_as_tuple()
-            time_string = "%(start)s%(sep)s%(end)s" % (
-                {"start": str(start), "end": str(end), "sep": separator}
-            )
-            out_file.write(time_string)
-            for row in range(len(matrix)):
-                value = matrix[row][col + ncol]
-                out_file.write(
-                    "%(sep)s%(value)s" % ({"sep": separator, "value": value.strip()})
->>>>>>> 426b9a86
                 )
                 out_file.write(time_string)
                 for row in range(len(matrix)):
