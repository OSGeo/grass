#!/usr/bin/env python3

############################################################################
#
# MODULE:       t.rast.what
# AUTHOR(S):    Soeren Gebbert
#
# PURPOSE:      Sample a space time raster dataset at specific vector point
#               coordinates and write the output to stdout using different
#               layouts
# COPYRIGHT:    (C) 2015-2017 by the GRASS Development Team
#
#  This program is free software; you can redistribute it and/or modify
#  it under the terms of the GNU General Public License as published by
#  the Free Software Foundation; either version 2 of the License, or
#  (at your option) any later version.
#
#  This program is distributed in the hope that it will be useful,
#  but WITHOUT ANY WARRANTY; without even the implied warranty of
#  MERCHANTABILITY or FITNESS FOR A PARTICULAR PURPOSE.  See the
#  GNU General Public License for more details.
#
#############################################################################

# %module
# % description: Sample a space time raster dataset at specific vector point coordinates and write the output to stdout using different layouts
# % keyword: temporal
# % keyword: sampling
# % keyword: raster
# % keyword: time
# %end

# %option G_OPT_V_INPUT
# % key: points
# % required: no
# %end

# %option G_OPT_M_COORDS
# % required: no
# % description: Comma separated list of coordinates
# %end

# %option G_OPT_STRDS_INPUT
# % key: strds
# %end

# %option G_OPT_F_OUTPUT
# % required: no
# % description: Name for the output file or "-" in case stdout should be used
# % answer: -
# %end

# %option G_OPT_T_WHERE
# %end

# %option G_OPT_M_NULL_VALUE
# %end

# %option G_OPT_F_SEP
# %end

# %option
# % key: order
# % type: string
# % description: Sort the maps by category
# % required: no
# % multiple: yes
# % options: id, name, creator, mapset, creation_time, modification_time, start_time, end_time, north, south, west, east, min, max
# % answer: start_time
# %end

# %option
# % key: layout
# % type: string
# % description: The layout of the output. One point per row (row), one point per column (col), all timsteps in one row (timerow)
# % required: no
# % multiple: no
# % options: row, col, timerow
# % answer: row
# %end

# %option
# % key: nprocs
# % type: integer
# % description: Number of r.what processes to run in parallel
# % required: no
# % multiple: no
# % answer: 1
# %end

# %flag
# % key: n
# % description: Output header row
# %end

# %flag
# % key: i
# % description: Use stdin as input and ignore coordinates and point option
# %end

## Temporary disabled the r.what flags due to test issues
##%flag
##% key: f
##% description: Show the category labels of the grid cell(s)
##%end

##%flag
##% key: r
##% description: Output color values as RRR:GGG:BBB
##%end

##%flag
##% key: i
##% description: Output integer category values, not cell values
##%end

# %flag
# % key: v
# % description: Show the category for vector points map
# %end

import copy
import sys

import grass.script as gs

############################################################################


def main(options, flags):
    # lazy imports
    import grass.pygrass.modules as pymod
    import grass.temporal as tgis

    # Get the options
    points = options["points"]
    coordinates = options["coordinates"]
    strds = options["strds"]
    output = options["output"]
    where = options["where"]
    order = options["order"]
    layout = options["layout"]
    null_value = options["null_value"]
    separator = gs.separator(options["separator"])

    nprocs = int(options["nprocs"])
    write_header = flags["n"]
    use_stdin = flags["i"]
    vcat = flags["v"]

    # output_cat_label = flags["f"]
    # output_color = flags["r"]
    # output_cat = flags["i"]

    overwrite = gs.overwrite()

    if coordinates and points:
        gs.fatal(_("Options coordinates and points are mutually exclusive"))

    if not coordinates and not points and not use_stdin:
        gs.fatal(
            _(
                "Please specify the coordinates, the points option or use the 'i' flag "
                "to pipe coordinate positions to t.rast.what from stdin, to provide "
                "the sampling coordinates"
            )
        )

    if vcat and not points:
        gs.fatal(_("Flag 'v' required option 'points'"))

    if use_stdin:
        coordinates_stdin = str(sys.__stdin__.read())
        # Check if coordinates are given with site names or IDs
        stdin_length = len(coordinates_stdin.split("\n")[0].split())
        if stdin_length <= 2:
            site_input = False
        elif stdin_length >= 3:
            site_input = True
    else:
        site_input = False

    # Make sure the temporal database exists
    tgis.init()
    # We need a database interface
    dbif = tgis.SQLDatabaseInterfaceConnection()
    dbif.connect()

    sp = tgis.open_old_stds(strds, "strds", dbif)
    maps = sp.get_registered_maps_as_objects(where=where, order=order, dbif=dbif)
    dbif.close()
    if not maps:
        gs.fatal(_("Space time raster dataset <%s> is empty") % sp.get_id())

    # Setup flags are disabled due to test issues
    flags = ""
    # if output_cat_label is True:
    #    flags += "f"
    # if output_color is True:
    #    flags += "r"
    # if output_cat is True:
    #    flags += "i"
    if vcat is True:
        flags += "v"

    # Configure the r.what module
    if points:
        r_what = pymod.Module(
            "r.what",
            map="dummy",
            output="dummy",
            run_=False,
            separator=separator,
            points=points,
            overwrite=overwrite,
            flags=flags,
            null_value=null_value,
            quiet=True,
        )
    elif coordinates:
        # Create a list of values
        coord_list = coordinates.split(",")
        r_what = pymod.Module(
            "r.what",
            map="dummy",
            output="dummy",
            run_=False,
            separator=separator,
            coordinates=coord_list,
            overwrite=overwrite,
            flags=flags,
            null_value=null_value,
            quiet=True,
        )
    elif use_stdin:
        r_what = pymod.Module(
            "r.what",
            map="dummy",
            output="dummy",
            run_=False,
            separator=separator,
            stdin_=coordinates_stdin,
            overwrite=overwrite,
            flags=flags,
            null_value=null_value,
            quiet=True,
        )
    else:
        gs.error(_("Please specify points or coordinates"))

    nprocs = min(len(maps), nprocs)

    # The module queue for parallel execution
    process_queue = pymod.ParallelModuleQueue(int(nprocs))
    num_maps = len(maps)

    # 400 Maps is the absolute maximum in r.what
    # We need to determie the number of maps that can be processed
    # in parallel

    # First estimate the number of maps per process. We use 400 maps
    # simultaneously as maximum for a single process

    num_loops = int(num_maps / (400 * nprocs))
    remaining_maps = num_maps % (400 * nprocs)

    if num_loops == 0:
        num_loops = 1
        remaining_maps = 0

    # Compute the number of maps for each process
    maps_per_loop = int((num_maps - remaining_maps) / num_loops)
    maps_per_process = int(maps_per_loop / nprocs)
    remaining_maps_per_loop = maps_per_loop % nprocs

    # We put the output files in an ordered list
    output_files = []
    output_time_list = []

    count = 0
    for loop in range(num_loops):
        file_name = gs.tempfile() + "_%i" % (loop)
        count = process_loop(
            nprocs,
            maps,
            file_name,
            count,
            maps_per_process,
            remaining_maps_per_loop,
            output_files,
            output_time_list,
            r_what,
            process_queue,
        )

    process_queue.wait()

    gs.verbose(
        "Number of raster map layers remaining for sampling %i" % (remaining_maps)
    )
    if remaining_maps > 0:
        # Use a single process if less then 100 maps
        if remaining_maps <= 100:
            map_names = []
            for i in range(remaining_maps):
                map = maps[count]
                map_names.append(map.get_id())
                count += 1
            mod = copy.deepcopy(r_what)
            mod(map=map_names, output=file_name)
            process_queue.put(mod)
        else:
            maps_per_process = int(remaining_maps / nprocs)
            remaining_maps_per_loop = remaining_maps % nprocs

            file_name = "out_remain"
            process_loop(
                nprocs,
                maps,
                file_name,
                count,
                maps_per_process,
                remaining_maps_per_loop,
                output_files,
                output_time_list,
                r_what,
                process_queue,
            )

    # Wait for unfinished processes
    process_queue.wait()

    # Out the output files in the correct order together
    if layout == "row":
        one_point_per_row_output(
            separator,
            output_files,
            output_time_list,
            output,
            write_header,
            site_input,
            vcat,
        )
    elif layout == "col":
        one_point_per_col_output(
            separator,
            output_files,
            output_time_list,
            output,
            write_header,
            site_input,
            vcat,
        )
    else:
        one_point_per_timerow_output(
            separator,
            output_files,
            output_time_list,
            output,
            write_header,
            site_input,
            vcat,
        )


############################################################################


def one_point_per_row_output(
    separator, output_files, output_time_list, output, write_header, site_input, vcat
):
    """Write one point per row
    output is of type: x,y,start,end,value
    """
    # open the output file for writing
<<<<<<< HEAD
    with open(output, "w") if output != "-" else sys.stdout as out_file:
        if write_header is True:
            out_str = ""
=======
    out_file = open(output, "w") if output != "-" else sys.stdout

    if write_header is True:
        out_str = ""
        if vcat:
            out_str += "cat{sep}"
        if site_input:
            out_str += "x{sep}y{sep}site{sep}start{sep}end{sep}value\n"
        else:
            out_str += "x{sep}y{sep}start{sep}end{sep}value\n"
        out_file.write(out_str.format(sep=separator))

    for count in range(len(output_files)):
        file_name = output_files[count]
        gs.verbose(_("Transforming r.what output file %s") % (file_name))
        map_list = output_time_list[count]
        in_file = open(file_name)
        for line in in_file:
            line = line.split(separator)
>>>>>>> 362bee3a
            if vcat:
                out_str += "cat{sep}"
            if site_input:
                out_str += "x{sep}y{sep}site{sep}start{sep}end{sep}value\n"
            else:
                out_str += "x{sep}y{sep}start{sep}end{sep}value\n"
            out_file.write(out_str.format(sep=separator))

        for count in range(len(output_files)):
            file_name = output_files[count]
            gs.verbose(_("Transforming r.what output file %s") % (file_name))
            map_list = output_time_list[count]
            with open(file_name) as in_file:
                for line in in_file:
                    line = line.split(separator)
                    if vcat:
                        cat = line[0]
                        x = line[1]
                        y = line[2]
                        values = line[4:]
                        if site_input:
                            site = line[3]
                            values = line[5:]

                    else:
                        x = line[0]
                        y = line[1]
                        if site_input:
                            site = line[2]
                        values = line[3:]

                    for i in range(len(values)):
                        start, end = map_list[i].get_temporal_extent_as_tuple()
                        if vcat:
                            cat_str = "{ca}{sep}".format(ca=cat, sep=separator)
                        else:
                            cat_str = ""
                        if site_input:
                            coor_string = (
                                "%(x)10.10f%(sep)s%(y)10.10f%(sep)s%(site_name)s%(sep)s"
                                % (
                                    {
                                        "x": float(x),
                                        "y": float(y),
                                        "site_name": str(site),
                                        "sep": separator,
                                    }
                                )
                            )
                        else:
                            coor_string = "%(x)10.10f%(sep)s%(y)10.10f%(sep)s" % (
                                {"x": float(x), "y": float(y), "sep": separator}
                            )
                        time_string = "%(start)s%(sep)s%(end)s%(sep)s%(val)s\n" % (
                            {
                                "start": str(start),
                                "end": str(end),
                                "val": (values[i].strip()),
                                "sep": separator,
                            }
                        )

                        out_file.write(cat_str + coor_string + time_string)


############################################################################


def one_point_per_col_output(
    separator, output_files, output_time_list, output, write_header, site_input, vcat
):
    """Write one point per col
    output is of type:
    start,end,point_1 value,point_2 value,...,point_n value

    Each row represents a single raster map, hence a single time stamp
    """
    # open the output file for writing

    first = True
<<<<<<< HEAD
    with open(output, "w") if output != "-" else sys.stdout as out_file:
        for count in range(len(output_files)):
            file_name = output_files[count]
            gs.verbose(_("Transforming r.what output file %s") % (file_name))
            map_list = output_time_list[count]
            with open(file_name) as in_file:
                lines = in_file.readlines()
=======
    for count in range(len(output_files)):
        file_name = output_files[count]
        gs.verbose(_("Transforming r.what output file %s") % (file_name))
        in_file = open(file_name)
        lines = in_file.readlines()
>>>>>>> 362bee3a

            matrix = []
            for line in lines:
                matrix.append(line.split(separator))

            num_cols = len(matrix[0])

            if first is True:
                if write_header is True:
                    out_str = "start%(sep)send" % ({"sep": separator})

                    # Define different separator for coordinates and sites
                    if separator == ",":
                        coor_sep = ";"
                    else:
                        coor_sep = ","

                    for row in matrix:
                        if vcat:
                            cat = row[0]
                            x = row[1]
                            y = row[2]
                            out_str += (
                                "{sep}{cat}{csep}{x:10.10f}{csep}"
                                "{y:10.10f}".format(
                                    cat=cat,
                                    x=float(x),
                                    y=float(y),
                                    sep=separator,
                                    csep=coor_sep,
                                )
                            )
                            if site_input:
                                site = row[3]
                                out_str += "{sep}{site}".format(sep=coor_sep, site=site)
                        else:
                            x = row[0]
                            y = row[1]
                            out_str += "{sep}{x:10.10f}{csep}{y:10.10f}".format(
                                x=float(x), y=float(y), sep=separator, csep=coor_sep
                            )
                            if site_input:
                                site = row[2]
                                out_str += "{sep}{site}".format(sep=coor_sep, site=site)

                    out_file.write(out_str + "\n")

            first = False

            if vcat:
                ncol = 4
            else:
                ncol = 3
            for col in range(num_cols - ncol):
                start, end = output_time_list[count][col].get_temporal_extent_as_tuple()
                time_string = "%(start)s%(sep)s%(end)s" % (
                    {"start": str(start), "end": str(end), "sep": separator}
                )
                out_file.write(time_string)
                for row in range(len(matrix)):
                    value = matrix[row][col + ncol]
                    out_file.write(
                        "%(sep)s%(value)s"
                        % ({"sep": separator, "value": value.strip()})
                    )
                out_file.write("\n")


############################################################################


def one_point_per_timerow_output(
    separator, output_files, output_time_list, output, write_header, site_input, vcat
):
    """Use the original layout of the r.what output and print instead of
    the raster names, the time stamps as header

    One point per line for all time stamps:
     x|y|1991-01-01 00:00:00;1991-01-02 00:00:00|1991-01-02 00:00:00;1991-01-03 00:00:00|1991-01-03 00:00:00;1991-01-04 00:00:00|1991-01-04 00:00:00;1991-01-05 00:00:00
     3730731.49590371|5642483.51236521|6|8|7|7
     3581249.04638104|5634411.97526282|5|8|7|7
    """  # noqa: E501

    matrix = []
    header = ""

    first = True
    for count in range(len(output_files)):
        file_name = output_files[count]
        gs.verbose("Transforming r.what output file %s" % (file_name))
        map_list = output_time_list[count]
<<<<<<< HEAD
=======
        in_file = open(file_name)
>>>>>>> 362bee3a

        if write_header:
            if first is True:
                if vcat:
                    header = "cat{sep}".format(sep=separator)
                else:
                    header = ""
                if site_input:
                    header += "x%(sep)sy%(sep)ssite" % ({"sep": separator})
                else:
                    header += "x%(sep)sy" % ({"sep": separator})
            for map in map_list:
                start, end = map.get_temporal_extent_as_tuple()
                time_string = "%(sep)s%(start)s;%(end)s" % (
                    {"start": str(start), "end": str(end), "sep": separator}
                )
                header += time_string

        with open(file_name) as in_file:
            lines = in_file.readlines()

        for i in range(len(lines)):
            cols = lines[i].split(separator)

            if first is True:
                if vcat and site_input:
                    matrix.append(cols[:4])
                elif vcat or site_input:
                    matrix.append(cols[:3])
                else:
                    matrix.append(cols[:2])

            if vcat:
                matrix[i] += cols[4:]
            else:
                matrix[i] += cols[3:]

        first = False

    with open(output, "w") if output != "-" else sys.stdout as out_file:
        if write_header:
            out_file.write(header + "\n")

        gs.verbose(_("Writing the output file <%s>") % (output))
        for row in matrix:
            first = True
            for col in row:
                value = col.strip()

                if first is False:
                    out_file.write("%s" % (separator))
                out_file.write(value)

                first = False

            out_file.write("\n")


############################################################################


def process_loop(
    nprocs,
    maps,
    file_name,
    count,
    maps_per_process,
    remaining_maps_per_loop,
    output_files,
    output_time_list,
    r_what,
    process_queue,
):
    """Call r.what in parallel subprocesses"""
    first = True
    for process in range(nprocs):
        num = maps_per_process
        # Add the remaining maps to the first process
        if first is True:
            num += remaining_maps_per_loop
        first = False

        # Temporary output file
        final_file_name = file_name + "_%i" % (process)
        output_files.append(final_file_name)

        map_names = []
        map_list = []
        for i in range(num):
            map = maps[count]
            map_names.append(map.get_id())
            map_list.append(map)
            count += 1

        output_time_list.append(map_list)

        gs.verbose(
            _("Process maps %(samp_start)i to %(samp_end)i (of %(total)i)")
            % (
                {
                    "samp_start": count - len(map_names) + 1,
                    "samp_end": count,
                    "total": len(maps),
                }
            )
        )
        mod = copy.deepcopy(r_what)
        mod(map=map_names, output=final_file_name)
        # print(mod.get_bash())
        process_queue.put(mod)

    return count


############################################################################

if __name__ == "__main__":
    options, flags = gs.parser()
    main(options, flags)<|MERGE_RESOLUTION|>--- conflicted
+++ resolved
@@ -373,31 +373,9 @@
     output is of type: x,y,start,end,value
     """
     # open the output file for writing
-<<<<<<< HEAD
     with open(output, "w") if output != "-" else sys.stdout as out_file:
         if write_header is True:
             out_str = ""
-=======
-    out_file = open(output, "w") if output != "-" else sys.stdout
-
-    if write_header is True:
-        out_str = ""
-        if vcat:
-            out_str += "cat{sep}"
-        if site_input:
-            out_str += "x{sep}y{sep}site{sep}start{sep}end{sep}value\n"
-        else:
-            out_str += "x{sep}y{sep}start{sep}end{sep}value\n"
-        out_file.write(out_str.format(sep=separator))
-
-    for count in range(len(output_files)):
-        file_name = output_files[count]
-        gs.verbose(_("Transforming r.what output file %s") % (file_name))
-        map_list = output_time_list[count]
-        in_file = open(file_name)
-        for line in in_file:
-            line = line.split(separator)
->>>>>>> 362bee3a
             if vcat:
                 out_str += "cat{sep}"
             if site_input:
@@ -478,21 +456,12 @@
     # open the output file for writing
 
     first = True
-<<<<<<< HEAD
     with open(output, "w") if output != "-" else sys.stdout as out_file:
         for count in range(len(output_files)):
             file_name = output_files[count]
             gs.verbose(_("Transforming r.what output file %s") % (file_name))
-            map_list = output_time_list[count]
             with open(file_name) as in_file:
                 lines = in_file.readlines()
-=======
-    for count in range(len(output_files)):
-        file_name = output_files[count]
-        gs.verbose(_("Transforming r.what output file %s") % (file_name))
-        in_file = open(file_name)
-        lines = in_file.readlines()
->>>>>>> 362bee3a
 
             matrix = []
             for line in lines:
@@ -584,10 +553,6 @@
         file_name = output_files[count]
         gs.verbose("Transforming r.what output file %s" % (file_name))
         map_list = output_time_list[count]
-<<<<<<< HEAD
-=======
-        in_file = open(file_name)
->>>>>>> 362bee3a
 
         if write_header:
             if first is True:
