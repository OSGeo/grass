--- conflicted
+++ resolved
@@ -2,13 +2,8 @@
 # This scripts runs all tests available in the temporal module directory
 # Logs a written to "run.log"
 
-<<<<<<< HEAD
 if [ -z "$GISBASE" ]; then
-    echo "You must be in GRASS GIS to run this program." 1>&2
-=======
-if [ -z "$GISBASE" ] ; then
     echo "You must be in GRASS to run this program." 1>&2
->>>>>>> 71d952fb
     exit 1
 fi
 
