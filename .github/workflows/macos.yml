--- conflicted
+++ resolved
@@ -90,13 +90,8 @@
           SampleData: "https://grass.osgeo.org/sampledata/north_carolina/\
                        nc_spm_full_v2alpha2.tar.gz"
       - name: Make HTML test report available
-<<<<<<< HEAD
         if: ${{ !cancelled() }}
-        uses: actions/upload-artifact@89ef406dd8d7e03cfd12d9e0a4a378f454709029 # v4.3.5
-=======
-        if: ${{ always() }}
         uses: actions/upload-artifact@834a144ee995460fba8ed112a2fc961b36a5ec5a # v4.3.6
->>>>>>> d8dd5893
         with:
           name: testreport-macOS
           path: testreport
