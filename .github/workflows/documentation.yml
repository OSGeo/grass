---
name: Documentation

# Builds Markdown documentation for core and addons.

on:
  push:
    branches:
      - main
      - releasebranch_*
  pull_request:
  workflow_dispatch:

permissions: {}

jobs:
  ubuntu:
    concurrency:
      group: ${{ github.workflow }}-${{ github.event_name == 'pull_request' && github.head_ref || github.sha }}
      cancel-in-progress: true

    runs-on: ubuntu-22.04
    env:
      PYTHONWARNINGS: always
      # renovate: datasource=python-version depName=python
      PYTHON_VERSION: "3.13"

    steps:
      - name: Checkout core
        uses: actions/checkout@08c6903cd8c0fde910a37f88322edcfb5dd907a8 # v5.0.0
        with:
          path: grass
          fetch-depth: 0
          persist-credentials: false

      - name: Get dependencies
        run: |
          sudo apt-get update -y
          sudo apt-get install -y wget git gawk findutils \
            doxygen \
            gettext \
            graphviz \
            libpq-dev \
            unixodbc-dev
          xargs -a <(awk '! /^ *(#|$)/' "grass/.github/workflows/apt.txt") -r -- \
              sudo apt-get install -y --no-install-recommends --no-install-suggests

<<<<<<< HEAD
      - name: Set up Python (with cache)
        if: ${{ contains(fromJSON('["push", "pull_request"]'), github.event_name) }}
        uses: actions/setup-python@a26af69be951a213d495a4c3e4e4022e16d87065 # v5.6.0
        with:
          python-version: ${{ env.PYTHON_VERSION }}
          cache: pip # zizmor: ignore[cache-poisoning] Assuming push event is not used for tags

      - name: Set up Python (no cache, use for release artifacts)
        if: ${{ !contains(fromJSON('["push", "pull_request"]'), github.event_name) }}
        uses: actions/setup-python@a26af69be951a213d495a4c3e4e4022e16d87065 # v5.6.0
=======
      - name: Set up Python
        uses: actions/setup-python@e797f83bcb11b83ae66e0230d6156d7c80228e7c # v6.0.0
>>>>>>> eddf1876
        with:
          python-version: ${{ env.PYTHON_VERSION }}

      - name: Set version variables
        run: |
          cd grass || exit
          eval "$(./utils/update_version.py status --bash)"
          {
            echo "MAJOR=${MAJOR}"
            echo "MINOR=${MINOR}"
            echo "VERSION=${VERSION}"
            echo "YEAR=${YEAR}"
          } >> "${GITHUB_ENV}"

      - name: Checkout addons
        uses: actions/checkout@08c6903cd8c0fde910a37f88322edcfb5dd907a8 # v5.0.0
        with:
          repository: OSGeo/grass-addons
          ref: grass${{ env.MAJOR }}
          path: grass-addons
          fetch-depth: 0
          persist-credentials: false

<<<<<<< HEAD
      - name: ccache (do not use for release artifacts)
        uses: hendrikmuhs/ccache-action@63069e3931dedbf3b63792097479563182fe70d1 # v1.2.18
        if: ${{ !contains(fromJSON('["push", "pull_request"]'), github.event_name) }}
=======
      - name: ccache
        uses: hendrikmuhs/ccache-action@bfa03e1de4d7f7c3e80ad9109feedd05c4f5a716 # v1.2.19
>>>>>>> eddf1876
        with:
          create-symlink: true
          verbose: 2
          evict-old-files: 7d
          key: ${{ github.workflow }}-${{ github.job }}-grass${{ env.MAJOR }}-${{ env.PYTHON_VERSION }}

      - name: Install Python dependencies
        # We install both core and addon dependencies, but we don't install any
        # dependencies from the extra list in addons because we don't actually
        # run them (and they should be lazy-imported).
        run: |
          pip install -r grass/.github/workflows/python_requirements.txt
          pip install -r grass-addons/.github/workflows/requirements.txt

      - uses: rui314/setup-mold@725a8794d15fc7563f59595bd9556495c0564878 # v1
        if: ${{ !contains(fromJSON('["push", "pull_request"]'), github.event_name) }}

      - name: Create installation directory
        run: |
          mkdir "$HOME/install"

      - name: Set number of cores for compilation
        run: |
          echo "MAKEFLAGS=-j$(nproc)" >> "$GITHUB_ENV"

      - name: Set LD_LIBRARY_PATH for compilation
        run: |
          echo "LD_LIBRARY_PATH=$HOME/install/lib" >> "$GITHUB_ENV"

      - name: Build core
        run: |
          cd grass
          export INSTALL_PREFIX="$HOME/install"
          ./configure \
            --enable-largefile \
            --prefix="$INSTALL_PREFIX/" \
            --with-blas \
            --with-bzlib \
            --with-cxx \
            --with-fftw \
            --with-freetype \
            --with-freetype-includes="/usr/include/freetype2/" \
            --with-geos \
            --with-lapack \
            --with-libsvm \
            --with-netcdf \
            --with-nls \
            --with-odbc \
            --with-openmp \
            --with-pdal \
            --with-postgres --with-postgres-includes=/usr/include/postgresql \
            --with-proj-share=/usr/share/proj \
            --with-pthread \
            --with-readline \
            --with-sqlite \
            --with-tiff \
            --with-zstd
          make
          make install

      - name: Add the bin directory to PATH
        run: |
          echo "$HOME/install/bin" >> "$GITHUB_PATH"

      - name: Print installed versions
        if: always()
        run: ./grass/.github/workflows/print_versions.sh

      - name: Test executing of the grass command
        run: ./grass/.github/workflows/test_simple.sh

      - name: Build Programmer's Manual with doxygen
        run: |
          cd grass
          make htmldocs

      - name: Make the doxygen results available (html)
        uses: actions/upload-artifact@ea165f8d65b6e75b540449e92b4886f43607fa02 # v4.6.2
        with:
          name: doxygen-site
          if-no-files-found: error
          path: |
            grass/html
            !grass/html/**.map
            !grass/html/**.md5
          retention-days: 3

      - name: Make the doxygen results available (latex)
        uses: actions/upload-artifact@ea165f8d65b6e75b540449e92b4886f43607fa02 # v4.6.2
        with:
          name: doxygen-site-latex
          if-no-files-found: error
          path: |
            grass/latex
            !grass/latex/**.map
            !grass/latex/**.md5
          retention-days: 3
      - name: Compile addons
        run: |
          ./grass-addons/utils/cronjobs_osgeo_lxd/compile_addons_git.sh \
            "${MAJOR}" \
            "${MINOR}" \
            "$(pwd)/grass-addons/src" \
            "$(grass --config path)" \
            "$(pwd)/addons-build-dir" \
            grass

      - name: Get target path for Markdown files
        run: |
          echo MKDOCS_DIR="$(grass --config path)/docs/mkdocs" >> "$GITHUB_ENV"

      - name: Move from build to target directory
        run: |
          mkdir "${MKDOCS_DIR}/source/addons"
          mv -v addons-build-dir/docs/md/source/* "${MKDOCS_DIR}/source/addons"

      - name: Build index
        run: |
          ARCH="$(grass --config arch)"
          ARCH_DISTDIR="$(grass --config path)"
          export ARCH
          export ARCH_DISTDIR
          export VERSION_NUMBER="${VERSION}"
          grass --tmp-project XY --exec \
            python grass/man/build_full_index.py md index "${MKDOCS_DIR}/source/addons" addons

      - name: Copy shared files to addons
        run: |
          cd "${MKDOCS_DIR}/source" || exit
          # This should match directories with color tables and other files
          # linked from the pages.
          # shellcheck disable=SC2010,SC2035 # TODO: Address these two issues
          for name in $(ls -1d */ | grep -vE "^(addons|libpython)/$"); do
            cp -rv "${name}" addons
          done

      - name: Get mkdocs
        run: |
          pip install -r "grass/man/mkdocs/requirements.txt"

      - name: Run mkdocs
        run: |
          cd grass || exit
          eval "$(./utils/update_version.py status --bash)"
          cd ..
          export SITE_NAME="GRASS $VERSION Documentation"
          export COPYRIGHT="&copy; 2003-$YEAR GRASS Development Team, GRASS $VERSION Documentation"
          cd "${MKDOCS_DIR}" || exit
          mkdocs build

      - name: Build Sphinx documentation
        run: |
          pip install -r "grass/python/grass/docs/requirements.txt"
          cd grass || exit
          make sphinxdoclib
          ARCH="$(grass --config arch)"
          mv -v dist."${ARCH}/docs/html/libpython" "${MKDOCS_DIR}/site"

      - name: Merge Sphinx and MkDocs Sitemaps
        run: |
          cd grass || exit
          python utils/merge_sitemaps.py \
            --mkdocs-sitemap "${MKDOCS_DIR}/site/sitemap.xml" \
            --sphinx-sitemap "${MKDOCS_DIR}/site/libpython/sitemap.xml" \
            --output "${MKDOCS_DIR}/site/sitemap.xml" \
            --version "${VERSION}" -o

      - name: Make logs available
        uses: actions/upload-artifact@ea165f8d65b6e75b540449e92b4886f43607fa02 # v4.6.2
        with:
          name: grass-addon-build-logs
          if-no-files-found: error
          path: addons-build-dir/logs
          retention-days: 3

      - name: Make the result available
        uses: actions/upload-artifact@ea165f8d65b6e75b540449e92b4886f43607fa02 # v4.6.2
        with:
          name: mkdocs-site
          if-no-files-found: error
          path: ${{ env.MKDOCS_DIR }}/site
          retention-days: 3<|MERGE_RESOLUTION|>--- conflicted
+++ resolved
@@ -45,21 +45,16 @@
           xargs -a <(awk '! /^ *(#|$)/' "grass/.github/workflows/apt.txt") -r -- \
               sudo apt-get install -y --no-install-recommends --no-install-suggests
 
-<<<<<<< HEAD
       - name: Set up Python (with cache)
         if: ${{ contains(fromJSON('["push", "pull_request"]'), github.event_name) }}
-        uses: actions/setup-python@a26af69be951a213d495a4c3e4e4022e16d87065 # v5.6.0
+        uses: actions/setup-python@e797f83bcb11b83ae66e0230d6156d7c80228e7c # v6.0.0
         with:
           python-version: ${{ env.PYTHON_VERSION }}
           cache: pip # zizmor: ignore[cache-poisoning] Assuming push event is not used for tags
 
       - name: Set up Python (no cache, use for release artifacts)
         if: ${{ !contains(fromJSON('["push", "pull_request"]'), github.event_name) }}
-        uses: actions/setup-python@a26af69be951a213d495a4c3e4e4022e16d87065 # v5.6.0
-=======
-      - name: Set up Python
         uses: actions/setup-python@e797f83bcb11b83ae66e0230d6156d7c80228e7c # v6.0.0
->>>>>>> eddf1876
         with:
           python-version: ${{ env.PYTHON_VERSION }}
 
@@ -83,14 +78,9 @@
           fetch-depth: 0
           persist-credentials: false
 
-<<<<<<< HEAD
       - name: ccache (do not use for release artifacts)
-        uses: hendrikmuhs/ccache-action@63069e3931dedbf3b63792097479563182fe70d1 # v1.2.18
+        uses: hendrikmuhs/ccache-action@bfa03e1de4d7f7c3e80ad9109feedd05c4f5a716 # v1.2.19
         if: ${{ !contains(fromJSON('["push", "pull_request"]'), github.event_name) }}
-=======
-      - name: ccache
-        uses: hendrikmuhs/ccache-action@bfa03e1de4d7f7c3e80ad9109feedd05c4f5a716 # v1.2.19
->>>>>>> eddf1876
         with:
           create-symlink: true
           verbose: 2
