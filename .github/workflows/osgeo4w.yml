--- conflicted
+++ resolved
@@ -45,50 +45,15 @@
             mingw-w64-x86_64-libtre-git mingw-w64-x86_64-libwinpthread-git
             mingw-w64-x86_64-pcre
 
-<<<<<<< HEAD
-
-      - name: Install OSGeo4W
-        run: |
-          $exe = 'osgeo4w-setup.exe'
-          $url = 'http://download.osgeo.org/osgeo4w/v2/' + $exe
-          (New-Object System.Net.WebClient).DownloadFile($url, $exe)
-          Start-Process ('.\'+$exe) -ArgumentList '-A -g -k -q \
-            -s http://download.osgeo.org/osgeo4w/v2/ -P ${{ env.Deps }}' -Wait
-        env:
-          Deps: "gdal-devel,proj-devel,geos-devel,netcdf-devel,libjpeg-turbo-devel,\
-            libpq-devel,libpng-devel,libtiff-devel,sqlite3-devel,zstd-devel,python3-ply,\
-            python3-core,python3-six,python3-pywin32,python3-wxpython,liblas-devel,\
-            cairo-devel,freetype-devel,python3-numpy"
-=======
       - name: Setup OSGeo4W environment
         uses: echoix/setup-OSGeo4W@17deecd39e077a80bf1081443998ea8edd6f15bf  # v0.1.0
         with:
           package-dir: "D:/OSGeo4W_pkg"
           packages: |
-            cairo-devel
-            fftw
-            freetype-devel
-            gdal-devel
-            gdal-ecw
-            gdal-mrsid
-            geos-devel
-            liblas-devel
-            libpng-devel
-            libpq-devel
-            libtiff-devel
-            libxdr
-            netcdf-devel
-            pdal-devel
-            pdcurses
-            proj-devel
-            python3-matplotlib
-            python3-numpy
-            python3-ply
-            python3-pywin32
-            python3-wxpython
-            regex-devel
-            zstd-devel
->>>>>>> 23565208
+            gdal-devel,proj-devel,geos-devel,netcdf-devel,libjpeg-turbo-devel,\
+            libpq-devel,libpng-devel,libtiff-devel,sqlite3-devel,zstd-devel,python3-ply,\
+            python3-core,python3-six,python3-pywin32,python3-wxpython,liblas-devel,\
+            cairo-devel,freetype-devel,python3-numpy
 
       - name: Set number of cores for compilation
         run: |
