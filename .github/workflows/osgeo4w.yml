---
name: OSGeo4W

on:
  push:
    branches:
      - main
      - releasebranch_*
  pull_request:

jobs:
  build:
    name: ${{ matrix.os }} build and tests

    concurrency:
      group: ${{ github.workflow }}-${{ github.event_name == 'pull_request' && github.head_ref || github.sha }}-${{
        matrix.os }}
      cancel-in-progress: true

    runs-on: ${{ matrix.os }}
    env:
      PYTHONWARNINGS: always
    strategy:
      matrix:
        os:
          - windows-2019
      fail-fast: false

    steps:
      - name: Set git to use LF
        run: |
          git config --global core.autocrlf false
          git config --global core.eol lf
      - uses: actions/checkout@11bd71901bbe5b1630ceea73d27597364c9af683 # v4.2.2
      - uses: msys2/setup-msys2@d44ca8e88d8b43d56cf5670f91747359d5537f97 # v2.26.0
        with:
          path-type: inherit
          location: D:\
          update: true
          msystem: MINGW64
          install: >-
            bison
            diffutils
            dos2unix
            flex
            git
            libintl
            make
            tar
            zip
          pacboy: >-
            bzip2
            ccache
            fftw
            gcc
            gettext
            libiconv
<<<<<<< HEAD
=======
            libpng
>>>>>>> 5e27d1a9
            libsystre
            libtre-git
            libwinpthread-git
            openblas
            pcre
            pkgconf
            toolchain
            zlib

      - name: Setup OSGeo4W environment
        uses: echoix/setup-OSGeo4W@f4311523e39f2c8b10e34ebbc3f2ff437ecfb9ed # v0.2.0
        id: osgeo4w
        with:
          package-dir: "D:/OSGeo4W_pkg"
          packages: |
            cairo-devel
            freetype-devel
            gdal-devel
            geos-devel
            libjpeg-turbo-devel
            liblas-devel
            libpng-devel
            libpq-devel
            libtiff-devel
            netcdf-devel
            proj-devel
            python3-core
            python3-jupyter
            python3-matplotlib
            python3-numpy
            python3-pip
            python3-ply
            python3-pytest
            python3-pywin32
            python3-six
            python3-wxpython
            sqlite3-devel
            zstd-devel

      - name: Set number of cores for compilation
        run: |
          echo "MAKEFLAGS=-j$(nproc)" >> $GITHUB_ENV
        shell: msys2 {0}

      - name: Compile GRASS GIS
        shell: msys2 {0}
        run: |
          .github/workflows/build_osgeo4w.sh

      - name: Print installed versions
        if: always()
        shell: msys2 {0}
        run: .github/workflows/print_versions.sh

      - name: Test executing of the grass command
        run: .github/workflows/test_simple.bat '${{env.O4WROOT}}\opt\grass\grass85.bat'
        env:
          O4WROOT: ${{ steps.osgeo4w.outputs.root }}

      - name: Test executing of the grass command in bash
        shell: msys2 {0}
        run: .github/workflows/test_simple.sh

      - name: Install pytest plugins
        run: python -m pip install pytest-timeout
        shell: cmd /D /E:ON /V:OFF /S /C "CALL C:/OSGeo4W/OSGeo4W.bat "{0}""
      - name: Run pytest with a single worker
        run: |
          call %OSGEO4W_ROOT%\opt\grass\etc\env.bat
          set PYTHONPATH=%GISBASE%\etc\python;%PYTHONPATH%
          path %GISBASE%\lib;%GISBASE%\bin;%PATH%
          pytest --verbose --color=yes ^
            --durations=0 --durations-min=0.5 ^
            -ra .
        shell: cmd /D /E:ON /V:OFF /S /C "CALL C:/OSGeo4W/OSGeo4W.bat "{0}""

      - name: Run tests
        run: .github/workflows/test_thorough.bat '${{env.O4WROOT}}\opt\grass\grass85.bat' '${{env.O4WROOT}}\bin\python3'
        env:
          O4WROOT: ${{ steps.osgeo4w.outputs.root }}

      - name: Make HTML test report available
        if: ${{ always() }}
        uses: actions/upload-artifact@b4b15b8c7c6ac21ea08fcf65892d2ee8f75cf882 # v4.4.3
        with:
          name: testreport-${{ matrix.os }}
          path: testreport
          retention-days: 3<|MERGE_RESOLUTION|>--- conflicted
+++ resolved
@@ -55,10 +55,6 @@
             gcc
             gettext
             libiconv
-<<<<<<< HEAD
-=======
-            libpng
->>>>>>> 5e27d1a9
             libsystre
             libtre-git
             libwinpthread-git
