--- conflicted
+++ resolved
@@ -38,15 +38,11 @@
         with:
           python-version: "3.13"
       - name: Install uv and restore its cache
-<<<<<<< HEAD
-        uses: astral-sh/setup-uv@4959332f0f014c5280e7eac8b70c90cb574c9f9b # v6.6.0
+        uses: astral-sh/setup-uv@557e51de59eb14aaaba2ed9621916900a91d50c6 # v6.6.1
         with:
           # To not have the last commit JSON and release notes files affected on
           # releases, if copying the contents displayed in the CI logs.
           enable-cache: false
-=======
-        uses: astral-sh/setup-uv@557e51de59eb14aaaba2ed9621916900a91d50c6 # v6.6.1
->>>>>>> eddf1876
 
       - name: Check that files with the same content are the same
         run: |
