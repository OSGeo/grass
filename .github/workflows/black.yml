--- conflicted
+++ resolved
@@ -12,15 +12,10 @@
     strategy:
       matrix:
         directory:
-<<<<<<< HEAD
+          - lib/init
           - man
-          - lib/init
           - scripts
-=======
-        - lib/init
-        - scripts
-        - utils
->>>>>>> 6d4d14af
+          - utils
       fail-fast: false
 
     steps:
