name: Python Black Formatting

on:
  - push
  - pull_request

jobs:
  run-black:
    name: ${{ matrix.directory }}
    runs-on: ubuntu-20.04
    strategy:
      matrix:
        directory:
          - lib/init
<<<<<<< HEAD
=======
          - man
>>>>>>> 7e03dcd6
          - scripts
          - utils
      fail-fast: false

    steps:
      - uses: actions/checkout@v2

      - name: Set up Python
        uses: actions/setup-python@v2
        with:
          python-version: 3.8

      - name: Install
        run: |
          python -m pip install --upgrade pip
          pip install black==20.8b1

      - name: Run Black
        run: |
          cd ${{ matrix.directory }}
          black --check --diff .<|MERGE_RESOLUTION|>--- conflicted
+++ resolved
@@ -12,10 +12,7 @@
       matrix:
         directory:
           - lib/init
-<<<<<<< HEAD
-=======
           - man
->>>>>>> 7e03dcd6
           - scripts
           - utils
       fail-fast: false
