--- conflicted
+++ resolved
@@ -50,10 +50,5 @@
           # TODO: -pedantic-errors here won't go through ./configure (with GNU C)
           CFLAGS: "-std=${{ matrix.c }} -fPIC -Wall"
           # TODO: -pedantic-errors here won't compile
-<<<<<<< HEAD
           CXXFLAGS: "-std=${{ matrix.cpp }} -fPIC -Wall -Wno-error=class-memaccess"
-        run: .github/workflows/build_ubuntu-22.04.sh $HOME/install -Werror
-=======
-          CXXFLAGS: "-std=${{ matrix.cpp }} -fPIC -Wall"
-        run: .github/workflows/build_ubuntu-20.04.sh $HOME/install -Werror
->>>>>>> 33f83330
+        run: .github/workflows/build_ubuntu-22.04.sh $HOME/install -Werror