---
name: GCC C/C++ standards check

on:
  push:
    branches:
      - main
      - releasebranch_*
  pull_request:
    branches:
      - main
      - releasebranch_*

jobs:
  build:
    name: ${{ matrix.c }} & ${{ matrix.cpp }}

    concurrency:
      group: ${{ github.workflow }}-${{ github.event_name == 'pull_request' && github.head_ref || github.sha }}-${{
        matrix.c }}-${{ matrix.cpp }}
      cancel-in-progress: true

    runs-on: ubuntu-22.04
    strategy:
      matrix:
        include:
          - c: gnu99
            cpp: c++11
          - c: gnu11
            cpp: c++11
          - c: gnu11
            cpp: c++14
          - c: gnu17
            cpp: c++17
      fail-fast: false

    steps:
      - uses: actions/checkout@v3
      - name: Get dependencies
        run: |
          sudo apt-get update -y
          sudo apt-get install -y wget git gawk findutils
          xargs -a <(awk '! /^ *(#|$)/' ".github/workflows/apt.txt") -r -- \
              sudo apt-get install -y --no-install-recommends --no-install-suggests
      - name: Create installation directory
        run: |
          mkdir $HOME/install
      - name: Ensure one core for compilation
        run: |
          echo "MAKEFLAGS=-j1" >> $GITHUB_ENV
      - name: Set LD_LIBRARY_PATH for compilation
        run: |
          echo "LD_LIBRARY_PATH=$HOME/install/lib" >> $GITHUB_ENV
      - name: Print build environment variables
        shell: bash -el {0}
        run: |
          printenv | sort
          gcc --version
          ldd --version
      - name: Build
        env:
          # TODO: -pedantic-errors here won't go through ./configure (with GNU C)
<<<<<<< HEAD
          CFLAGS: "-std=${{ matrix.c }} -fPIC -Wall -Wno-error=maybe-uninitialized"
          # TODO: -pedantic-errors here won't compile
          CXXFLAGS: "-std=${{ matrix.cpp }} -fPIC -Wall -Wno-error=class-memaccess"
        run: .github/workflows/build_ubuntu-20.04.sh $HOME/install -Werror
=======
          CFLAGS: -std=${{ matrix.c }} -fPIC -Wall -Wextra
          # TODO: -pedantic-errors here won't compile
          CXXFLAGS: -std=${{ matrix.cpp }} -fPIC -Wall -Wextra
        run: .github/workflows/build_ubuntu-22.04.sh $HOME/install -Werror
>>>>>>> 70ecf8ec
<|MERGE_RESOLUTION|>--- conflicted
+++ resolved
@@ -60,14 +60,7 @@
       - name: Build
         env:
           # TODO: -pedantic-errors here won't go through ./configure (with GNU C)
-<<<<<<< HEAD
-          CFLAGS: "-std=${{ matrix.c }} -fPIC -Wall -Wno-error=maybe-uninitialized"
-          # TODO: -pedantic-errors here won't compile
-          CXXFLAGS: "-std=${{ matrix.cpp }} -fPIC -Wall -Wno-error=class-memaccess"
-        run: .github/workflows/build_ubuntu-20.04.sh $HOME/install -Werror
-=======
           CFLAGS: -std=${{ matrix.c }} -fPIC -Wall -Wextra
           # TODO: -pedantic-errors here won't compile
           CXXFLAGS: -std=${{ matrix.cpp }} -fPIC -Wall -Wextra
-        run: .github/workflows/build_ubuntu-22.04.sh $HOME/install -Werror
->>>>>>> 70ecf8ec
+        run: .github/workflows/build_ubuntu-22.04.sh $HOME/install -Werror