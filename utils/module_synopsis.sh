#!/bin/sh
############################################################################
#
# TOOL:         module_synopsis.sh
# AUTHOR:       M. Hamish Bowman, Dept. Marine Science, Otago University,
#                 New Zealand
# PURPOSE:      Runs through GRASS modules and creates a synopsis list of
#		  module names and descriptions.
# COPYRIGHT:    (c) 2007 Hamish Bowman, and the GRASS Development Team
#               This program is free software under the GNU General Public
#               License (>=v2). Read the file COPYING that comes with GRASS
#               for details.
#
#############################################################################
#
# PDF output requires the Palatino font.
# Run this script from the utils/ directory in the source code.
#   (TeX needs to be able to find grasslogo_vector.pdf)
#

<<<<<<< HEAD
if [ -z "$GISBASE" ]; then
    echo "You must be in GRASS GIS to run this program." 1>&2
=======
if  [ -z "$GISBASE" ] ; then
    echo "You must be in GRASS to run this program." 1>&2
>>>>>>> 71d952fb
    exit 1
fi

for FILE in txt tex; do
    if [ -e "$GISBASE/etc/module_synopsis.$FILE" ]; then
        #  echo "ERROR: module_synopsis.$FILE already exists" 1>&2
        #  exit 1
        #blank it
        g.message -w "Overwriting \"\$GISBASE/etc/module_synopsis.$FILE\""
        \rm "$GISBASE/etc/module_synopsis.$FILE"
    fi
done
for FILE in html pdf; do
    if [ -e "$GISBASE/docs/$FILE/module_synopsis.$FILE" ]; then
        #  echo "ERROR: module_synopsis.$FILE already exists" 1>&2
        #  exit 1
        #blank it
        g.message -w "Overwriting \"\$GISBASE/docs/$FILE/module_synopsis.$FILE\""
        \rm "$GISBASE/docs/$FILE/module_synopsis.$FILE"
    fi
done

if ! TMP="$(g.tempfile pid=$$)" || [ -z "$TMP" ]; then
    g.message -e "Unable to create temporary files"
    exit 1
fi

g.message "Generating module synopsis (writing to \$GISBASE/etc/) ..."

SYNOP="$GISBASE/etc/module_synopsis.txt"

OLDDIR="$(pwd)"
cd "$GISBASE" || exit 1

### generate menu hierarchy

#### fixme: no longer exists
MDPY="$GISBASE/etc/wxpython/gui_modules/menudata.py"

# python menudata.py commands
# python menudata.py tree
# python menudata.py strings
python "$MDPY" commands | sed -e 's/ | /|/' -e 's/[ -].*|/|/' \
    | sort -u > "$TMP.menu_hierarchy"

# for running with GRASS 6.4 after generating with GRASS 6.5.
#\cp "$TMP.menu_hierarchy" "$GISBASE/etc/gui/menu_hierarchy.txt"
#\cp "$GISBASE/etc/gui/menu_hierarchy.txt" "$TMP.menu_hierarchy"

### given a module name return where it is in the menu tree
find_menu_hierarchy() {
    MODL=$1

    # unwrap wrapper scripts
    if [ "$MODL" = "g.gui" ]; then
        MODL="g.change.gui.py"
    elif [ "$MODL" = "v.type" ]; then
        MODL="v.type_wrapper.py"
    fi

    PLACEMENT=$(grep "^$MODL|" "$TMP.menu_hierarchy" | cut -f2 -d'|' | head -n 1)

    # combine some modules which are listed twice
    if [ "$MODL" = "g.region" ]; then
        PLACEMENT=$(echo "$PLACEMENT" | sed -e 's/Display/Set or Display/')
    elif [ "$MODL" = "r.reclass" ] || [ "$MODL" = "v.reclass" ]; then
        PLACEMENT=$(echo "$PLACEMENT" | sed -e 's/Reclassify.*$/Reclassify/')
    fi

    echo "$PLACEMENT"
}

### execute the loop for all modules
for DIR in bin scripts; do
    cd $DIR || exit 1

    for MODULE in ?\.* db.* r3.*; do
        unset label
        unset desc
        #    echo "[$MODULE]"

        case "$MODULE" in
            g.parser | "r3.*" | g.module_to_skip)
                continue
                ;;
        esac

        eval "$($MODULE --interface-description | head -n 5 | tail -n 1 \
            | tr '"' "'" | sed -e 's/^[ \t]./desc="/' -e 's/$/"/' -e 's/[^\."]"$/&./')"

        if [ -z "$label" ] && [ -z "$desc" ]; then
            continue
        fi

        MODULE_MENU_LOC=$(find_menu_hierarchy "$MODULE")

        BUFF=""
        if [ -z "$label" ]; then
            BUFF="$MODULE: $desc"
        else
            BUFF="$MODULE: $label"
        fi
        if [ -n "$MODULE_MENU_LOC" ]; then
            BUFF="$BUFF {$MODULE_MENU_LOC}"
        fi
        if [ -n "$BUFF" ]; then
            #echo "$BUFF"
            echo "$BUFF" >> "$TMP"
        fi
    done

    cd ..
done

# ps.map doesn't jive with the above loop.
# shellcheck disable=SC2043
for MODULE in ps.map; do
    unset label
    unset desc

    eval "$($MODULE --interface-description | head -n 5 | tail -n 1 \
        | tr '"' "'" | sed -e 's/^[ \t]./desc="/' -e 's/$/"/' -e 's/[^\."]"$/&./')"

    if [ -z "$label" ] && [ -z "$desc" ]; then
        continue
    fi

    MODULE_MENU_LOC=$(find_menu_hierarchy "$MODULE")

    BUFF=""
    if [ -z "$label" ]; then
        BUFF="$MODULE: $desc"
    else
        BUFF="$MODULE: $label"
    fi
    if [ -n "$MODULE_MENU_LOC" ]; then
        BUFF="$BUFF {$MODULE_MENU_LOC}"
    fi
    if [ -n "$BUFF" ]; then
        #echo "$BUFF"
        echo "$BUFF" >> "$TMP"
    fi
done

# these don't use the parser at all.
cat << EOF >> "$TMP"
g.parser: Full parser support for GRASS scripts.
photo.2image: Marks fiducial or reseau points on an image to be ortho-rectified and then computes the image-to-photo coordinate transformation parameters.
photo.2target: Create control points on an image to be ortho-rectified.
photo.camera: Creates or modifies entries in a camera reference file.
photo.elev: Selects target elevation model for ortho-rectification.
photo.init: Creates or modifies entries in a camera initial exposure station file for imagery group referenced by a sub-block.
photo.rectify: Rectifies an image by using the image to photo coordinate transformation matrix created by photo.2image and the rectification parameters created by photo.2target.
photo.target: Selects target location and mapset for ortho-rectification.
EOF

## with --dictionary-order db.* ends up in the middle of the d.* cmds
#sort --dictionary-order "$TMP" > "$SYNOP"
sort "$TMP" > "$SYNOP"
\rm -f "$TMP"

cp "$SYNOP" "${TMP}.txt"

####### create HTML source #######
# poor cousin to full_index.html from build_html_index.sh
# todo $MODULE.html links
g.message "Generating HTML (writing to \$GISBASE/docs/html/) ..."

#### write header
cat << EOF > "${TMP}.html"
<!DOCTYPE HTML PUBLIC "-//W3C//DTD HTML 4.01 Transitional//EN">
<html>
<head>
<title>$(g.version | cut -f1 -d'(') Command list</title>
 <meta http-equiv="Content-Type" content="text/html; charset=utf-8">
 <link rel="stylesheet" href="grassdocs.css" type="text/css">
 <meta http-equiv="content-language" content="en-us">
 <meta name="viewport" content="width=device-width, initial-scale=1">
</head>
<body bgcolor="white">

<img src="grass_logo.png" alt="_\|/_ GRASS logo">
<hr class="header">

<!-- prettier:
<BR><BR><BR><BR>
<center>
<img src="../../images/grasslogo.gif" alt="_\|/_ GRASS logo">
<BR><BR>
<hr width="450" align=center size=6 noshade>
-->

<center>
<H1>$(g.version | cut -f1 -d'(') Command list</H1>
<h3>$(date "+%e %B %Y")</h3>
</center>
<BR><BR><BR>

<!--
<i><font size="-1" color="#778877">
   Menu position follows description if applicable.</font></i>
<BR><BR>
-->

<!--
# so it works from $WEB/gdp/grassmanuals/
#   untested:
sed -i -e 's+\(a href="\)\([^#\.h]\)+\1../../grass64/manuals/html64_user/\2+'
-->

<h4>Command types:</h4>
<ul>
  <li> d.* - <a href="#d">display commands</a>
  <li> db.* - <a href="#db">database</a> commands
  <li> g.* - <a href="#g">general</a> commands
  <li> i.* - <a href="#i">imagery</a> commands
  <li> m.* - <a href="#m">miscellaneous</a> commands
  <li> ps.* - <a href="#ps">PostScript</a> commands
  <li> r.* - <a href="#r">raster</a> commands
  <li> r3.* - <a href="#r3">raster3D</a> commands
  <li> v.* - <a href="#v">vector</a> commands
  <li> <a href="wxGUI.html">wxGUI</a> - GUI frontend (wxPython)
  <li> <a href="nviz.html">NVIZ</a> - <i>n</i>-dimensional visualization suite
EOF

#### fill in module entries

for SECTION in d db g i m ps r r3 v; do
    SEC_TYPE="commands"
    case $SECTION in
        d)
            SEC_NAME="Display"
            ;;
        db)
            SEC_NAME="Database management"
            ;;
        g)
            SEC_NAME="General GIS management"
            ;;
        i)
            SEC_NAME="Imagery"
            ;;
        m)
            SEC_NAME="Miscellaneous"
            SEC_TYPE="tools"
            ;;
        ps)
            SEC_NAME="PostScript"
            ;;
        r)
            SEC_NAME="Raster"
            ;;
        r3)
            SEC_NAME="Raster 3D"
            ;;
        v)
            SEC_NAME="Vector"
            ;;
    esac

    cat << EOF >> "${TMP}.html"
</ul>
<BR>

<a name="$SECTION"></a>
<H3>$SEC_NAME $SEC_TYPE:</H3>

<ul>
EOF

    grep "^${SECTION}\." "${TMP}.txt" \
        | sed -e 's/: /| /' -e 's/^.*|/<li> <a href="&.html">&<\/a>:/' \
            -e 's/|.html">/.html">/' -e 's+|</a>:+</a>:+' \
            -e 's/&/\&amp;/g' \
            -e 's+ {+\n     <BR><font size="-2" color="#778877"><i>+' \
            -e 's+}+</i></font>+' \
            -e 's+ > + \&rarr; +g' >> "${TMP}.html"

    if [ "$SECTION" = "i" ]; then
        # include imagery photo subsection
        cat << EOF >> "${TMP}.html"
</ul>

<h4>Imagery photo.* commands:</h4>

<ul>
EOF

        grep "^photo\." "${TMP}.txt" \
            | sed -e 's/: /| /' -e 's/^.*|/<li> <a href="&.html">&<\/a>:/' \
                -e 's/|.html">/.html">/' -e 's+|</a>:+</a>:+' \
                -e 's/&/\&amp;/g' \
                -e 's+ {+\n     <BR><font size="-2" color="#778877"><i>+' \
                -e 's+}+</i></font>+' \
                -e 's+ > + \&rarr; +g' >> "${TMP}.html"
    fi

done

#### save footer
cat << EOF >> "${TMP}.html"
</ul>

<hr class="header">
<p>
<a href="index.html">Help Index</a><br>
&copy; 2007-2010 <a href="https://grass.osgeo.org">GRASS Development Team</a>
</p>

</BODY>
</HTML>
EOF

\mv "${TMP}.html" "$GISBASE/docs/html/module_synopsis.html"

####### create LaTeX source #######
g.message "Generating LaTeX source (writing to \$GISBASE/etc/) ..."

#### write header
# shellcheck disable=SC2154 # $n$ is latex syntax
cat << EOF > "${TMP}.tex"
%% Adapted from LyX 1.3 LaTeX export. (c) 2009 by the GRASS Development Team
\documentclass[a4paper]{article}
\usepackage{palatino}
\usepackage[T1]{fontenc}
\usepackage[latin1]{inputenc}
\usepackage{a4wide}
\usepackage{graphicx}
\usepackage{color}
\definecolor{DarkSeaGreen3}{rgb}{0.412,0.545,0.412}

\makeatletter
%%%%%%%%%%%%%%%%%%%%%%%%%%%%%% Textclass specific LaTeX commands.
 \newenvironment{lyxlist}[1]
   {\begin{list}{}
     {\settowidth{\labelwidth}{#1}
      \setlength{\leftmargin}{\labelwidth}
      \addtolength{\leftmargin}{\labelsep}
      \renewcommand{\makelabel}[1]{##1\hfil}}}
   {\end{list}}

%% last language is the default
\usepackage[german, english]{babel}
\makeatother
\begin{document}
\begin{center}\includegraphics[%
  width=0.3\textwidth]{grasslogo_vector.pdf}\end{center}

\begin{center}{\huge $(g.version | cut -f1 -d'(') Command list}\end{center}{\huge \par}

\begin{center}{\large $(date "+%e %B %Y")}\end{center}{\large \par}
\bigskip{}


\section*{Command types:}

\begin{lyxlist}{00.00.0000}
\item [d.{*}]display commands
\item [db.{*}]database commands
\item [g.{*}]general commands
\item [i.{*}]imagery commands
\item [m.{*}]miscellaneous commands
\item [ps.{*}]postscript commands
\item [r.{*}]raster commands
\item [r3.{*}]raster3D commands
\item [v.{*}]vector commands
\item [wxGUI]GUI frontend (wxPython)
\item [NVIZ]$n$-dimensional visualization suite
EOF

#### fill in module entries

for SECTION in d db g i m ps r r3 v; do
    SEC_TYPE="commands"
    case $SECTION in
        d)
            SEC_NAME="Display"
            ;;
        db)
            SEC_NAME="Database management"
            ;;
        g)
            SEC_NAME="General GIS management"
            ;;
        i)
            SEC_NAME="Imagery"
            ;;
        m)
            SEC_NAME="Miscellaneous"
            SEC_TYPE="tools"
            ;;
        ps)
            SEC_NAME="PostScript"
            ;;
        r)
            SEC_NAME="Raster"
            ;;
        r3)
            SEC_NAME="Raster 3D"
            ;;
        v)
            SEC_NAME="Vector"
            ;;
    esac

    cat << EOF >> "${TMP}.tex"
\end{lyxlist}

\smallskip{}
\section*{$SEC_NAME $SEC_TYPE:}

\begin{lyxlist}{00.00.0000}
EOF

    grep "^${SECTION}\." "${TMP}.txt" \
        | sed -e 's/^/\\item [/' -e 's/: /]/' \
            -e 's+ {+ \\\\\n$+' -e 's/}$/$/' \
            -e 's+ > +\\,\\triangleright\\,|+g' \
            -e 's/\*/{*}/g' -e 's/_/\\_/g' -e 's/&/\\\&/g' \
        | awk '/^\$/ { STR=$0; \
		       gsub(" ", "\\: ", STR); \
		       gsub(/\|/, " ", STR); \
		       sub(/^/, "  \\textcolor{DarkSeaGreen3}{\\footnotesize ", STR); \
		       sub(/$/, "}", STR); \
		       print STR \
		     } ;
	       /^\\/ {print}' >> "${TMP}.tex"

    if [ "$SECTION" = "i" ]; then
        # include imagery photo subsection
        cat << EOF >> "${TMP}.tex"
\end{lyxlist}

\subsubsection*{Imagery photo.{*} commands:}

\begin{lyxlist}{00.00.0000}
EOF

        grep "^photo\." "${TMP}.txt" \
            | sed -e 's/^/\\item [/' -e 's/: /]/' >> "${TMP}.tex"
    fi

done

#### save footer
cat << EOF >> "${TMP}.tex"
\end{lyxlist}

\end{document}
EOF

\mv "${TMP}.tex" "$GISBASE/etc/module_synopsis.tex"
\rm -f "${TMP}.txt"

##### FIXME
# post generation tidy-up
# - sort order isn't ideal. try 'sort -n'??
#     fix: *.univar.sh, r.surf.idw2, v.to.rast3, r.out.ppm3, others..
#####

g.message "Converting LaTeX to PDF (writing to \$GISBASE/docs/pdf/) ..."

# shellcheck disable=SC2043
for PGM in pdflatex; do
    if [ ! -x "$(which $PGM)" ]; then
        g.message -e "pdflatex needed for this PDF conversion."
        g.message "Done."
        exit 1
    fi
done

TMPDIR="$(dirname "$TMP")"
cp "$OLDDIR/../man/grasslogo_vector.pdf" "$TMPDIR"
cd "$TMPDIR" || exit 1

#once working nicely make it quieter
#pdflatex --interaction batchmode "$GISBASE/etc/module_synopsis.tex"
pdflatex "$GISBASE/etc/module_synopsis.tex"

\rm -f module_synopsis.dvi module_synopsis.ps \
    module_synopsis_2.ps grasslogo_vector.pdf

if [ ! -d "$GISBASE/docs/pdf" ]; then
    mkdir "$GISBASE/docs/pdf"
fi
\mv module_synopsis.pdf "$GISBASE/docs/pdf/"

# Convert to pretty two-up version:
# Open PDF in Acrobat, print-to-file as postscript, then run:
# a2ps module_list.ps -o module_list_2up.ps
# ps2pdf13 module_list_2up.ps

g.message "Done."<|MERGE_RESOLUTION|>--- conflicted
+++ resolved
@@ -18,13 +18,8 @@
 #   (TeX needs to be able to find grasslogo_vector.pdf)
 #
 
-<<<<<<< HEAD
 if [ -z "$GISBASE" ]; then
-    echo "You must be in GRASS GIS to run this program." 1>&2
-=======
-if  [ -z "$GISBASE" ] ; then
     echo "You must be in GRASS to run this program." 1>&2
->>>>>>> 71d952fb
     exit 1
 fi
 
