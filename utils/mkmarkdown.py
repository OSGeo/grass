#!/usr/bin/env python3

############################################################################
#
# MODULE:       Builds manual pages (Markdown)
# AUTHOR(S):    Markus Neteler
#               Glynn Clements
#               Martin Landa <landa.martin gmail.com>
# PURPOSE:      Create Markdown manual page snippets
#               Inspired by mkhtml.py
# COPYRIGHT:    (C) 2024 by the GRASS Development Team
#
#               This program is free software under the GNU General
#               Public License (>=v2). Read the file COPYING that
#               comes with GRASS for details.
#
#############################################################################

import os
import sys
import string
import re
import urllib.parse as urlparse

try:
    import grass.script as gs
except ImportError:
    # During compilation GRASS
    gs = None

from mkdocs import (
    read_file,
    get_addons_url,
    get_last_git_commit,
    top_dir,
    get_addon_path,
    set_proxy,
)


def parse_source(pgm):
    """Parse source code to get source code and log message URLs,
    and date time of the last modification.

    :param str pgm: program name

    :return url_source, url_log, date_time
    """
    grass_version = os.getenv("VERSION_NUMBER", "unknown")
    main_url = ""
    grass_git_branch = "main"
    major, minor, patch = None, None, None
    if grass_version != "unknown":
        major, minor, patch = grass_version.split(".")
        base_url = "https://github.com/OSGeo/"
<<<<<<< HEAD
        main_url = urlparse.urljoin(
            base_url,
            urlparse.urljoin(
                "grass/tree/",
                grass_git_branch + "/",
            ),
        )

    cur_dir = os.path.abspath(os.path.curdir)
=======
        main_repo_url = urlparse.urljoin(base_url, "grass")
        main_url = f"{main_repo_url}/tree/{grass_git_branch}/"
        addons_repo_url = urlparse.urljoin(base_url, "grass-addons")
        version_branch = get_version_branch(
            major,
            urlparse.urljoin(base_url, "grass-addons"),
        )
        addons_url = f"{addons_repo_url}/tree/{version_branch}/"

    cur_dir = os.path.abspath(os.path.curdir)
    if cur_dir.startswith(top_dir + os.path.sep):
        repo_url = main_repo_url
        source_url = main_url
        pgmdir = cur_dir.replace(top_dir, "").lstrip(os.path.sep)
    else:
        # addons
        repo_url = addons_repo_url
        source_url = addons_url
        pgmdir = os.path.sep.join(cur_dir.split(os.path.sep)[-3:])
>>>>>>> 71d952fb

    url_source = ""
    addon_path = None
    if os.getenv("SOURCE_URL", ""):
        addon_path = get_addon_path(base_url=base_url, pgm=pgm, major_version=major)
        if addon_path:
            # Addon is installed from the local dir
            if os.path.exists(os.getenv("SOURCE_URL")):
                url_source = urlparse.urljoin(
                    get_addons_url(base_url=base_url, major_version=major),
                    addon_path,
                )
            else:
                url_source = urlparse.urljoin(
                    os.environ["SOURCE_URL"].split("src")[0],
                    addon_path,
                )
                res = urlparse.urlsplit(url_source)
                # Calling the underscore method to create a new object
                # is according to the doc.
                res = res._replace(path="/".join(res.path.split("/")[:3]))
                repo_url = urlparse.urlunsplit(res)
    else:
        if cur_dir.startswith(top_dir + os.path.sep):
            source_url = main_url
            pgmdir = cur_dir.replace(top_dir, "").lstrip(os.path.sep)
        else:
            # addons
            source_url = get_addons_url(base_url=base_url, major_version=major)
            pgmdir = os.path.sep.join(cur_dir.split(os.path.sep)[-3:])
        url_source = urlparse.urljoin(source_url, pgmdir)
    if sys.platform == "win32":
        url_source = url_source.replace(os.path.sep, "/")

    # Process Source code section
    branches = "branches"
    tree = "tree"
    commits = "commits"

    if branches in url_source:
        url_log = url_source.replace(branches, commits)
        url_source = url_source.replace(branches, tree)
    else:
        url_log = url_source.replace(tree, commits)

    git_commit = get_last_git_commit(
        src_dir=cur_dir,
        top_dir=top_dir,
        pgm=pgm,
        addon_path=addon_path or None,
        major_version=major,
    )
    if git_commit["commit"] == "unknown":
        date_tag = "Accessed: {date}".format(date=git_commit["date"])
    else:
        commit = git_commit["commit"]
        display_commit = commit[:7]
        date = git_commit["date"]
        commit_url = f"{repo_url}/commit/{commit}"
        date_tag = f"Latest change: {date} in commit [{display_commit}]({commit_url})"

    return url_source, url_log, date_tag


def extract_yaml_header(md_content):
    """Extract YAML header and content without the header from an MD file."""
    match = re.match(r"^---\n(.*?)\n---\n(.*)", md_content, re.DOTALL)
    if match:
        yaml_header = match.group(1).strip()
        content = match.group(2).strip()
    else:
        yaml_header = None
        content = md_content.strip()
    return yaml_header, content


def modify_keyword_links(text, prefix):
    """Modify links in the Keywords section by adding a prefix to the link URLs.

    Returns input text unchanged if no Keywords section found or if prefix is not set.

    :param text: The markdown text as a string
    :param prefix: The prefix to add to the links (can be empty or None)
    :return: The modified markdown text
    """
    if not prefix:
        return text

    # Find the Keywords section
    # Level is determined by the number of hashes.
    keywords_match = re.search(
        r"##\s*Keywords(.*?)(##\s*|$)", text, re.DOTALL | re.IGNORECASE
    )
    if not keywords_match:
        return text
    keywords_content = keywords_match.group(1)

    # Match Markdown links and add prefix.
    modified_keywords_content = re.sub(
        r"(\[.*?\]\()([^\)]+)(\))",
        lambda m: f"{m.group(1)}{prefix}{m.group(2)}{m.group(3)}",
        keywords_content,
    )
    # Replace the original Keywords section with the modified one.
    return text.replace(keywords_content, modified_keywords_content)


def merge_md_files(md1, md2, content_modifier1, content_modifier2):
    """Merge two markdown files by concatenating their YAML headers and content."""
    yaml1, content1 = extract_yaml_header(md1)
    yaml2, content2 = extract_yaml_header(md2)

    if content_modifier1:
        content1 = content_modifier1(content1)
    if content_modifier2:
        content2 = content_modifier2(content2)

    # Concatenate the headers.
    yaml_items = []
    if yaml1:
        yaml_items.append(yaml1)
    if yaml2:
        yaml_items.append(yaml2)
    if yaml_items:
        # Add YAML header only when non-empty.
        combined_yaml = "\n".join(yaml_items)
        result = ["---\n", combined_yaml, "\n---\n\n"]
    else:
        result = []

    # Attach the rest of the document.
    if content1:
        result.extend([content1, "\n"])
    if content1 and content2:
        result.append("\n")
    if content2:
        result.extend([content2, "\n"])
    return result


def main():
    pgm = sys.argv[1]

    set_proxy()

    src_file = f"{pgm}.md"
    tmp_file = f"{pgm}.tmp.md"

    sourcecode = string.Template(
        """
## SOURCE CODE

Available at: [${PGM} source code](${URL_SOURCE})
([history](${URL_LOG}))${MD_NEWLINE}
${DATE_TAG}
"""
    )

    def modify_generated(text):
        prefix = os.getenv("HTML_PAGE_FOOTER_PAGES_PATH") or None
        return modify_keyword_links(text, prefix=prefix)

    # process header/usage generated by --md-description
    tool_generated = read_file(tmp_file)
    # process body
    source_code = read_file(src_file)
    # combine
    items = merge_md_files(
        tool_generated,
        source_code,
        content_modifier1=modify_generated,
        content_modifier2=None,
    )
    for item in items:
        if not item:
            continue
        sys.stdout.write(item)

    # process footer
    url_source, url_log, date_tag = parse_source(pgm)
    sys.stdout.write(
        sourcecode.substitute(
            URL_SOURCE=url_source,
            PGM=pgm,
            URL_LOG=url_log,
            DATE_TAG=date_tag,
            MD_NEWLINE="  ",
        )
    )


if __name__ == "__main__":
    main()<|MERGE_RESOLUTION|>--- conflicted
+++ resolved
@@ -53,37 +53,11 @@
     if grass_version != "unknown":
         major, minor, patch = grass_version.split(".")
         base_url = "https://github.com/OSGeo/"
-<<<<<<< HEAD
-        main_url = urlparse.urljoin(
-            base_url,
-            urlparse.urljoin(
-                "grass/tree/",
-                grass_git_branch + "/",
-            ),
-        )
-
-    cur_dir = os.path.abspath(os.path.curdir)
-=======
         main_repo_url = urlparse.urljoin(base_url, "grass")
         main_url = f"{main_repo_url}/tree/{grass_git_branch}/"
         addons_repo_url = urlparse.urljoin(base_url, "grass-addons")
-        version_branch = get_version_branch(
-            major,
-            urlparse.urljoin(base_url, "grass-addons"),
-        )
-        addons_url = f"{addons_repo_url}/tree/{version_branch}/"
 
     cur_dir = os.path.abspath(os.path.curdir)
-    if cur_dir.startswith(top_dir + os.path.sep):
-        repo_url = main_repo_url
-        source_url = main_url
-        pgmdir = cur_dir.replace(top_dir, "").lstrip(os.path.sep)
-    else:
-        # addons
-        repo_url = addons_repo_url
-        source_url = addons_url
-        pgmdir = os.path.sep.join(cur_dir.split(os.path.sep)[-3:])
->>>>>>> 71d952fb
 
     url_source = ""
     addon_path = None
@@ -108,10 +82,12 @@
                 repo_url = urlparse.urlunsplit(res)
     else:
         if cur_dir.startswith(top_dir + os.path.sep):
+            repo_url = main_repo_url
             source_url = main_url
             pgmdir = cur_dir.replace(top_dir, "").lstrip(os.path.sep)
         else:
             # addons
+            repo_url = addons_repo_url
             source_url = get_addons_url(base_url=base_url, major_version=major)
             pgmdir = os.path.sep.join(cur_dir.split(os.path.sep)[-3:])
         url_source = urlparse.urljoin(source_url, pgmdir)
