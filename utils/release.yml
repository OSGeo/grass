--- conflicted
+++ resolved
@@ -3,13 +3,8 @@
   categories:
     - title: Tools
       # yamllint disable-line rule:line-length
-<<<<<<< HEAD
       regexp: '(?:Revert \")?((d|db|g|i|m|ps|r|r3|t|v)\.[^ ]*)(, (d|db|g|i|m|ps|r|r3|t|v)\.[^ ]*)?: |(modules|tools|display|imagery|misc|ps|raster3d|scripts|temporal|visualization): '
-      example: 'r.slope.aspect:'
-=======
-      regexp: '(?:Revert \")?((d|db|g|i|m|ps|r|r3|t|v)\.[^ ]*)(, (d|db|g|i|m|ps|r|r3|t|v)\.[^ ]*)?: |(modules|tools|temporal): '
       example: "r.slope.aspect:"
->>>>>>> 13c3e5f5
 
     - title: Graphical User Interface
       regexp: '(?:Revert \")?(wxGUI.*|gui|GUI)(\(\w[\w.-]*\))?: '
