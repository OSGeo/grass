--- conflicted
+++ resolved
@@ -66,13 +66,8 @@
             author = authorList[1]
             author = author[0 : len(author) - 1]
             authorFound = True
-<<<<<<< HEAD
-        except IndexError:
-            print("Could not parse authorList = '%s'" % (line))
-=======
-        except Exception as e:
+        except IndexError as e:
             print(f"Could not parse authorList = '{line}'. Error: {e!s}")
->>>>>>> 362bee3a
 
     # Match the date line
     elif line.startswith("Date:"):
@@ -81,19 +76,7 @@
             date = dateList[1]
             date = date[0 : len(date) - 1]
             dateFound = True
-<<<<<<< HEAD
-        except IndexError:
-            print("Could not parse dateList = '%s'" % (line))
-    # The Fossil-IDs are ignored:
-    elif line.startswith("    Fossil-ID:") or line.startswith("    [[SVN:"):
-        continue
-    # The svn-id lines are ignored
-    elif "    git-svn-id:" in line:
-        continue
-    # The sign off line is ignored too
-    elif "Signed-off-by" in line:
-=======
-        except Exception as e:
+        except IndexError as e:
             print(f"Could not parse dateList = '{line}'. Error: {e!s}")
     # The Fossil-IDs, svn-id, ad sign off lines are ignored:
     elif (
@@ -101,7 +84,6 @@
         or "    git-svn-id:" in line
         or "Signed-off-by" in line
     ):
->>>>>>> 362bee3a
         continue
     # Extract the actual commit message for this commit
     elif authorFound & dateFound & messageFound is False:
