#!/usr/bin/env python3

############################################################################
#
# MODULE:       Builds manual pages
# AUTHOR(S):    Markus Neteler
#               Glynn Clements
#               Martin Landa <landa.martin gmail.com>
# PURPOSE:      Create HTML manual page snippets
# COPYRIGHT:    (C) 2007-2022 by Glynn Clements
#                and the GRASS Development Team
#
#               This program is free software under the GNU General
#               Public License (>=v2). Read the file COPYING that
#               comes with GRASS for details.
#
#############################################################################

import http
import sys
import os
import string
import re
from datetime import datetime
import locale
import json
import pathlib
import subprocess

from html.parser import HTMLParser

from urllib import request as urlrequest
from urllib.error import HTTPError, URLError
import urllib.parse as urlparse

try:
    import grass.script as gs
except ImportError:
    # During compilation GRASS GIS
    gs = None

from generate_last_commit_file import COMMIT_DATE_FORMAT

HEADERS = {
    "User-Agent": "Mozilla/5.0",
}
HTTP_STATUS_CODES = list(http.HTTPStatus)


grass_version = os.getenv("VERSION_NUMBER", "unknown")
trunk_url = ""
addons_url = ""
grass_git_branch = "main"
if grass_version != "unknown":
    major, minor, patch = grass_version.split(".")
    base_url = "https://github.com/OSGeo"
    trunk_url = "{base_url}/grass/tree/{branch}/".format(
        base_url=base_url, branch=grass_git_branch
    )
    addons_url = "{base_url}/grass-addons/tree/grass{major}/".format(
        base_url=base_url, major=major
    )


def _get_encoding():
    try:
        # Python >= 3.11
        encoding = locale.getencoding()
    except AttributeError:
        encoding = locale.getdefaultlocale()[1]
    if not encoding:
        encoding = "UTF-8"
    return encoding


def urlopen(url, *args, **kwargs):
    """Wrapper around urlopen. Same function as 'urlopen', but with the
    ability to define headers.
    """
    request = urlrequest.Request(url, headers=HEADERS)
    return urlrequest.urlopen(request, *args, **kwargs)


def set_proxy():
    """Set proxy"""
    proxy = os.getenv("GRASS_PROXY")
    if proxy:
        proxies = {}
        for ptype, purl in (p.split("=") for p in proxy.split(",")):
            proxies[ptype] = purl
        urlrequest.install_opener(
            urlrequest.build_opener(urlrequest.ProxyHandler(proxies))
        )


set_proxy()


def download_git_commit(url, response_format, *args, **kwargs):
    """Download module/addon last commit from GitHub API

    :param str url: url address
    :param str response_format: content type

    :return urllib.request.urlopen or None response: response object or
                                                     None
    """
    try:
        response = urlopen(url, *args, **kwargs)
        if not response.code == 200:
            index = HTTP_STATUS_CODES.index(response.code)
            desc = HTTP_STATUS_CODES[index].description
            gs.fatal(
                _(
                    "Download commit from <{url}>, return status code "
                    "{code}, {desc}".format(
                        url=url,
                        code=response.code,
                        desc=desc,
                    ),
                ),
            )
        if response_format not in response.getheader("Content-Type"):
            gs.fatal(
                _(
                    "Wrong downloaded commit file format. "
                    "Check url <{url}>. Allowed file format is "
                    "{response_format}.".format(
                        url=url,
                        response_format=response_format,
                    ),
                ),
            )
        return response
    except HTTPError as err:
        gs.warning(
            _(
                "The download of the commit from the GitHub API "
                "server wasn't successful, <{}>. Commit and commit "
                "date will not be included in the <{}> addon html manual "
                "page.".format(err.msg, pgm)
            ),
        )
    except URLError:
        gs.warning(
            _(
                "Download file from <{url}>, failed. Check internet "
                "connection. Commit and commit date will not be included "
                "in the <{pgm}> addon manual page.".format(url=url, pgm=pgm)
            ),
        )


def get_default_git_log(src_dir, datetime_format="%A %b %d %H:%M:%S %Y"):
    """Get default Git commit and commit date, when getting commit from
    local Git, local JSON file and remote GitHub REST API server wasn't
    successfull.

    :param str src_dir: addon source dir
    :param str datetime_format: output commit datetime format
                                e.g. Sunday Jan 16 23:09:35 2022

    :return dict: dict which store last commit and commnit date
    """
    return {
        "commit": "unknown",
        "date": datetime.fromtimestamp(os.path.getmtime(src_dir)).strftime(
            datetime_format
        ),
    }


def parse_git_commit(
    commit,
    src_dir,
    git_log=None,
):
    """Parse Git commit

    :param str commit: commit message
    :param str src_dir: addon source dir
    :param dict git_log: dict which store last commit and commnit
                         date

    :return dict git_log: dict which store last commit and commnit date
    """
    if not git_log:
        git_log = get_default_git_log(src_dir=src_dir)
    if commit:
        git_log["commit"], commit_date = commit.strip().split(",")
        git_log["date"] = format_git_commit_date_from_local_git(
            commit_datetime=commit_date,
        )
    return git_log


def get_git_commit_from_file(
    src_dir,
    git_log=None,
):
    """Get Git commit from JSON file

    :param str src_dir: addon source dir
    :param dict git_log: dict which store last commit and commnit date

    :return dict git_log: dict which store last commit and commnit date
    """
    # Accessed date time if getting commit from JSON file wasn't successfull
    if not git_log:
        git_log = get_default_git_log(src_dir=src_dir)
    json_file_path = os.path.join(
        topdir,
        "core_modules_with_last_commit.json",
    )
    if os.path.exists(json_file_path):
        with open(json_file_path) as f:
            core_modules_with_last_commit = json.load(f)
        if pgm in core_modules_with_last_commit:
            core_module = core_modules_with_last_commit[pgm]
            git_log["commit"] = core_module["commit"]
            git_log["date"] = format_git_commit_date_from_local_git(
                commit_datetime=core_module["date"],
            )
    return git_log


def get_git_commit_from_rest_api_for_addon_repo(
    addon_path,
    src_dir,
    git_log=None,
):
    """Get Git commit from remote GitHub REST API for addon repository

    :param str addon_path: addon path
    :param str src_dir: addon source dir
    :param dict git_log: dict which store last commit and commnit date

    :return dict git_log: dict which store last commit and commnit date
    """
    # Accessed date time if getting commit from GitHub REST API wasn't successfull
    if not git_log:
        git_log = get_default_git_log(src_dir=src_dir)
    grass_addons_url = (
        "https://api.github.com/repos/osgeo/grass-addons/commits?"
        "path={path}&page=1&per_page=1&sha=grass{major}".format(
            path=addon_path,
            major=major,
        )
    )  # sha=git_branch_name

    response = download_git_commit(
        url=grass_addons_url,
        response_format="application/json",
    )
    if response:
        commit = json.loads(response.read())
        if commit:
            git_log["commit"] = commit[0]["sha"]
            git_log["date"] = format_git_commit_date_from_rest_api(
                commit_datetime=commit[0]["commit"]["author"]["date"],
            )
    return git_log


def format_git_commit_date_from_rest_api(
    commit_datetime, datetime_format="%A %b %d %H:%M:%S %Y"
):
    """Format datetime from remote GitHub REST API

    :param str commit_datetime: commit datetime
    :param str datetime_format: output commit datetime format
                                e.g. Sunday Jan 16 23:09:35 2022

    :return str: output formatted commit datetime
    """
    return datetime.strptime(
        commit_datetime,
        "%Y-%m-%dT%H:%M:%SZ",  # ISO 8601 YYYY-MM-DDTHH:MM:SSZ
    ).strftime(datetime_format)


def format_git_commit_date_from_local_git(
    commit_datetime, datetime_format="%A %b %d %H:%M:%S %Y"
):
    """Format datetime from local Git or JSON file

    :param str commit_datetime: commit datetime
    :param str datetime_format: output commit datetime format
                                e.g. Sunday Jan 16 23:09:35 2022

    :return str: output formatted commit datetime
    """
    return datetime.fromisoformat(
        commit_datetime,
    ).strftime(datetime_format)


def has_src_code_git(src_dir, is_addon):
    """Has core module or addon source code Git

    :param str src_dir: core module or addon root directory
    :param bool is_addon: True if it is addon

    :return subprocess.CompletedProcess or None: subprocess.CompletedProcess
                                                 if core module or addon
                                                 source code has Git
    """
    actual_dir = os.getcwd()
    if is_addon:
        os.chdir(src_dir)
    else:
        os.chdir(topdir)
    try:

        process_result = subprocess.run(
            [
                "git",
                "log",
                "-1",
                f"--format=%H,{COMMIT_DATE_FORMAT}",
                src_dir,
            ],
            stderr=subprocess.PIPE,
            stdout=subprocess.PIPE,
        )  # --format=%H,COMMIT_DATE_FORMAT commit hash,author date
        os.chdir(actual_dir)
        return process_result if process_result.returncode == 0 else None
    except FileNotFoundError:
        os.chdir(actual_dir)
        return None


def get_last_git_commit(src_dir, addon_path, is_addon):
    """Get last module/addon git commit

    :param str src_dir: module/addon source dir
    :param str addon_path: addon path
    :param bool is_addon: True if it is addon

    :return dict git_log: dict with key commit and date, if not
                          possible download commit from GitHub REST API
                          server values of keys have "unknown" string
    """
    process_result = has_src_code_git(src_dir=src_dir, is_addon=is_addon)
    if process_result:
        return parse_git_commit(
            commit=process_result.stdout.decode(),
            src_dir=src_dir,
        )
    else:
        if gs:
            # Addons installation
            return get_git_commit_from_rest_api_for_addon_repo(
                addon_path=addon_path,
                src_dir=src_dir,
            )
        # During GRASS GIS compilation from source code without Git
        else:
            return get_git_commit_from_file(src_dir=src_dir)


html_page_footer_pages_path = (
    os.getenv("HTML_PAGE_FOOTER_PAGES_PATH")
    if os.getenv("HTML_PAGE_FOOTER_PAGES_PATH")
    else ""
)

pgm = sys.argv[1]

src_file = "%s.html" % pgm
tmp_file = "%s.tmp.html" % pgm

header_base = """<!DOCTYPE HTML PUBLIC "-//W3C//DTD HTML 4.01 Transitional//EN">
<html>
<head>
 <meta http-equiv="Content-Type" content="text/html; charset=utf-8">
 <title>${PGM} - GRASS GIS Manual</title>
 <meta name="Author" content="GRASS Development Team">
 <meta name="description" content="${PGM}: ${PGM_DESC}">
 <link rel="stylesheet" href="grassdocs.css" type="text/css">
 <meta http-equiv="content-language" content="en-us">
 <meta name="viewport" content="width=device-width, initial-scale=1">
</head>
<body bgcolor="white">
<div id="container">

<a href="index.html"><img src="grass_logo.png" alt="GRASS logo"></a>
"""

header_nopgm = """<h2>${PGM}</h2>
"""

header_pgm = """<h2>NAME</h2>
<em><b>${PGM}</b></em>
"""

header_pgm_desc = """<h2>NAME</h2>
<em><b>${PGM}</b></em> - ${PGM_DESC}
"""

sourcecode = string.Template(
    """<h2>SOURCE CODE</h2>
<p>
  Available at:
  <a href="${URL_SOURCE}">${PGM} source code</a>
  (<a href="${URL_LOG}">history</a>)
</p>
<p>
  ${DATE_TAG}
</p>
"""
)

footer_index = string.Template(
    """<hr class="header">
<p>
<a href="index.html">Main index</a> |
<a href="${HTML_PAGE_FOOTER_PAGES_PATH}${INDEXNAME}.html">${INDEXNAMECAP} index</a> |
<a href="${HTML_PAGE_FOOTER_PAGES_PATH}topics.html">Topics index</a> |
<a href="${HTML_PAGE_FOOTER_PAGES_PATH}keywords.html">Keywords index</a> |
<a href="${HTML_PAGE_FOOTER_PAGES_PATH}graphical_index.html">Graphical index</a> |
<a href="${HTML_PAGE_FOOTER_PAGES_PATH}full_index.html">Full index</a>
</p>
<p>
&copy; 2003-${YEAR}
<a href="https://grass.osgeo.org">GRASS Development Team</a>,
GRASS GIS ${GRASS_VERSION} Reference Manual
</p>

</div>
</body>
</html>
"""
)

footer_noindex = string.Template(
    """<hr class="header">
<p>
<a href="index.html">Main index</a> |
<a href="${HTML_PAGE_FOOTER_PAGES_PATH}topics.html">Topics index</a> |
<a href="${HTML_PAGE_FOOTER_PAGES_PATH}keywords.html">Keywords index</a> |
<a href="${HTML_PAGE_FOOTER_PAGES_PATH}graphical_index.html">Graphical index</a> |
<a href="${HTML_PAGE_FOOTER_PAGES_PATH}full_index.html">Full index</a>
</p>
<p>
&copy; 2003-${YEAR}
<a href="https://grass.osgeo.org">GRASS Development Team</a>,
GRASS GIS ${GRASS_VERSION} Reference Manual
</p>

</div>
</body>
</html>
"""
)


def read_file(name):
    try:
        with open(name) as f:
            s = f.read()
        return s
    except IOError:
        return ""


def create_toc(src_data):
    class MyHTMLParser(HTMLParser):
        def __init__(self):
            HTMLParser.__init__(self)
            self.reset()
            self.idx = 1
            self.tag_curr = ""
            self.tag_last = ""
            self.process_text = False
            self.data = []
            self.tags_allowed = ("h1", "h2", "h3")
            self.tags_ignored = "img"
            self.text = ""

        def handle_starttag(self, tag, attrs):
            if tag in self.tags_allowed:
                self.process_text = True
            self.tag_last = self.tag_curr
            self.tag_curr = tag

        def handle_endtag(self, tag):
            if tag in self.tags_allowed:
                self.data.append((tag, "%s_%d" % (tag, self.idx), self.text))
                self.idx += 1
                self.process_text = False
                self.text = ""

            self.tag_curr = self.tag_last

        def handle_data(self, data):
            if not self.process_text:
                return
            if self.tag_curr in self.tags_allowed or self.tag_curr in self.tags_ignored:
                self.text += data
            else:
                self.text += "<%s>%s</%s>" % (self.tag_curr, data, self.tag_curr)

    # instantiate the parser and fed it some HTML
    parser = MyHTMLParser()
    parser.feed(src_data)

    return parser.data


def escape_href(label):
    # remove html tags
    label = re.sub("<[^<]+?>", "", label)
    # fix &nbsp;
    label = label.replace("&nbsp;", "")
    # fix "
    label = label.replace('"', "")
    # replace space with underscore + lower
    return label.replace(" ", "-").lower()


def write_toc(data, hamburger_menu_toc=False):
    """Write Table of Contents

    :param tuple data: parsed data from MyHTMLParser class instance
    :param bool hamburger_menu_toc: write hamburger menu TOC for the
                                    mobile, tablet screen
    """

    if not data:
        return

    fd = sys.stdout
    if hamburger_menu_toc:
        fd.write("<script>\n")
        fd.write("// Create hamburger menu TOC HTML elements by the JavaScript\n")
        fd.write("let temp = document.createElement('template');\n")
        fd.write(
            """const toc = '<ul class="toc-mobile-screen" """
            """id="toc-mobile-screen">' + \n"""
        )
    else:
        fd.write('<div class="toc">\n')
        fd.write('<h4 class="toc">Table of contents</h4>\n')
        fd.write('<ul class="toc">\n')
    first = True
    has_h2 = False
    in_h3 = False
    indent = 4
    for tag, href, text in data:
        if tag == "h3" and not in_h3 and has_h2:
            if hamburger_menu_toc:
                fd.write("'<ul>' + \n")
            else:
                fd.write('\n%s<ul class="toc">\n' % (" " * indent))
            indent += 4
            in_h3 = True
        elif not first:
            if hamburger_menu_toc:
                fd.write("'</li>' + \n")
            else:
                fd.write("</li>\n")

        if tag == "h2":
            has_h2 = True
            if in_h3:
                indent -= 4
                if hamburger_menu_toc:
                    fd.write("'</ul></li>' + \n")
                else:
                    fd.write("%s</ul></li>\n" % (" " * indent))
                in_h3 = False

        text = text.replace("\xa0", " ")
        if hamburger_menu_toc:
            fd.write(
                f"""'<li><a class="toc-item" href="#{escape_href(text)}">"""
                f"{text}</a>' + \n"
            )
        else:
            fd.write(
                '%s<li class="toc"><a href="#%s" class="toc">%s</a>'
                % (" " * indent, escape_href(text), text)
            )
        first = False

    if hamburger_menu_toc:
        fd.write(
            """'</li>' +
'<a class="close" href="#">' +
'<img src="./hamburger_menu_close.svg" alt="close">' +
'</a>' +
'</ul>' +
'<a class="hamburger" href="#toc-mobile-screen">' +
'<img src="./hamburger_menu.svg" alt="menu">' +
'</a>';
temp.innerHTML = toc;
const grassLogoLink = document.getElementsByTagName("img")[0];
grassLogoLink.after(temp.content);
</script>
"""
        )
    else:
        fd.write("</li>\n</ul>\n")
        fd.write("</div>\n")


def update_toc(data):
    ret_data = []
    pat = re.compile(r"(<(h[2|3])>)(.+)(</h[2|3]>)")
    idx = 1
    for line in data.splitlines():
        if pat.search(line):
            xline = pat.split(line)
            line = (
                xline[1]
                + '<a name="%s">' % escape_href(xline[3])
                + xline[3]
                + "</a>"
                + xline[4]
            )
            idx += 1
        ret_data.append(line)

    return "\n".join(ret_data)


def get_addon_path():
    """Check if pgm is in the addons list and get addon path

    return: pgm path if pgm is addon else None
    """
    addon_base = os.getenv("GRASS_ADDON_BASE")
    if addon_base:
<<<<<<< HEAD
        """'addons_paths.json' is file created during install extension
        check get_addons_paths() function in the g.extension.py file
        """
        addons_paths = os.path.join(addon_base, "addons_paths.json")
        if os.path.exists(addons_paths):
            with open(addons_paths, "r") as f:
                addons_paths = json.load(f)
            for addon in addons_paths["tree"]:
                split_path = addon["path"].split("/")
                root_dir, module_dir = split_path[0], split_path[-1]
                if "grass8" == root_dir and pgm == module_dir:
                    return True, addon["path"]
    return None, None
=======
        # addons_paths.json is file created during install extension
        # check get_addons_paths() function in the g.extension.py file
        addons_file = "addons_paths.json"
        addons_paths = os.path.join(addon_base, addons_file)
        if not os.path.exists(addons_paths):
            # Compiled addon has own dir e.g. ~/.grass8/addons/db.join/
            # with bin/ docs/ etc/ scripts/ subdir, required for compilation
            # addons on osgeo lxd container server and generation of
            # modules.xml file (build-xml.py script), when addons_paths.json
            # file is stored one level dir up
            addons_paths = os.path.join(
                os.path.abspath(os.path.join(addon_base, "..")),
                addons_file,
            )
            if not os.path.exists(addons_paths):
                return
        with open(addons_paths) as f:
            addons_paths = json.load(f)
        for addon in addons_paths["tree"]:
            if pgm == pathlib.Path(addon["path"]).name:
                return addon["path"]
>>>>>>> 8422103f


# process header
src_data = read_file(src_file)
name = re.search("(<!-- meta page name:)(.*)(-->)", src_data, re.IGNORECASE)
pgm_desc = "GRASS GIS Reference Manual"
if name:
    pgm = name.group(2).strip().split("-", 1)[0].strip()
    name_desc = re.search(
        "(<!-- meta page name description:)(.*)(-->)", src_data, re.IGNORECASE
    )
    if name_desc:
        pgm_desc = name_desc.group(2).strip()
desc = re.search("(<!-- meta page description:)(.*)(-->)", src_data, re.IGNORECASE)
if desc:
    pgm = desc.group(2).strip()
    header_tmpl = string.Template(header_base + header_nopgm)
else:
    if not pgm_desc:
        header_tmpl = string.Template(header_base + header_pgm)
    else:
        header_tmpl = string.Template(header_base + header_pgm_desc)

if not re.search("<html>", src_data, re.IGNORECASE):
    tmp_data = read_file(tmp_file)
    """
    Adjusting keywords html pages paths if add-on html man page
    stored on the server
    """
    if html_page_footer_pages_path:
        new_keywords_paths = []
        orig_keywords_paths = re.search(
            r"<h[1-9]>KEYWORDS</h[1-9]>(.*?)<h[1-9]>",
            tmp_data,
            re.DOTALL,
        )
        if orig_keywords_paths:
            search_txt = 'href="'
            for i in orig_keywords_paths.group(1).split(","):
                if search_txt in i:
                    index = i.index(search_txt) + len(search_txt)
                    new_keywords_paths.append(
                        i[:index] + html_page_footer_pages_path + i[index:],
                    )
        if new_keywords_paths:
            tmp_data = tmp_data.replace(
                orig_keywords_paths.group(1),
                ",".join(new_keywords_paths),
            )
    if not re.search("<html>", tmp_data, re.IGNORECASE):
        sys.stdout.write(header_tmpl.substitute(PGM=pgm, PGM_DESC=pgm_desc))

    if tmp_data:
        header_logo_img_el = '<img src="grass_logo.png" alt="GRASS logo">'
        for line in tmp_data.splitlines(True):
            # The cleanup happens on Makefile level too.
            if not re.search(
                "</body>|</html>|</div> <!-- end container -->", line, re.IGNORECASE
            ):
                if header_logo_img_el in line:
                    sys.stdout.write(line)
                    # create hamburger menu TOC
                    write_toc(create_toc(src_data), hamburger_menu_toc=True)
                else:
                    sys.stdout.write(line)

# create TOC
write_toc(create_toc(src_data))

# process body
sys.stdout.write(update_toc(src_data))

# if </html> is found, suppose a complete html is provided.
# otherwise, generate module class reference:
if re.search("</html>", src_data, re.IGNORECASE):
    sys.exit()

index_names = {
    "d": "display",
    "db": "database",
    "g": "general",
    "i": "imagery",
    "m": "miscellaneous",
    "ps": "postscript",
    "p": "paint",
    "r": "raster",
    "r3": "raster3d",
    "s": "sites",
    "t": "temporal",
    "v": "vector",
}


def to_title(name):
    """Convert name of command class/family to form suitable for title"""
    if name == "raster3d":
        return "3D raster"
    elif name == "postscript":
        return "PostScript"
    else:
        return name.capitalize()


index_titles = {}
for key, name in index_names.items():
    index_titles[key] = to_title(name)

# process footer
index = re.search("(<!-- meta page index:)(.*)(-->)", src_data, re.IGNORECASE)
if index:
    index_name = index.group(2).strip()
    if "|" in index_name:
        index_name, index_name_cap = index_name.split("|", 1)
    else:
        index_name_cap = to_title(index_name)
else:
    mod_class = pgm.split(".", 1)[0]
    index_name = index_names.get(mod_class, "")
    index_name_cap = index_titles.get(mod_class, "")

year = os.getenv("VERSION_DATE")
if not year:
    year = str(datetime.now().year)

# check the names of scripts to assign the right folder
topdir = os.path.abspath(os.getenv("MODULE_TOPDIR"))
curdir = os.path.abspath(os.path.curdir)
if curdir.startswith(topdir + os.path.sep):
    source_url = trunk_url
    pgmdir = curdir.replace(topdir, "").lstrip(os.path.sep)
else:
    # addons
    source_url = addons_url
    pgmdir = os.path.sep.join(curdir.split(os.path.sep)[-3:])
url_source = ""
addon_path = None
if os.getenv("SOURCE_URL", ""):
    addon_path = get_addon_path()
    if addon_path:
        # Addon is installed from the local dir
        if os.path.exists(os.getenv("SOURCE_URL")):
            url_source = urlparse.urljoin(
                addons_url,
                addon_path,
            )
        else:
            url_source = urlparse.urljoin(
                os.environ["SOURCE_URL"].split("src")[0],
                addon_path,
            )
else:
    url_source = urlparse.urljoin(source_url, pgmdir)
if sys.platform == "win32":
    url_source = url_source.replace(os.path.sep, "/")

if index_name:
    branches = "branches"
    tree = "tree"
    commits = "commits"

    if branches in url_source:
        url_log = url_source.replace(branches, commits)
        url_source = url_source.replace(branches, tree)
    else:
        url_log = url_source.replace(tree, commits)

    git_commit = get_last_git_commit(
        src_dir=curdir,
        addon_path=addon_path if addon_path else None,
        is_addon=True if addon_path else False,
    )
    if git_commit["commit"] == "unknown":
        date_tag = "Accessed: {date}".format(date=git_commit["date"])
    else:
        date_tag = "Latest change: {date} in commit: {commit}".format(
            date=git_commit["date"], commit=git_commit["commit"]
        )
    sys.stdout.write(
        sourcecode.substitute(
            URL_SOURCE=url_source,
            PGM=pgm,
            URL_LOG=url_log,
            DATE_TAG=date_tag,
        )
    )
    sys.stdout.write(
        footer_index.substitute(
            INDEXNAME=index_name,
            INDEXNAMECAP=index_name_cap,
            YEAR=year,
            GRASS_VERSION=grass_version,
            HTML_PAGE_FOOTER_PAGES_PATH=html_page_footer_pages_path,
        ),
    )
else:
    sys.stdout.write(
        footer_noindex.substitute(
            YEAR=year,
            GRASS_VERSION=grass_version,
            HTML_PAGE_FOOTER_PAGES_PATH=html_page_footer_pages_path,
        ),
    )<|MERGE_RESOLUTION|>--- conflicted
+++ resolved
@@ -632,21 +632,6 @@
     """
     addon_base = os.getenv("GRASS_ADDON_BASE")
     if addon_base:
-<<<<<<< HEAD
-        """'addons_paths.json' is file created during install extension
-        check get_addons_paths() function in the g.extension.py file
-        """
-        addons_paths = os.path.join(addon_base, "addons_paths.json")
-        if os.path.exists(addons_paths):
-            with open(addons_paths, "r") as f:
-                addons_paths = json.load(f)
-            for addon in addons_paths["tree"]:
-                split_path = addon["path"].split("/")
-                root_dir, module_dir = split_path[0], split_path[-1]
-                if "grass8" == root_dir and pgm == module_dir:
-                    return True, addon["path"]
-    return None, None
-=======
         # addons_paths.json is file created during install extension
         # check get_addons_paths() function in the g.extension.py file
         addons_file = "addons_paths.json"
@@ -668,7 +653,6 @@
         for addon in addons_paths["tree"]:
             if pgm == pathlib.Path(addon["path"]).name:
                 return addon["path"]
->>>>>>> 8422103f
 
 
 # process header
