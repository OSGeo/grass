--- conflicted
+++ resolved
@@ -4,7 +4,6 @@
 #       Changes to this file must be copied over to the other file.
 
 ARG GUI=without
-<<<<<<< HEAD
 # Have build parameters as build arguments?
 # ARG LDFLAGS="-s -Wl,--no-undefined -lblas"
 # ARG CFLAGS="-O2 -std=gnu99 -m64"
@@ -28,7 +27,7 @@
 ARG REF_NAME="grass-gis"
 ARG DIGEST="sha256:340d9b015b194dc6e2a13938944e0d016e57b9679963fdeb9ce021daac430221"
 
-FROM ubuntu:22.04@sha256:58b87898e82351c6cf9cf5b9f3c20257bb9e2dcf33af051e12ce532d7f94e3fe AS common_start
+FROM ubuntu:22.04@sha256:0e5e4a57c2499249aafc3b40fcd541e9a456aab7296681a3994d631587203f97 AS common_start
 
 ARG BUILD_DATE
 ARG REVISION
@@ -66,15 +65,6 @@
 
 
 ENV DEBIAN_FRONTEND=noninteractive
-=======
-
-FROM ubuntu:22.04@sha256:0e5e4a57c2499249aafc3b40fcd541e9a456aab7296681a3994d631587203f97 as common_start
-
-LABEL authors="Carmen Tawalika,Markus Neteler,Anika Weinmann,Stefan Blumentrath"
-LABEL maintainer="tawalika@mundialis.de,neteler@mundialis.de,weinmann@mundialis.de"
-
-ENV DEBIAN_FRONTEND noninteractive
->>>>>>> e37730b9
 
 SHELL ["/bin/bash", "-c"]
 
@@ -82,7 +72,6 @@
 
 # Todo: re-consider required dev packages for addons (~400MB in dev packages)
 ARG GRASS_RUN_PACKAGES="\
-<<<<<<< HEAD
   bison \
   build-essential \
   bzip2 \
@@ -166,96 +155,7 @@
   libzstd-dev \
   mesa-common-dev \
   zlib1g-dev \
-  zlib1g-dev \
-"
-=======
-    bison \
-    build-essential \
-    bzip2 \
-    curl \
-    flex \
-    g++ \
-    gcc \
-    gdal-bin \
-    geos-bin \
-    git \
-    language-pack-en-base \
-    libcairo2 \
-    libcurl4-gnutls-dev \
-    libfftw3-bin \
-    libfftw3-dev \
-    libfreetype6 \
-    libgdal-dev \
-    libgeos-dev \
-    libgsl-dev \
-    libgsl27 \
-    libjpeg-turbo8 \
-    libjsoncpp-dev \
-    liblapacke-dev \
-    libmagic-mgc \
-    libmagic1 \
-    libncurses5 \
-    libomp-dev \
-    libomp5 \
-    libopenblas-base \
-    libopenblas-dev \
-    libopenjp2-7 \
-    libpdal-base13 \
-    libpdal-dev \
-    libpdal-plugin-hdf \
-    libpdal-plugins \
-    libpdal-util13 \
-    libpnglite0 \
-    libpq-dev \
-    libpq5 \
-    libproj-dev \
-    libpython3-all-dev \
-    libreadline8 \
-    libsqlite3-0 \
-    libtiff-tools \
-    libzstd1 \
-    locales \
-    make \
-    mesa-utils \
-    moreutils \
-    ncurses-bin \
-    netcdf-bin \
-    pdal \
-    proj-bin \
-    proj-data \
-    python-is-python3 \
-    python3 \
-    python3-dev \
-    python3-venv \
-    sqlite3 \
-    unzip \
-    vim \
-    wget \
-    zip \
-    zlib1g \
-    "
-ENV GRASS_RUN_PACKAGES=${GRASS_RUN_PACKAGES}
-
-# Define build packages
-ARG GRASS_BUILD_PACKAGES="\
-    cmake \
-    libbz2-dev \
-    libcairo2-dev \
-    libfreetype6-dev \
-    libjpeg-dev \
-    libncurses5-dev \
-    libnetcdf-dev \
-    libopenjp2-7-dev \
-    libpnglite-dev \
-    libreadline-dev \
-    libsqlite3-dev \
-    libtiff-dev \
-    libzstd-dev \
-    mesa-common-dev \
-    zlib1g-dev \
-    "
-ENV GRASS_BUILD_PACKAGES=${GRASS_BUILD_PACKAGES}
->>>>>>> e37730b9
+"
 
 ARG GRASS_CONFIG="\
   --enable-largefile \
@@ -278,29 +178,12 @@
   --with-sqlite \
   --with-zstd \
   --without-mysql \
-<<<<<<< HEAD
-"
-=======
-  "
+"
 
 ARG GRASS_PYTHON_PACKAGES="\
-    matplotlib \
-    numpy \
-    Pillow \
-    pip \
-    ply \
-    psycopg2 \
-    python-dateutil \
-    python-magic \
-    setuptools \
-  "
-ENV GRASS_PYTHON_PACKAGES=${GRASS_PYTHON_PACKAGES}
->>>>>>> e37730b9
-
-ARG GRASS_PYTHON_PACKAGES="\
-  Pillow \
   matplotlib \
   numpy<2 \
+  Pillow \
   pip \
   ply \
   psycopg2 \
@@ -355,21 +238,12 @@
   libxtst-dev \
 "
 
-<<<<<<< HEAD
-ARG GRASS_ADDITIONAL_CONFIG="--with-opengl \
-  --with-x \
-=======
-ARG GRASS_CONFIG="${GRASS_CONFIG} \
->>>>>>> e37730b9
+ARG GRASS_ADDITIONAL_CONFIG="\
   --with-nls \
   --with-opengl \
   --with-readline \
-<<<<<<< HEAD
-"
-=======
   --with-x \
-  "
->>>>>>> e37730b9
+"
 ARG GRASS_PYTHON_PACKAGES="${GRASS_PYTHON_PACKAGES} wxPython"
 # If you do not use any Gnome Accessibility features, to suppress warning
 # WARNING **: Couldn't connect to accessibility bus:
