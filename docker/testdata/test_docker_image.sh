--- conflicted
+++ resolved
@@ -42,21 +42,12 @@
 # cleanup dependency
 /usr/bin/python3 -m pip uninstall -y scikit-learn
 
-<<<<<<< HEAD
-# Test GRASS GIS C-addon installation: raster and vector
-printf "\n############\nTesting GRASS GIS C-addon installation:\n############\n"
+# Test GRASS C-addon installation: raster and vector
+printf "\n############\nTesting GRASS C-addon installation:\n############\n"
 grass --tmp-project XY --exec g.extension extension=r.gwr operation=add \
     && grass --tmp-project XY --exec g.extension extension=r.gwr operation=remove -f
 grass --tmp-project XY --exec g.extension extension=v.centerpoint operation=add \
     && grass --tmp-project XY --exec g.extension extension=v.centerpoint operation=remove -f
-=======
-# Test GRASS C-addon installation: raster and vector
-printf "\n############\nTesting GRASS C-addon installation:\n############\n"
-grass --tmp-project XY --exec g.extension extension=r.gwr operation=add && \
-	   grass --tmp-project XY --exec g.extension extension=r.gwr operation=remove -f
-grass --tmp-project XY --exec g.extension extension=v.centerpoint operation=add && \
-	   grass --tmp-project XY --exec g.extension extension=v.centerpoint operation=remove -f
->>>>>>> 71d952fb
 
 # show GRASS, PROJ, GDAL etc versions
 printf "\n############\nPrinting GRASS, PDAL and Python versions:\n############\n"
