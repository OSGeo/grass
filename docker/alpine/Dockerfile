--- conflicted
+++ resolved
@@ -215,12 +215,7 @@
     grass --tmp-location EPSG:25832 --exec r.in.pdal input="/tmp/simple.laz" output="count_1" method="n" resolution=1 -g \
     && rm -f /scripts/grass_tests.sh /tmp/simple.laz /scripts/test_grass_python.py; \
     apk del --no-cache gettext pdal-dev; \
-<<<<<<< HEAD
-    grass --tmp-location XY --exec g.version -rge \
-=======
-    # show installed version
     grass --tmp-project XY --exec g.version -rge \
->>>>>>> 3c66b4f0
     && pdal --version \
     && python3 --version
 
