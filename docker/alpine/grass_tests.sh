#!/bin/bash

# to be used in alpine Dockerfile

# add dependency
apk add --no-cache py3-scikit-learn

echo "Testing the GDAL-GRASS plugins:"
gdalinfo --formats | grep "GRASS Rasters" && \
ogrinfo --formats | grep "GRASS Vectors" || echo "...failed"

# Test grass-session
/usr/bin/python3 /scripts/test_grass_session.py
# Test PDAL
grass --tmp-project EPSG:25832 --exec r.in.pdal input="/tmp/simple.laz" output="count_1" method="n" resolution=1 -g

<<<<<<< HEAD
# Test GRASS GIS Python-addon installation
grass --tmp-project XY --exec g.extension extension=r.learn.ml2 operation=add \
    && grass --tmp-project XY --exec g.extension extension=r.learn.ml2 operation=remove -f

# Test GRASS GIS C-addon installation: raster and vector
grass --tmp-project XY --exec g.extension extension=r.gwr operation=add \
    && grass --tmp-project XY --exec g.extension extension=r.gwr operation=remove -f
grass --tmp-project XY --exec g.extension extension=v.centerpoint operation=add \
    && grass --tmp-project XY --exec g.extension extension=v.centerpoint operation=remove -f
=======
# Test GRASS Python-addon installation
grass --tmp-project XY --exec g.extension extension=r.learn.ml2 operation=add && \
   grass --tmp-project XY --exec g.extension extension=r.learn.ml2 operation=remove -f

# Test GRASS C-addon installation: raster and vector
grass --tmp-project XY --exec g.extension extension=r.gwr operation=add && \
   grass --tmp-project XY --exec g.extension extension=r.gwr operation=remove -f
grass --tmp-project XY --exec g.extension extension=v.centerpoint operation=add && \
   grass --tmp-project XY --exec g.extension extension=v.centerpoint operation=remove -f
>>>>>>> 71d952fb

# cleanup dependency
apk del py3-scikit-learn<|MERGE_RESOLUTION|>--- conflicted
+++ resolved
@@ -14,27 +14,15 @@
 # Test PDAL
 grass --tmp-project EPSG:25832 --exec r.in.pdal input="/tmp/simple.laz" output="count_1" method="n" resolution=1 -g
 
-<<<<<<< HEAD
-# Test GRASS GIS Python-addon installation
+# Test GRASS Python-addon installation
 grass --tmp-project XY --exec g.extension extension=r.learn.ml2 operation=add \
     && grass --tmp-project XY --exec g.extension extension=r.learn.ml2 operation=remove -f
 
-# Test GRASS GIS C-addon installation: raster and vector
+# Test GRASS C-addon installation: raster and vector
 grass --tmp-project XY --exec g.extension extension=r.gwr operation=add \
     && grass --tmp-project XY --exec g.extension extension=r.gwr operation=remove -f
 grass --tmp-project XY --exec g.extension extension=v.centerpoint operation=add \
     && grass --tmp-project XY --exec g.extension extension=v.centerpoint operation=remove -f
-=======
-# Test GRASS Python-addon installation
-grass --tmp-project XY --exec g.extension extension=r.learn.ml2 operation=add && \
-   grass --tmp-project XY --exec g.extension extension=r.learn.ml2 operation=remove -f
-
-# Test GRASS C-addon installation: raster and vector
-grass --tmp-project XY --exec g.extension extension=r.gwr operation=add && \
-   grass --tmp-project XY --exec g.extension extension=r.gwr operation=remove -f
-grass --tmp-project XY --exec g.extension extension=v.centerpoint operation=add && \
-   grass --tmp-project XY --exec g.extension extension=v.centerpoint operation=remove -f
->>>>>>> 71d952fb
 
 # cleanup dependency
 apk del py3-scikit-learn