--- conflicted
+++ resolved
@@ -2,19 +2,11 @@
 
 set -e
 
-<<<<<<< HEAD
 if [ "$CI" ]; then
     # dumpbin in GH actions moved to sub-directory
-    export PATH="$PATH:$(cygpath -ua 'C:/Program Files (x86)\Microsoft Visual Studio/2019/Enterprise/VC/Tools/MSVC/14.29.30133/bin/HostX64/x64/')"
+    export PATH="$PATH:$(cygpath -ua 'C:/Program Files\Microsoft Visual Studio/2022/Enterprise/VC/Tools/MSVC/14.42.34438/bin/HostX64/x64/')"
     # dumpbin in GH actions does not support options starting with "-"
     DUMPBIN_EXPORT="/EXPORTS"
-=======
-if [ "$CI" ] ; then
-	# dumpbin in GH actions moved to sub-directory
-	export PATH="$PATH:$(cygpath -ua 'C:/Program Files\Microsoft Visual Studio/2022/Enterprise/VC/Tools/MSVC/14.42.34438/bin/HostX64/x64/')"
-	# dumpbin in GH actions does not support options starting with "-"
-	DUMPBIN_EXPORT="/EXPORTS"
->>>>>>> 71d952fb
 else
     DUMPBIN_EXPORT="-exports"
 fi
