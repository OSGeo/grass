--- conflicted
+++ resolved
@@ -2,7 +2,6 @@
 
 set -e
 
-<<<<<<< HEAD
 if [ "$CI" ] ; then
 	DUMPBIN_PATH=$(cygpath -ua "C:/Program Files (x86)\Microsoft Visual Studio/2019/Enterprise/VC/Tools/MSVC/14.29.30133/bin/HostX64/x64/")
 	export PATH="${DUMPBIN_PATH}:$PATH"
@@ -18,14 +17,6 @@
 	PATH=$PATH:$VCPATH
 fi
 
-=======
-[ -d mswindows/osgeo4w/vc ] || mkdir mswindows/osgeo4w/vc
-
-if [ -n "$VCPATH" ]; then
-	PATH=$PATH:$VCPATH
-fi
-
->>>>>>> 345cf68b
 for dllfile in "$@"; do
 	dlldir=${dllfile%/*}
 	dllfile=${dllfile##*/}
