#!/usr/bin/bash

# osgeo4w-setup -g -k -a x86_64 -q -P gdal -P proj -P geos -P fftw -P libjpeg -P liblas-devel -P libpng -P libpq -P libtiff -P libxdr -P pdcurses -P regex-devel -P sqlite3 -P zstd-devel -P zstd -P laszip2 -P python3-core -P python3-six

set -e

PWD="$(pwd)"

if ! [ -d mswindows ]; then
    echo Start from GRASS toplevel dir
    exit 1
fi

mkdir -p /tmp
if ! [ -d /tmp ]; then
    echo /tmp does not exists
    exit 1
fi

# package patch number
# e.g. 'r65400-1' for daily builds, '-1' for release
if [ -z  $PACKAGE_PATCH ]; then
    PACKAGE_PATCH=1
fi

# package name
# eg. '-daily' -> 'grass-daily', empty for release
if [ -z $PACKAGE_POSTFIX ]; then
    PACKAGE_POSTFIX=""
fi

# OSGeo4W directory postfix
# eg. '64' for 64bit, empty for 32bit
if [ -z $OSGEO4W_POSTFIX ]; then
    OSGEO4W_POSTFIX=""
fi
if [ "$OSGEO4W_POSTFIX" = "64" ]; then
    MINGW_POSTFIX=64
else
    MINGW_POSTFIX=32
fi

export OSGEO4W_ROOT_MSYS="/c/OSGeo4W${OSGEO4W_POSTFIX}"
export OSGEO4W_ROOT=$(cygpath -w "$OSGEO4W_ROOT_MSYS")

fetchenv() {
    local IFS
    IFS=
    batch=$1
    shift
    srcenv=$(mktemp /tmp/srcenv.XXXXXXXXXX)
    dstenv=$(mktemp /tmp/dstenv.XXXXXXXXXX)
    diffenv=$(mktemp /tmp/diffenv.XXXXXXXXXX)
    args="$@"
    cmd.exe //c set >$srcenv
    cmd.exe //c "call `cygpath -w $batch` $args \>nul 2\>nul \& set" >$dstenv
    diff -u $srcenv $dstenv | sed -f mswindows/osgeo4w/envdiff.sed >$diffenv
    . $diffenv
    PATH=$PATH:/usr/bin:/mingw${MINGW_POSTFIX}/bin/:$PWD/mswindows/osgeo4w/lib:$PWD/mswindows/osgeo4w:/c/windows32/system32:/c/windows:/c/windows32/system32:/c/windows
    rm -f $srcenv $dstenv $diffenv
}

# Avoid GRASS' old msys
! [ -f $OSGEO4W_ROOT_MSYS/etc/ini/msys.bat ] || mv $OSGEO4W_ROOT_MSYS/etc/ini/msys.bat $OSGEO4W_ROOT_MSYS/etc/ini/msys.bat.off

fetchenv $OSGEO4W_ROOT_MSYS/bin/o4w_env.bat
fetchenv $OSGEO4W_ROOT_MSYS/bin/py3_env.bat

! [ -f $OSGEO4W_ROOT_MSYS/etc/ini/msys.bat.off ] || mv $OSGEO4W_ROOT_MSYS/etc/ini/msys.bat.off $OSGEO4W_ROOT_MSYS/etc/ini/msys.bat

PATH=/mingw${MINGW_POSTFIX}/lib/ccache/bin:$PATH

T0=$(date +%s)
LT=$T0
CS=""

log() {
    local D T
    NOW=$(date)
    T=$(date +%s)

    if [ -n "$CS" ]; then
        local D H M S
	S=$(( $T-$LT ))
	M=$(( S/60 )); S=$(( S%60 ))
	H=$(( M/60 )); M=$(( M%60 ))
	D=$(( H/24 )); H=$(( H%24 ))

	echo -n "$NOW: FINISHED $CS AFTER "
	(( D>0 )) && echo -n "${D}d"
	(( H>0 )) && echo -n "${H}h"
	(( M>0 )) && echo -n "${M}m"
	echo "${S}s"
    fi

    CS="$@"
    LT=$T
    if [ -n "$CS" ]; then
        echo $NOW: STARTING $CS
    elif [ -n "$T0" ]; then
	CS="COMPLETE RUN"
	LT=$T0
	T0=""
	log
    fi
}

exec 3<include/VERSION
read MAJOR <&3
read MINOR <&3
read PATCH <&3

export VERSION=${MAJOR}.${MINOR}.${PATCH}
export POSTFIX=${MAJOR}${MINOR}

GRASS_EXECUTABLE=grass${MAJOR}${MINOR}

if [ -f mswindows/osgeo4w/package.log ]; then
    i=0
    while [ -f mswindows/osgeo4w/package.log.$i ]; do
	(( i+=1 ))
    done
    mv mswindows/osgeo4w/package.log mswindows/osgeo4w/package.log.$i
fi

exec 3>&1 > >(tee mswindows/osgeo4w/package.log) 2>&1

if [ "$MINGW_POSTFIX" = "64" ]; then
	mingw_libgcc=libgcc_s_seh-1.dll
else
	mingw_libgcc=libgcc_s_dw2-1.dll
fi

DLLS="/mingw${MINGW_POSTFIX}/bin/zlib1.dll
	/mingw${MINGW_POSTFIX}/bin/libbz2-1.dll
	/mingw${MINGW_POSTFIX}/bin/libiconv-2.dll
	/mingw${MINGW_POSTFIX}/bin/libexpat-1.dll
	/mingw${MINGW_POSTFIX}/bin/libfontconfig-1.dll
	/mingw${MINGW_POSTFIX}/bin/libintl-8.dll
	/mingw${MINGW_POSTFIX}/bin/libsystre-0.dll
	/mingw${MINGW_POSTFIX}/bin/libtre-5.dll
	/mingw${MINGW_POSTFIX}/bin/libwinpthread-1.dll
	/mingw${MINGW_POSTFIX}/bin/libcairo-2.dll
	/mingw${MINGW_POSTFIX}/bin/libpixman-1-0.dll
	/mingw${MINGW_POSTFIX}/bin/libpng16-16.dll
	/mingw${MINGW_POSTFIX}/bin/libfreetype-6.dll
	/mingw${MINGW_POSTFIX}/bin/libharfbuzz-0.dll
	/mingw${MINGW_POSTFIX}/bin/libglib-2.0-0.dll
	/mingw${MINGW_POSTFIX}/bin/libgraphite2.dll
	/mingw${MINGW_POSTFIX}/bin/libpcre-1.dll
	/mingw${MINGW_POSTFIX}/bin/libstdc++-6.dll
	/mingw${MINGW_POSTFIX}/bin/$mingw_libgcc"

if [ "$MINGW_POSTFIX" = "64" ]; then
	conf_host=x86_64-w64-mingw32
	# https://trac.osgeo.org/osgeo4w/ticket/550
	conf_opts="--with-liblas=$PWD/mswindows/osgeo4w/liblas-config"
else
	conf_host=i386-w64-mingw32
	# https://trac.osgeo.org/osgeo4w/ticket/539
	#  LAS support hopefully only temporarily disabled on 32bit
	conf_opts=
fi

if ! [ -f mswindows/osgeo4w/configure-stamp ]; then
	if [ -e include/Make/Platform.make ] ; then
	    log make distclean
	    make distclean
	fi

	log remove old logs
	rm -f mswindows/osgeo4w/package.log.*

	mkdir -p dist.$conf_host/bin
	cp -uv $DLLS dist.$conf_host/bin

	mkdir -p mswindows/osgeo4w/lib
	cp -uv $OSGEO4W_ROOT_MSYS/lib/libpq.lib mswindows/osgeo4w/lib/pq.lib
	cp -uv $OSGEO4W_ROOT_MSYS/lib/proj_i.lib mswindows/osgeo4w/lib/proj.lib
	cp -uv $OSGEO4W_ROOT_MSYS/lib/sqlite3_i.lib mswindows/osgeo4w/lib/sqlite3.lib

	log configure
	./configure \
	        --host=$conf_host \
		--with-libs="$OSGEO4W_ROOT/lib" \
		--with-includes=$OSGEO4W_ROOT_MSYS/include \
                --libexecdir=$OSGEO4W_ROOT_MSYS/bin \
                --prefix=$OSGEO4W_ROOT_MSYS/apps/grass \
                --bindir=$OSGEO4W_ROOT_MSYS/bin \
                --includedir=$OSGEO4W_ROOT_MSYS/include \
		--without-x \
		--with-cxx \
		--enable-shared \
		--enable-largefile \
		--with-fftw \
		--with-freetype \
		--with-freetype-includes=/mingw${MINGW_POSTFIX}/include/freetype2 \
		--with-proj-share=$OSGEO4W_ROOT_MSYS/share/proj \
		--with-proj-includes=$OSGEO4W_ROOT_MSYS/include \
		--with-proj-libs=$PWD/mswindows/osgeo4w/lib \
		--with-postgres \
		--with-postgres-includes=$OSGEO4W_ROOT_MSYS/include \
		--with-postgres-libs=$PWD/mswindows/osgeo4w/lib \
		--with-gdal=$PWD/mswindows/osgeo4w/gdal-config \
		--with-geos=$PWD/mswindows/osgeo4w/geos-config \
		--with-sqlite \
		--with-sqlite-includes=$OSGEO4W_ROOT_MSYS/include \
		--with-sqlite-libs=$PWD/mswindows/osgeo4w/lib \
		--with-regex \
		--with-nls \
		--with-zstd \
		--with-odbc \
	        --with-cairo \
	        --with-opengl=windows \
                --with-bzlib $conf_opts
# see #3047
#	        --with-mysql

	touch mswindows/osgeo4w/configure-stamp
fi


log make
make -k || ( cat error.log >&3 && false )

log make install
make install

log cleanup
rm -f d*.o

log prepare packaging
mv $OSGEO4W_ROOT_MSYS/apps/grass/grass$POSTFIX/include/grass/config.h \
   $OSGEO4W_ROOT_MSYS/apps/grass/grass$POSTFIX/include/grass/config.h.mingw
cp mswindows/osgeo4w/config.h.switch $OSGEO4W_ROOT_MSYS/apps/grass/grass$POSTFIX/include/grass/config.h
cp mswindows/osgeo4w/config.h.vc $OSGEO4W_ROOT_MSYS/apps/grass/grass$POSTFIX/include/grass
mkdir -p $OSGEO4W_ROOT_MSYS/etc/preremove $OSGEO4W_ROOT_MSYS/etc/postinstall
sed -e "s#@POSTFIX@#$POSTFIX#g" \
    mswindows/osgeo4w/grass.bat.tmpl >$OSGEO4W_ROOT_MSYS/bin/${GRASS_EXECUTABLE}.bat
sed -e "s#@POSTFIX@#$POSTFIX#g" \
    mswindows/osgeo4w/python-grass.bat.tmpl >$OSGEO4W_ROOT_MSYS/bin/python-${GRASS_EXECUTABLE}.bat
sed -e "s#@POSTFIX@#$POSTFIX#g" \
    mswindows/osgeo4w/env.bat.tmpl >$OSGEO4W_ROOT_MSYS/apps/grass/grass$POSTFIX/etc/env.bat
sed -e "s#@POSTFIX@#$POSTFIX#g" -e "s#@VERSION@#$VERSION#g" -e "s#@GRASS_EXECUTABLE@#$GRASS_EXECUTABLE#g" \
    mswindows/osgeo4w/postinstall.bat >$OSGEO4W_ROOT_MSYS/etc/postinstall/grass${PACKAGE_POSTFIX}.bat
sed -e "s#@POSTFIX@#$POSTFIX#g" -e "s#@VERSION@#$VERSION#g" -e "s#@GRASS_EXECUTABLE@#$GRASS_EXECUTABLE#g" \
    mswindows/osgeo4w/preremove.bat >$OSGEO4W_ROOT_MSYS/etc/preremove/grass${PACKAGE_POSTFIX}.bat

if [ -n "$PACKAGE_PATCH" ]; then
    log building vc libraries
    OSGEO4W_POSTFIX=$OSGEO4W_POSTFIX sh \
        mswindows/osgeo4w/mklibs.sh $OSGEO4W_ROOT_MSYS/apps/grass/grass$POSTFIX/lib/*.${MAJOR}.${MINOR}.dll
    mv mswindows/osgeo4w/vc/grass*.lib $OSGEO4W_ROOT_MSYS/apps/grass/grass$POSTFIX/lib

    log creating package
    mkdir -p mswindows/osgeo4w/package

    PDIR=$PWD/mswindows/osgeo4w/package
    SRC=$PWD
    cd $OSGEO4W_ROOT_MSYS

    # bat files - unix2dos
<<<<<<< HEAD
    unix2dos bin/${GRASS_EXECUTABLE}.bat
=======
    unix2dos bin/${GRASS_EXECUTABLE}.bat.tmpl
    unix2dos bin/python-${GRASS_EXECUTABLE}.bat
>>>>>>> 59c9ae5c
    unix2dos etc/postinstall/grass${PACKAGE_POSTFIX}.bat
    unix2dos etc/preremove/grass${PACKAGE_POSTFIX}.bat

    # copy dependencies (TODO: to be reduced)
    cp -uv $DLLS apps/grass/grass$POSTFIX/bin
    cp -uv /mingw${MINGW_POSTFIX}/etc/fonts/fonts.conf \
	apps/grass/grass$POSTFIX/etc

    # creating grass package
    /bin/tar -cjf $PDIR/grass$PACKAGE_POSTFIX-$VERSION-$PACKAGE_PATCH.tar.bz2 \
	apps/grass/grass$POSTFIX \
<<<<<<< HEAD
	bin/${GRASS_EXECUTABLE}.bat \
=======
	bin/${GRASS_EXECUTABLE}.bat.tmpl \
        bin/python-${GRASS_EXECUTABLE}.bat \
>>>>>>> 59c9ae5c
	etc/postinstall/grass${PACKAGE_POSTFIX}.bat \
	etc/preremove/grass${PACKAGE_POSTFIX}.bat

fi

log

exit 0<|MERGE_RESOLUTION|>--- conflicted
+++ resolved
@@ -260,12 +260,8 @@
     cd $OSGEO4W_ROOT_MSYS
 
     # bat files - unix2dos
-<<<<<<< HEAD
     unix2dos bin/${GRASS_EXECUTABLE}.bat
-=======
-    unix2dos bin/${GRASS_EXECUTABLE}.bat.tmpl
     unix2dos bin/python-${GRASS_EXECUTABLE}.bat
->>>>>>> 59c9ae5c
     unix2dos etc/postinstall/grass${PACKAGE_POSTFIX}.bat
     unix2dos etc/preremove/grass${PACKAGE_POSTFIX}.bat
 
@@ -277,12 +273,8 @@
     # creating grass package
     /bin/tar -cjf $PDIR/grass$PACKAGE_POSTFIX-$VERSION-$PACKAGE_PATCH.tar.bz2 \
 	apps/grass/grass$POSTFIX \
-<<<<<<< HEAD
 	bin/${GRASS_EXECUTABLE}.bat \
-=======
-	bin/${GRASS_EXECUTABLE}.bat.tmpl \
-        bin/python-${GRASS_EXECUTABLE}.bat \
->>>>>>> 59c9ae5c
+	bin/python-${GRASS_EXECUTABLE}.bat \
 	etc/postinstall/grass${PACKAGE_POSTFIX}.bat \
 	etc/preremove/grass${PACKAGE_POSTFIX}.bat
 
