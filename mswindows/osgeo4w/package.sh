#!/usr/bin/bash

<<<<<<< HEAD
# osgeo4w-setup -g -k -a x86_64 -q -P gdal-dev proj-dev geos fftw libjpeg liblas-devel libpng libpq libtiff libxdr pdcurses regex-devel sqlite3 zstd-devel zstd laszip2
=======
# osgeo4w-setup -g -k -a x86_64 -q -P gdal proj geos fftw libjpeg liblas-devel libpng libpq libtiff libxdr pdcurses regex-devel sqlite3 zstd-devel zstd laszip2 python3-core python3-six
>>>>>>> df3493f9

set -e

PWD="$(pwd)"

if ! [ -d mswindows ]; then
    echo Start from GRASS toplevel dir
    exit 1
fi

mkdir -p /tmp
if ! [ -d /tmp ]; then
    echo /tmp does not exists
    exit 1
fi

# package patch number
# e.g. 'r65400-1' for daily builds, '-1' for release
if [ -z  $PACKAGE_PATCH ]; then
    PACKAGE_PATCH=1
fi

# package name
# eg. '-daily' -> 'grass-daily', empty for release
if [ -z $PACKAGE_POSTFIX ]; then
    PACKAGE_POSTFIX=""
fi

# OSGeo4W directory postfix
# eg. '64' for 64bit, empty for 32bit
if [ -z $OSGEO4W_POSTFIX ]; then
    OSGEO4W_POSTFIX=""
fi
if [ "$OSGEO4W_POSTFIX" = "64" ]; then
    MINGW_POSTFIX=64
else
    MINGW_POSTFIX=32
fi

export OSGEO4W_ROOT_MSYS="/c/OSGeo4W${OSGEO4W_POSTFIX}"
export OSGEO4W_ROOT=$(cygpath -w "$OSGEO4W_ROOT_MSYS")

fetchenv() {
    local IFS
    IFS=
    batch=$1
    shift
    srcenv=$(mktemp /tmp/srcenv.XXXXXXXXXX)
    dstenv=$(mktemp /tmp/dstenv.XXXXXXXXXX)
    diffenv=$(mktemp /tmp/diffenv.XXXXXXXXXX)
    args="$@"
    cmd.exe //c set >$srcenv
    cmd.exe //c "call `cygpath -w $batch` $args \>nul 2\>nul \& set" >$dstenv
    diff -u $srcenv $dstenv | sed -f mswindows/osgeo4w/envdiff.sed >$diffenv
    . $diffenv
    PATH=$PATH:/usr/bin:/mingw${MINGW_POSTFIX}/bin/:$PWD/mswindows/osgeo4w/lib:$PWD/mswindows/osgeo4w:/c/windows32/system32:/c/windows:/c/windows32/system32:/c/windows
    rm -f $srcenv $dstenv $diffenv
}

# Avoid GRASS' old msys
! [ -f $OSGEO4W_ROOT_MSYS/etc/ini/msys.bat ] || mv $OSGEO4W_ROOT_MSYS/etc/ini/msys.bat $OSGEO4W_ROOT_MSYS/etc/ini/msys.bat.off

fetchenv $OSGEO4W_ROOT_MSYS/bin/o4w_env.bat
fetchenv $OSGEO4W_ROOT_MSYS/bin/py3_env.bat
fetchenv $OSGEO4W_ROOT_MSYS/bin/gdal-dev-env.bat

! [ -f $OSGEO4W_ROOT_MSYS/etc/ini/msys.bat.off ] || mv $OSGEO4W_ROOT_MSYS/etc/ini/msys.bat.off $OSGEO4W_ROOT_MSYS/etc/ini/msys.bat

PATH=/mingw${MINGW_POSTFIX}/lib/ccache/bin:$PATH

T0=$(date +%s)
LT=$T0
CS=""

log() {
    local D T
    NOW=$(date)
    T=$(date +%s)

    if [ -n "$CS" ]; then
        local D H M S
	S=$(( $T-$LT ))
	M=$(( S/60 )); S=$(( S%60 ))
	H=$(( M/60 )); M=$(( M%60 ))
	D=$(( H/24 )); H=$(( H%24 ))

	echo -n "$NOW: FINISHED $CS AFTER "
	(( D>0 )) && echo -n "${D}d"
	(( H>0 )) && echo -n "${H}h"
	(( M>0 )) && echo -n "${M}m"
	echo "${S}s"
    fi

    CS="$@"
    LT=$T
    if [ -n "$CS" ]; then
        echo $NOW: STARTING $CS
    elif [ -n "$T0" ]; then
	CS="COMPLETE RUN"
	LT=$T0
	T0=""
	log
    fi
}

exec 3<include/VERSION
read MAJOR <&3
read MINOR <&3
read PATCH <&3

export VERSION=${MAJOR}.${MINOR}.${PATCH}
export POSTFIX=${MAJOR}${MINOR}

if [[ "$PATCH" == *svn* ]] ; then
    GRASS_EXECUTABLE=grass${MAJOR}${MINOR}svn
else
    GRASS_EXECUTABLE=grass${MAJOR}${MINOR}
fi

if [ -f mswindows/osgeo4w/package.log ]; then
    i=0
    while [ -f mswindows/osgeo4w/package.log.$i ]; do
	(( i+=1 ))
    done
    mv mswindows/osgeo4w/package.log mswindows/osgeo4w/package.log.$i
fi

exec 3>&1 > >(tee mswindows/osgeo4w/package.log) 2>&1

if [ "$MINGW_POSTFIX" = "64" ]; then
	mingw_libgcc=libgcc_s_seh-1.dll
else
	mingw_libgcc=libgcc_s_dw2-1.dll
fi

DLLS="/mingw${MINGW_POSTFIX}/bin/zlib1.dll
	/mingw${MINGW_POSTFIX}/bin/libbz2-1.dll
	/mingw${MINGW_POSTFIX}/bin/libiconv-2.dll
	/mingw${MINGW_POSTFIX}/bin/libexpat-1.dll
	/mingw${MINGW_POSTFIX}/bin/libfontconfig-1.dll
	/mingw${MINGW_POSTFIX}/bin/libintl-8.dll
	/mingw${MINGW_POSTFIX}/bin/libsystre-0.dll
	/mingw${MINGW_POSTFIX}/bin/libtre-5.dll
	/mingw${MINGW_POSTFIX}/bin/libwinpthread-1.dll
	/mingw${MINGW_POSTFIX}/bin/libcairo-2.dll
	/mingw${MINGW_POSTFIX}/bin/libpixman-1-0.dll
	/mingw${MINGW_POSTFIX}/bin/libpng16-16.dll
	/mingw${MINGW_POSTFIX}/bin/libfreetype-6.dll
	/mingw${MINGW_POSTFIX}/bin/libharfbuzz-0.dll
	/mingw${MINGW_POSTFIX}/bin/libglib-2.0-0.dll
	/mingw${MINGW_POSTFIX}/bin/libgraphite2.dll
	/mingw${MINGW_POSTFIX}/bin/libpcre-1.dll
	/mingw${MINGW_POSTFIX}/bin/libstdc++-6.dll
	/mingw${MINGW_POSTFIX}/bin/$mingw_libgcc"

if [ "$MINGW_POSTFIX" = "64" ]; then
	conf_host=x86_64-w64-mingw32
	# https://trac.osgeo.org/osgeo4w/ticket/550
	conf_opts="--with-liblas=$PWD/mswindows/osgeo4w/liblas-config"
else
	conf_host=i386-w64-mingw32
	# https://trac.osgeo.org/osgeo4w/ticket/539
	#  LAS support hopefully only temporarily disabled on 32bit
	conf_opts=
fi

<<<<<<< HEAD
mkdir -p dist.$conf_host/bin
cp -uv $DLLS dist.$conf_host/bin

mkdir -p mswindows/osgeo4w/lib
cp -uv $OSGEO4W_ROOT_MSYS/lib/libpq.lib mswindows/osgeo4w/lib/pq.lib
cp -uv $OSGEO4W_ROOT_MSYS/lib/sqlite3_i.lib mswindows/osgeo4w/lib/sqlite3.lib

=======
>>>>>>> df3493f9
if ! [ -f mswindows/osgeo4w/configure-stamp ]; then
	if [ -e include/Make/Platform.make ] ; then
	    log make distclean
	    make distclean
	fi

	log remove old logs
	rm -f mswindows/osgeo4w/package.log.*

	mkdir -p dist.$conf_host/bin
	cp -uv $DLLS dist.$conf_host/bin

	mkdir -p mswindows/osgeo4w/lib
	cp -uv $OSGEO4W_ROOT_MSYS/lib/libpq.lib mswindows/osgeo4w/lib/pq.lib
	cp -uv $OSGEO4W_ROOT_MSYS/lib/proj_i.lib mswindows/osgeo4w/lib/proj.lib
	cp -uv $OSGEO4W_ROOT_MSYS/lib/sqlite3_i.lib mswindows/osgeo4w/lib/sqlite3.lib

	log configure
	./configure \
	        --host=$conf_host \
		--with-libs="$OSGEO4W_ROOT/lib" \
		--with-includes=$OSGEO4W_ROOT_MSYS/include \
                --libexecdir=$OSGEO4W_ROOT_MSYS/bin \
                --prefix=$OSGEO4W_ROOT_MSYS/apps/grass \
                --bindir=$OSGEO4W_ROOT_MSYS/bin \
                --includedir=$OSGEO4W_ROOT_MSYS/include \
		--without-x \
		--with-cxx \
		--enable-shared \
		--enable-largefile \
		--with-fftw \
		--with-freetype \
		--with-freetype-includes=/mingw${MINGW_POSTFIX}/include/freetype2 \
		--with-proj-share=$OSGEO4W_ROOT_MSYS/apps/proj-dev/share/proj \
		--with-proj-includes=$OSGEO4W_ROOT_MSYS/apps/proj-dev/include \
		--with-proj-libs=$OSGEO4W_ROOT_MSYS/apps/proj-dev/lib \
		--with-postgres \
		--with-postgres-includes=$OSGEO4W_ROOT_MSYS/include \
		--with-postgres-libs=$PWD/mswindows/osgeo4w/lib \
		--with-gdal=$PWD/mswindows/osgeo4w/gdal-config \
		--with-geos=$PWD/mswindows/osgeo4w/geos-config \
		--with-sqlite \
		--with-sqlite-includes=$OSGEO4W_ROOT_MSYS/include \
		--with-sqlite-libs=$PWD/mswindows/osgeo4w/lib \
		--with-regex \
		--with-nls \
		--with-zstd \
		--with-odbc \
	        --with-cairo \
	        --with-opengl=windows \
                --with-bzlib $conf_opts
# see #3047
#	        --with-mysql

	touch mswindows/osgeo4w/configure-stamp
fi


log make
make -k || ( cat error.log >&3 && false )

log make install
make install

log cleanup
rm -f d*.o

log prepare packaging
mv $OSGEO4W_ROOT_MSYS/apps/grass/grass$POSTFIX/include/grass/config.h \
   $OSGEO4W_ROOT_MSYS/apps/grass/grass$POSTFIX/include/grass/config.h.mingw
cp mswindows/osgeo4w/config.h.switch $OSGEO4W_ROOT_MSYS/apps/grass/grass$POSTFIX/include/grass/config.h
cp mswindows/osgeo4w/config.h.vc $OSGEO4W_ROOT_MSYS/apps/grass/grass$POSTFIX/include/grass
mkdir -p $OSGEO4W_ROOT_MSYS/etc/preremove $OSGEO4W_ROOT_MSYS/etc/postinstall
sed -e "s#@POSTFIX@#$POSTFIX#g" \
    mswindows/osgeo4w/grass.bat.tmpl >$OSGEO4W_ROOT_MSYS/bin/${GRASS_EXECUTABLE}.bat
sed -e "s#@POSTFIX@#$POSTFIX#g" \
    mswindows/osgeo4w/env.bat.tmpl >$OSGEO4W_ROOT_MSYS/apps/grass/grass$POSTFIX/etc/env.bat
sed -e "s#@POSTFIX@#$POSTFIX#g" -e "s#@VERSION@#$VERSION#g" -e "s#@GRASS_EXECUTABLE@#$GRASS_EXECUTABLE#g" \
    mswindows/osgeo4w/postinstall.bat >$OSGEO4W_ROOT_MSYS/etc/postinstall/grass${PACKAGE_POSTFIX}.bat
sed -e "s#@POSTFIX@#$POSTFIX#g" -e "s#@VERSION@#$VERSION#g" -e "s#@GRASS_EXECUTABLE@#$GRASS_EXECUTABLE#g" \
    mswindows/osgeo4w/preremove.bat >$OSGEO4W_ROOT_MSYS/etc/preremove/grass${PACKAGE_POSTFIX}.bat

if [ -n "$PACKAGE_PATCH" ]; then
    log building vc libraries
    OSGEO4W_POSTFIX=$OSGEO4W_POSTFIX sh \
        mswindows/osgeo4w/mklibs.sh $OSGEO4W_ROOT_MSYS/apps/grass/grass$POSTFIX/lib/*.${MAJOR}.${MINOR}.dll
    mv mswindows/osgeo4w/vc/grass*.lib $OSGEO4W_ROOT_MSYS/apps/grass/grass$POSTFIX/lib

    log creating package
    mkdir -p mswindows/osgeo4w/package

    PDIR=$PWD/mswindows/osgeo4w/package
    SRC=$PWD
    cd $OSGEO4W_ROOT_MSYS

    # update startup script
    sed -e "s#@POSTFIX@#$POSTFIX#g" \
	$SRC/mswindows/osgeo4w/grass.bat.tmpl > bin/${GRASS_EXECUTABLE}.bat.tmpl

    # bat files - unix2dos
    unix2dos bin/${GRASS_EXECUTABLE}.bat.tmpl
    unix2dos etc/postinstall/grass${PACKAGE_POSTFIX}.bat
    unix2dos etc/preremove/grass${PACKAGE_POSTFIX}.bat

    # copy dependencies (TODO: to be reduced)
    cp -uv $DLLS apps/grass/grass$POSTFIX/bin
    cp -uv /mingw${MINGW_POSTFIX}/etc/fonts/fonts.conf \
	apps/grass/grass$POSTFIX/etc

    # creating grass package
    /bin/tar -cjf $PDIR/grass$PACKAGE_POSTFIX-$VERSION-$PACKAGE_PATCH.tar.bz2 \
	apps/grass/grass$POSTFIX \
	bin/${GRASS_EXECUTABLE}.bat.tmpl \
	etc/postinstall/grass${PACKAGE_POSTFIX}.bat \
	etc/preremove/grass${PACKAGE_POSTFIX}.bat

    # clean up
    rm bin/${GRASS_EXECUTABLE}.bat.tmpl
fi

log

exit 0<|MERGE_RESOLUTION|>--- conflicted
+++ resolved
@@ -1,10 +1,6 @@
 #!/usr/bin/bash
 
-<<<<<<< HEAD
-# osgeo4w-setup -g -k -a x86_64 -q -P gdal-dev proj-dev geos fftw libjpeg liblas-devel libpng libpq libtiff libxdr pdcurses regex-devel sqlite3 zstd-devel zstd laszip2
-=======
-# osgeo4w-setup -g -k -a x86_64 -q -P gdal proj geos fftw libjpeg liblas-devel libpng libpq libtiff libxdr pdcurses regex-devel sqlite3 zstd-devel zstd laszip2 python3-core python3-six
->>>>>>> df3493f9
+# osgeo4w-setup -g -k -a x86_64 -q -P gdal-dev proj-dev geos fftw libjpeg liblas-devel libpng libpq libtiff libxdr pdcurses regex-devel sqlite3 zstd-devel zstd laszip2 python3-core python3-six
 
 set -e
 
@@ -171,16 +167,6 @@
 	conf_opts=
 fi
 
-<<<<<<< HEAD
-mkdir -p dist.$conf_host/bin
-cp -uv $DLLS dist.$conf_host/bin
-
-mkdir -p mswindows/osgeo4w/lib
-cp -uv $OSGEO4W_ROOT_MSYS/lib/libpq.lib mswindows/osgeo4w/lib/pq.lib
-cp -uv $OSGEO4W_ROOT_MSYS/lib/sqlite3_i.lib mswindows/osgeo4w/lib/sqlite3.lib
-
-=======
->>>>>>> df3493f9
 if ! [ -f mswindows/osgeo4w/configure-stamp ]; then
 	if [ -e include/Make/Platform.make ] ; then
 	    log make distclean
