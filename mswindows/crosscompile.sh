#!/bin/sh
#
################################################################################
#
# MODULE:	crosscompile.sh
# AUTHOR(S):	Huidae Cho <grass4u gmail.com>
# PURPOSE:	Builds a cross-compiled portable package of GRASS GIS
# COPYRIGHT:	(C) 2019-2021 by Huidae Cho and the GRASS Development Team
#
#		This program is free software under the GNU General Public
#		License (>=v2). Read the file COPYING that comes with GRASS
#		for details.
#
################################################################################
#
# This script requires MXE <https://mxe.cc/> for cross-compilation and was
# tested on Slackware 14.2 x86_64 with up-to-date packages from slackpkg and
# sbopkg. It was also tested on WSLackware
# <https://github.com/Mohsens22/WSLackware> in WSL
# <https://docs.microsoft.com/en-us/windows/wsl/>.
#
# Basic steps:
#
# mkdir -p ~/usr/src
# cd ~/usr/src
# git clone https://github.com/mxe/mxe.git
# cd mxe
# echo MXE_TARGETS=x86_64-w64-mingw32.shared > settings.mk
# make cc blas bzip2 cairo fftw freetype gdal geos lapack netcdf libpng \
#      pthreads readline libgnurx sqlite tiff zstd proj
#
# cd ~/usr/src
# git clone https://github.com/OSGeo/grass.git
# git clone https://github.com/OSGeo/grass-addons.git
# cd grass
# mswindows/crosscompile.sh --mxe-path=$HOME/usr/src/mxe --update --package \
#      > crosscompile.log 2>&1
#

# stop on errors
set -e

# default paths, but can be overriden from the command line
mxe_path=${MXE_PATH-$HOME/usr/local/src/mxe}
addons_path=${ADDONS_PATH-../grass-addons}
freetype_include=${FREETYPE_INCLUDE-/usr/include/freetype2}

# process options
update=0
package=0
for opt; do
	case "$opt" in
	-h|--help)
		cat<<'EOT'
Usage: crosscompile.sh [OPTIONS]

-h, --help                   display this help message
    --mxe-path=PATH          MXE path (default: $HOME/usr/local/src/mxe)
    --addons-path=PATH       grass-addons path (default: ../grass-addons)
    --freetype-include=PATH  FreeType include path
                             (default: /usr/include/freetype2)
    --update                 update the current branch
    --package                package the cross-compiled build as
<<<<<<< HEAD
                             grass80-x86_64-w64-mingw32-YYYYMMDD.zip
=======
                             grassVV-x86_64-w64-mingw32-YYYYMMDD.zip
>>>>>>> 8422103f
EOT
		exit
		;;
	--mxe-path=*)
		mxe_path=`echo $opt | sed 's/^[^=]*=//'`
		;;
	--addons-path=*)
		addons_path=`echo $opt | sed 's/^[^=]*=//'`
		;;
	--freetype-include=*)
		freetype_include=`echo $opt | sed 's/^[^=]*=//'`
		;;
	--update)
		update=1
		;;
	--package)
		package=1
		;;
	*)
		echo "$opt: unknown option"
		exit 1
		;;
	esac
done

# see if we're inside the root of the GRASS source code
if [ ! -f grass.pc.in ]; then
	echo "Please run this script from the root of the GRASS source code"
	exit 1
fi

# check paths
errors=0
if [ ! -d $mxe_path ]; then
	echo "$mxe_path: not found"
	errors=1
fi
if [ ! -d $freetype_include ]; then
	echo "$freetype_include: not found"
	errors=1
fi
if [ $update -eq 1 -a ! -d .git ]; then
	echo "not a git repository"
	errors=1
fi
if [ $errors -eq 1 ]; then
	exit 1
fi

################################################################################
# Start

echo "Started cross-compilation: `date`"
echo

# update the current branch if requested
if [ $update -eq 1 -a -d .git ]; then
	git pull
fi

################################################################################
# Compile the native architecture for generating document files

CFLAGS="-g -O2 -Wall" \
CXXFLAGS="-g -O2 -Wall" \
LDFLAGS="-lcurses" \
./configure \
--with-nls \
--with-readline \
--with-freetype-includes=$freetype_include \
--with-bzlib \
--with-postgres \
--with-pthread \
--with-openmp \
--with-blas \
--with-lapack \
--with-geos \
--with-netcdf \
>> /dev/stdout

make clean default

if [ -d $addons_path ]; then
	MODULE_TOPDIR=`pwd`
	(
	cd $addons_path
	if [ $update -eq 1 -a -d .git ]; then
		git pull
	fi
	cd src
	make MODULE_TOPDIR=$MODULE_TOPDIR clean default
	)
fi

build_arch=`sed -n '/^ARCH[ \t]*=/{s/^.*=[ \t]*//; p}' include/Make/Platform.make`
for i in \
	config.log \
	include/Make/Platform.make \
	include/Make/Doxyfile_arch_html \
	include/Make/Doxyfile_arch_latex \
	error.log \
; do
	cp -a $i $i.$build_arch
done

################################################################################
# Cross-compile the target architecture

arch=x86_64-w64-mingw32
shared=$arch.shared
mxe_bin=$mxe_path/usr/bin/$shared
mxe_shared=$mxe_path/usr/$shared

CC=$mxe_bin-gcc \
CXX=$mxe_bin-g++ \
CFLAGS="-g -O2 -Wall" \
CXXFLAGS="-g -O2 -Wall" \
AR=$mxe_bin-ar \
RANLIB=$mxe_bin-ranlib \
WINDRES=$mxe_bin-windres \
PKG_CONFIG=$mxe_bin-pkg-config \
./configure \
--build=$build_arch \
--host=$arch \
--with-nls \
--with-readline \
--with-freetype-includes=$mxe_shared/include/freetype2 \
--with-bzlib \
--with-postgres \
--with-pthread \
--with-openmp \
--with-blas \
--with-lapack \
--with-geos=$mxe_shared/bin/geos-config \
--with-netcdf=$mxe_shared/bin/nc-config \
--with-gdal=$mxe_shared/bin/gdal-config \
--with-opengl=windows \
>> /dev/stdout

make clean default

if [ -d $addons_path ]; then
	(
	cd $addons_path
	if [ $update -eq 1 -a -d .git ]; then
		git pull
	fi
	cd src
	make MODULE_TOPDIR=$MODULE_TOPDIR clean default
	)
fi

arch=`sed -n '/^ARCH[ \t]*=/{s/^.*=[ \t]*//; p}' include/Make/Platform.make`
for i in \
	config.log \
	include/Make/Platform.make \
	include/Make/Doxyfile_arch_html \
	include/Make/Doxyfile_arch_latex \
	error.log \
; do
	cp -a $i $i.$arch
done

################################################################################
# Copy document files from the native build

build_dist=dist.$build_arch
dist=dist.$arch

for i in \
	docs \
	gui/wxpython/xml \
; do
	rm -rf $dist/$i
	cp -a $build_dist/$i $dist/$i
done

################################################################################
# Copy MXE files

for i in \
	libblas.dll \
	libbz2.dll \
	libcairo-2.dll \
	libcrypto-3-x64.dll \
	libcurl-4.dll \
	libdf-0.dll \
	libexpat-1.dll \
	libfftw3-3.dll \
	libfontconfig-1.dll \
	libfreetype-6.dll \
	libfreexl-1.dll \
	libgcc_s_seh-1.dll \
	libgcrypt-20.dll \
	libgdal-20.dll \
	libgeos-3-6-2.dll \
	libgeos_c-1.dll \
	libgeotiff-2.dll \
	libgfortran-3.dll \
	libgif-7.dll \
	libglib-2.0-0.dll \
	libgnurx-0.dll \
	libgomp-1.dll \
	libgpg-error-0.dll \
	libgta-0.dll \
	libharfbuzz-0.dll \
	libhdf5-8.dll \
	libhdf5_hl-8.dll \
	libiconv-2.dll \
	libidn2-0.dll \
	libintl-8.dll \
	libjpeg-9.dll \
	libjson-c-4.dll \
	liblapack.dll \
	liblzma-5.dll \
	libmfhdf-0.dll \
	libmysqlclient.dll \
	libnetcdf.dll \
	libopenjp2.dll \
	libpcre-1.dll \
	libpixman-1-0.dll \
	libpng16-16.dll \
	libportablexdr-0.dll \
	libpq.dll \
	libproj-13.dll \
	libquadmath-0.dll \
	libreadline8.dll \
	libspatialite-7.dll \
	libsqlite3-0.dll \
	libssh2-1.dll \
	libssl-3-x64.dll \
	libstdc++-6.dll \
	libtermcap.dll \
	libtiff-5.dll \
	libunistring-2.dll \
	libwebp-7.dll \
	libwinpthread-1.dll \
	libxml2-2.dll \
	libzstd.dll \
	zlib1.dll \
; do
	cp -a $mxe_shared/bin/$i $dist/lib
done

for i in \
	proj \
	gdal \
; do
	rm -rf $dist/share/$i
	cp -a $mxe_shared/share/$i $dist/share/$i
done

################################################################################
# Post-compile process

version=`sed -n '/^INST_DIR[ \t]*=/{s/^.*grass//; p}' include/Make/Platform.make`

rm -f $dist/grass.tmp
cp -a bin.$arch/grass.py $dist/etc/grass$version.py

cat<<'EOT' | sed "s/\$version/$version/g" > $dist/grass.bat
@echo off
setlocal EnableDelayedExpansion

set GISBASE=%~dp0
set GISBASE=%GISBASE:~0,-1%

set GRASS_PROJSHARE=%GISBASE%\share\proj

set PROJ_LIB=%GISBASE%\share\proj
set GDAL_DATA=%GISBASE%\share\gdal

rem XXX: Do we need these variables?
rem set GEOTIFF_CSV=%GISBASE%\share\epsg_csv
rem set FONTCONFIG_FILE=%GISBASE%\etc\fonts.conf

if defined GRASS_PYTHON (
	if not exist "%GRASS_PYTHON%" (
		echo.
		echo %GRASS_PYTHON% not found
		echo Please fix GRASS_PYTHON
		echo.
		pause
		goto :eof
	)
) else (
	rem Change this variable to override auto-detection of python.exe in
	rem PATH
	set GRASS_PYTHON=C:\Python39\python.exe

	rem For portable installation, use %~d0 for the changing drive letter
	rem set GRASS_PYTHON=%~d0\Python39\python.exe

	if not exist "%GRASS_PYTHON%" (
		set GRASS_PYTHON=
		for /f usebackq %%i in (`where python.exe`) do if "!GRASS_PYTHON!" == "" set GRASS_PYTHON=%%i
	)
	if not defined GRASS_PYTHON (
		echo.
		echo python.exe not found in PATH
		echo Please set GRASS_PYTHON
		echo.
		pause
		goto :eof
	)
)
rem XXX: Do we need PYTHONHOME?
rem for %%i in (%GRASS_PYTHON%) do set PYTHONHOME=%%~dpi

rem If GRASS_SH is externally defined, that shell will be used; Otherwise,
rem GISBASE\etc\sh.bat will be used if it exists; If not, cmd.exe will be used;
rem This check is mainly for supporting BusyBox for Windows (busybox64.exe)
rem (https://frippery.org/busybox/)
if not defined GRASS_SH (
	set GRASS_SH=%GISBASE%\etc\sh.bat
	if not exist "!GRASS_SH!" set GRASS_SH=
)

rem With busybox64.exe and Firefox as the default browser, g.manual fails with
rem "Your Firefox profile cannot be loaded. It may be missing or inaccessible";
rem I tried to set GRASS_HTML_BROWSER to the full path of chrome.exe, but it
rem didn't work; Setting BROWSER to its full path according to the webbrowser
rem manual worked
if "%GRASS_SH%" == "%GISBASE%\etc\sh.bat" if not defined BROWSER (
	for %%i in ("%ProgramFiles%" "%ProgramFiles(x86)%") do (
		if not defined BROWSER (
			set BROWSER=%%i
			set BROWSER=!BROWSER:"=!
			if exist "!BROWSER!\Google\Chrome\Application\chrome.exe" (
				set BROWSER=!BROWSER!\Google\Chrome\Application\chrome.exe
			) else (
				set BROWSER=
			)
		)
	)
)

if not exist "%GISBASE%\etc\fontcap" (
	pushd .
	%~d0
	cd %GISBASE%\lib
	set GISRC=dummy
	"%GISBASE%\bin\g.mkfontcap.exe"
	popd
)

<<<<<<< HEAD
"%GRASS_PYTHON%" "%GISBASE%\etc\grass80.py" %*
=======
"%GRASS_PYTHON%" "%GISBASE%\etc\grass$version.py" %*
>>>>>>> 8422103f
if %ERRORLEVEL% geq 1 pause
EOT
unix2dos $dist/grass.bat

# package if requested
if [ $package -eq 1 ]; then
	date=`date +%Y%m%d`
	rm -f grass
	ln -s $dist grass
	rm -f grass*-$arch-*.zip
	zip -r grass$version-$arch-$date.zip grass
	rm -f grass
fi

echo
echo "Completed cross-compilation: `date`"<|MERGE_RESOLUTION|>--- conflicted
+++ resolved
@@ -61,11 +61,7 @@
                              (default: /usr/include/freetype2)
     --update                 update the current branch
     --package                package the cross-compiled build as
-<<<<<<< HEAD
-                             grass80-x86_64-w64-mingw32-YYYYMMDD.zip
-=======
                              grassVV-x86_64-w64-mingw32-YYYYMMDD.zip
->>>>>>> 8422103f
 EOT
 		exit
 		;;
@@ -412,11 +408,7 @@
 	popd
 )
 
-<<<<<<< HEAD
-"%GRASS_PYTHON%" "%GISBASE%\etc\grass80.py" %*
-=======
 "%GRASS_PYTHON%" "%GISBASE%\etc\grass$version.py" %*
->>>>>>> 8422103f
 if %ERRORLEVEL% geq 1 pause
 EOT
 unix2dos $dist/grass.bat
