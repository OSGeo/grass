--- conflicted
+++ resolved
@@ -123,11 +123,7 @@
 <p>With <b>-u</b> flag current region is not updated even if one or more
 options for changing region is used (<b>res=</b>, <b>raster=</b>, etc).
 This can be used for example to print modified region values for further use
-<<<<<<< HEAD
-without actually modifing the current region.
-=======
 without actually modifying the current region.
->>>>>>> 8422103f
 Similarly, <b>-o</b> flag forces to update current region file even when e.g., only
 printing was specified. Flag <b>-o</b> was added in GRASS GIS version 8 to simulate
 <em>g.region</em> behavior in prior versions when current region file was
