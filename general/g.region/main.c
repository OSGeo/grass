/***************************************************************************
 *
 * MODULE:       g.region (commandline)
 * AUTHOR(S):    Michael Shapiro, CERL
 *               datum added by Andreas Lange <andreas.lange@rhein-main.de>
 * PURPOSE:      Program to manage and print the boundary definitions for the
 *               geographic region.
 *
 * COPYRIGHT:    (C) 2000-2021 by the GRASS Development Team
 *
 *               This program is free software under the GPL (>=v2)
 *               Read the file COPYING that comes with GRASS for
 *               details.
 ****************************************************************************/

#include <string.h>
#include <stdlib.h>
#include <math.h>
#include <grass/gis.h>
#include <grass/raster.h>
#include <grass/raster3d.h>
#include <grass/vector.h>
#include <grass/glocale.h>
#include "local_proto.h"

static int nsew(const char *, const char *, const char *, const char *);
static void die(struct Option *);

int main(int argc, char *argv[])
{
    int i;
    int print_flag = 0;
<<<<<<< HEAD
    int flat_flag; 
=======
    int flat_flag;
>>>>>>> 8422103f
    double x, xs, ys, zs;
    int ival;
    int row_flag = 0, col_flag = 0;
    struct Cell_head window, temp_window;
    const char *value;
    const char *name;
    const char *mapset;
    char **rast_ptr, **vect_ptr;
    int pix;
    bool update_file = false;

    struct GModule *module;
<<<<<<< HEAD
    struct
    {
	struct Flag
	    *noupdate, *force, *print, *gprint, *flprint, *lprint, *eprint, *nangle,
	    *center, *res_set, *dist_res, *dflt, *z, *savedefault,
	    *bbox, *gmt_style, *wms_style;
=======
    struct {
        struct Flag *noupdate, *force, *print, *gprint, *flprint, *lprint,
            *eprint, *nangle, *center, *res_set, *dist_res, *dflt, *z,
            *savedefault, *bbox, *gmt_style, *wms_style;
>>>>>>> 8422103f
    } flag;
    struct {
        struct Option *north, *south, *east, *west, *top, *bottom, *res, *nsres,
            *ewres, *res3, *tbres, *rows, *cols, *save, *region, *raster,
            *raster3d, *align, *zoom, *vect, *grow;
    } parm;

    G_gisinit(argv[0]);

    module = G_define_module();
    G_add_keyword(_("general"));
    G_add_keyword(_("settings"));
    G_add_keyword(_("computational region"));
    G_add_keyword(_("extent"));
    G_add_keyword(_("resolution"));
    G_add_keyword(_("level1"));
    module->description = _("Manages the boundary definitions for the "
                            "geographic region.");

    /* flags */

    flag.dflt = G_define_flag();
    flag.dflt->key = 'd';
    flag.dflt->description = _("Set from default region");
    flag.dflt->guisection = _("Existing");

    flag.savedefault = G_define_flag();
    flag.savedefault->key = 's';
    flag.savedefault->label = _("Save as default region");
    flag.savedefault->description =
        _("Only possible from the PERMANENT mapset");
    flag.savedefault->guisection = _("Existing");

    flag.print = G_define_flag();
    flag.print->key = 'p';
    flag.print->description = _("Print the current region");
    flag.print->guisection = _("Print");

    flag.lprint = G_define_flag();
    flag.lprint->key = 'l';
    flag.lprint->description = _("Print the current region in lat/long "
                                 "using the current ellipsoid/datum");
    flag.lprint->guisection = _("Print");

    flag.eprint = G_define_flag();
    flag.eprint->key = 'e';
    flag.eprint->description = _("Print the current region extent");
    flag.eprint->guisection = _("Print");

    flag.center = G_define_flag();
    flag.center->key = 'c';
    flag.center->description =
        _("Print the current region map center coordinates");
    flag.center->guisection = _("Print");

    flag.gmt_style = G_define_flag();
    flag.gmt_style->key = 't';
    flag.gmt_style->description = _("Print the current region in GMT style");
    flag.gmt_style->guisection = _("Print");

    flag.wms_style = G_define_flag();
    flag.wms_style->key = 'w';
    flag.wms_style->description = _("Print the current region in WMS style");
    flag.wms_style->guisection = _("Print");

    flag.dist_res = G_define_flag();
    flag.dist_res->key = 'm';
    flag.dist_res->description =
        _("Print region resolution in meters (geodesic)");
    flag.dist_res->guisection = _("Print");

    flag.nangle = G_define_flag();
    flag.nangle->key = 'n';
    flag.nangle->label = _("Print the convergence angle (degrees CCW)");
    flag.nangle->description =
        _("The difference between the projection's grid north and true north, "
          "measured at the center coordinates of the current region.");
    flag.nangle->guisection = _("Print");

    flag.z = G_define_flag();
    flag.z->key = '3';
    flag.z->description = _("Print also 3D settings");
    flag.z->guisection = _("Print");

    flag.bbox = G_define_flag();
    flag.bbox->key = 'b';
    flag.bbox->description =
        _("Print the maximum bounding box in lat/long on WGS84");
    flag.bbox->guisection = _("Print");

    flag.gprint = G_define_flag();
    flag.gprint->key = 'g';
    flag.gprint->description = _("Print in shell script style");
    flag.gprint->guisection = _("Print");

    flag.flprint = G_define_flag();
    flag.flprint->key = 'f';
    flag.flprint->description =
        _("Print in shell script style, but in one line (flat)");
    flag.flprint->guisection = _("Print");

    flag.res_set = G_define_flag();
    flag.res_set->key = 'a';
    flag.res_set->description =
        _("Align region to resolution (default = align to bounds, "
          "works only for 2D resolution)");
    flag.res_set->guisection = _("Bounds");

    flag.noupdate = G_define_flag();
    flag.noupdate->key = 'u';
    flag.noupdate->description = _("Do not update the current region");
    flag.noupdate->guisection = _("Effects");

    flag.force = G_define_flag();
    flag.force->key = 'o';
    flag.force->description = _("Force update of the current region");
    flag.force->guisection = _("Effects");

    /* parameters */

    parm.region = G_define_standard_option(G_OPT_M_REGION);
    parm.region->description = _("Set current region from named region");
    parm.region->guisection = _("Existing");

    parm.raster = G_define_standard_option(G_OPT_R_MAP);
    parm.raster->key = "raster";
    parm.raster->required = NO;
    parm.raster->multiple = YES;
    parm.raster->description = _("Set region to match raster map(s)");
    parm.raster->guisection = _("Existing");

    parm.raster3d = G_define_standard_option(G_OPT_R3_MAP);
    parm.raster3d->key = "raster_3d";
    parm.raster3d->required = NO;
    parm.raster3d->multiple = NO;
    parm.raster3d->description =
        _("Set region to match 3D raster map(s) (both 2D and 3D "
          "values)");
    parm.raster3d->guisection = _("Existing");

    parm.vect = G_define_standard_option(G_OPT_V_MAP);
    parm.vect->key = "vector";
    parm.vect->required = NO;
    parm.vect->multiple = YES;
    parm.vect->label = _("Set region to match vector map(s)");
    parm.vect->description = NULL;
    parm.vect->guisection = _("Existing");

    parm.north = G_define_option();
    parm.north->key = "n";
    parm.north->key_desc = "value";
    parm.north->required = NO;
    parm.north->multiple = NO;
    parm.north->type = TYPE_STRING;
    parm.north->description = _("Value for the northern edge");
    parm.north->guisection = _("Bounds");

    parm.south = G_define_option();
    parm.south->key = "s";
    parm.south->key_desc = "value";
    parm.south->required = NO;
    parm.south->multiple = NO;
    parm.south->type = TYPE_STRING;
    parm.south->description = _("Value for the southern edge");
    parm.south->guisection = _("Bounds");

    parm.east = G_define_option();
    parm.east->key = "e";
    parm.east->key_desc = "value";
    parm.east->required = NO;
    parm.east->multiple = NO;
    parm.east->type = TYPE_STRING;
    parm.east->description = _("Value for the eastern edge");
    parm.east->guisection = _("Bounds");

    parm.west = G_define_option();
    parm.west->key = "w";
    parm.west->key_desc = "value";
    parm.west->required = NO;
    parm.west->multiple = NO;
    parm.west->type = TYPE_STRING;
    parm.west->description = _("Value for the western edge");
    parm.west->guisection = _("Bounds");

    parm.top = G_define_option();
    parm.top->key = "t";
    parm.top->key_desc = "value";
    parm.top->required = NO;
    parm.top->multiple = NO;
    parm.top->type = TYPE_STRING;
    parm.top->description = _("Value for the top edge");
    parm.top->guisection = _("Bounds");

    parm.bottom = G_define_option();
    parm.bottom->key = "b";
    parm.bottom->key_desc = "value";
    parm.bottom->required = NO;
    parm.bottom->multiple = NO;
    parm.bottom->type = TYPE_STRING;
    parm.bottom->description = _("Value for the bottom edge");
    parm.bottom->guisection = _("Bounds");

    parm.rows = G_define_option();
    parm.rows->key = "rows";
    parm.rows->key_desc = "value";
    parm.rows->required = NO;
    parm.rows->multiple = NO;
    parm.rows->type = TYPE_INTEGER;
    parm.rows->description = _("Number of rows in the new region");
    parm.rows->guisection = _("Resolution");

    parm.cols = G_define_option();
    parm.cols->key = "cols";
    parm.cols->key_desc = "value";
    parm.cols->required = NO;
    parm.cols->multiple = NO;
    parm.cols->type = TYPE_INTEGER;
    parm.cols->description = _("Number of columns in the new region");
    parm.cols->guisection = _("Resolution");

    parm.res = G_define_option();
    parm.res->key = "res";
    parm.res->key_desc = "value";
    parm.res->required = NO;
    parm.res->multiple = NO;
    parm.res->type = TYPE_STRING;
    parm.res->description = _("2D grid resolution (north-south and east-west)");
    parm.res->guisection = _("Resolution");

    parm.res3 = G_define_option();
    parm.res3->key = "res3";
    parm.res3->key_desc = "value";
    parm.res3->required = NO;
    parm.res3->multiple = NO;
    parm.res3->type = TYPE_STRING;
    parm.res3->description =
        _("3D grid resolution (north-south, east-west and top-bottom)");
    parm.res3->guisection = _("Resolution");

    parm.nsres = G_define_option();
    parm.nsres->key = "nsres";
    parm.nsres->key_desc = "value";
    parm.nsres->required = NO;
    parm.nsres->multiple = NO;
    parm.nsres->type = TYPE_STRING;
    parm.nsres->description = _("North-south 2D grid resolution");
    parm.nsres->guisection = _("Resolution");

    parm.ewres = G_define_option();
    parm.ewres->key = "ewres";
    parm.ewres->key_desc = "value";
    parm.ewres->required = NO;
    parm.ewres->multiple = NO;
    parm.ewres->type = TYPE_STRING;
    parm.ewres->description = _("East-west 2D grid resolution");
    parm.ewres->guisection = _("Resolution");

    parm.tbres = G_define_option();
    parm.tbres->key = "tbres";
    parm.tbres->key_desc = "value";
    parm.tbres->required = NO;
    parm.tbres->multiple = NO;
    parm.tbres->type = TYPE_STRING;
    parm.tbres->description = _("Top-bottom 3D grid resolution");
    parm.tbres->guisection = _("Resolution");

    parm.zoom = G_define_option();
    parm.zoom->key = "zoom";
    parm.zoom->key_desc = "name";
    parm.zoom->required = NO;
    parm.zoom->multiple = NO;
    parm.zoom->type = TYPE_STRING;
    parm.zoom->description =
        _("Shrink region until it meets non-NULL data from this raster map");
    parm.zoom->gisprompt = "old,cell,raster";
    parm.zoom->guisection = _("Bounds");

    parm.align = G_define_option();
    parm.align->key = "align";
    parm.align->key_desc = "name";
    parm.align->required = NO;
    parm.align->multiple = NO;
    parm.align->type = TYPE_STRING;
    parm.align->description =
        _("Adjust region cells to cleanly align with this raster map");
    parm.align->gisprompt = "old,cell,raster";
    parm.align->guisection = _("Bounds");

    parm.grow = G_define_option();
    parm.grow->key = "grow";
    parm.grow->key_desc = "value";
    parm.grow->required = NO;
    parm.grow->multiple = NO;
    parm.grow->type = TYPE_INTEGER;
    parm.grow->label =
        _("Number of cells to add to each side of the current region extent");
    parm.grow->description =
        _("A negative number shrinks the current region extent");
    parm.grow->guisection = _("Bounds");

    parm.save = G_define_option();
    parm.save->key = "save";
    parm.save->key_desc = "name";
    parm.save->required = NO;
    parm.save->multiple = NO;
    parm.save->type = TYPE_STRING;
    parm.save->description =
        _("Save current region settings in named region file");
    parm.save->gisprompt = "new,windows,region";
    parm.save->guisection = _("Effects");

    G_option_required(
        flag.dflt, flag.savedefault, flag.print, flag.lprint, flag.eprint,
        flag.center, flag.gmt_style, flag.wms_style, flag.dist_res, flag.nangle,
        flag.z, flag.bbox, flag.gprint, flag.res_set, flag.noupdate,
        parm.region, parm.raster, parm.raster3d, parm.vect, parm.north,
        parm.south, parm.east, parm.west, parm.top, parm.bottom, parm.rows,
        parm.cols, parm.res, parm.res3, parm.nsres, parm.ewres, parm.tbres,
        parm.zoom, parm.align, parm.save, parm.grow, NULL);
    G_option_exclusive(flag.noupdate, flag.force, NULL);
    G_option_requires(flag.noupdate, flag.savedefault, flag.print, flag.lprint,
                      flag.eprint, flag.center, flag.gmt_style, flag.wms_style,
<<<<<<< HEAD
                      flag.dist_res, flag.nangle, flag. z, flag.bbox, flag.gprint,
                      flag.res_set, flag.noupdate, parm.region, parm.raster,
                      parm.raster3d, parm.vect, parm.north, parm.south, parm.east,
                      parm.west, parm.top, parm.bottom, parm.rows, parm.cols,
                      parm.res, parm.res3, parm.nsres, parm.ewres, parm.tbres,
                      parm.zoom, parm.align, parm.save, parm.grow, NULL);
    G_option_exclusive(flag.noupdate, flag.force, NULL);
    G_option_requires(flag.noupdate, flag.savedefault, flag.print, flag.lprint,
                      flag.eprint, flag.center, flag.gmt_style, flag.wms_style,
                      flag.dist_res, flag.nangle, flag.z, flag.bbox, flag.gprint, parm.save, NULL);
=======
                      flag.dist_res, flag.nangle, flag.z, flag.bbox,
                      flag.gprint, parm.save, NULL);
>>>>>>> 8422103f

    if (G_parser(argc, argv))
        exit(EXIT_FAILURE);

    G_get_default_window(&window);

    flat_flag = flag.flprint->answer;

    if (flag.print->answer)
        print_flag |= PRINT_REG;

    if (flag.gprint->answer)
        print_flag |= PRINT_SH;

    if (flag.lprint->answer)
        print_flag |= PRINT_LL;

    if (flag.eprint->answer)
        print_flag |= PRINT_EXTENT;

    if (flag.center->answer)
        print_flag |= PRINT_CENTER;

    if (flag.gmt_style->answer)
        print_flag |= PRINT_GMT;

    if (flag.wms_style->answer)
        print_flag |= PRINT_WMS;

    if (flag.nangle->answer)
        print_flag |= PRINT_NANGLE;

    if (flag.dist_res->answer)
        print_flag |= PRINT_METERS;

    if (flag.z->answer)
        print_flag |= PRINT_3D;

    if (flag.bbox->answer)
        print_flag |= PRINT_MBBOX;

    if (print_flag == PRINT_METERS)
        print_flag |= PRINT_SH;

    if (print_flag == PRINT_SH || print_flag & PRINT_3D ||
        print_flag == PRINT_METERS + PRINT_SH) {
        print_flag |= PRINT_REG;
    }

    if (flag.dflt->answer)
        update_file = true;
    else
        G_get_window(&window);

    /* region= */
    if ((name = parm.region->answer)) {
<<<<<<< HEAD
	update_file = true;
	mapset = G_find_file2("windows", name, "");
	if (!mapset)
	    G_fatal_error(_("Region <%s> not found"), name);
	G_get_element_window(&window, "windows", name, mapset);
=======
        update_file = true;
        mapset = G_find_file2("windows", name, "");
        if (!mapset)
            G_fatal_error(_("Region <%s> not found"), name);
        G_get_element_window(&window, "windows", name, mapset);
>>>>>>> 8422103f
    }

    /* raster= */
    if (parm.raster->answer) {
<<<<<<< HEAD
	int first = 0;

	update_file = true;
	rast_ptr = parm.raster->answers;
	for (; *rast_ptr != NULL; rast_ptr++) {
	    char rast_name[GNAME_MAX];

	    strcpy(rast_name, *rast_ptr);
	    mapset = G_find_raster2(rast_name, "");
	    if (!mapset)
		G_fatal_error(_("Raster map <%s> not found"), rast_name);
	    Rast_get_cellhd(rast_name, mapset, &temp_window);
	    if (!first) {
		window = temp_window;
		first = 1;
	    }
	    else {
		window.north = (window.north > temp_window.north) ?
		    window.north : temp_window.north;
		window.south = (window.south < temp_window.south) ?
		    window.south : temp_window.south;
		window.east = (window.east > temp_window.east) ?
		    window.east : temp_window.east;
		window.west = (window.west < temp_window.west) ?
		    window.west : temp_window.west;
	    }
	}
	G_adjust_Cell_head3(&window, 0, 0, 0);
=======
        int first = 0;

        update_file = true;
        rast_ptr = parm.raster->answers;
        for (; *rast_ptr != NULL; rast_ptr++) {
            char rast_name[GNAME_MAX];

            strcpy(rast_name, *rast_ptr);
            mapset = G_find_raster2(rast_name, "");
            if (!mapset)
                G_fatal_error(_("Raster map <%s> not found"), rast_name);
            Rast_get_cellhd(rast_name, mapset, &temp_window);
            if (!first) {
                window = temp_window;
                first = 1;
            }
            else {
                window.north = (window.north > temp_window.north)
                                   ? window.north
                                   : temp_window.north;
                window.south = (window.south < temp_window.south)
                                   ? window.south
                                   : temp_window.south;
                window.east = (window.east > temp_window.east)
                                  ? window.east
                                  : temp_window.east;
                window.west = (window.west < temp_window.west)
                                  ? window.west
                                  : temp_window.west;
            }
        }
        G_adjust_Cell_head3(&window, 0, 0, 0);
>>>>>>> 8422103f
    }

    /* raster3d= */
    if ((name = parm.raster3d->answer)) {
        RASTER3D_Region win;

<<<<<<< HEAD
	update_file = true;
	if ((mapset = G_find_raster3d(name, "")) == NULL)
	    G_fatal_error(_("3D raster map <%s> not found"), name);
=======
        update_file = true;
        if ((mapset = G_find_raster3d(name, "")) == NULL)
            G_fatal_error(_("3D raster map <%s> not found"), name);
>>>>>>> 8422103f

        if (Rast3d_read_region_map(name, mapset, &win) < 0)
            G_fatal_error(_("Unable to read header of 3D raster map <%s@%s>"),
                          name, mapset);

        Rast3d_region_to_cell_head(&win, &window);
    }

    /* vector= */
    if (parm.vect->answer) {
        int first = 0;

<<<<<<< HEAD
	update_file = true;
	vect_ptr = parm.vect->answers;
	for (; *vect_ptr != NULL; vect_ptr++) {
=======
        update_file = true;
        vect_ptr = parm.vect->answers;
        for (; *vect_ptr != NULL; vect_ptr++) {
>>>>>>> 8422103f
            int ret;
            struct Map_info Map;
            struct bound_box box;
            char vect_name[GNAME_MAX];
            struct Cell_head map_window;

            strcpy(vect_name, *vect_ptr);
            mapset = G_find_vector2(vect_name, "");
            if (!mapset)
                G_fatal_error(_("Vector map <%s> not found"), vect_name);

            temp_window = window;

            /* try to open head-only on level 2 */
            if (Vect_open_old_head(&Map, vect_name, mapset) < 2) {
                /* force level 1, open fully */
                Vect_close(&Map);
                Vect_set_open_level(1); /* no topology */
                if (Vect_open_old(&Map, vect_name, mapset) < 1)
                    G_fatal_error(_("Unable to open vector map <%s>"),
                                  vect_name);
            }

            ret = 0;
            if (Vect_level(&Map) > 1) /* level 2 - topology available */
                ret = Vect_get_map_box(&Map, &box);
            else /* level 1 */
                ret = Vect_get_map_box1(&Map, &box);
            if (ret != 1)
                G_fatal_error(_("Unable to get map bounding box"));

            map_window = window;
            map_window.north = box.N;
            map_window.south = box.S;
            map_window.west = box.W;
            map_window.east = box.E;
            map_window.top = box.T;
            map_window.bottom = box.B;

            if (!first) {
                window = map_window;
                first = 1;
            }
            else {
                window.north = (window.north > map_window.north)
                                   ? window.north
                                   : map_window.north;
                window.south = (window.south < map_window.south)
                                   ? window.south
                                   : map_window.south;
                window.east = (window.east > map_window.east) ? window.east
                                                              : map_window.east;
                window.west = (window.west < map_window.west) ? window.west
                                                              : map_window.west;
                if (map_window.top > window.top)
                    window.top = map_window.top;
                if (map_window.bottom < window.bottom)
                    window.bottom = map_window.bottom;
            }

            if (window.north == window.south) {
                window.north = window.north + 0.5 * temp_window.ns_res;
                window.south = window.south - 0.5 * temp_window.ns_res;
            }
            if (window.east == window.west) {
                window.west = window.west - 0.5 * temp_window.ew_res;
                window.east = window.east + 0.5 * temp_window.ew_res;
            }
            if (window.top == window.bottom) {
                window.bottom = (window.bottom - 0.5 * temp_window.tb_res);
                window.top = (window.top + 0.5 * temp_window.tb_res);
            }

            if (flag.res_set->answer)
                Rast_align_window(&window, &temp_window);

            Vect_close(&Map);
        }
    }

    /* n= */
    if ((value = parm.north->answer)) {
<<<<<<< HEAD
	update_file = true;
	if ((i = nsew(value, "n+", "n-", "s+"))) {
	    if (!G_scan_resolution(value + 2, &x, window.proj))
		die(parm.north);
	    switch (i) {
	    case 1:
		window.north += x;
		break;
	    case 2:
		window.north -= x;
		break;
	    case 3:
		window.north = window.south + x;
		break;
	    }
	}
	else if (G_scan_northing(value, &x, window.proj))
	    window.north = x;
	else
	    die(parm.north);
=======
        update_file = true;
        if ((i = nsew(value, "n+", "n-", "s+"))) {
            if (!G_scan_resolution(value + 2, &x, window.proj))
                die(parm.north);
            switch (i) {
            case 1:
                window.north += x;
                break;
            case 2:
                window.north -= x;
                break;
            case 3:
                window.north = window.south + x;
                break;
            }
        }
        else if (G_scan_northing(value, &x, window.proj))
            window.north = x;
        else
            die(parm.north);

        if (flag.res_set->answer)
            window.north = ceil(window.north / window.ns_res) * window.ns_res;
>>>>>>> 8422103f
    }

    /* s= */
    if ((value = parm.south->answer)) {
<<<<<<< HEAD
	update_file = true;
	if ((i = nsew(value, "s+", "s-", "n-"))) {
	    if (!G_scan_resolution(value + 2, &x, window.proj))
		die(parm.south);
	    switch (i) {
	    case 1:
		window.south += x;
		break;
	    case 2:
		window.south -= x;
		break;
	    case 3:
		window.south = window.north - x;
		break;
	    }
	}
	else if (G_scan_northing(value, &x, window.proj))
	    window.south = x;
	else
	    die(parm.south);
=======
        update_file = true;
        if ((i = nsew(value, "s+", "s-", "n-"))) {
            if (!G_scan_resolution(value + 2, &x, window.proj))
                die(parm.south);
            switch (i) {
            case 1:
                window.south += x;
                break;
            case 2:
                window.south -= x;
                break;
            case 3:
                window.south = window.north - x;
                break;
            }
        }
        else if (G_scan_northing(value, &x, window.proj))
            window.south = x;
        else
            die(parm.south);

        if (flag.res_set->answer)
            window.south = floor(window.south / window.ns_res) * window.ns_res;
>>>>>>> 8422103f
    }

    /* e= */
    if ((value = parm.east->answer)) {
<<<<<<< HEAD
	update_file = true;
	if ((i = nsew(value, "e+", "e-", "w+"))) {
	    if (!G_scan_resolution(value + 2, &x, window.proj))
		die(parm.east);
	    switch (i) {
	    case 1:
		window.east += x;
		break;
	    case 2:
		window.east -= x;
		break;
	    case 3:
		window.east = window.west + x;
		break;
	    }
	}
	else if (G_scan_easting(value, &x, window.proj))
	    window.east = x;
	else
	    die(parm.east);
=======
        update_file = true;
        if ((i = nsew(value, "e+", "e-", "w+"))) {
            if (!G_scan_resolution(value + 2, &x, window.proj))
                die(parm.east);
            switch (i) {
            case 1:
                window.east += x;
                break;
            case 2:
                window.east -= x;
                break;
            case 3:
                window.east = window.west + x;
                break;
            }
        }
        else if (G_scan_easting(value, &x, window.proj))
            window.east = x;
        else
            die(parm.east);

        if (flag.res_set->answer)
            window.east = ceil(window.east / window.ew_res) * window.ew_res;
>>>>>>> 8422103f
    }

    /* w= */
    if ((value = parm.west->answer)) {
<<<<<<< HEAD
	update_file = true;
	if ((i = nsew(value, "w+", "w-", "e-"))) {
	    if (!G_scan_resolution(value + 2, &x, window.proj))
		die(parm.west);
	    switch (i) {
	    case 1:
		window.west += x;
		break;
	    case 2:
		window.west -= x;
		break;
	    case 3:
		window.west = window.east - x;
		break;
	    }
	}
	else if (G_scan_easting(value, &x, window.proj))
	    window.west = x;
	else
	    die(parm.west);
=======
        update_file = true;
        if ((i = nsew(value, "w+", "w-", "e-"))) {
            if (!G_scan_resolution(value + 2, &x, window.proj))
                die(parm.west);
            switch (i) {
            case 1:
                window.west += x;
                break;
            case 2:
                window.west -= x;
                break;
            case 3:
                window.west = window.east - x;
                break;
            }
        }
        else if (G_scan_easting(value, &x, window.proj))
            window.west = x;
        else
            die(parm.west);

        if (flag.res_set->answer)
            window.west = floor(window.west / window.ew_res) * window.ew_res;
>>>>>>> 8422103f
    }

    /* t= */
    if ((value = parm.top->answer)) {
<<<<<<< HEAD
	update_file = true;
	if ((i = nsew(value, "t+", "t-", "b+"))) {
	    if (sscanf(value + 2, "%lf", &x) != 1)
		die(parm.top);
	    switch (i) {
	    case 1:
		window.top += x;
		break;
	    case 2:
		window.top -= x;
		break;
	    case 3:
		window.top = window.bottom + x;
		break;
	    }
	}
	else if (sscanf(value, "%lf", &x) == 1)
	    window.top = x;
	else
	    die(parm.top);
=======
        update_file = true;
        if ((i = nsew(value, "t+", "t-", "b+"))) {
            if (sscanf(value + 2, "%lf", &x) != 1)
                die(parm.top);
            switch (i) {
            case 1:
                window.top += x;
                break;
            case 2:
                window.top -= x;
                break;
            case 3:
                window.top = window.bottom + x;
                break;
            }
        }
        else if (sscanf(value, "%lf", &x) == 1)
            window.top = x;
        else
            die(parm.top);
>>>>>>> 8422103f
    }

    /* b= */
    if ((value = parm.bottom->answer)) {
<<<<<<< HEAD
	update_file = true;
	if ((i = nsew(value, "b+", "b-", "t-"))) {
	    if (sscanf(value + 2, "%lf", &x) != 1)
		die(parm.bottom);
	    switch (i) {
	    case 1:
		window.bottom += x;
		break;
	    case 2:
		window.bottom -= x;
		break;
	    case 3:
		window.bottom = window.top - x;
		break;
	    }
	}
	else if (sscanf(value, "%lf", &x) == 1)
	    window.bottom = x;
	else
	    die(parm.bottom);
=======
        update_file = true;
        if ((i = nsew(value, "b+", "b-", "t-"))) {
            if (sscanf(value + 2, "%lf", &x) != 1)
                die(parm.bottom);
            switch (i) {
            case 1:
                window.bottom += x;
                break;
            case 2:
                window.bottom -= x;
                break;
            case 3:
                window.bottom = window.top - x;
                break;
            }
        }
        else if (sscanf(value, "%lf", &x) == 1)
            window.bottom = x;
        else
            die(parm.bottom);
>>>>>>> 8422103f
    }

    /* res= */
    if ((value = parm.res->answer)) {
<<<<<<< HEAD
	update_file = true;
	if (!G_scan_resolution(value, &x, window.proj))
	    die(parm.res);
	window.ns_res = x;
	window.ew_res = x;

	if (flag.res_set->answer) {
	    window.north = ceil(window.north / x) * x;
	    window.south = floor(window.south / x) * x;
	    window.east = ceil(window.east / x) * x;
	    window.west = floor(window.west / x) * x;
	}
=======
        update_file = true;
        if (!G_scan_resolution(value, &x, window.proj))
            die(parm.res);
        window.ns_res = x;
        window.ew_res = x;

        if (flag.res_set->answer) {
            window.north = ceil(window.north / x) * x;
            window.south = floor(window.south / x) * x;
            window.east = ceil(window.east / x) * x;
            window.west = floor(window.west / x) * x;
        }
>>>>>>> 8422103f
    }

    /* res3= */
    if ((value = parm.res3->answer)) {
<<<<<<< HEAD
	update_file = true;
	if (!G_scan_resolution(value, &x, window.proj))
	    die(parm.res);
	window.ns_res3 = x;
	window.ew_res3 = x;
	window.tb_res = x;
=======
        update_file = true;
        if (!G_scan_resolution(value, &x, window.proj))
            die(parm.res);
        window.ns_res3 = x;
        window.ew_res3 = x;
        window.tb_res = x;
>>>>>>> 8422103f
    }

    /* nsres= */
    if ((value = parm.nsres->answer)) {
<<<<<<< HEAD
	update_file = true;
	if (!G_scan_resolution(value, &x, window.proj))
	    die(parm.nsres);
	window.ns_res = x;

	if (flag.res_set->answer) {
	    window.north = ceil(window.north / x) * x;
	    window.south = floor(window.south / x) * x;
	}
=======
        update_file = true;
        if (!G_scan_resolution(value, &x, window.proj))
            die(parm.nsres);
        window.ns_res = x;

        if (flag.res_set->answer) {
            window.north = ceil(window.north / x) * x;
            window.south = floor(window.south / x) * x;
        }
>>>>>>> 8422103f
    }

    /* ewres= */
    if ((value = parm.ewres->answer)) {
<<<<<<< HEAD
	update_file = true;
	if (!G_scan_resolution(value, &x, window.proj))
	    die(parm.ewres);
	window.ew_res = x;

	if (flag.res_set->answer) {
	    window.east = ceil(window.east / x) * x;
	    window.west = floor(window.west / x) * x;
	}
=======
        update_file = true;
        if (!G_scan_resolution(value, &x, window.proj))
            die(parm.ewres);
        window.ew_res = x;

        if (flag.res_set->answer) {
            window.east = ceil(window.east / x) * x;
            window.west = floor(window.west / x) * x;
        }
>>>>>>> 8422103f
    }

    /* tbres= */
    if ((value = parm.tbres->answer)) {
<<<<<<< HEAD
	update_file = true;
	if (sscanf(value, "%lf", &x) != 1)
	    die(parm.tbres);
	window.tb_res = x;

	if (flag.res_set->answer) {
	    window.top = ceil(window.top / x) * x;
	    window.bottom = floor(window.bottom / x) * x;
	}
=======
        update_file = true;
        if (sscanf(value, "%lf", &x) != 1)
            die(parm.tbres);
        window.tb_res = x;

        if (flag.res_set->answer) {
            window.top = ceil(window.top / x) * x;
            window.bottom = floor(window.bottom / x) * x;
        }
>>>>>>> 8422103f
    }

    /* rows= */
    if ((value = parm.rows->answer)) {
<<<<<<< HEAD
	update_file = true;
	if (sscanf(value, "%i", &ival) != 1)
	    die(parm.rows);
	window.rows = ival;
	row_flag = 1;
=======
        update_file = true;
        if (sscanf(value, "%i", &ival) != 1)
            die(parm.rows);
        window.rows = ival;
        row_flag = 1;
>>>>>>> 8422103f
    }

    /* cols= */
    if ((value = parm.cols->answer)) {
<<<<<<< HEAD
	update_file = true;
	if (sscanf(value, "%i", &ival) != 1)
	    die(parm.cols);
	window.cols = ival;
	col_flag = 1;
=======
        update_file = true;
        if (sscanf(value, "%i", &ival) != 1)
            die(parm.cols);
        window.cols = ival;
        col_flag = 1;
>>>>>>> 8422103f
    }

    /* zoom= */
    if ((name = parm.zoom->answer)) {
<<<<<<< HEAD
	update_file = true;
	mapset = G_find_raster2(name, "");
	if (!mapset)
	    G_fatal_error(_("Raster map <%s> not found"), name);
	zoom(&window, name, mapset);
=======
        update_file = true;
        mapset = G_find_raster2(name, "");
        if (!mapset)
            G_fatal_error(_("Raster map <%s> not found"), name);
        zoom(&window, name, mapset);
>>>>>>> 8422103f
    }

    /* align= */
    if ((name = parm.align->answer)) {
<<<<<<< HEAD
	update_file = true;
	mapset = G_find_raster2(name, "");
	if (!mapset)
	    G_fatal_error(_("Raster map <%s> not found"), name);
	Rast_get_cellhd(name, mapset, &temp_window);
	Rast_align_window(&window, &temp_window);
=======
        update_file = true;
        mapset = G_find_raster2(name, "");
        if (!mapset)
            G_fatal_error(_("Raster map <%s> not found"), name);
        Rast_get_cellhd(name, mapset, &temp_window);
        Rast_align_window(&window, &temp_window);
>>>>>>> 8422103f
    }

    /* grow by number of cells */
<<<<<<< HEAD
    if ((value = parm.grow->answer)){
        update_file = true;
        if (sscanf(value, "%i", &pix)){
=======
    if ((value = parm.grow->answer)) {
        update_file = true;
        if (sscanf(value, "%i", &pix)) {
>>>>>>> 8422103f
            xs = window.ns_res * pix;
            if (window.north + xs > window.south - xs) {
                if (G_projection() == PROJECTION_LL &&
                    (window.north + xs <= 90.0 + 0.5 * window.ns_res ||
                     window.south - xs >= -90.0 - 0.5 * window.ns_res)) {
                    G_warning(_("'%s' option not used with <%s> because a "
                                "coordinate would become invalid"),
                              parm.grow->key, "latitude");
                }
                else {
                    window.north += xs;
                    window.south -= xs;
                }
            }
            else {
                G_warning(_("'%s' option not used with <%s> because <%s> would "
                            "become minor than <%s>"),
                          parm.grow->key, "latitude", "north", "south");
            }
            ys = window.ew_res * pix;
            if (window.east + ys > window.west - ys) {
                window.west -= ys;
                window.east += ys;
            }
            else {
                G_warning(_("'%s' option not used with <%s> because <%s> would "
                            "become minor than <%s>"),
                          parm.grow->key, "longitude", "east", "west");
            }
            zs = window.tb_res * pix;
            if (window.top + zs > window.bottom - zs) {
                window.top += zs;
                window.bottom -= zs;
            }
            else {
                G_warning(_("'%s' option not used with <%s> because <%s> would "
                            "become minor than <%s>"),
                          parm.grow->key, "3D", "top", "bottom");
            }
        }
    }

    /* save= */
    if ((name = parm.save->answer)) {
<<<<<<< HEAD
	update_file = false;
	temp_window = window;
	G_adjust_Cell_head3(&temp_window, 0, 0, 0);
	if (G_put_element_window(&temp_window, "windows", name) < 0)
	    G_fatal_error(_("Unable to set region <%s>"), name);
=======
        update_file = false;
        temp_window = window;
        G_adjust_Cell_head3(&temp_window, 0, 0, 0);
        if (G_put_element_window(&temp_window, "windows", name) < 0)
            G_fatal_error(_("Unable to set region <%s>"), name);
>>>>>>> 8422103f
    }

    G_adjust_Cell_head3(&window, row_flag, col_flag, 0);
    if (flag.force->answer || (update_file && !flag.noupdate->answer)) {
<<<<<<< HEAD
	if (G_put_window(&window) < 0)
	    G_fatal_error(_("Unable to update current region"));
=======
        if (G_put_window(&window) < 0)
            G_fatal_error(_("Unable to update current region"));
>>>>>>> 8422103f
    }

    if (flag.savedefault->answer) {
        if (strcmp(G_mapset(), "PERMANENT") == 0) {
            G_put_element_window(&window, "", "DEFAULT_WIND");
        }
        else {
            G_fatal_error(_("Unable to change default region. "
                            "The current mapset is not <PERMANENT>."));
        }
    } /* / flag.savedefault->answer */

    if (print_flag)
        print_window(&window, print_flag, flat_flag);

    exit(EXIT_SUCCESS);
}

static void die(struct Option *parm)
{
    /*
       G_usage();
     */
    G_fatal_error(_("Invalid input <%s=%s>"), parm->key, parm->answer);
}

static int nsew(const char *value, const char *a, const char *b, const char *c)
{
    if (strncmp(value, a, strlen(a)) == 0)
        return 1;
    if (strncmp(value, b, strlen(b)) == 0)
        return 2;
    if (strncmp(value, c, strlen(c)) == 0)
        return 3;
    return 0;
}<|MERGE_RESOLUTION|>--- conflicted
+++ resolved
@@ -30,11 +30,7 @@
 {
     int i;
     int print_flag = 0;
-<<<<<<< HEAD
-    int flat_flag; 
-=======
     int flat_flag;
->>>>>>> 8422103f
     double x, xs, ys, zs;
     int ival;
     int row_flag = 0, col_flag = 0;
@@ -47,19 +43,10 @@
     bool update_file = false;
 
     struct GModule *module;
-<<<<<<< HEAD
-    struct
-    {
-	struct Flag
-	    *noupdate, *force, *print, *gprint, *flprint, *lprint, *eprint, *nangle,
-	    *center, *res_set, *dist_res, *dflt, *z, *savedefault,
-	    *bbox, *gmt_style, *wms_style;
-=======
     struct {
         struct Flag *noupdate, *force, *print, *gprint, *flprint, *lprint,
             *eprint, *nangle, *center, *res_set, *dist_res, *dflt, *z,
             *savedefault, *bbox, *gmt_style, *wms_style;
->>>>>>> 8422103f
     } flag;
     struct {
         struct Option *north, *south, *east, *west, *top, *bottom, *res, *nsres,
@@ -382,21 +369,8 @@
     G_option_exclusive(flag.noupdate, flag.force, NULL);
     G_option_requires(flag.noupdate, flag.savedefault, flag.print, flag.lprint,
                       flag.eprint, flag.center, flag.gmt_style, flag.wms_style,
-<<<<<<< HEAD
-                      flag.dist_res, flag.nangle, flag. z, flag.bbox, flag.gprint,
-                      flag.res_set, flag.noupdate, parm.region, parm.raster,
-                      parm.raster3d, parm.vect, parm.north, parm.south, parm.east,
-                      parm.west, parm.top, parm.bottom, parm.rows, parm.cols,
-                      parm.res, parm.res3, parm.nsres, parm.ewres, parm.tbres,
-                      parm.zoom, parm.align, parm.save, parm.grow, NULL);
-    G_option_exclusive(flag.noupdate, flag.force, NULL);
-    G_option_requires(flag.noupdate, flag.savedefault, flag.print, flag.lprint,
-                      flag.eprint, flag.center, flag.gmt_style, flag.wms_style,
-                      flag.dist_res, flag.nangle, flag.z, flag.bbox, flag.gprint, parm.save, NULL);
-=======
                       flag.dist_res, flag.nangle, flag.z, flag.bbox,
                       flag.gprint, parm.save, NULL);
->>>>>>> 8422103f
 
     if (G_parser(argc, argv))
         exit(EXIT_FAILURE);
@@ -453,53 +427,15 @@
 
     /* region= */
     if ((name = parm.region->answer)) {
-<<<<<<< HEAD
-	update_file = true;
-	mapset = G_find_file2("windows", name, "");
-	if (!mapset)
-	    G_fatal_error(_("Region <%s> not found"), name);
-	G_get_element_window(&window, "windows", name, mapset);
-=======
         update_file = true;
         mapset = G_find_file2("windows", name, "");
         if (!mapset)
             G_fatal_error(_("Region <%s> not found"), name);
         G_get_element_window(&window, "windows", name, mapset);
->>>>>>> 8422103f
     }
 
     /* raster= */
     if (parm.raster->answer) {
-<<<<<<< HEAD
-	int first = 0;
-
-	update_file = true;
-	rast_ptr = parm.raster->answers;
-	for (; *rast_ptr != NULL; rast_ptr++) {
-	    char rast_name[GNAME_MAX];
-
-	    strcpy(rast_name, *rast_ptr);
-	    mapset = G_find_raster2(rast_name, "");
-	    if (!mapset)
-		G_fatal_error(_("Raster map <%s> not found"), rast_name);
-	    Rast_get_cellhd(rast_name, mapset, &temp_window);
-	    if (!first) {
-		window = temp_window;
-		first = 1;
-	    }
-	    else {
-		window.north = (window.north > temp_window.north) ?
-		    window.north : temp_window.north;
-		window.south = (window.south < temp_window.south) ?
-		    window.south : temp_window.south;
-		window.east = (window.east > temp_window.east) ?
-		    window.east : temp_window.east;
-		window.west = (window.west < temp_window.west) ?
-		    window.west : temp_window.west;
-	    }
-	}
-	G_adjust_Cell_head3(&window, 0, 0, 0);
-=======
         int first = 0;
 
         update_file = true;
@@ -532,22 +468,15 @@
             }
         }
         G_adjust_Cell_head3(&window, 0, 0, 0);
->>>>>>> 8422103f
     }
 
     /* raster3d= */
     if ((name = parm.raster3d->answer)) {
         RASTER3D_Region win;
 
-<<<<<<< HEAD
-	update_file = true;
-	if ((mapset = G_find_raster3d(name, "")) == NULL)
-	    G_fatal_error(_("3D raster map <%s> not found"), name);
-=======
         update_file = true;
         if ((mapset = G_find_raster3d(name, "")) == NULL)
             G_fatal_error(_("3D raster map <%s> not found"), name);
->>>>>>> 8422103f
 
         if (Rast3d_read_region_map(name, mapset, &win) < 0)
             G_fatal_error(_("Unable to read header of 3D raster map <%s@%s>"),
@@ -560,15 +489,9 @@
     if (parm.vect->answer) {
         int first = 0;
 
-<<<<<<< HEAD
-	update_file = true;
-	vect_ptr = parm.vect->answers;
-	for (; *vect_ptr != NULL; vect_ptr++) {
-=======
         update_file = true;
         vect_ptr = parm.vect->answers;
         for (; *vect_ptr != NULL; vect_ptr++) {
->>>>>>> 8422103f
             int ret;
             struct Map_info Map;
             struct bound_box box;
@@ -651,28 +574,6 @@
 
     /* n= */
     if ((value = parm.north->answer)) {
-<<<<<<< HEAD
-	update_file = true;
-	if ((i = nsew(value, "n+", "n-", "s+"))) {
-	    if (!G_scan_resolution(value + 2, &x, window.proj))
-		die(parm.north);
-	    switch (i) {
-	    case 1:
-		window.north += x;
-		break;
-	    case 2:
-		window.north -= x;
-		break;
-	    case 3:
-		window.north = window.south + x;
-		break;
-	    }
-	}
-	else if (G_scan_northing(value, &x, window.proj))
-	    window.north = x;
-	else
-	    die(parm.north);
-=======
         update_file = true;
         if ((i = nsew(value, "n+", "n-", "s+"))) {
             if (!G_scan_resolution(value + 2, &x, window.proj))
@@ -696,33 +597,10 @@
 
         if (flag.res_set->answer)
             window.north = ceil(window.north / window.ns_res) * window.ns_res;
->>>>>>> 8422103f
     }
 
     /* s= */
     if ((value = parm.south->answer)) {
-<<<<<<< HEAD
-	update_file = true;
-	if ((i = nsew(value, "s+", "s-", "n-"))) {
-	    if (!G_scan_resolution(value + 2, &x, window.proj))
-		die(parm.south);
-	    switch (i) {
-	    case 1:
-		window.south += x;
-		break;
-	    case 2:
-		window.south -= x;
-		break;
-	    case 3:
-		window.south = window.north - x;
-		break;
-	    }
-	}
-	else if (G_scan_northing(value, &x, window.proj))
-	    window.south = x;
-	else
-	    die(parm.south);
-=======
         update_file = true;
         if ((i = nsew(value, "s+", "s-", "n-"))) {
             if (!G_scan_resolution(value + 2, &x, window.proj))
@@ -746,33 +624,10 @@
 
         if (flag.res_set->answer)
             window.south = floor(window.south / window.ns_res) * window.ns_res;
->>>>>>> 8422103f
     }
 
     /* e= */
     if ((value = parm.east->answer)) {
-<<<<<<< HEAD
-	update_file = true;
-	if ((i = nsew(value, "e+", "e-", "w+"))) {
-	    if (!G_scan_resolution(value + 2, &x, window.proj))
-		die(parm.east);
-	    switch (i) {
-	    case 1:
-		window.east += x;
-		break;
-	    case 2:
-		window.east -= x;
-		break;
-	    case 3:
-		window.east = window.west + x;
-		break;
-	    }
-	}
-	else if (G_scan_easting(value, &x, window.proj))
-	    window.east = x;
-	else
-	    die(parm.east);
-=======
         update_file = true;
         if ((i = nsew(value, "e+", "e-", "w+"))) {
             if (!G_scan_resolution(value + 2, &x, window.proj))
@@ -796,33 +651,10 @@
 
         if (flag.res_set->answer)
             window.east = ceil(window.east / window.ew_res) * window.ew_res;
->>>>>>> 8422103f
     }
 
     /* w= */
     if ((value = parm.west->answer)) {
-<<<<<<< HEAD
-	update_file = true;
-	if ((i = nsew(value, "w+", "w-", "e-"))) {
-	    if (!G_scan_resolution(value + 2, &x, window.proj))
-		die(parm.west);
-	    switch (i) {
-	    case 1:
-		window.west += x;
-		break;
-	    case 2:
-		window.west -= x;
-		break;
-	    case 3:
-		window.west = window.east - x;
-		break;
-	    }
-	}
-	else if (G_scan_easting(value, &x, window.proj))
-	    window.west = x;
-	else
-	    die(parm.west);
-=======
         update_file = true;
         if ((i = nsew(value, "w+", "w-", "e-"))) {
             if (!G_scan_resolution(value + 2, &x, window.proj))
@@ -846,33 +678,10 @@
 
         if (flag.res_set->answer)
             window.west = floor(window.west / window.ew_res) * window.ew_res;
->>>>>>> 8422103f
     }
 
     /* t= */
     if ((value = parm.top->answer)) {
-<<<<<<< HEAD
-	update_file = true;
-	if ((i = nsew(value, "t+", "t-", "b+"))) {
-	    if (sscanf(value + 2, "%lf", &x) != 1)
-		die(parm.top);
-	    switch (i) {
-	    case 1:
-		window.top += x;
-		break;
-	    case 2:
-		window.top -= x;
-		break;
-	    case 3:
-		window.top = window.bottom + x;
-		break;
-	    }
-	}
-	else if (sscanf(value, "%lf", &x) == 1)
-	    window.top = x;
-	else
-	    die(parm.top);
-=======
         update_file = true;
         if ((i = nsew(value, "t+", "t-", "b+"))) {
             if (sscanf(value + 2, "%lf", &x) != 1)
@@ -893,33 +702,10 @@
             window.top = x;
         else
             die(parm.top);
->>>>>>> 8422103f
     }
 
     /* b= */
     if ((value = parm.bottom->answer)) {
-<<<<<<< HEAD
-	update_file = true;
-	if ((i = nsew(value, "b+", "b-", "t-"))) {
-	    if (sscanf(value + 2, "%lf", &x) != 1)
-		die(parm.bottom);
-	    switch (i) {
-	    case 1:
-		window.bottom += x;
-		break;
-	    case 2:
-		window.bottom -= x;
-		break;
-	    case 3:
-		window.bottom = window.top - x;
-		break;
-	    }
-	}
-	else if (sscanf(value, "%lf", &x) == 1)
-	    window.bottom = x;
-	else
-	    die(parm.bottom);
-=======
         update_file = true;
         if ((i = nsew(value, "b+", "b-", "t-"))) {
             if (sscanf(value + 2, "%lf", &x) != 1)
@@ -940,25 +726,10 @@
             window.bottom = x;
         else
             die(parm.bottom);
->>>>>>> 8422103f
     }
 
     /* res= */
     if ((value = parm.res->answer)) {
-<<<<<<< HEAD
-	update_file = true;
-	if (!G_scan_resolution(value, &x, window.proj))
-	    die(parm.res);
-	window.ns_res = x;
-	window.ew_res = x;
-
-	if (flag.res_set->answer) {
-	    window.north = ceil(window.north / x) * x;
-	    window.south = floor(window.south / x) * x;
-	    window.east = ceil(window.east / x) * x;
-	    window.west = floor(window.west / x) * x;
-	}
-=======
         update_file = true;
         if (!G_scan_resolution(value, &x, window.proj))
             die(parm.res);
@@ -971,41 +742,20 @@
             window.east = ceil(window.east / x) * x;
             window.west = floor(window.west / x) * x;
         }
->>>>>>> 8422103f
     }
 
     /* res3= */
     if ((value = parm.res3->answer)) {
-<<<<<<< HEAD
-	update_file = true;
-	if (!G_scan_resolution(value, &x, window.proj))
-	    die(parm.res);
-	window.ns_res3 = x;
-	window.ew_res3 = x;
-	window.tb_res = x;
-=======
         update_file = true;
         if (!G_scan_resolution(value, &x, window.proj))
             die(parm.res);
         window.ns_res3 = x;
         window.ew_res3 = x;
         window.tb_res = x;
->>>>>>> 8422103f
     }
 
     /* nsres= */
     if ((value = parm.nsres->answer)) {
-<<<<<<< HEAD
-	update_file = true;
-	if (!G_scan_resolution(value, &x, window.proj))
-	    die(parm.nsres);
-	window.ns_res = x;
-
-	if (flag.res_set->answer) {
-	    window.north = ceil(window.north / x) * x;
-	    window.south = floor(window.south / x) * x;
-	}
-=======
         update_file = true;
         if (!G_scan_resolution(value, &x, window.proj))
             die(parm.nsres);
@@ -1015,22 +765,10 @@
             window.north = ceil(window.north / x) * x;
             window.south = floor(window.south / x) * x;
         }
->>>>>>> 8422103f
     }
 
     /* ewres= */
     if ((value = parm.ewres->answer)) {
-<<<<<<< HEAD
-	update_file = true;
-	if (!G_scan_resolution(value, &x, window.proj))
-	    die(parm.ewres);
-	window.ew_res = x;
-
-	if (flag.res_set->answer) {
-	    window.east = ceil(window.east / x) * x;
-	    window.west = floor(window.west / x) * x;
-	}
-=======
         update_file = true;
         if (!G_scan_resolution(value, &x, window.proj))
             die(parm.ewres);
@@ -1040,22 +778,10 @@
             window.east = ceil(window.east / x) * x;
             window.west = floor(window.west / x) * x;
         }
->>>>>>> 8422103f
     }
 
     /* tbres= */
     if ((value = parm.tbres->answer)) {
-<<<<<<< HEAD
-	update_file = true;
-	if (sscanf(value, "%lf", &x) != 1)
-	    die(parm.tbres);
-	window.tb_res = x;
-
-	if (flag.res_set->answer) {
-	    window.top = ceil(window.top / x) * x;
-	    window.bottom = floor(window.bottom / x) * x;
-	}
-=======
         update_file = true;
         if (sscanf(value, "%lf", &x) != 1)
             die(parm.tbres);
@@ -1065,89 +791,49 @@
             window.top = ceil(window.top / x) * x;
             window.bottom = floor(window.bottom / x) * x;
         }
->>>>>>> 8422103f
     }
 
     /* rows= */
     if ((value = parm.rows->answer)) {
-<<<<<<< HEAD
-	update_file = true;
-	if (sscanf(value, "%i", &ival) != 1)
-	    die(parm.rows);
-	window.rows = ival;
-	row_flag = 1;
-=======
         update_file = true;
         if (sscanf(value, "%i", &ival) != 1)
             die(parm.rows);
         window.rows = ival;
         row_flag = 1;
->>>>>>> 8422103f
     }
 
     /* cols= */
     if ((value = parm.cols->answer)) {
-<<<<<<< HEAD
-	update_file = true;
-	if (sscanf(value, "%i", &ival) != 1)
-	    die(parm.cols);
-	window.cols = ival;
-	col_flag = 1;
-=======
         update_file = true;
         if (sscanf(value, "%i", &ival) != 1)
             die(parm.cols);
         window.cols = ival;
         col_flag = 1;
->>>>>>> 8422103f
     }
 
     /* zoom= */
     if ((name = parm.zoom->answer)) {
-<<<<<<< HEAD
-	update_file = true;
-	mapset = G_find_raster2(name, "");
-	if (!mapset)
-	    G_fatal_error(_("Raster map <%s> not found"), name);
-	zoom(&window, name, mapset);
-=======
         update_file = true;
         mapset = G_find_raster2(name, "");
         if (!mapset)
             G_fatal_error(_("Raster map <%s> not found"), name);
         zoom(&window, name, mapset);
->>>>>>> 8422103f
     }
 
     /* align= */
     if ((name = parm.align->answer)) {
-<<<<<<< HEAD
-	update_file = true;
-	mapset = G_find_raster2(name, "");
-	if (!mapset)
-	    G_fatal_error(_("Raster map <%s> not found"), name);
-	Rast_get_cellhd(name, mapset, &temp_window);
-	Rast_align_window(&window, &temp_window);
-=======
         update_file = true;
         mapset = G_find_raster2(name, "");
         if (!mapset)
             G_fatal_error(_("Raster map <%s> not found"), name);
         Rast_get_cellhd(name, mapset, &temp_window);
         Rast_align_window(&window, &temp_window);
->>>>>>> 8422103f
     }
 
     /* grow by number of cells */
-<<<<<<< HEAD
-    if ((value = parm.grow->answer)){
-        update_file = true;
-        if (sscanf(value, "%i", &pix)){
-=======
     if ((value = parm.grow->answer)) {
         update_file = true;
         if (sscanf(value, "%i", &pix)) {
->>>>>>> 8422103f
             xs = window.ns_res * pix;
             if (window.north + xs > window.south - xs) {
                 if (G_projection() == PROJECTION_LL &&
@@ -1192,30 +878,17 @@
 
     /* save= */
     if ((name = parm.save->answer)) {
-<<<<<<< HEAD
-	update_file = false;
-	temp_window = window;
-	G_adjust_Cell_head3(&temp_window, 0, 0, 0);
-	if (G_put_element_window(&temp_window, "windows", name) < 0)
-	    G_fatal_error(_("Unable to set region <%s>"), name);
-=======
         update_file = false;
         temp_window = window;
         G_adjust_Cell_head3(&temp_window, 0, 0, 0);
         if (G_put_element_window(&temp_window, "windows", name) < 0)
             G_fatal_error(_("Unable to set region <%s>"), name);
->>>>>>> 8422103f
     }
 
     G_adjust_Cell_head3(&window, row_flag, col_flag, 0);
     if (flag.force->answer || (update_file && !flag.noupdate->answer)) {
-<<<<<<< HEAD
-	if (G_put_window(&window) < 0)
-	    G_fatal_error(_("Unable to update current region"));
-=======
         if (G_put_window(&window) < 0)
             G_fatal_error(_("Unable to update current region"));
->>>>>>> 8422103f
     }
 
     if (flag.savedefault->answer) {
