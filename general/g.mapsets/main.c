--- conflicted
+++ resolved
@@ -332,12 +332,8 @@
     if (!len) {
         *path[0] = '\0';
         strcat(*path, mapset);
-<<<<<<< HEAD
-    } else {
-=======
     }
     else {
->>>>>>> 70ecf8ec
         strcat(*path, " ");
         strcat(*path, mapset);
     }
