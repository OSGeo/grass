#!/bin/sh

# g.parser demo script for shell programming

# %module
# % description: g.parser test script (shell)
# % keyword: keyword1
# % keyword: keyword2
# %end
# %flag
# % key: f
# % description: A flag
# %end
# %option G_OPT_R_MAP
# % key: raster
# % required: yes
# %end
# %option G_OPT_V_MAP
# % key: vector
# %end
# %option
# % key: option1
# % type: string
# % description: An option
# % required: no
# %end

<<<<<<< HEAD
if [ -z "$GISBASE" ]; then
    echo "You must be in GRASS GIS to run this program." 1>&2
=======
if [ -z "$GISBASE" ] ; then
    echo "You must be in GRASS to run this program." 1>&2
>>>>>>> 71d952fb
    exit 1
fi

if [ "$1" != "@ARGS_PARSED@" ]; then
    exec g.parser "$0" "$@"
fi

#### add your code below ####

echo ""

if [ "$GIS_FLAG_F" -eq 1 ]; then
    g.message message="Flag -f set"
else
    g.message message="Flag -f not set"
fi

# test if parameter present:
if [ -n "$GIS_OPT_OPTION1" ]; then
    echo "Value of GIS_OPT_OPTION1: '$GIS_OPT_OPTION1'"
fi

g.message message="Value of GIS_OPT_option1: '$GIS_OPT_option1'"
g.message message="Value of GIS_OPT_raster: '$GIS_OPT_raster'"
g.message message="Value of GIS_OPT_vect: '$GIS_OPT_vector'"

#### end of your code ####<|MERGE_RESOLUTION|>--- conflicted
+++ resolved
@@ -25,13 +25,8 @@
 # % required: no
 # %end
 
-<<<<<<< HEAD
 if [ -z "$GISBASE" ]; then
-    echo "You must be in GRASS GIS to run this program." 1>&2
-=======
-if [ -z "$GISBASE" ] ; then
     echo "You must be in GRASS to run this program." 1>&2
->>>>>>> 71d952fb
     exit 1
 fi
 
