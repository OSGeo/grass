/*****************************************************************************
 *
 * MODULE:       g.proj
 * AUTHOR(S):    Paul Kelly - paul-grass@stjohnspoint.co.uk
 *               Frank Warmerdam
 *               Radim Blazek
 * PURPOSE:      Provides a means of reporting the contents of GRASS
 *               projection information files and creating
 *               new projection information files.
 * COPYRIGHT:    (C) 2001-2007 by the GRASS Development Team
 *
 *               This program is free software under the GNU General Public
 *               License (>=v2). Read the file COPYING that comes with GRASS
 *               for details.
 *
 *****************************************************************************/

#include <stdio.h>
#include <string.h>
#include <math.h>
#include <grass/gis.h>
#include <grass/gprojects.h>
#include <grass/glocale.h>
#include <grass/config.h>

#ifdef HAVE_OGR
#include <gdal.h>
#include <ogr_api.h>
#include <cpl_csv.h>
#endif

#include "local_proto.h"

static void set_default_region(void);

/**
 * \brief Read projection and region information from current location
 *
 * Reads projection and region information from current location and
 * stores in global structs cellhd, projinfo and projunits.
 **/

void input_currloc(void)
{
    G_get_default_window(&cellhd);
    if (cellhd.proj != PROJECTION_XY) {
        projsrid = G_get_projsrid();
        projwkt = G_get_projwkt();
        projinfo = G_get_projinfo();
        projunits = G_get_projunits();
        /* projepsg = G_get_projepsg(); */
    }

    return;
}

/**
 * \brief Populates global cellhd with "default" region settings
 **/

static void set_default_region(void)
{
    /* If importing projection there will be no region information, so
     * set some default values */
    cellhd.rows = 1;
    cellhd.rows3 = 1;
    cellhd.cols = 1;
    cellhd.cols3 = 1;
    cellhd.depths = 1.;
    cellhd.north = 1.;
    cellhd.ns_res = 1.;
    cellhd.ns_res3 = 1.;
    cellhd.south = 0.;
    cellhd.west = 0.;
    cellhd.ew_res = 1.;
    cellhd.ew_res3 = 1.;
    cellhd.east = 1.;
    cellhd.top = 1.;
    cellhd.tb_res = 1.;
    cellhd.bottom = 0.;

    return;
}

#ifdef HAVE_OGR
static void set_gdal_region(GDALDatasetH);
static void set_authnamecode(OGRSpatialReferenceH);

/**
 * \brief Read projection information in WKT format from stdin or a file
 *
 * Reads projection information from a file or stdin and stores in global
 * structs projinfo and projunits.
 * Populates global cellhd with default region information.
 *
 * \param wktfile File to read WKT co-ordinate system description from; -
 *                for stdin
 *
 * \return        2 if a projected or lat/long co-ordinate system has been
 *                defined; 1 if an unreferenced XY co-ordinate system has
 *                been defined
 **/

int input_wkt(char *wktfile)
{
    FILE *infd;
    char buff[8192], *tmpwkt;
    OGRSpatialReferenceH hSRS;
    char *papszOptions[3];
    int ret;

    if (strcmp(wktfile, "-") == 0)
        infd = stdin;
    else
        infd = fopen(wktfile, "r");

    if (infd) {
<<<<<<< HEAD
	size_t wktlen;

	wktlen = fread(buff, 1, sizeof(buff), infd);
	if (wktlen == sizeof(buff))
	    G_fatal_error(_("Input WKT definition is too long"));
	if (ferror(infd))
	    G_fatal_error(_("Error reading WKT definition"));
	else
	    fclose(infd);
	/* terminate WKT string */
	buff[wktlen] = '\0';
	/* Get rid of newlines */
	G_squeeze(buff);
=======
        size_t wktlen;

        wktlen = fread(buff, 1, sizeof(buff), infd);
        if (wktlen == sizeof(buff))
            G_fatal_error(_("Input WKT definition is too long"));
        if (ferror(infd))
            G_fatal_error(_("Error reading WKT definition"));
        else
            fclose(infd);
        /* terminate WKT string */
        buff[wktlen] = '\0';
        /* Get rid of newlines */
        G_squeeze(buff);
>>>>>>> 8422103f
    }
    else
        G_fatal_error(_("Unable to open file '%s' for reading"), wktfile);

    projwkt = G_store(buff);

#if PROJ_VERSION_MAJOR >= 6
    /* validate input WKT */
    {
        PROJ_STRING_LIST wkt_warnings, wkt_grammar_errors;
        PJ *obj;

        wkt_warnings = NULL;
        wkt_grammar_errors = NULL;

        /* no strict validation */
        obj = proj_create_from_wkt(NULL, buff, NULL, &wkt_warnings,
                                   &wkt_grammar_errors);

        if (wkt_warnings) {
            int i;

            G_warning(_("WKT validation warnings:"));
            for (i = 0; wkt_warnings[i]; i++)
                G_warning("%s", wkt_warnings[i]);

            proj_string_list_destroy(wkt_warnings);
        }

        if (wkt_grammar_errors) {
            int i;

            G_warning(_("WKT validation grammar errors:"));
            for (i = 0; wkt_grammar_errors[i]; i++)
                G_warning("%s", wkt_grammar_errors[i]);

            proj_string_list_destroy(wkt_grammar_errors);
        }
        proj_destroy(obj);
    }
#endif

    /* get GRASS proj info + units */
    /* NOTE: GPJ_wkt_to_grass() converts any WKT version to WKT1 */
    ret = GPJ_wkt_to_grass(&cellhd, &projinfo, &projunits, buff, 0);
    if (ret < 2)
        G_fatal_error(_("WKT not recognized: %s"), buff);

    set_default_region();

    /* find authname and authcode */
    hSRS = OSRNewSpatialReference(buff);
    /* get clean WKT definition */
#if GDAL_VERSION_MAJOR >= 3
    papszOptions[0] = G_store("MULTILINE=YES");
    papszOptions[1] = G_store("FORMAT=WKT2");
    papszOptions[2] = NULL;
    OSRExportToWktEx(hSRS, &tmpwkt, (const char **)papszOptions);
    G_free(papszOptions[0]);
    G_free(papszOptions[1]);
#else
    OSRExportToPrettyWkt(hSRS, &tmpwkt, FALSE);
#endif
    projwkt = G_store(tmpwkt);
    CPLFree(tmpwkt);
    set_authnamecode(hSRS);
    OSRDestroySpatialReference(hSRS);

    return ret;
}

/**
 * \brief Read projection information in PROJ.4 format from a string
 *        or stdin
 *
 * Reads projection information from a string or stdin and stores in global
 * structs projinfo and projunits.
 * Populates global cellhd with default region information.
 *
 * \param proj4params String representation of PROJ.4 co-ordinate system
 *                    description, or - to read it from stdin
 *
 * \return        2 if a projected or lat/long co-ordinate system has been
 *                defined; 1 if an unreferenced XY co-ordinate system has
 *                been defined
 **/

int input_proj4(char *proj4params)
{
    FILE *infd;
    char buff[8000];
    char *proj4string;
    OGRSpatialReferenceH hSRS;
    int ret = 0;

    /* TEST: use PROJ proj_create(), convert to WKT,
     *       OSRImportFromWkt  */
    if (strcmp(proj4params, "-") == 0) {
        infd = stdin;
        if (fgets(buff, sizeof(buff), infd) == NULL)
            G_warning(_("Failed to read PROJ.4 parameter from stdin"));
    }
    else
        strcpy(buff, proj4params);

#if PROJ_VERSION_MAJOR >= 6
    if (!strstr(buff, "+type=crs"))
        G_asprintf(&proj4string, "%s +no_defs +type=crs", buff);
    else
        G_asprintf(&proj4string, "%s +no_defs", buff);
#else
    G_asprintf(&proj4string, "%s +no_defs", buff);
#endif

    /* Set finder function for locating OGR csv co-ordinate system tables */
    /* SetCSVFilenameHook(GPJ_set_csv_loc); */

    hSRS = OSRNewSpatialReference(NULL);
    if (OSRImportFromProj4(hSRS, proj4string) != OGRERR_NONE)
        G_fatal_error(_("Can't parse PROJ.4-style parameter string"));

    G_free(proj4string);

    ret = GPJ_osr_to_grass(&cellhd, &projinfo, &projunits, hSRS, 0);

    /* authority name and code not available in PROJ definitions */

    OSRDestroySpatialReference(hSRS);

    set_default_region();

    return ret;
}

/**
 * \brief Read projection information corresponding to a spatial
 *        reference id (srid)
 *
 * Determines projection information corresponding to a srid
 * composed of authority name and code and stores in global structs
 * projinfo and projunits. Populates global cellhd with default region
 * information.
 *
 * Examples: "EPSG:4326", "urn:ogc:def:crs:EPSG::4326"
 *
 * \param srid    spatial reference id
 *
 * \return        2 if a projected or lat/long co-ordinate system has been
 *                defined; 1 if an unreferenced XY co-ordinate system has
 *                been defined
 **/

int input_srid(char *srid)
{
#if PROJ_VERSION_MAJOR >= 6
    OGRSpatialReferenceH hSRS;
    int ret = 0;
    char *papszOptions[3];
    PJ *obj;
    const char *tmpwkt;

    /* GDAL alternative: OSRSetFromUserInput() */
    obj = proj_create(NULL, srid);
    if (!obj)
        G_fatal_error(_("SRID <%s> not recognized by PROJ"), srid);

    tmpwkt = proj_as_wkt(NULL, obj, PJ_WKT2_LATEST, NULL);
    hSRS = OSRNewSpatialReference(tmpwkt);
    if (!hSRS)
        G_fatal_error(_("WKT for SRID <%s> not recognized by GDAL"), srid);

    projsrid = G_store(srid);

    /* WKT */
    papszOptions[0] = G_store("MULTILINE=YES");
    papszOptions[1] = G_store("FORMAT=WKT2");
    papszOptions[2] = NULL;
    if (OSRExportToWktEx(hSRS, &projwkt, (const char **)papszOptions) !=
        OGRERR_NONE)
        G_warning(_("Unable to convert srid to WKT"));
    G_free(papszOptions[0]);
    G_free(papszOptions[1]);
    /* GRASS proj info + units */
    ret = GPJ_osr_to_grass(&cellhd, &projinfo, &projunits, hSRS, 0);

    proj_destroy(obj);
    OSRDestroySpatialReference(hSRS);

    set_default_region();
    return ret;
#else
    G_fatal_error(_("Input srid requires GDAL 3+ and PROJ 6+"));

    return 0;
#endif
}

/**
 * \brief Read projection information corresponding to an EPSG co-ordinate
 *        system number
 *
 * Determines projection information corresponding to an EPSG co-ordinate
 * system number and stores in global structs projinfo and projunits.
 * Populates global cellhd with default region information.
 *
 * \param epsg_num    EPSG number for co-ordinate system
 *
 * \return        2 if a projected or lat/long co-ordinate system has been
 *                defined; 1 if an unreferenced XY co-ordinate system has
 *                been defined
 **/

int input_epsg(int epsg_num)
{
    OGRSpatialReferenceH hSRS;
    char epsgstr[100];
    int ret = 0;
    char *papszOptions[3];

    /* Set finder function for locating OGR csv co-ordinate system tables */
    /* SetCSVFilenameHook(GPJ_set_csv_loc); */

    hSRS = OSRNewSpatialReference(NULL);
    if (OSRImportFromEPSG(hSRS, epsg_num) != OGRERR_NONE)
        G_fatal_error(_("Unable to translate EPSG code"));

    /* GRASS proj info + units */
    ret = GPJ_osr_to_grass(&cellhd, &projinfo, &projunits, hSRS, 0);

    /* EPSG code */
    sprintf(epsgstr, "%d", epsg_num);
    projepsg = G_create_key_value();
    G_set_key_value("epsg", epsgstr, projepsg);
    /* srid as AUTHORITY:CODE */
    G_asprintf(&projsrid, "EPSG:%s", epsgstr);

#if GDAL_VERSION_MAJOR >= 3
    /* WKT */
    papszOptions[0] = G_store("MULTILINE=YES");
    papszOptions[1] = G_store("FORMAT=WKT2");
    papszOptions[2] = NULL;
    if (OSRExportToWktEx(hSRS, &projwkt, (const char **)papszOptions) !=
        OGRERR_NONE)
        G_warning(_("Unable to convert EPSG code to WKT"));

    G_free(papszOptions[0]);
    G_free(papszOptions[1]);
#endif

    OSRDestroySpatialReference(hSRS);

    set_default_region();

    return ret;
}

/**
 * \brief Read projection and region information associated with a
 *        georeferenced file
 *
 * Reads projection information associated with a georeferenced file, if
 * available. Attempts are made to open the file with OGR and GDAL in turn.
 * (GDAL conventionally supports raster formats, and OGR vector formats.)
 *
 * If successful, projection and region information are read from the file
 * using GDAL/OGR functions and stored in global structs cellhd, projinfo
 * and projunits.
 *
 * \param geofile Path to georeferenced file
 *
 * \return        2 if a projected or lat/long co-ordinate system has been
 *                defined; 1 if an unreferenced XY co-ordinate system has
 *                been defined
 **/

int input_georef(char *geofile)
{
    /* GDAL >= 3 */
#if GDAL_VERSION_MAJOR >= 3
    GDALDatasetH hDS = NULL;
    OGRSpatialReferenceH hSRS = NULL;
    int ret = 0;

    GDALAllRegister();

    /* Try opening file as vector first because it doesn't output a
     * (potentially confusing) error message if it can't open the file */

    /* Try opening as vector */
    G_debug(1, "Trying to open <%s> as vector...", geofile);
    if ((hDS = GDALOpenEx(geofile, GDAL_OF_VECTOR, NULL, NULL, NULL)) &&
        GDALDatasetGetLayerCount(hDS) > 0) {

        OGRLayerH ogr_layer;

        ogr_layer = GDALDatasetGetLayer(hDS, 0);
        hSRS = OGR_L_GetSpatialRef(ogr_layer);

        if (hSRS)
            set_default_region();
    }
    else {
        /* Try opening as raster */
        G_debug(1, "Trying to open <%s> as raster...", geofile);

        if ((hDS = GDALOpen(geofile, GA_ReadOnly))) {
            char **sds;

            /* does the dataset include subdatasets? */
            sds = GDALGetMetadata(hDS, "SUBDATASETS");
            if (sds && *sds) {
                G_warning(_("Input dataset <%s> contains subdatasets. "
                            "Please select a subdataset."),
                          geofile);
            }
            else {
                hSRS = GDALGetSpatialRef(hDS);

                if (hSRS)
                    set_gdal_region(hDS);
            }
        }
        else {
            int namelen;

            namelen = strlen(geofile);
            if (namelen > 4 &&
                G_strcasecmp(geofile + (namelen - 4), ".prj") == 0) {
                G_warning(_("<%s> is not a GDAL dataset, trying to open it as "
                            "ESRI WKT"),
                          geofile);

                return input_wkt(geofile);
            }
            else {
                G_fatal_error(_("Unable to read georeferenced file <%s> using "
                                "GDAL library"),
                              geofile);
            }
        }
    }
    if (hSRS) {
        char **papszOptions = NULL;

        ret = GPJ_osr_to_grass(&cellhd, &projinfo, &projunits, hSRS, 0);

        if (cellhd.proj == PROJECTION_XY)
            G_warning(
                _("Read of file %s was successful, but it did not contain "
                  "projection information. 'XY (unprojected)' will be used"),
                geofile);

        papszOptions = G_calloc(3, sizeof(char *));
        papszOptions[0] = G_store("MULTILINE=YES");
        papszOptions[1] = G_store("FORMAT=WKT2");
        OSRExportToWktEx(hSRS, &projwkt, (const char **)papszOptions);
        G_free(papszOptions[0]);
        G_free(papszOptions[1]);
        G_free(papszOptions);

        set_authnamecode(hSRS);
    }
    if (hDS)
        GDALClose(hDS);

    return ret;

    /* GDAL < 3 */
#else
    OGRDataSourceH ogr_ds;
    OGRSpatialReferenceH hSRS;
    int ret = 0;

    /* Try opening file with OGR first because it doesn't output a
     * (potentially confusing) error message if it can't open the file */
    G_debug(1, "Trying to open <%s> with OGR...", geofile);
    OGRRegisterAll();

    ogr_ds = NULL;
    hSRS = NULL;
    /* Try opening with OGR */
    if ((ogr_ds = OGROpen(geofile, FALSE, NULL)) &&
        (OGR_DS_GetLayerCount(ogr_ds) > 0)) {
        OGRLayerH ogr_layer;

        G_debug(1, "...succeeded.");
        /* Get the first layer */
        ogr_layer = OGR_DS_GetLayer(ogr_ds, 0);
        hSRS = OGR_L_GetSpatialRef(ogr_layer);
        ret = GPJ_osr_to_grass(&cellhd, &projinfo, &projunits, hSRS, 0);
        OSRExportToWkt(hSRS, &projwkt);
        set_default_region();
    }
    else {
        /* Try opening with GDAL */
        GDALDatasetH gdal_ds;

        G_debug(1, "Trying to open with GDAL...");
        GDALAllRegister();

        if ((gdal_ds = GDALOpen(geofile, GA_ReadOnly))) {
            char *wktstring;

            G_debug(1, "...succeeded.");
            /* TODO: change for GDAL 3+ */
            wktstring = (char *)GDALGetProjectionRef(gdal_ds);
            projwkt = G_store(wktstring);
            ret = GPJ_wkt_to_grass(&cellhd, &projinfo, &projunits, projwkt, 0);

            set_gdal_region(gdal_ds);
            hSRS = OSRNewSpatialReference(projwkt);
            GDALClose(gdal_ds);
        }
        else {
            int namelen;

            namelen = strlen(geofile);
            if (namelen > 4 &&
                G_strcasecmp(geofile + (namelen - 4), ".prj") == 0) {
                G_warning(_("<%s> is not a GDAL dataset, trying to open it as "
                            "ESRI WKT"),
                          geofile);

                return input_wkt(geofile);
            }
            else {
                G_fatal_error(_("Unable to read georeferenced file <%s> using "
                                "GDAL library"),
                              geofile);
            }
        }
    }

    if (cellhd.proj == PROJECTION_XY)
        G_warning(_("Read of file %s was successful, but it did not contain "
                    "projection information. 'XY (unprojected)' will be used"),
                  geofile);

    set_authnamecode(hSRS);

    if (ogr_ds)
        OGR_DS_Destroy(ogr_ds);
    else
        OSRDestroySpatialReference(hSRS);

    return ret;
#endif
}

/**
 * \brief Populates global cellhd with region settings based on
 *        georeferencing information in a GDAL dataset
 *
 * \param hDS GDAL dataset object to retrieve georeferencing information from
 **/

static void set_gdal_region(GDALDatasetH hDS)
{
    double adfGeoTransform[6];

    /* Populate with initial values in case we can't set everything */
    set_default_region();

    /* Code below originally from r.in.gdal */
    cellhd.rows = GDALGetRasterYSize(hDS);
    cellhd.cols = GDALGetRasterXSize(hDS);

    cellhd.rows3 = cellhd.rows;
    cellhd.cols3 = cellhd.cols;

    if (GDALGetGeoTransform(hDS, adfGeoTransform) == CE_None &&
        adfGeoTransform[5] < 0.0) {
        if (adfGeoTransform[2] != 0.0 || adfGeoTransform[4] != 0.0) {
            /* Map is rotated. Calculation of north/south extents and
             * resolution more complicated.
             * TODO: do it anyway */

            return;
        }

        cellhd.north = adfGeoTransform[3];
        cellhd.ns_res = fabs(adfGeoTransform[5]);
        cellhd.south = cellhd.north - cellhd.ns_res * cellhd.rows;
        cellhd.west = adfGeoTransform[0];
        cellhd.ew_res = adfGeoTransform[1];
        cellhd.east = cellhd.west + cellhd.cols * cellhd.ew_res;

        cellhd.ns_res3 = cellhd.ns_res;
        cellhd.ew_res3 = cellhd.ew_res;
    }
    else {
        cellhd.north = cellhd.rows;
        cellhd.east = cellhd.cols;
    }

    return;
}

void set_authnamecode(OGRSpatialReferenceH hSRS)
{
    const char *authkey, *authname, *authcode;

    if (!hSRS)
        return;

    authkey = NULL;
    if (OSRIsProjected(hSRS))
        authkey = "PROJCS";
    else if (OSRIsGeographic(hSRS))
        authkey = "GEOGCS";

    if (authkey) {
        authname = OSRGetAuthorityName(hSRS, authkey);
        if (authname && *authname) {
            authcode = OSRGetAuthorityCode(hSRS, authkey);
            if (authcode && *authcode) {
                G_asprintf(&projsrid, "%s:%s", authname, authcode);
                /* for backwards compatibility; remove ? */
                if (strcmp(authname, "EPSG") == 0) {
                    projepsg = G_create_key_value();
                    G_set_key_value("epsg", authcode, projepsg);
                }
            }
        }
    }
}

#endif /* HAVE_OGR */<|MERGE_RESOLUTION|>--- conflicted
+++ resolved
@@ -115,21 +115,6 @@
         infd = fopen(wktfile, "r");
 
     if (infd) {
-<<<<<<< HEAD
-	size_t wktlen;
-
-	wktlen = fread(buff, 1, sizeof(buff), infd);
-	if (wktlen == sizeof(buff))
-	    G_fatal_error(_("Input WKT definition is too long"));
-	if (ferror(infd))
-	    G_fatal_error(_("Error reading WKT definition"));
-	else
-	    fclose(infd);
-	/* terminate WKT string */
-	buff[wktlen] = '\0';
-	/* Get rid of newlines */
-	G_squeeze(buff);
-=======
         size_t wktlen;
 
         wktlen = fread(buff, 1, sizeof(buff), infd);
@@ -143,7 +128,6 @@
         buff[wktlen] = '\0';
         /* Get rid of newlines */
         G_squeeze(buff);
->>>>>>> 8422103f
     }
     else
         G_fatal_error(_("Unable to open file '%s' for reading"), wktfile);
