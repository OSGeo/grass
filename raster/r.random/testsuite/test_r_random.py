--- conflicted
+++ resolved
@@ -1,4 +1,3 @@
-<<<<<<< HEAD
 """
 Name:        r.random test
 Purpose:    Tests r.random module and some of its options.
@@ -15,124 +14,6 @@
 
 
 class TestRasterTile(TestCase):
-    input = 'landcover_1m'
-    npoints = '20'
-    raster = 'landcover_1m_raster_random'
-    vector = "landcover_1m_vector_random"
-
-    @classmethod
-    def setUpClass(cls):
-        cls.use_temp_region()
-        cls.runModule('g.region', raster=cls.input)
-
-    @classmethod
-    def tearDownClass(cls):
-        cls.del_temp_region()
-
-        cls.runModule('g.remove', type='raster', flags='f', name=cls.raster)
-        cls.runModule('g.remove', type='raster', flags='f', name=cls.raster + '_null')
-        cls.runModule('g.remove', type='raster', flags='f', name=cls.raster + '_without_topology')
-        cls.runModule('g.remove', type='raster', flags='f', name=cls.raster + '_3D')
-        cls.runModule('g.remove', type='raster', flags='f', name=cls.raster + '_cover_landcover_1m')
-
-        cls.runModule('g.remove', type='vector', flags='f', name=cls.vector)
-        cls.runModule('g.remove', type='vector', flags='f', name=cls.vector+'_null')
-        cls.runModule('g.remove', type='vector', flags='f', name=cls.vector + '_without_topology')
-        cls.runModule('g.remove', type='vector', flags='f', name=cls.vector + '_3D')
-        cls.runModule('g.remove', type='vector', flags='f', name=cls.vector + '_cover_landcover_1m')
-
-    def test_random_raster(self):
-        """Testing r.random  runs successfully"""
-        self.assertModule('r.random', input=self.input, npoints=self.npoints, raster=self.raster, seed=1)
-        # check if random raster was created
-        self.assertRasterExists(self.raster, msg="landcover_1m_raster_random was not created")
-
-    def test_random_vector(self):
-        """Testing r.random  runs successfully"""
-        self.assertModule('r.random', input=self.input, npoints=self.npoints, vector=self.vector, seed=1)
-        # check if random vector was created
-        self.assertVectorExists(self.vector, msg="landcover_1m_vector_random was not created")
-        topology = dict(points=20,primitives=20)
-        self.assertVectorFitsTopoInfo(vector=self.vector, reference=topology)
-
-    def test_random_raster_flag_z(self):
-        """Testing r.random  runs successfully"""
-        self.assertModule('r.random', flags='z', input=self.input, npoints=self.npoints, raster=self.raster+'_null', seed=1)
-        # check if random raster ( with NULL values )  was created
-        self.assertRasterExists(self.raster, msg="landcover_1m_raster_random_null was not created")
-
-
-    def test_vector_random_flag_z(self):
-        """Testing r.random  runs successfully"""
-        self.assertModule('r.random', flags='z', input=self.input, npoints=self.npoints, vector=self.vector+'_null', seed=1)
-        # check if random vector ( with NULL values ) was created
-        self.assertVectorExists(self.vector+'_null', msg="landcover_1m_vector_random_null was not created")
-        topology = dict(points=20,primitives=20)
-        self.assertVectorFitsTopoInfo(vector=self.vector+'_null', reference=topology)
-
-    def test_random_raster_flag_b(self):
-        """Testing r.random  runs successfully"""
-        self.assertModule('r.random', flags='b', input=self.input, npoints=self.npoints, raster=self.raster+'_without_topology', seed=1)
-        # check if random raster ( without topology )  was created
-        self.assertRasterExists(self.raster, msg="landcover_1m_raster_random_without_topologywas not created")
-
-    def test_vector_random_flag_b(self):
-        """Testing r.random  runs successfully"""
-        self.assertModule('r.random', flags='b', input=self.input, npoints=self.npoints, vector=self.vector+'_without_topology', seed=1)
-        # check if random vector ( without topology ) was created
-        self.assertVectorExists(self.vector+'_without_topology', msg="landcover_1m_vector_random_without_topology was not created")
-        topology = dict(points=20,primitives=20)
-        self.assertVectorFitsTopoInfo(vector=self.vector+'_without_topology', reference=topology)
-
-    def test_random_raster_flag_z(self):
-        """Testing r.random  runs successfully"""
-        self.assertModule('r.random', flags='z', input=self.input, npoints=self.npoints, raster=self.raster+'_3D', seed=1)
-        # check if random raster ( 3D points )  was created
-        self.assertRasterExists(self.raster, msg="landcover_1m_raster_random_3D not created")
-
-    def test_vector_random_flag_z(self):
-        """Testing r.random  runs successfully"""
-        self.assertModule('r.random', flags='z', input=self.input, npoints=self.npoints, vector=self.vector+'_3D', seed=1)
-        # check if random vector ( 3D points ) was created
-        self.assertVectorExists(self.vector+'_3D', msg="landcover_1m_vector_random_3D was not created")
-        topology = dict(points=20,primitives=20)
-        self.assertVectorFitsTopoInfo(vector=self.vector+'_3D', reference=topology)
-
-
-    def test_random_raster_cover(self):
-        """Testing r.random  runs successfully"""
-        self.assertModule('r.random',input='landuse96_28m', npoints=self.npoints, cover='landcover_1m', raster=self.raster+'_cover_landcover_1m', seed=1)
-        # check if random raster ( 3D points )  was created
-        self.assertRasterExists(self.raster+'_cover_landcover_1m', msg="landcover_1m_raster_random_cover_landcover_1m was not created")
-
-    def test_random_vector_cover(self):
-        """Testing r.random  runs successfully"""
-        self.assertModule('r.random',input='landuse96_28m', npoints=self.npoints, cover='landcover_1m', vector=self.vector+'_cover_landcover_1m', seed=1)
-        # check if random vector ( 3D points ) was created
-        self.assertVectorExists(self.vector+'_cover_landcover_1m', msg="landcover_1m_vector_cover_landcover_1m was not created")
-        topology = dict(points=20, primitives=20)
-        self.assertVectorFitsTopoInfo(vector=self.vector+'_cover_landcover_1m', reference=topology)
-
-
-if __name__ == '__main__':
-    test()
-=======
-"""
-Name:        r.random test
-Purpose:    Tests r.random module and some of its options.
-
-Author:     Shubham Sharma, Google Code-in 2018
-Copyright:  (C) 2018 by Shubham Sharma and the GRASS Development Team
-Licence:    This program is free software under the GNU General Public
-            License (>=v2). Read the file COPYING that comes with GRASS
-            for details.
-"""
-
-from grass.gunittest.case import TestCase
-from grass.gunittest.main import test
-
-
-class TestRasterTile(TestCase):
     input = "landcover_1m"
     npoints = "20"
     raster = "landcover_1m_raster_random"
@@ -176,7 +57,11 @@
     def test_random_raster(self):
         """Testing r.random  runs successfully"""
         self.assertModule(
-            "r.random", input=self.input, npoints=self.npoints, raster=self.raster
+            "r.random",
+            input=self.input,
+            npoints=self.npoints,
+            raster=self.raster,
+            seed=1,
         )
         # check if random raster was created
         self.assertRasterExists(
@@ -186,7 +71,11 @@
     def test_random_vector(self):
         """Testing r.random  runs successfully"""
         self.assertModule(
-            "r.random", input=self.input, npoints=self.npoints, vector=self.vector
+            "r.random",
+            input=self.input,
+            npoints=self.npoints,
+            vector=self.vector,
+            seed=1,
         )
         # check if random vector was created
         self.assertVectorExists(
@@ -203,6 +92,7 @@
             input=self.input,
             npoints=self.npoints,
             raster=self.raster + "_null",
+            seed=1,
         )
         # check if random raster ( with NULL values )  was created
         self.assertRasterExists(
@@ -217,6 +107,7 @@
             input=self.input,
             npoints=self.npoints,
             vector=self.vector + "_null",
+            seed=1,
         )
         # check if random vector ( with NULL values ) was created
         self.assertVectorExists(
@@ -233,6 +124,7 @@
             input=self.input,
             npoints=self.npoints,
             raster=self.raster + "_without_topology",
+            seed=1,
         )
         # check if random raster ( without topology )  was created
         self.assertRasterExists(
@@ -248,6 +140,7 @@
             input=self.input,
             npoints=self.npoints,
             vector=self.vector + "_without_topology",
+            seed=1,
         )
         # check if random vector ( without topology ) was created
         self.assertVectorExists(
@@ -259,28 +152,30 @@
             vector=self.vector + "_without_topology", reference=topology
         )
 
-    def test_random_raster_flag_d(self):
-        """Testing r.random  runs successfully"""
-        self.assertModule(
-            "r.random",
-            flags="d",
+    def test_random_raster_flag_z(self):
+        """Testing r.random  runs successfully"""
+        self.assertModule(
+            "r.random",
+            flags="z",
             input=self.input,
             npoints=self.npoints,
             raster=self.raster + "_3D",
+            seed=1,
         )
         # check if random raster ( 3D points )  was created
         self.assertRasterExists(
             self.raster, msg="landcover_1m_raster_random_3D not created"
         )
 
-    def test_vector_random_flag_d(self):
-        """Testing r.random  runs successfully"""
-        self.assertModule(
-            "r.random",
-            flags="d",
+    def test_vector_random_flag_z(self):
+        """Testing r.random  runs successfully"""
+        self.assertModule(
+            "r.random",
+            flags="z",
             input=self.input,
             npoints=self.npoints,
             vector=self.vector + "_3D",
+            seed=1,
         )
         # check if random vector ( 3D points ) was created
         self.assertVectorExists(
@@ -297,6 +192,7 @@
             npoints=self.npoints,
             cover="landcover_1m",
             raster=self.raster + "_cover_landcover_1m",
+            seed=1,
         )
         # check if random raster ( 3D points )  was created
         self.assertRasterExists(
@@ -304,7 +200,7 @@
             msg="landcover_1m_raster_random_cover_landcover_1m was not created",
         )
 
-    def test_vector_random_flag_d(self):
+    def test_random_vector_cover(self):
         """Testing r.random  runs successfully"""
         self.assertModule(
             "r.random",
@@ -312,6 +208,7 @@
             npoints=self.npoints,
             cover="landcover_1m",
             vector=self.vector + "_cover_landcover_1m",
+            seed=1,
         )
         # check if random vector ( 3D points ) was created
         self.assertVectorExists(
@@ -325,5 +222,4 @@
 
 
 if __name__ == "__main__":
-    test()
->>>>>>> f2abf480
+    test()