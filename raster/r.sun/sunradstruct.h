--- conflicted
+++ resolved
@@ -1,13 +1,3 @@
-<<<<<<< HEAD
-
-/*******************************************************************************
-r.sun: sunradstruct.h. This program was written by Jaro Hofierka in Summer 1993
-and re-engineered in 1996-1999. In cooperation with Marcel Suri and Thomas Huld
-from JRC in Ispra a new version of r.sun was prepared using ESRA solar radiation
-formulas. See manual pages for details. (C) 2002 Copyright Jaro Hofierka,
-Gresaka 22, 085 01 Bardejov, Slovakia, and GeoModel, s.r.o., Bratislava,
-Slovakia email: hofierka@geomodel.sk,marcel.suri@jrc.it,suri@geomodel.sk
-=======
 /******************************************************************************
 r.sun: sunradstruct.h. This program was written by Jaro Hofierka in Summer 1993
  and re-engineered in 1996-1999. In cooperation with Marcel Suri and Thomas Huld
@@ -17,7 +7,6 @@
 (C) 2002 Copyright Jaro Hofierka, Gresaka 22, 085 01 Bardejov, Slovakia,
               and GeoModel, s.r.o., Bratislava, Slovakia
 email: hofierka@geomodel.sk,marcel.suri@jrc.it,suri@geomodel.sk
->>>>>>> 2161b014
 *******************************************************************************/
 /*
  * This program is free software; you can redistribute it and/or
@@ -76,10 +65,7 @@
     double lum_C33_l;
     double slope;
     double aspect;
-<<<<<<< HEAD
     bool shift12hrs;
-=======
->>>>>>> 2161b014
 };
 
 struct SolarRadVar {
