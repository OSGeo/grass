<h2>DESCRIPTION</h2>

<b>r.support</b> allows the user to create and/or edit raster map support 
information. Editing of raster map color tables, category labels, header, 
<<<<<<< HEAD
history, band reference elements and title is supported.
Category labels can also be copied from another raster map.

<h3>Raster band management</h3>
Raster band reference concept is similar to dimension name in other GIS and
remote sensing applications. Most common usage will be assigning a
remote sensing platform sensor band ID to the raster, although any
identifier is supported. Raster band reference is required to work with
imagery classification tools.<br>
Band reference should be in form &lt;shortcut&gt;_&lt;bandname&gt; e.g.
use <b>L5_1</b> if raster contains data from Landsat 5 visible blue (1) band.
=======
history, semantic label elements and title is supported.
Category labels can also be copied from another raster map.

<h3>Raster band management</h3>
Raster semantic label concept is similar to dimension name in other GIS and
remote sensing applications. Most common usage will be assigning a
remote sensing platform sensor band ID to the raster, although any
identifier is supported. Raster semantic label is suggested to work with
imagery classification tools.<br>
>>>>>>> 8422103f

<h2>EXAMPLES</h2>

These examples are based on the North Carolina dataset, more specfically the <em>landuse</em> raster map.

Copy the landuse map to the current mapset
<div class="code"><pre>g.copy raster=landuse,my_landuse
</pre></div>

<h3>Update statistics</h3>
<div class="code"><pre>r.support -s map=my_landuse 
</pre></div>

<h3>Update Title</h3>
<div class="code"><pre>r.support map=my_landuse title="Landuse copied"
</pre></div>

<h3>Append to History Metadata</h3>
<div class="code"><pre>r.support map=my_landuse history="Copied from PERMANENT mapset"
</pre></div>

<h3>Update Units Display</h3>
<div class="code"><pre>r.support map=my_landuse units=meter
</pre></div>

<<<<<<< HEAD
<h3>Set band reference</h3>
Note: landuse map doesn't confirm to CORINE specification. This is an example only.
<div class="code"><pre>r.support map=my_landuse bandref=CORINE_LULC
=======
<h3>Set semantic label</h3>
Note: landuse map doesn't confirm to CORINE specification. This is an example only.
<div class="code"><pre>r.support map=my_landuse semantic_label=CORINE_LULC
>>>>>>> 8422103f
</pre></div>

<h2>NOTES</h2>

If metadata options such as <b>title</b> or <b>history</b> are given the
module will run  non-interactively. If only the map name is given
<em>r.support</em> will run interactively within a terminal shell and the
user with be prompted for input.
<p>Freeform metadata information is stored in a "<tt>hist</tt>" file which may be
appended to by using the <b>history</b> option. Currently this is limited to
50 lines of text with a maximum line length of 78 characters. Any input
larger than this will be wrapped to the next line.
All other metadata strings available as standard options are limited to
79 characters.

<h2>SEE ALSO</h2>

<em>
<a href="r.category.html">r.category</a>,
<a href="r.describe.html">r.describe</a>,
<a href="r.info.html">r.info</a>,
<a href="r.null.html">r.null</a>,
<a href="r.region.html">r.region</a>,
<a href="r.report.html">r.report</a>,
<a href="r.timestamp.html">r.timestamp</a>
</em>

<h2>AUTHORS</h2>

Micharl Shapiro, CERL: Original author<br>
<a href="MAILTO:rez@touchofmadness.com">Brad Douglas</a>: GRASS 6 Port<br>
M. Hamish Bowman: command line enhancements<br>
Markus Neteler: category copy from other map<br>
<<<<<<< HEAD
Maris Nartiss: band reference management
=======
Maris Nartiss: semantic label management
>>>>>>> 8422103f
<|MERGE_RESOLUTION|>--- conflicted
+++ resolved
@@ -2,19 +2,6 @@
 
 <b>r.support</b> allows the user to create and/or edit raster map support 
 information. Editing of raster map color tables, category labels, header, 
-<<<<<<< HEAD
-history, band reference elements and title is supported.
-Category labels can also be copied from another raster map.
-
-<h3>Raster band management</h3>
-Raster band reference concept is similar to dimension name in other GIS and
-remote sensing applications. Most common usage will be assigning a
-remote sensing platform sensor band ID to the raster, although any
-identifier is supported. Raster band reference is required to work with
-imagery classification tools.<br>
-Band reference should be in form &lt;shortcut&gt;_&lt;bandname&gt; e.g.
-use <b>L5_1</b> if raster contains data from Landsat 5 visible blue (1) band.
-=======
 history, semantic label elements and title is supported.
 Category labels can also be copied from another raster map.
 
@@ -24,7 +11,6 @@
 remote sensing platform sensor band ID to the raster, although any
 identifier is supported. Raster semantic label is suggested to work with
 imagery classification tools.<br>
->>>>>>> 8422103f
 
 <h2>EXAMPLES</h2>
 
@@ -50,15 +36,9 @@
 <div class="code"><pre>r.support map=my_landuse units=meter
 </pre></div>
 
-<<<<<<< HEAD
-<h3>Set band reference</h3>
-Note: landuse map doesn't confirm to CORINE specification. This is an example only.
-<div class="code"><pre>r.support map=my_landuse bandref=CORINE_LULC
-=======
 <h3>Set semantic label</h3>
 Note: landuse map doesn't confirm to CORINE specification. This is an example only.
 <div class="code"><pre>r.support map=my_landuse semantic_label=CORINE_LULC
->>>>>>> 8422103f
 </pre></div>
 
 <h2>NOTES</h2>
@@ -92,8 +72,4 @@
 <a href="MAILTO:rez@touchofmadness.com">Brad Douglas</a>: GRASS 6 Port<br>
 M. Hamish Bowman: command line enhancements<br>
 Markus Neteler: category copy from other map<br>
-<<<<<<< HEAD
-Maris Nartiss: band reference management
-=======
 Maris Nartiss: semantic label management
->>>>>>> 8422103f
