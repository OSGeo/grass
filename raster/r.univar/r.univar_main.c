/*
 * r.univar
 *
 *  Calculates univariate statistics from the non-null cells of a GRASS raster
 *  map
 *
 *   Copyright (C) 2004-2006, 2012 by the GRASS Development Team
 *   Author(s): Hamish Bowman, University of Otago, New Zealand
 *              Extended stats: Martin Landa
 *              Zonal stats: Markus Metz
 *
 *      This program is free software under the GNU General Public
 *      License (>=v2). Read the file COPYING that comes with GRASS
 *      for details.
 *
 *   This program is a replacement for the r.univar shell script
 */

#if defined(_OPENMP)
#include <omp.h>
#endif

#include <assert.h>
#include <string.h>
#include <float.h>
#include "globals.h"

param_type param;
zone_type zone_info;

/* Parallelization
 * Only raster statistics reduction in process_raster() is parallelized.
 * print_stats*() where sorting takes place for percentile computation are not.
 * We may try parallel sorting algorithms in the future for further speedup.
 */
typedef struct zone_bucket {
    size_t n;
    size_t n_alloc;
    void *nextp;
    CELL *cells;
    FCELL *fcells;
    DCELL *dcells;
} zone_bucket;

typedef struct zone_workspace {
    double sum;
    double sumsq;
    double sum_abs;
    size_t size;
    double min;
    double max;
    zone_bucket bucket;
} zone_workspace;

typedef struct thread_workspace {
    int fd;
    int fdz;
    void *raster_row;
    CELL *zoneraster_row;
} thread_workspace;

/* ************************************************************************* */
/* Set up the arguments we are expecting ********************************** */
/* ************************************************************************* */
void set_params(void)
{
    param.inputfile = G_define_standard_option(G_OPT_R_MAPS);

    param.zonefile = G_define_standard_option(G_OPT_R_MAP);
    param.zonefile->key = "zones";
    param.zonefile->required = NO;
    param.zonefile->description =
        _("Raster map used for zoning, must be of type CELL");

    param.output_file = G_define_standard_option(G_OPT_F_OUTPUT);
    param.output_file->required = NO;
    param.output_file->description =
        _("Name for output file (if omitted or \"-\" output to stdout)");
    param.output_file->guisection = _("Output settings");

    param.percentile = G_define_option();
    param.percentile->key = "percentile";
    param.percentile->type = TYPE_DOUBLE;
    param.percentile->required = NO;
    param.percentile->multiple = YES;
    param.percentile->options = "0-100";
    param.percentile->answer = "90";
    param.percentile->description =
        _("Percentile to calculate (requires extended statistics flag)");
    param.percentile->guisection = _("Extended");

    param.nprocs = G_define_standard_option(G_OPT_M_NPROCS);

    param.separator = G_define_standard_option(G_OPT_F_SEP);
    param.separator->answer = NULL;
    param.separator->guisection = _("Formatting");

    param.shell_style = G_define_flag();
    param.shell_style->key = 'g';
    param.shell_style->label =
        _("Print the stats in shell script style [deprecated]");
    param.shell_style->description = _(
        "This flag is deprecated and will be removed in a future release. Use "
        "format=shell instead.");

    param.shell_style->guisection = _("Formatting");

    param.extended = G_define_flag();
    param.extended->key = 'e';
    param.extended->description = _("Calculate extended statistics");
    param.extended->guisection = _("Extended");

    param.table = G_define_flag();
    param.table->key = 't';
    param.table->label =
        _("Table output format instead of standard output format [deprecated]");
    param.table->description = _(
        "This flag is deprecated and will be removed in a future release. Use "
        "format=csv instead.");
    param.table->guisection = _("Formatting");

    param.format = G_define_standard_option(G_OPT_F_FORMAT);
    param.format->options = "plain,shell,csv,json";
    param.format->descriptions = ("plain;Human readable text output;"
                                  "shell;shell script style text output;"
                                  "csv;CSV (Comma Separated Values);"
                                  "json;JSON (JavaScript Object Notation);");
    param.format->guisection = _("Print");

    param.use_rast_region = G_define_flag();
    param.use_rast_region->key = 'r';
    param.use_rast_region->description =
        _("Use the native resolution and extent of the raster map, instead of "
          "the current region");

    return;
}

static int open_raster(const char *infile);
static univar_stat *univar_stat_with_percentiles(int map_type);
static void process_raster(univar_stat *stats, thread_workspace *tw,
                           const struct Cell_head *region, int nprocs,
                           enum OutputFormat format);
static void kahan_sum(double *sum, double *c, double x);

/* *************************************************************** */
/* **** the main functions for r.univar ************************** */
/* *************************************************************** */
int main(int argc, char *argv[])
{
    int rasters;

    struct Cell_head region;
    struct GModule *module;
    univar_stat *stats;
    char **infile, *zonemap;
    int cell_type, min, max;
    struct Range zone_range;
    const char *mapset, *name;
    int t;

    enum OutputFormat format;

    G_gisinit(argv[0]);

    module = G_define_module();
    G_add_keyword(_("raster"));
    G_add_keyword(_("statistics"));
    G_add_keyword(_("univariate statistics"));
    G_add_keyword(_("zonal statistics"));
    G_add_keyword(_("parallel"));

    module->label = _("Calculates univariate statistics from the non-null "
                      "cells of a raster map.");
    module->description =
        _("Statistics include number of cells counted, minimum and maximum cell"
          " values, range, arithmetic mean, population variance, standard "
          "deviation,"
          " coefficient of variation, and sum.");

    /* Define the different options */
    set_params();

    if (G_parser(argc, argv))
        exit(EXIT_FAILURE);

    if (param.zonefile->answer && param.use_rast_region->answer) {
        G_fatal_error(
            _("zones option and region flag -r are mutually exclusive"));
    }

    name = param.output_file->answer;
    if (name != NULL && strcmp(name, "-") != 0) {
        if (NULL == freopen(name, "w", stdout)) {
            G_fatal_error(_("Unable to open file <%s> for writing"), name);
        }
    }

    /* For backward compatibility */
    if (!param.separator->answer) {
        if (strcmp(param.format->answer, "csv") == 0)
            param.separator->answer = "comma";
        else
            param.separator->answer = "pipe";
    }

    if (strcmp(param.format->answer, "json") == 0) {
        format = JSON;
    }
    else if (strcmp(param.format->answer, "shell") == 0) {
        format = SHELL;
    }
    else if (strcmp(param.format->answer, "csv") == 0) {
        format = CSV;
    }
    else {
        format = PLAIN;
    }

    if (param.shell_style->answer) {
        G_verbose_message(
            _("Flag 'g' is deprecated and will be removed in a future "
              "release. Please use format=shell instead."));
        if (format == JSON || format == CSV) {
            G_fatal_error(
                _("The -g flag cannot be used with format=json or format=csv. "
                  "Please select only one output format."));
        }
        format = SHELL;
    }

    if (param.table->answer) {
        G_verbose_message(
            _("Flag 't' is deprecated and will be removed in a future "
              "release. Please use format=csv instead."));
        if (format == JSON || format == SHELL) {
            G_fatal_error(_(
                "The -t flag cannot be used with format=json or format=shell. "
                "Please select only one output format."));
        }
        format = CSV;
    }

    /* set nprocs parameter */
    int nprocs;
    nprocs = G_set_omp_num_threads(param.nprocs);
    nprocs = Rast_disable_omp_on_mask(nprocs);
    if (nprocs < 1)
        G_fatal_error(_("<%d> is not valid number of nprocs."), nprocs);

    /* table field separator */
    zone_info.sep = G_option_to_separator(param.separator);

    zone_info.min = 0;
    zone_info.max = 0;
    zone_info.n_zones = 0;

    /* setting up thread workspace */
    thread_workspace *tw = G_malloc(nprocs * sizeof *tw);

    /* open zoning raster */
    if ((zonemap = param.zonefile->answer)) {
        mapset = G_find_raster2(zonemap, "");

        for (t = 0; t < nprocs; ++t)
            tw[t].fdz = open_raster(zonemap);

        cell_type = Rast_get_map_type(tw->fdz);
        if (cell_type != CELL_TYPE)
            G_fatal_error("Zoning raster must be of type CELL");

        if (Rast_read_range(zonemap, mapset, &zone_range) == -1)
            G_fatal_error("Can not read range for zoning raster");
        Rast_get_range_min_max(&zone_range, &min, &max);
<<<<<<< HEAD
        if (Rast_read_cats(zonemap, mapset, &(zone_info.cats)))
            G_warning("no category support for zoning raster");
=======
        if (Rast_read_cats(z, mapset, &(zone_info.cats)))
            G_warning("No category support for zoning raster");
>>>>>>> ceac0016

        zone_info.min = min;
        zone_info.max = max;
        zone_info.n_zones = max - min + 1;
    }

    /* count the input rasters given */
    for (infile = (char **)param.inputfile->answers, rasters = 0; *infile;
         infile++, rasters++)
        ;

    /* process all input rasters */
    int map_type = param.extended->answer ? -2 : -1;

    stats = ((map_type == -1) ? create_univar_stat_struct(-1, 0) : 0);

    for (infile = param.inputfile->answers; *infile; infile++) {

        /* Check if the native extent and resolution
           of the input map should be used */
        if (param.use_rast_region->answer) {
            mapset = G_find_raster2(*infile, "");
            Rast_get_cellhd(*infile, mapset, &region);
            /* Set the computational region */
            Rast_set_window(&region);
        }
        else {
            G_get_window(&region);
        }

        for (t = 0; t < nprocs; t++)
            tw[t].fd = open_raster(*infile);

        if (map_type != -1) {
            /* NB: map_type must match when doing extended stats */
            int this_type = Rast_get_map_type(tw->fd);

            assert(this_type > -1);
            if (map_type < -1) {
                /* extended stats */
                assert(stats == 0);
                map_type = this_type;
                stats = univar_stat_with_percentiles(map_type);
            }
            else if (this_type != map_type) {
                G_fatal_error(_("Raster <%s> type mismatch"), *infile);
            }
        }

        process_raster(stats, tw, &region, nprocs, format);

        /* close input raster */
        for (t = 0; t < nprocs; t++)
            Rast_close(tw[t].fd);
    }

    /* close zoning raster */
    if (zonemap) {
        for (t = 0; t < nprocs; t++)
            Rast_close(tw[t].fdz);
    }

    /* create the output */
    if (format == CSV)
        print_stats_table(stats);
    else
        print_stats(stats, format);

    /* release memory */
    free_univar_stat_struct(stats);

    exit(EXIT_SUCCESS);
}

static int open_raster(const char *infile)
{
    const char *mapset;
    int fd;

    mapset = G_find_raster2(infile, "");
    if (mapset == NULL) {
        G_fatal_error(_("Raster map <%s> not found"), infile);
    }

    fd = Rast_open_old(infile, mapset);
    G_free((void *)mapset);

    return fd;
}

static univar_stat *univar_stat_with_percentiles(int map_type)
{
    univar_stat *stats;
    unsigned int i, j;
    unsigned int n_zones = zone_info.n_zones;

    if (n_zones == 0)
        n_zones = 1;

    i = 0;
    while (param.percentile->answers[i])
        i++;
    stats = create_univar_stat_struct(map_type, i);
    for (i = 0; i < n_zones; i++) {
        for (j = 0; j < stats[i].n_perc; j++) {
            sscanf(param.percentile->answers[j], "%lf", &(stats[i].perc[j]));
        }
    }

    return stats;
}

static void process_raster(univar_stat *stats, thread_workspace *tw,
                           const struct Cell_head *region, int nprocs,
                           enum OutputFormat format)
{
    /* use G_window_rows(), G_window_cols() here? */
    const int rows = region->rows;
    const int cols = region->cols;

    const RASTER_MAP_TYPE map_type = Rast_get_map_type(tw->fd);
    const size_t value_sz = Rast_cell_size(map_type);

    const int n_zones = zone_info.n_zones;
    const int n_alloc = n_zones ? n_zones : 1;

    /* initialize for KhanSum through rows */
    double c_sum = 0.0;
    double c_sumsq = 0.0;
    double c_sum_abs = 0.0;

    for (int t = 0; t < nprocs; t++) {
        tw[t].raster_row = Rast_allocate_buf(map_type);
        if (n_zones) {
            tw[t].zoneraster_row = Rast_allocate_c_buf();
        }
    }

#if defined(_OPENMP)
    omp_lock_t *minmax = G_malloc(n_alloc * sizeof *minmax);

    for (int z = 0; z < n_alloc; z++) {
        omp_init_lock(&minmax[z]);
    }
#endif

    int computed = 0;
    int row;

#pragma omp parallel private(row, c_sum, c_sumsq, c_sum_abs)
    {
        int t_id = 0;
        c_sum = 0;
        c_sumsq = 0;
        c_sum_abs = 0;
#if defined(_OPENMP)
        t_id = omp_get_thread_num();
#endif
        zone_workspace *zw = G_malloc(n_alloc * sizeof *zw);

        for (int z = 0; z < n_alloc; z++) {
            zone_workspace *zd = &zw[z];
            zd->sum = 0;
            zd->sumsq = 0;
            zd->sum_abs = 0;
            zd->size = 0;
            zd->min = DBL_MAX;
            zd->max = -DBL_MAX;
            zd->bucket.n = 0;
            zd->bucket.n_alloc = 0;
            zd->bucket.nextp = NULL;
            zd->bucket.cells = NULL;
            zd->bucket.fcells = NULL;
            zd->bucket.dcells = NULL;
        }

#pragma omp for
        for (row = 0; row < rows; row++) {
            thread_workspace *w = &tw[t_id];

            Rast_get_row(w->fd, w->raster_row, row, map_type);
            void *ptr = w->raster_row;

            CELL *zptr = NULL;
            if (n_zones) {
                Rast_get_c_row(w->fdz, w->zoneraster_row, row);
                zptr = w->zoneraster_row;
            }

            for (int col = 0; col < cols; col++) {
                int zone = 0;

                if (n_zones) {
                    /* skip NULL cells in zone map */
                    if (Rast_is_c_null_value(zptr)) {
                        ptr = G_incr_void_ptr(ptr, value_sz);
                        zptr++;
                        continue;
                    }
                    zone = *zptr - zone_info.min;
                }
                zone_workspace *zd = &zw[zone];

                /* count all including NULL cells in input map */
                zd->size++;

                /* can't do stats with NULL cells in input map */
                if (Rast_is_null_value(ptr, map_type)) {
                    ptr = G_incr_void_ptr(ptr, value_sz);
                    if (n_zones)
                        zptr++;
                    continue;
                }

                if (param.extended->answer) {
                    zone_bucket *bucket = &zd->bucket;

                    /* check allocated memory */
                    if (bucket->n >= bucket->n_alloc) {
                        bucket->n_alloc += 1000;
                        size_t msize;

                        switch (map_type) {
                        case DCELL_TYPE:
                            msize = bucket->n_alloc * sizeof(DCELL);
                            bucket->dcells = (DCELL *)G_realloc(
                                (void *)bucket->dcells, msize);
                            bucket->nextp =
                                (void *)&(bucket->dcells[bucket->n]);
                            break;
                        case FCELL_TYPE:
                            msize = bucket->n_alloc * sizeof(FCELL);
                            bucket->fcells = (FCELL *)G_realloc(
                                (void *)bucket->fcells, msize);
                            bucket->nextp =
                                (void *)&(bucket->fcells[bucket->n]);
                            break;
                        case CELL_TYPE:
                            msize = bucket->n_alloc * sizeof(CELL);
                            bucket->cells =
                                (CELL *)G_realloc((void *)bucket->cells, msize);
                            bucket->nextp = (void *)&(bucket->cells[bucket->n]);
                            break;
                        }
                    }
                    /* put the value into stats->XXXcell_array */
                    memcpy(bucket->nextp, ptr, value_sz);
                    bucket->nextp = G_incr_void_ptr(bucket->nextp, value_sz);
                }

                if ((map_type == DCELL_TYPE) || (map_type == FCELL_TYPE)) {
                    /* use Kaham sum for floating point */
                    double val = ((map_type == DCELL_TYPE) ? *((DCELL *)ptr)
                                                           : *((FCELL *)ptr));
                    kahan_sum(&zd->sum, &c_sum, val);
                    kahan_sum(&zd->sumsq, &c_sumsq, val * val);
                    kahan_sum(&zd->sum_abs, &c_sum_abs, fabs(val));
                    if (val > zd->max)
                        zd->max = val;
                    if (val < zd->min)
                        zd->min = val;
                }
                else if (map_type == CELL_TYPE) {
                    /* integer does not have floating point error */
                    int val = *((CELL *)ptr);
                    zd->sum += val;
                    zd->sumsq += val * val;
                    zd->sum_abs += abs(val);
                    if (val > zd->max)
                        zd->max = val;
                    if (val < zd->min)
                        zd->min = val;
                }
                else
                    G_fatal_error(_("Unknown map type"));

                ptr = G_incr_void_ptr(ptr, value_sz);
                if (n_zones)
                    zptr++;
                zd->bucket.n++;
            } /* end column loop */
            if (format != SHELL) {
#pragma omp atomic update
                computed++;
                G_percent(computed, rows, 2);
            }
        } /* end row loop */

        /* initialize for KhanSum through threads */
        c_sum = 0.0;
        c_sumsq = 0.0;
        c_sum_abs = 0.0;

        for (int z = 0; z < n_alloc; z++) {
            zone_workspace *zd = &zw[z];
            if (param.extended->answer) {
#pragma omp critical
                {
                    /*
                       Transfers for each thread from local bucket to global
                       buffer. Case 1: first transfer, skip reallocation and
                       point to the buffer. Case 2: other transfers, reallocate
                       exactly if there is any non-empty bucket.
                     */
                    zone_bucket *bucket = &zd->bucket;
                    univar_stat *g_bfr = &stats[z];
                    size_t old_size;
                    size_t add_size;

                    switch (map_type) {
                    case DCELL_TYPE:
                        if (NULL == g_bfr->dcell_array) {
                            g_bfr->dcell_array = bucket->dcells;
                            bucket->dcells = NULL;
                        }
                        else if (bucket->n != 0) {
                            old_size = g_bfr->n * sizeof(DCELL);
                            add_size = bucket->n * sizeof(DCELL);

                            g_bfr->dcell_array =
                                (DCELL *)G_realloc((void *)g_bfr->dcell_array,
                                                   old_size + add_size);
                            memcpy(&g_bfr->dcell_array[g_bfr->n],
                                   bucket->dcells, add_size);
                        }
                        break;
                    case FCELL_TYPE:
                        if (NULL == g_bfr->fcell_array) {
                            g_bfr->fcell_array = bucket->fcells;
                            bucket->fcells = NULL;
                        }
                        else if (bucket->n != 0) {
                            old_size = g_bfr->n * sizeof(FCELL);
                            add_size = bucket->n * sizeof(FCELL);

                            g_bfr->fcell_array =
                                (FCELL *)G_realloc((void *)g_bfr->fcell_array,
                                                   old_size + add_size);
                            memcpy(&g_bfr->fcell_array[g_bfr->n],
                                   bucket->fcells, add_size);
                        }
                        break;
                    case CELL_TYPE:
                        if (NULL == g_bfr->cell_array) {
                            g_bfr->cell_array = bucket->cells;
                            bucket->cells = NULL;
                        }
                        else if (bucket->n != 0) {
                            old_size = g_bfr->n * sizeof(CELL);
                            add_size = bucket->n * sizeof(CELL);

                            g_bfr->cell_array = (CELL *)G_realloc(
                                (void *)g_bfr->cell_array, old_size + add_size);
                            memcpy(&g_bfr->cell_array[g_bfr->n], bucket->cells,
                                   add_size);
                        }
                        break;
                    }

                    g_bfr->n += bucket->n;
                }
            }
            else {
#pragma omp atomic update
                stats[z].n += zd->bucket.n;
            }
#pragma omp atomic update
            stats[z].size += zd->size;
#pragma omp critical
            {
                if ((map_type == DCELL_TYPE) || (map_type == FCELL_TYPE)) {
                    /* use Kahan sum for floating point */
                    kahan_sum(&stats[z].sum, &c_sum, zd->sum);
                    kahan_sum(&stats[z].sumsq, &c_sumsq, zd->sumsq);
                    kahan_sum(&stats[z].sum_abs, &c_sum_abs, zd->sum_abs);
                }
                else if (map_type == CELL_TYPE) {
                    /* integer does not have floating point error */
                    stats[z].sum += zd->sum;
                    stats[z].sumsq += zd->sumsq;
                    stats[z].sum_abs += zd->sum_abs;
                }
                else
                    G_fatal_error(_("Unknown map type"));
            }

#if defined(_OPENMP)
            omp_set_lock(&minmax[z]);
#endif
            if (stats[z].max < zd->max ||
                (stats[z].max != stats[z].max && zd->max != DBL_MIN)) {
                stats[z].max = zd->max;
            }
            if (stats[z].min > zd->min ||
                (stats[z].min != stats[z].min && zd->min != DBL_MAX)) {
                stats[z].min = zd->min;
            }
#if defined(_OPENMP)
            omp_unset_lock(&minmax[z]);
#endif
        }

        /* Free per-thread variables */
        for (int z = 0; z < n_alloc; z++) {
            zone_workspace *zd = &zw[z];
            if (zd->bucket.cells)
                G_free(zd->bucket.cells);
            if (zd->bucket.fcells)
                G_free(zd->bucket.fcells);
            if (zd->bucket.dcells)
                G_free(zd->bucket.dcells);
        }
    } /* end parallel region */

#if defined(_OPENMP)
    for (int z = 0; z < n_alloc; z++) {
        omp_destroy_lock(&minmax[z]);
    }

    G_free(minmax);
#endif

    for (int t = 0; t < nprocs; t++) {
        G_free(tw[t].raster_row);
    }
    if (n_zones) {
        for (int t = 0; t < nprocs; t++) {
            G_free(tw[t].zoneraster_row);
        }
    }
    if (format != SHELL)
        G_percent(rows, rows, 2);
}

/* Use Kahan sum to avoid floating point error from lots of summations */
static void kahan_sum(double *sum, double *c, double x)
{
    double y = x - *c;
    double t = *sum + y;
    *c = (t - *sum) - y; /* (t - sum) recovers the high-order part of y; */
    *sum = t;            /* Algebraically, c should always be zero. */
}<|MERGE_RESOLUTION|>--- conflicted
+++ resolved
@@ -272,13 +272,8 @@
         if (Rast_read_range(zonemap, mapset, &zone_range) == -1)
             G_fatal_error("Can not read range for zoning raster");
         Rast_get_range_min_max(&zone_range, &min, &max);
-<<<<<<< HEAD
         if (Rast_read_cats(zonemap, mapset, &(zone_info.cats)))
-            G_warning("no category support for zoning raster");
-=======
-        if (Rast_read_cats(z, mapset, &(zone_info.cats)))
             G_warning("No category support for zoning raster");
->>>>>>> ceac0016
 
         zone_info.min = min;
         zone_info.max = max;
