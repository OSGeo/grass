--- conflicted
+++ resolved
@@ -140,16 +140,10 @@
         stdev = sqrt(variance);
         var_coef = (stdev / mean) * 100.; /* perhaps stdev/fabs(mean) ? */
 
-<<<<<<< HEAD
         if (stats[z].n == 0) {
             stats[z].sum = stats[z].sum_abs = nan_val;
         }
-        sprintf(sum_str, "%.15g", stats[z].sum);
-=======
-        if (stats[z].n == 0)
-            stats[z].sum = stats[z].sum_abs = NAN;
         snprintf(sum_str, sizeof(sum_str), "%.15g", stats[z].sum);
->>>>>>> 275f4310
         G_trim_decimal(sum_str);
 
         if (format == JSON && zone_info.n_zones) {
