--- conflicted
+++ resolved
@@ -52,13 +52,6 @@
 
     int i, row, col; /* counters */
 
-<<<<<<< HEAD
-    int machine_endianness, file_endianness /*, endian_mismatch */ ;    /* 0=little, 1=big */
-    int data_format;            /* 0=double  1=float  2=32bit signed int  5=8bit unsigned int (ie text) */
-    int data_type;              /* 0=numbers  1=text */
-    int format_block;           /* combo of endianness, 0, data_format, and type */
-    int realflag = 0;           /* 0=only real values used */
-=======
     int machine_endianness,
         file_endianness /*, endian_mismatch */; /* 0=little, 1=big */
     int data_format;  /* 0=double  1=float  2=32bit signed int  5=8bit unsigned
@@ -66,7 +59,6 @@
     int data_type;    /* 0=numbers  1=text */
     int format_block; /* combo of endianness, 0, data_format, and type */
     int realflag = 0; /* 0=only real values used */
->>>>>>> 70ecf8ec
 
     /* should type be specifically uint32 ??? */
 
@@ -139,15 +131,9 @@
     /* Check Endian State of File */
     if (fread(&format_block, sizeof(int), 1, fp1) != 1)
         G_fatal_error(_("Error reading data"));
-<<<<<<< HEAD
-    G_fseek(fp1, 0, SEEK_SET);  /* frewind() */
-
-    file_endianness = format_block / 1000;      /* 0=little, 1=big */
-=======
     G_fseek(fp1, 0, SEEK_SET); /* frewind() */
 
     file_endianness = format_block / 1000; /* 0=little, 1=big */
->>>>>>> 70ecf8ec
     /* if (file_endianness != machine_endianness)
        endian_mismatch = 1;
        else
@@ -226,20 +212,12 @@
                 G_fatal_error(_("Invalid 'map_name' array"));
 
             if (data_format == 5) {
-<<<<<<< HEAD
-                if (fread(&map_name, sizeof(char), ncols, fp1) != ncols)
-                    G_fatal_error(_("Error reading data"));
-            }
-            else if (data_format == 0) {        /* sigh.. */
-                if (fread(&map_name_d, sizeof(double), ncols, fp1) != ncols)
-=======
                 if (fread(&map_name, sizeof(char), ncols, fp1) != (size_t)ncols)
                     G_fatal_error(_("Error reading data"));
             }
             else if (data_format == 0) { /* sigh.. */
                 if (fread(&map_name_d, sizeof(double), ncols, fp1) !=
                     (size_t)ncols)
->>>>>>> 70ecf8ec
                     G_fatal_error(_("Error reading data"));
                 for (i = 0; i < ncols; i++)
                     map_name[i] = (char)map_name_d[i];
@@ -294,13 +272,6 @@
                 G_fatal_error(_("Invalid 'map_title' array"));
 
             if (data_format == 5) {
-<<<<<<< HEAD
-                if (fread(&map_title, sizeof(char), ncols, fp1) != ncols)
-                    G_fatal_error(_("Error reading data"));
-            }
-            else if (data_format == 0) {        /* sigh.. */
-                if (fread(&map_name_d, sizeof(double), ncols, fp1) != ncols)    /* note reusing variable */
-=======
                 if (fread(&map_title, sizeof(char), ncols, fp1) !=
                     (size_t)ncols)
                     G_fatal_error(_("Error reading data"));
@@ -308,7 +279,6 @@
             else if (data_format == 0) { /* sigh.. */
                 if (fread(&map_name_d, sizeof(double), ncols, fp1) !=
                     (size_t)ncols) /* note reusing variable */
->>>>>>> 70ecf8ec
                     G_fatal_error(_("Error reading data"));
                 for (i = 0; i < ncols; i++)
                     map_title[i] = (char)map_name_d[i];
@@ -337,14 +307,8 @@
                 map_type = DCELL_TYPE;
                 array_data =
                     G_calloc(mrows * (ncols + 1), Rast_cell_size(map_type));
-<<<<<<< HEAD
-                if (fread
-                    (array_data, sizeof(double), (size_t)mrows * ncols, fp1)
-                    != (mrows * ncols))
-=======
                 if (fread(array_data, sizeof(double), (size_t)mrows * ncols,
                           fp1) != (size_t)(mrows * ncols))
->>>>>>> 70ecf8ec
                     G_fatal_error(_("Error reading data"));
                 break;
             case 1:
@@ -352,14 +316,8 @@
                 map_type = FCELL_TYPE;
                 array_data =
                     G_calloc(mrows * (ncols + 1), Rast_cell_size(map_type));
-<<<<<<< HEAD
-                if (fread
-                    (array_data, sizeof(float), (size_t)mrows * ncols, fp1)
-                    != (mrows * ncols))
-=======
                 if (fread(array_data, sizeof(float), (size_t)mrows * ncols,
                           fp1) != (size_t)(mrows * ncols))
->>>>>>> 70ecf8ec
                     G_fatal_error(_("Error reading data"));
                 break;
             case 2:
@@ -367,13 +325,8 @@
                 map_type = CELL_TYPE;
                 array_data =
                     G_calloc(mrows * (ncols + 1), Rast_cell_size(map_type));
-<<<<<<< HEAD
-                if (fread(array_data, sizeof(int), (size_t)mrows * ncols, fp1)
-                    != (mrows * ncols))
-=======
                 if (fread(array_data, sizeof(int), (size_t)mrows * ncols,
                           fp1) != (size_t)(mrows * ncols))
->>>>>>> 70ecf8ec
                     G_fatal_error(_("Error reading data"));
                 break;
             default:
