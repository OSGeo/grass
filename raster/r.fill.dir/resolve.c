--- conflicted
+++ resolved
@@ -162,11 +162,7 @@
                 }
             } while (goagain);
 
-<<<<<<< HEAD
-            lseek(fd, (off_t) i * bnd->sz, SEEK_SET);
-=======
             lseek(fd, (off_t)i * bnd->sz, SEEK_SET);
->>>>>>> 70ecf8ec
             if (write(fd, bnd->b[1], bnd->sz) < 0)
                 G_fatal_error(_("File writing error in %s() %d:%s"), __func__,
                               errno, strerror(errno));
@@ -204,11 +200,7 @@
                 }
             } while (goagain);
 
-<<<<<<< HEAD
-            lseek(fd, (off_t) i * bnd->sz, SEEK_SET);
-=======
             lseek(fd, (off_t)i * bnd->sz, SEEK_SET);
->>>>>>> 70ecf8ec
             if (write(fd, bnd->b[1], bnd->sz) < 0)
                 G_fatal_error(_("File writing error in %s() %d:%s"), __func__,
                               errno, strerror(errno));
