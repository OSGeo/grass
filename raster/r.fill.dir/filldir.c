--- conflicted
+++ resolved
@@ -152,11 +152,7 @@
         lseek(fe, (off_t)(i + 1) * bnd->sz, SEEK_SET);
         advance_band3(fe, bnd);
         if (fill_row(nl, bnd->ns, bnd)) {
-<<<<<<< HEAD
-            lseek(fe, (off_t) i * bnd->sz, SEEK_SET);
-=======
             lseek(fe, (off_t)i * bnd->sz, SEEK_SET);
->>>>>>> 70ecf8ec
             if (write(fe, bnd->b[1], bnd->sz) < 0)
                 G_fatal_error(_("File writing error in %s() %d:%s"), __func__,
                               errno, strerror(errno));
