/****************************************************************************
 *
 * MODULE:       r.geomorphon
 * AUTHOR(S):    Jarek Jasiewicz jarekj amu.edu.pl with collaboration of Tom
 *               Stepinski stepintz uc.edu based on idea of Tomasz Stepinski
 *               and Jaroslaw Jasiewicz
 *
 * PURPOSE:      Calculate terrain forms using machine-vison technique called
 *               geomorphons This module allow to calculate standard set of
 *               terrain forms using look-up table proposed by authors,
 *               calculate patterns (binary and ternary) for every pixel as
 *               well as several geomorphometrical parameters This technology
 *               is currently capable of "experimental" stage.
 *
 * COPYRIGHT:    (C) 2002,2012 by the GRASS Development Team
 *               (C) Scientific idea of geomorphon copyrighted to authors.
 *
 *               This program is free software under the GNU General Public
 *               License (>=v2). Read the file COPYING that comes with GRASS
 *               for details.
 *
 *****************************************************************************/

#include <stdio.h>
#include <errno.h>
#define MAIN
#include "local_proto.h"

#define WINDOW_THRESHOLD 100000000

typedef enum {
    o_forms,
    o_ternary,
    o_positive,
    o_negative,
    o_intensity,
    o_exposition,
    o_range,
    o_variance,
    o_elongation,
    o_azimuth,
    o_extend,
    o_width,
    o_size
} outputs;

int main(int argc, char **argv)
{
    struct { /* struct is used both for interface and output */
        const char *name;
        const char *description;
        const char *gui;
        RASTER_MAP_TYPE out_data_type;
        int fd;
        void *buffer;
    } rasters[] = {
        /* rasters stores output buffers */
        {"forms", "Most common geomorphic forms", "Patterns", CELL_TYPE, -1,
         NULL},
        {"ternary", "Code of ternary patterns", "Patterns", CELL_TYPE, -1,
         NULL},
        {"positive", "Code of binary positive patterns", "Patterns", CELL_TYPE,
         -1, NULL},
        {"negative", "Code of binary negative patterns", "Patterns", CELL_TYPE,
         -1, NULL},
        {"intensity", "Rasters containing mean relative elevation of the form",
         "Geometry", FCELL_TYPE, -1, NULL},
        {"exposition",
         "Rasters containing maximum difference between extend and central "
         "cell",
         "Geometry", FCELL_TYPE, -1, NULL},
        {"range",
         "Rasters containing difference between max and min elevation of the "
         "form extend",
         "Geometry", FCELL_TYPE, -1, NULL},
        {"variance", "Rasters containing variance of form boundary", "Geometry",
         FCELL_TYPE, -1, NULL},
        {"elongation", "Rasters containing local elongation", "Geometry",
         FCELL_TYPE, -1, NULL},
        {"azimuth", "Rasters containing local azimuth of the elongation",
         "Geometry", FCELL_TYPE, -1, NULL},
        {"extend", "Rasters containing local extend (area) of the form",
         "Geometry", FCELL_TYPE, -1, NULL},
        {"width", "Rasters containing local width of the form", "Geometry",
         FCELL_TYPE, -1, NULL}};

    struct GModule *module;
<<<<<<< HEAD
    struct Option
        *opt_input,
        *opt_output[o_size],
        *par_search_radius,
        *par_skip_radius,
        *par_flat_threshold,
        *par_flat_distance,
        *par_comparison,
        *par_coords,
        *par_profiledata,
        *par_profileformat;
=======
    struct Option *opt_input, *opt_output[o_size], *par_search_radius,
        *par_skip_radius, *par_flat_threshold, *par_flat_distance,
        *par_comparison, *par_coords, *par_profiledata, *par_profileformat;
>>>>>>> 8422103f
    struct Flag *flag_units, *flag_extended;

    struct History history;

    int i;
    int meters = 0, extended = 0; /* flags */
    int oneoff;
    int row, cur_row, col;
    int nrows;
    int pattern_size;
    int search_cells;
    double skip_distance;
    double max_resolution;
    double oneoff_easting, oneoff_northing;
    int oneoff_row, oneoff_col;
    FILE *profile_file;

    G_gisinit(argv[0]);

    { /* interface  parameters */
        module = G_define_module();
        module->description =
            _("Calculates geomorphons (terrain forms) and associated geometry "
              "using machine vision approach.");
        G_add_keyword(_("raster"));
        G_add_keyword(_("geomorphons"));
        G_add_keyword(_("terrain patterns"));
        G_add_keyword(_("machine vision geomorphometry"));

        opt_input = G_define_standard_option(G_OPT_R_ELEV);

        for (i = o_forms; i < o_size; ++i) {
            opt_output[i] = G_define_standard_option(G_OPT_R_OUTPUT);
            opt_output[i]->key = rasters[i].name;
            opt_output[i]->required = NO;
            opt_output[i]->description = _(rasters[i].description);
            opt_output[i]->guisection = _(rasters[i].gui);
        }

        par_search_radius = G_define_option();
        par_search_radius->key = "search";
        par_search_radius->type = TYPE_INTEGER;
        par_search_radius->answer = "3";
        par_search_radius->required = YES;
        par_search_radius->description = _("Outer search radius");

        par_skip_radius = G_define_option();
        par_skip_radius->key = "skip";
        par_skip_radius->type = TYPE_INTEGER;
        par_skip_radius->answer = "0";
        par_skip_radius->required = YES;
        par_skip_radius->description = _("Inner search radius");

        par_flat_threshold = G_define_option();
        par_flat_threshold->key = "flat";
        par_flat_threshold->type = TYPE_DOUBLE;
        par_flat_threshold->answer = "1";
        par_flat_threshold->required = YES;
        par_flat_threshold->description = _("Flatness threshold (degrees)");

        par_flat_distance = G_define_option();
        par_flat_distance->key = "dist";
        par_flat_distance->type = TYPE_DOUBLE;
        par_flat_distance->answer = "0";
        par_flat_distance->required = YES;
        par_flat_distance->description = _("Flatness distance, zero for none");

        par_comparison = G_define_option();
        par_comparison->key = "comparison";
        par_comparison->type = TYPE_STRING;
        par_comparison->options = "anglev1,anglev2,anglev2_distance";
        par_comparison->answer = "anglev1";
        par_comparison->required = NO;
        par_comparison->description =
            _("Comparison mode for zenith/nadir line-of-sight search");

        flag_units = G_define_flag();
        flag_units->key = 'm';
        flag_units->description =
            _("Use meters to define search units (default is cells)");

        flag_extended = G_define_flag();
        flag_extended->key = 'e';
        flag_extended->description = _("Use extended form correction");

        par_coords = G_define_standard_option(G_OPT_M_COORDS);
        par_coords->description = _("Coordinates to profile");
        par_coords->guisection = _("Profile");
        for (i = o_forms; i < o_size; i++)
            G_option_excludes(par_coords, opt_output[i], NULL);

        par_profiledata = G_define_standard_option(G_OPT_F_OUTPUT);
        par_profiledata->key = "profiledata";
        par_profiledata->required = NO;
        par_profiledata->description =
            _("Profile output file name (\"-\" for stdout)");
        par_profiledata->guisection = _("Profile");
        G_option_requires(par_profiledata, par_coords, NULL);
        G_option_requires(par_coords, par_profiledata, NULL);

        par_profileformat = G_define_option();
        par_profileformat->key = "profileformat";
        par_profileformat->type = TYPE_STRING;
        par_profileformat->options = "json,yaml,xml";
        par_profileformat->required = NO;
        par_profileformat->description = _("Profile output format");
        par_profileformat->guisection = _("Profile");
        G_option_requires(par_profileformat, par_coords, NULL);
        G_option_requires(par_coords, par_profileformat, NULL);

        if (G_parser(argc, argv))
            exit(EXIT_FAILURE);
    }

    { /* calculate parameters */
        int num_outputs = 0;
        double search_radius, skip_radius;
        double ns_resolution;

        if (!strcmp(par_comparison->answer, "anglev1"))
            compmode = ANGLEV1;
        else if (!strcmp(par_comparison->answer, "anglev2"))
            compmode = ANGLEV2;
        else if (!strcmp(par_comparison->answer, "anglev2_distance"))
            compmode = ANGLEV2_DISTANCE;
        else
            G_fatal_error(_("Failed parsing <%s>"), par_comparison->answer);
        oneoff = par_coords->answer != NULL;
        for (i = o_forms; i < o_size; ++i) /* check for outputs */
            if (opt_output[i]->answer) {
                if (G_legal_filename(opt_output[i]->answer) < 0)
                    G_fatal_error(_("<%s> is an illegal file name"),
                                  opt_output[i]->answer);
                num_outputs++;
            }
        if (!num_outputs && !oneoff)
            G_fatal_error(_("At least one output is required, e.g. %s"),
                          opt_output[o_forms]->key);

        meters = (flag_units->answer != 0);
        extended = (flag_extended->answer != 0);
        nrows = Rast_window_rows();
        ncols = Rast_window_cols();
        Rast_get_window(&window);
        G_begin_distance_calculations();

        if (oneoff) {
            if (!G_scan_easting(par_coords->answers[0], &oneoff_easting,
                                G_projection()))
                G_fatal_error(_("Illegal east coordinate <%s>"),
                              par_coords->answers[0]);
            oneoff_col = Rast_easting_to_col(oneoff_easting, &window);
            if (!G_scan_northing(par_coords->answers[1], &oneoff_northing,
                                 G_projection()))
                G_fatal_error(_("Illegal north coordinate <%s>"),
                              par_coords->answers[1]);
            oneoff_row = Rast_northing_to_row(oneoff_northing, &window);
            if (oneoff_row < 0 || oneoff_row >= nrows || oneoff_col < 0 ||
                oneoff_col >= ncols)
                G_fatal_error(_(
                    "The coordinates are outside of the computational region"));

            if (!strcmp(par_profiledata->answer, "-"))
                profile_file = stdout;
            else {
                profile_file = fopen(par_profiledata->answer, "w");
                if (!profile_file)
                    G_fatal_error(_("Failed to open output file <%s>: %d (%s)"),
                                  par_profiledata->answer, errno,
                                  strerror(errno));
            }
        }

        if (G_projection() == PROJECTION_LL) { /* for LL max_res should be NS */
            ns_resolution = G_distance(0, Rast_row_to_northing(0, &window), 0,
                                       Rast_row_to_northing(1, &window));
            max_resolution = ns_resolution;
        }
        else {
            max_resolution =
                MAX(window.ns_res,
                    window.ew_res); /* max_resolution MORE meters per cell */
            ns_resolution = window.ns_res;
        }

        /* search distance */
        search_radius = atof(par_search_radius->answer);
        search_cells =
            meters ? (int)(search_radius / max_resolution) : search_radius;
        if (search_cells < 1)
            G_fatal_error(_("Search radius size must cover at least 1 cell"));
        row_radius_size =
            meters ? ceil(search_radius / ns_resolution) : search_radius;
        row_buffer_size = row_radius_size * 2 + 1;
        search_distance =
            (meters) ? search_radius : ns_resolution * search_cells;

        /* skip distance */
        skip_radius = atof(par_skip_radius->answer);
        skip_cells = meters ? (int)(skip_radius / max_resolution) : skip_radius;
        if (skip_cells >= search_cells)
            G_fatal_error(_(
                "Skip radius size must be at least 1 cell lower than radius"));
        skip_distance = (meters) ? skip_radius : ns_resolution * skip_cells;

        /* flatness parameters */
        flat_threshold = atof(par_flat_threshold->answer);
        if (flat_threshold <= 0.)
            G_fatal_error(_("Flatness threshold must be grater than 0"));
        flat_threshold = DEGREE2RAD(flat_threshold);

        flat_distance = atof(par_flat_distance->answer);
        flat_distance =
            (meters) ? flat_distance : ns_resolution * flat_distance;
        flat_threshold_height = tan(flat_threshold) * flat_distance;
        if ((flat_distance > 0 && flat_distance <= skip_distance) ||
            flat_distance >= search_distance) {
            G_warning(_("Flatness distance should be between skip and search "
                        "radius. Otherwise ignored"));
            flat_distance = 0;
        }

        /* print information about distances */
        G_verbose_message("Search distance m: %f, cells: %d", search_distance,
                          search_cells);
        G_verbose_message("Skip distance m: %f, cells: %d", skip_distance,
                          skip_cells);
        G_verbose_message("Flat threshold distance m: %f, height: %f",
                          flat_distance, flat_threshold_height);
        G_verbose_message("%s version", (extended) ? "Extended" : "Basic");
        /*
         * FIXME: It would be nice to have an additional "-s" flag to set the
         * current computational region just large enough for the one-off
         * computation (plus some margins and any required outward alignment
         * to the cell boundary). And also perhaps another "-r" flag to
         * restore the region afterwards.
         */
        if (oneoff) {
            unsigned long window_square = nrows * ncols;
            unsigned long search_square = 4 * search_cells * search_cells;

            if (window_square > WINDOW_THRESHOLD &&
                window_square / search_square > 10)
<<<<<<< HEAD
                G_warning(_("There may be a notable processing delay because the "
                           "computational region is %lu times larger than necessary"),
                          window_square / search_square);
=======
                G_warning(
                    _("There may be a notable processing delay because the "
                      "computational region is %lu times larger than "
                      "necessary"),
                    window_square / search_square);
>>>>>>> 8422103f
        }
    }

    generate_ternary_codes();

    /* open DEM */
    strcpy(elevation.elevname, opt_input->answer);
    open_map(&elevation);

    if (1) {
        PATTERN *pattern;
        PATTERN patterns[4];
        void *pointer_buf;
        double search_dist = search_distance;
        double skip_dist = skip_distance;
        double flat_dist = flat_distance;
        double area_of_octagon =
            4 * (search_distance * search_distance) * sin(DEGREE2RAD(45.));
        unsigned char oneoff_done = 0;

        /* prepare outputs */
        for (i = o_forms; i < o_size; ++i)
            if (opt_output[i]->answer) {
                rasters[i].fd = Rast_open_new(opt_output[i]->answer,
                                              rasters[i].out_data_type);
                rasters[i].buffer = Rast_allocate_buf(rasters[i].out_data_type);
            }

        /* main loop */
        for (row = 0; row < nrows; ++row) {
            G_percent(row, nrows, 2);
            cur_row = (row < row_radius_size)
                          ? row
                          : ((row >= nrows - row_radius_size - 1)
                                 ? row_buffer_size - (nrows - row - 1)
                                 : row_radius_size);

            if (row > (row_radius_size) && row < nrows - (row_radius_size + 1))
                shift_buffers(row);

            /* If skipping the current row, only after the buffer shift would be
             * fine. */
            if (oneoff && row != oneoff_row)
                continue;

            for (col = 0; col < ncols; ++col) {
                /* If skipping the current column, early would be fine. */
                if (oneoff && col != oneoff_col)
                    continue;

                /* on borders forms ussualy are innatural. */
                if (row < (skip_cells + 1) || row > nrows - (skip_cells + 2) ||
                    col < (skip_cells + 1) || col > ncols - (skip_cells + 2) ||
                    Rast_is_f_null_value(&elevation.elev[cur_row][col])) {
                    /* set outputs to NULL and do nothing if source value is
                     * null   or border */
                    for (i = o_forms; i < o_size; ++i)
                        if (opt_output[i]->answer) {
                            pointer_buf = rasters[i].buffer;
                            switch (rasters[i].out_data_type) {
                            case CELL_TYPE:
                                Rast_set_c_null_value(
                                    &((CELL *)pointer_buf)[col], 1);
                                break;
                            case FCELL_TYPE:
                                Rast_set_f_null_value(
                                    &((FCELL *)pointer_buf)[col], 1);
                                break;
                            case DCELL_TYPE:
                                Rast_set_d_null_value(
                                    &((DCELL *)pointer_buf)[col], 1);
                                break;
                            default:
                                G_fatal_error(_("Unknown output data type"));
                            }
                        }
                    continue;
                } /* end null value */
                {
                    FORMS cur_form;
                    FORMS orig_form;

                    search_distance = search_dist;
                    skip_distance = skip_dist;
                    flat_distance = flat_dist;
                    pattern_size =
                        calc_pattern(&patterns[0], row, cur_row, col, oneoff);
                    pattern = &patterns[0];
                    cur_form = orig_form = determine_form(
                        pattern->num_negatives, pattern->num_positives);

                    /* correction of forms */
                    if (extended && search_distance > 10 * max_resolution) {
                        /* 1) remove extensive innatural forms: ridges, peaks,
                         * shoulders and footslopes */
                        if ((cur_form == SH || cur_form == FS ||
                             cur_form == PK || cur_form == RI)) {
                            FORMS small_form;

                            search_distance =
                                (search_dist / 2. < 4 * max_resolution)
                                    ? 4 * max_resolution
                                    : search_dist / 2.;
                            skip_distance = 0;
                            flat_distance = 0;
                            pattern_size = calc_pattern(&patterns[1], row,
                                                        cur_row, col, 0);
                            pattern = &patterns[1];
                            small_form = determine_form(pattern->num_negatives,
                                                        pattern->num_positives);
                            if (cur_form == SH || cur_form == FS)
                                cur_form = (small_form == FL) ? FL : cur_form;
                            if (cur_form == PK || cur_form == RI)
                                cur_form = small_form;
                        }
                        /* 3) Depressions */

                    } /* end of correction */

                    /* one-off mode */
                    if (oneoff) {
                        char buf[BUFSIZ];
                        float azimuth, elongation, width;

                        radial2cartesian(pattern);
                        shape(pattern, pattern_size, &azimuth, &elongation,
                              &width);
                        prof_map_info();
                        prof_sso("computation_parameters");
                        prof_dbl("easting", oneoff_easting);
                        prof_dbl("northing", oneoff_northing);
                        prof_mtr("search_m", search_distance);
                        prof_int("search_cells", search_cells);
                        prof_mtr("skip_m", skip_distance);
                        prof_int("skip_cells", skip_cells);
                        prof_dbl("flat_thresh_deg", RAD2DEGREE(flat_threshold));
                        prof_mtr("flat_distance_m", flat_distance);
                        prof_mtr("flat_height_m", flat_threshold_height);
                        prof_bln("extended_correction", extended);
                        prof_eso(); /* computation_parameters */
                        prof_sso("intermediate_data");
                        if (extended) {
                            prof_int("initial_landform_cat", orig_form);
                            prof_str("initial_landform_code",
                                     form_short_name(orig_form));
                            prof_str("initial_landform_name",
                                     form_long_name(orig_form));
                        }
                        prof_int("ternary_498",
                                 determine_ternary(pattern->pattern));
                        prof_int("ternary_6561",
                                 preliminary_ternary(pattern->pattern));
                        prof_int("pattern_size", pattern_size);
                        prof_dbl("origin_easting",
                                 Rast_col_to_easting(col + 0.5, &window));
                        prof_dbl("origin_northing",
                                 Rast_row_to_northing(row + 0.5, &window));
                        prof_pattern(elevation.elev[cur_row][col], pattern);
                        prof_eso(); /* intermediate_data */
                        prof_sso("final_results");
                        prof_int("landform_cat", cur_form);
                        prof_str("landform_code", form_short_name(cur_form));
                        prof_str("landform_name", form_long_name(cur_form));
                        prof_int("landform_deviation",
                                 form_deviation(pattern->num_negatives,
                                                pattern->num_positives));
                        prof_dbl("azimuth", azimuth);
                        prof_dbl("elongation", elongation);
                        prof_mtr("width_m", width);
                        prof_mtr("intensity_m",
                                 intensity(pattern->elevation, pattern_size));
                        prof_mtr("exposition_m",
                                 exposition(pattern->elevation));
                        prof_mtr("range_m", range(pattern->elevation));
                        prof_dbl("variance",
                                 variance(pattern->elevation, pattern_size));
                        prof_dbl("extends", extends(pattern) / area_of_octagon);
                        prof_mtr("octagon_perimeter_m",
                                 octa_perimeter(pattern));
                        prof_mtr("octagon_area_m2", extends(pattern));
                        prof_mtr("mesh_perimeter_m", mesh_perimeter(pattern));
                        prof_mtr("mesh_area_m2", mesh_area(pattern));
                        prof_eso(); /* final_results */
                        /*
                         * When adding new data items, increment the minor
                         * version. When deleting, moving, renaming or
                         * otherwise changing existing data, increment the
                         * major version and reset the minor version.
                         */
                        prof_int("format_version_major", 0);
                        prof_int("format_version_minor", 9);
                        prof_utc("timestamp", time(NULL));
                        G_snprintf(buf, sizeof(buf),
                                   "r.geomorphon GRASS GIS %s [%s]",
                                   GRASS_VERSION_STRING, GRASS_HEADERS_VERSION);
                        prof_str("generator", buf);

                        oneoff_done =
                            prof_write(profile_file, par_profileformat->answer);
                        if (oneoff_done)
                            G_verbose_message(
                                _("Profile data has been written"));
                        else
                            G_important_message(
                                _("Failed writing profile data"));
                        /* Break out of both loops. */
                        row = nrows - 1;
                        break;
                    } /* end of one-off mode */

                    pattern = &patterns[0];
                    if (opt_output[o_forms]->answer)
                        ((CELL *)rasters[o_forms].buffer)[col] = cur_form;
                }

                if (opt_output[o_ternary]->answer)
                    ((CELL *)rasters[o_ternary].buffer)[col] =
                        determine_ternary(pattern->pattern);
                if (opt_output[o_positive]->answer)
                    ((CELL *)rasters[o_positive].buffer)[col] =
                        rotate(pattern->positives);
                if (opt_output[o_negative]->answer)
                    ((CELL *)rasters[o_negative].buffer)[col] =
                        rotate(pattern->negatives);
                if (opt_output[o_intensity]->answer)
                    ((FCELL *)rasters[o_intensity].buffer)[col] =
                        intensity(pattern->elevation, pattern_size);
                if (opt_output[o_exposition]->answer)
                    ((FCELL *)rasters[o_exposition].buffer)[col] =
                        exposition(pattern->elevation);
                if (opt_output[o_range]->answer)
                    ((FCELL *)rasters[o_range].buffer)[col] =
                        range(pattern->elevation);
                if (opt_output[o_variance]->answer)
                    ((FCELL *)rasters[o_variance].buffer)[col] =
                        variance(pattern->elevation, pattern_size);

                /*                       used only for next four shape functions
                 */
                if (opt_output[o_elongation]->answer ||
                    opt_output[o_azimuth]->answer ||
                    opt_output[o_extend]->answer ||
                    opt_output[o_width]->answer) {
                    float azimuth, elongation, width;

                    radial2cartesian(pattern);
                    shape(pattern, pattern_size, &azimuth, &elongation, &width);
                    if (opt_output[o_azimuth]->answer)
                        ((FCELL *)rasters[o_azimuth].buffer)[col] = azimuth;
                    if (opt_output[o_elongation]->answer)
                        ((FCELL *)rasters[o_elongation].buffer)[col] =
                            elongation;
                    if (opt_output[o_width]->answer)
                        ((FCELL *)rasters[o_width].buffer)[col] = width;
                }
                if (opt_output[o_extend]->answer)
                    ((FCELL *)rasters[o_extend].buffer)[col] =
                        extends(pattern) / area_of_octagon;

            } /* end for col */

            /* write existing outputs */
            for (i = o_forms; i < o_size; ++i)
                if (opt_output[i]->answer)
                    Rast_put_row(rasters[i].fd, rasters[i].buffer,
                                 rasters[i].out_data_type);
        }
        G_percent(row, nrows, 2); /* end main loop */

        /* finish and close */
        free_map(elevation.elev, row_buffer_size + 1);
        for (i = o_forms; i < o_size; ++i)
            if (opt_output[i]->answer) {
                G_free(rasters[i].buffer);
                Rast_close(rasters[i].fd);
                Rast_short_history(opt_output[i]->answer, "raster", &history);
                Rast_command_history(&history);
                Rast_write_history(opt_output[i]->answer, &history);
            }

        if (opt_output[o_forms]->answer)
            write_form_cat_colors(opt_output[o_forms]->answer);
        if (opt_output[o_intensity]->answer)
            write_contrast_colors(opt_output[o_intensity]->answer);
        if (opt_output[o_exposition]->answer)
            write_contrast_colors(opt_output[o_exposition]->answer);
        if (opt_output[o_range]->answer)
            write_contrast_colors(opt_output[o_range]->answer);

        G_done_msg(" ");

        if (oneoff) {
            if (strcmp(par_profiledata->answer, "-"))
                fclose(profile_file);
            /*
             * In case all the earlier checks had not detected some edge case
             * and the one-off computation has not been done properly or not
             * at all, do not fail to fail now.
             */
            if (!oneoff_done) {
                G_fatal_error(_("Failed to profile the computation, please "
                                "check the parameters"));
                exit(EXIT_FAILURE);
            }
        }

        exit(EXIT_SUCCESS);
    }
}<|MERGE_RESOLUTION|>--- conflicted
+++ resolved
@@ -85,23 +85,9 @@
          FCELL_TYPE, -1, NULL}};
 
     struct GModule *module;
-<<<<<<< HEAD
-    struct Option
-        *opt_input,
-        *opt_output[o_size],
-        *par_search_radius,
-        *par_skip_radius,
-        *par_flat_threshold,
-        *par_flat_distance,
-        *par_comparison,
-        *par_coords,
-        *par_profiledata,
-        *par_profileformat;
-=======
     struct Option *opt_input, *opt_output[o_size], *par_search_radius,
         *par_skip_radius, *par_flat_threshold, *par_flat_distance,
         *par_comparison, *par_coords, *par_profiledata, *par_profileformat;
->>>>>>> 8422103f
     struct Flag *flag_units, *flag_extended;
 
     struct History history;
@@ -345,17 +331,11 @@
 
             if (window_square > WINDOW_THRESHOLD &&
                 window_square / search_square > 10)
-<<<<<<< HEAD
-                G_warning(_("There may be a notable processing delay because the "
-                           "computational region is %lu times larger than necessary"),
-                          window_square / search_square);
-=======
                 G_warning(
                     _("There may be a notable processing delay because the "
                       "computational region is %lu times larger than "
                       "necessary"),
                     window_square / search_square);
->>>>>>> 8422103f
         }
     }
 
