#ifndef __LOCAL_PROTO_H__
#define __LOCAL_PROTO_H__

#include <stdlib.h>
#include <string.h>
#include <math.h>
#include <time.h>
#include <grass/glocale.h>
#include <grass/gis.h>
#include <grass/raster.h>

#ifdef MAIN
#define GLOBAL
#else
#define GLOBAL extern
#endif

#ifndef PI2 /* PI/2 */
#define PI2 (2 * atan(1))
#endif

#ifndef PI
#define PI (4 * atan(1))
#endif

#define DEGREE2RAD(a) ((a) / (180 / PI))
#define RAD2DEGREE(a) ((a) * (180 / PI))

/* Number of cardinal directions. */
#define NUM_DIRS      8

typedef struct {
    char elevname[150];
    RASTER_MAP_TYPE raster_type;
    FCELL **elev;
    int fd; /* file descriptor */
} MAPS;

typedef struct {
    int num_positives;
    int num_negatives;
    unsigned char positives;
    unsigned char negatives;
    int pattern[NUM_DIRS];
    float elevation[NUM_DIRS];
    double distance[NUM_DIRS];
    double x[NUM_DIRS], y[NUM_DIRS]; /* cartesian coordinates of geomorphon */
    double e[NUM_DIRS], n[NUM_DIRS]; /* projection-specific coordinates */
} PATTERN;

typedef enum {
    ZERO, /* zero cats do not accept zero category */
    FL,   /* flat */
    PK,   /* peak (summit) */
    RI,   /* ridge */
    SH,   /* shoulder */
    SP,   /* spur (convex slope) */
    SL,   /* slope */
    HL,   /* hollow (concave slope) */
    FS,   /* footslope */
    VL,   /* valley */
    PT,   /* pit (depression) */
    __,   /* error (impossible) */
    CNT   /* counter */
} FORMS;

/* main */
GLOBAL MAPS elevation;
GLOBAL int ncols, row_radius_size, row_buffer_size;
GLOBAL int skip_cells;
GLOBAL double search_distance, flat_distance;
GLOBAL double flat_threshold, flat_threshold_height;
GLOBAL struct Cell_head window;
<<<<<<< HEAD
=======

>>>>>>> 8422103f
/* Zenith/nadir comparison modes. */
GLOBAL enum { ANGLEV1, ANGLEV2, ANGLEV2_DISTANCE } compmode;

/* memory */
int open_map(MAPS *rast);
int shift_buffers(int row);
int free_map(FCELL **map, int n);
int write_form_cat_colors(char *raster);
int write_contrast_colors(char *);
const char *form_short_name(const FORMS);
const char *form_long_name(const FORMS);

/* pattern */
int calc_pattern(PATTERN *pattern, int row, int cur_row, int col, const int);
extern const char *dirname[];

/* geom */
void generate_ternary_codes();
unsigned int ternary_rotate(unsigned int value);
FORMS determine_form(int num_plus, int num_minus);
int form_deviation(const unsigned, const unsigned);
int determine_binary(int *pattern, int sign);
int determine_ternary(int *pattern);
int preliminary_ternary(const int *);
int rotate(unsigned char binary);
float intensity(float *elevation, int pattern_size);
float exposition(float *elevation);
float range(float *elevation);
float variance(float *elevation, int n);
int shape(PATTERN *pattern, int pattern_size, float *azimuth, float *elongation,
          float *width);
float extends(PATTERN *pattern);
double octa_perimeter(const PATTERN *);
double octa_area(const PATTERN *);
double mesh_perimeter(const PATTERN *);
double mesh_area(const PATTERN *);
int radial2cartesian(PATTERN *);

/* profile */
void prof_int(const char *, const int);
void prof_bln(const char *, const int);
void prof_dbl(const char *, const double);
void prof_mtr(const char *, const double);
void prof_str(const char *, const char *);
void prof_utc(const char *, const time_t);
void prof_sso(const char *);
void prof_eso();
void prof_pattern(const double, const PATTERN *);
void prof_map_info();
unsigned prof_write(FILE *, const char *);
#endif<|MERGE_RESOLUTION|>--- conflicted
+++ resolved
@@ -71,10 +71,7 @@
 GLOBAL double search_distance, flat_distance;
 GLOBAL double flat_threshold, flat_threshold_height;
 GLOBAL struct Cell_head window;
-<<<<<<< HEAD
-=======
 
->>>>>>> 8422103f
 /* Zenith/nadir comparison modes. */
 GLOBAL enum { ANGLEV1, ANGLEV2, ANGLEV2_DISTANCE } compmode;
 
