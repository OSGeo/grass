--- conflicted
+++ resolved
@@ -296,13 +296,8 @@
         exit(1);
     }
 
-<<<<<<< HEAD
 #ifdef _WIN32
-  strcpy(buf, ctime(&t));
-=======
-#ifdef __MINGW32__
     strcpy(buf, ctime(&t));
->>>>>>> e23f4d61
 #else
     ctime_r(&t, buf);
     buf[24] = '\0';
