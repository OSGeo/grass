--- conflicted
+++ resolved
@@ -19,13 +19,8 @@
     if (!buf[0])
         getc(fp);
 
-<<<<<<< HEAD
-    if (fscanf(fp, "%d %d %lf\n", &cellhd.cols, &cellhd.rows, &cellhd.ns_res)
-        != 3)
-=======
     if (fscanf(fp, "%d %d %lf\n", &cellhd.cols, &cellhd.rows, &cellhd.ns_res) !=
         3)
->>>>>>> 70ecf8ec
         G_fatal_error(_("Error reading data"));
     cellhd.ew_res = cellhd.ns_res;
     cellhd.south = 0;
