/****************************************************************************
 *
 * MODULE:       r.resamp.filter
 * AUTHOR(S):    Glynn Clements <glynn gclements.plus.com>
 * PURPOSE:
 * COPYRIGHT:    (C) 2010 by Glynn Clements and the GRASS Development Team
 *
 *               This program is free software under the GNU General Public
 *               License (>=v2). Read the file COPYING that comes with GRASS
 *               for details.
 *
 *****************************************************************************/
#if defined(_OPENMP)
#include <omp.h>
#endif

#include <stdlib.h>
#include <string.h>
#include <limits.h>
#include <math.h>
#include <grass/gis.h>
#include <grass/raster.h>
#include <grass/glocale.h>

static double f_box(double x)
{
    return (x > 1) ? 0 : 1;
}

static double f_bartlett(double x)
{
    return (x > 1) ? 0 : 1 - x;
}

static double f_hermite(double x)
{
    return (x > 1) ? 0 : (2 * x - 3) * x * x + 1;
}

static double f_gauss(double x)
{
    return exp(-2 * x * x) * sqrt(2 / M_PI);
}

static double f_normal(double x)
{
    return f_gauss(x / 2) / 2;
}

static double f_sinc(double x)
{
    return (x == 0) ? 1 : sin(M_PI * x) / (M_PI * x);
}

static double lanczos(double x, int a)
{
    return (x > a) ? 0 : f_sinc(x) * f_sinc(x / a);
}

static double f_lanczos1(double x)
{
    return lanczos(x, 1);
}

static double f_lanczos2(double x)
{
    return lanczos(x, 2);
}

static double f_lanczos3(double x)
{
    return lanczos(x, 3);
}

static double f_hann(double x)
{
    return cos(M_PI * x) / 2 + 0.5;
}

static double f_hamming(double x)
{
    return 0.46 * cos(M_PI * x) + 0.54;
}

static double f_blackman(double x)
{
    return cos(M_PI * x) / 2 + 0.08 * cos(2 * M_PI * x) + 0.42;
}

struct filter_type {
    const char *name;
    double (*func)(double);
    int radius;
};

static const struct filter_type menu[] = {
    {"box", f_box, 1},
    {"bartlett", f_bartlett, 1},
    {"gauss", f_gauss, 0},
    {"normal", f_normal, 0},
    {"hermite", f_hermite, 1},
    {"sinc", f_sinc, 0},
    {"lanczos1", f_lanczos1, 1},
    {"lanczos2", f_lanczos2, 2},
    {"lanczos3", f_lanczos3, 3},
    {"hann", f_hann, 0},
    {"hamming", f_hamming, 0},
    {"blackman", f_blackman, 0},
    {NULL},
};

static char *build_filter_list(void)
{
    char *buf = G_malloc(1024);
    char *p = buf;
    int i;

    for (i = 0; menu[i].name; i++) {
        const char *q;

        if (i)
            *p++ = ',';
        for (q = menu[i].name; *q; p++, q++)
            *p = *q;
    }
    *p = '\0';

    return buf;
}

static const struct filter_type *find_method(const char *name)
{
    int i;

    for (i = 0; menu[i].name; i++)
        if (strcmp(menu[i].name, name) == 0)
            return &menu[i];

    G_fatal_error(_("Filter <%s> not found"), name);

    return NULL;
}

struct filter {
    double (*func)(double);
    double x_radius;
    double y_radius;
};

#define MAX_FILTERS 8

static int *infile, outfile;
static struct filter filters[MAX_FILTERS];
static int num_filters;
static int nulls;
static struct Cell_head dst_w, src_w;
static double f_x_radius, f_y_radius;
static int row_scale, col_scale;
static DCELL **inbuf;
static DCELL *outbuf;
static DCELL ***bufs;
static int bufrows;
static int nprocs;
static double *h_weights;
static double *v_weights;
static int *mapcol0, *mapcol1;
static int *maprow0, *maprow1;

static void make_h_weights(void)
{
    int col;

    h_weights = G_malloc(dst_w.cols * col_scale * sizeof(double));
    mapcol0 = G_malloc(dst_w.cols * sizeof(int));
    mapcol1 = G_malloc(dst_w.cols * sizeof(int));

    for (col = 0; col < dst_w.cols; col++) {
        double dx = Rast_col_to_easting(col + 0.5, &dst_w);

        /* do not use Rast_easting_to_col() because it does ll wrap */
        /*
           double x0 = Rast_easting_to_col(dx - f_x_radius, &src_w);
           double x1 = Rast_easting_to_col(dx + f_x_radius, &src_w);
         */
        double x0 = (dx - f_x_radius - src_w.west) / src_w.ew_res;
        double x1 = (dx + f_x_radius - src_w.west) / src_w.ew_res;
        int col0 = (int)floor(x0);
        int col1 = (int)floor(x1) + 1;
        int cols = col1 - col0;
        int j;

        mapcol0[col] = col0;
        mapcol1[col] = col1;

        for (j = 0; j < cols; j++) {
            double sx = Rast_col_to_easting(col0 + j + 0.5, &src_w);
            double r = fabs(sx - dx);
            double w = 1.0;
            int k;

            for (k = 0; k < num_filters; k++)
                w *= (*filters[k].func)(r / filters[k].x_radius);

            h_weights[col * col_scale + j] = w;
        }

        for (j = cols; j < col_scale; j++)
            h_weights[col * col_scale + j] = 0;
    }
}

static void make_v_weights(void)
{
    int row;

    v_weights = G_malloc(dst_w.rows * row_scale * sizeof(double));
    maprow0 = G_malloc(dst_w.rows * sizeof(int));
    maprow1 = G_malloc(dst_w.rows * sizeof(int));

    for (row = 0; row < dst_w.rows; row++) {
        double dy = Rast_row_to_northing(row + 0.5, &dst_w);
        double y0 = Rast_northing_to_row(dy + f_y_radius, &src_w);
        double y1 = Rast_northing_to_row(dy - f_y_radius, &src_w);
        int row0 = (int)floor(y0);
        int row1 = (int)floor(y1) + 1;
        int rows = row1 - row0;
        int i;

        maprow0[row] = row0;
        maprow1[row] = row1;

        for (i = 0; i < rows; i++) {
            double sy = Rast_row_to_northing(row0 + i + 0.5, &src_w);
            double r = fabs(sy - dy);
            double w = 1.0;
            int k;

            for (k = 0; k < num_filters; k++)
                w *= (*filters[k].func)(r / filters[k].y_radius);

            v_weights[row * row_scale + i] = w;
        }

        for (i = rows; i < row_scale; i++)
            v_weights[row * row_scale + i] = 0;
    }
}

static void h_filter(DCELL *dst, const DCELL *src)
{
    int col;

    for (col = 0; col < dst_w.cols; col++) {
        int col0 = mapcol0[col];
        int col1 = mapcol1[col];
        int cols = col1 - col0;
        double numer = 0.0;
        double denom = 0.0;
        int null = 0;
        int j;

        for (j = 0; j < cols; j++) {
            double w = h_weights[col * col_scale + j];
            const DCELL *c = &src[col0 + j];

            if (Rast_is_d_null_value(c)) {
                if (nulls) {
                    null = 1;
                    break;
                }
            }
            else {
                numer += w * (*c);
                denom += w;
            }
        }

        if (null || denom == 0)
            Rast_set_d_null_value(&dst[col], 1);
        else
            dst[col] = numer / denom;
    }
}

static void v_filter(DCELL *dst, DCELL **src, int row, int rows)
{
    int col;

    for (col = 0; col < dst_w.cols; col++) {
        double numer = 0.0;
        double denom = 0.0;
        int null = 0;
        int i;

        for (i = 0; i < rows; i++) {
            double w = v_weights[row * row_scale + i];
            const DCELL *c = &src[i][col];

            if (Rast_is_d_null_value(c)) {
                if (nulls) {
                    null = 1;
                    break;
                }
            }
            else {
                numer += w * (*c);
                denom += w;
            }
        }

        if (null || denom == 0)
            Rast_set_d_null_value(&dst[col], 1);
        else
            dst[col] = numer / denom;
    }
}

static void filter(void)
{
    int written_row = 0;
    int computed_row = 0;
    int row;

    make_h_weights();
    make_v_weights();

    while (written_row < dst_w.rows) {
        int range = bufrows;

        if (range > dst_w.rows - written_row) {
            range = dst_w.rows - written_row;
        }
        int start = written_row;
        int end = written_row + range;

#pragma omp parallel private(row)
        {
            int read_row = 0;
            int num_rows = 0;
            int t_id = 0;

#if defined(_OPENMP)
            t_id = omp_get_thread_num();
#endif

#pragma omp for schedule(static, 1)
            for (row = start; row < end; row++) {
                int row0 = maprow0[row];
                int row1 = maprow1[row];
                int rows = row1 - row0;
                int i;

                G_percent(computed_row, dst_w.rows, 2);

                if (row0 >= read_row && row0 < read_row + num_rows) {
                    int m = row0 - read_row;
                    int n = read_row + num_rows - row0;
                    int i;

                    for (i = 0; i < n; i++) {
                        DCELL *tmp = bufs[t_id][i];

                        bufs[t_id][i] = bufs[t_id][m + i];
                        bufs[t_id][m + i] = tmp;
                    }

                    read_row = row0;
                    num_rows = n;
                }
                else {
                    read_row = row0;
                    num_rows = 0;
                }

                for (i = num_rows; i < rows; i++) {
                    G_debug(5, "read: %p = %d", bufs[t_id][i], row0 + i);
                    /* enlarging the source window to the North and South is
                     * not possible for global maps in ll */
                    if (row0 + i >= 0 && row0 + i < src_w.rows)
                        Rast_get_d_row(infile[t_id], inbuf[t_id], row0 + i);
                    else
                        Rast_set_d_null_value(inbuf[t_id], src_w.cols);
                    h_filter(bufs[t_id][i], inbuf[t_id]);
                }

                num_rows = rows;

                v_filter(&outbuf[(row - start) * dst_w.cols], bufs[t_id], row,
                         rows);
#pragma omp atomic update
                computed_row++;

            }
        }

<<<<<<< HEAD
        for (row = start; row < end; row++) {
            Rast_put_d_row(outfile, &outbuf[(row - start) * dst_w.cols]);
            G_debug(5, "write: %d", row);
=======
        for (i = num_rows; i < rows; i++) {
            G_debug(5, "read: %p = %d", bufs[i], row0 + i);
            /* enlarging the source window to the North and South is
             * not possible for global maps in ll */
            if (row0 + i >= 0 && row0 + i < src_w.rows)
                Rast_get_d_row(infile, inbuf, row0 + i);
            else
                Rast_set_d_null_value(inbuf, src_w.cols);
            h_filter(bufs[i], inbuf);
>>>>>>> e23f4d61
        }
        written_row = end;

    }
    G_percent(dst_w.rows, dst_w.rows, 2);
}

int main(int argc, char *argv[])
{
    struct GModule *module;
<<<<<<< HEAD
    struct
    {
        struct Option *rastin, *rastout, *method,
            *radius, *x_radius, *y_radius, *memory, *nprocs;
=======
    struct {
        struct Option *rastin, *rastout, *method, *radius, *x_radius, *y_radius;
>>>>>>> e23f4d61
    } parm;
    struct {
        struct Flag *nulls;
    } flag;
    char title[64];
    int i, t;
    int nprocs;

    G_gisinit(argv[0]);

    module = G_define_module();
    G_add_keyword(_("raster"));
    G_add_keyword(_("resample"));
    G_add_keyword(_("kernel filter"));
    G_add_keyword(_("filter"));
    G_add_keyword(_("convolution"));
    G_add_keyword(_("FIR"));
    G_add_keyword(_("bartlett"));
    G_add_keyword(_("blackman"));
    G_add_keyword(_("box"));
    G_add_keyword(_("gauss"));
    G_add_keyword(_("hamming"));
    G_add_keyword(_("hann"));
    G_add_keyword(_("hermite"));
    G_add_keyword(_("lanczos"));
    G_add_keyword(_("sinc"));

    module->description =
        _("Resamples raster map layers using an analytic kernel.");

    parm.rastin = G_define_standard_option(G_OPT_R_INPUT);

    parm.rastout = G_define_standard_option(G_OPT_R_OUTPUT);

    parm.method = G_define_option();
    parm.method->key = "filter";
    parm.method->type = TYPE_STRING;
    parm.method->required = YES;
    parm.method->multiple = YES;
    parm.method->description = _("Filter kernel(s)");
    parm.method->options = build_filter_list();

    parm.radius = G_define_option();
    parm.radius->key = "radius";
    parm.radius->type = TYPE_DOUBLE;
    parm.radius->required = NO;
    parm.radius->multiple = YES;
    parm.radius->description = _("Filter radius");

    parm.x_radius = G_define_option();
    parm.x_radius->key = "x_radius";
    parm.x_radius->type = TYPE_DOUBLE;
    parm.x_radius->required = NO;
    parm.x_radius->multiple = YES;
    parm.x_radius->description = _("Filter radius (horizontal)");

    parm.y_radius = G_define_option();
    parm.y_radius->key = "y_radius";
    parm.y_radius->type = TYPE_DOUBLE;
    parm.y_radius->required = NO;
    parm.y_radius->multiple = YES;
    parm.y_radius->description = _("Filter radius (vertical)");

    parm.memory = G_define_standard_option(G_OPT_MEMORYMB);
    parm.nprocs = G_define_standard_option(G_OPT_M_NPROCS);

    flag.nulls = G_define_flag();
    flag.nulls->key = 'n';
    flag.nulls->description = _("Propagate NULLs");

    if (G_parser(argc, argv))
        exit(EXIT_FAILURE);

    sscanf(parm.nprocs->answer, "%d", &nprocs);
    if (nprocs < 1) {
        G_fatal_error(_("<%d> is not valid number of threads."), nprocs);
    }
#if defined(_OPENMP)
    omp_set_num_threads(nprocs);
#else
    if (nprocs != 1)
        G_warning(_("GRASS is compiled without OpenMP support. Ignoring "
                    "threads setting."));
    nprocs = 1;
#endif

    if (parm.radius->answer) {
        if (parm.x_radius->answer || parm.y_radius->answer)
            G_fatal_error(_("%s= and %s=/%s= are mutually exclusive"),
                          parm.radius->key, parm.x_radius->key,
                          parm.y_radius->key);
    }
    else {
        if (!parm.x_radius->answer && !parm.y_radius->answer)
            G_fatal_error(_("Either %s= or %s=/%s= required"), parm.radius->key,
                          parm.x_radius->key, parm.y_radius->key);
        if (!parm.x_radius->answer || !parm.y_radius->answer)
            G_fatal_error(_("Both %s= and %s= required"), parm.x_radius->key,
                          parm.y_radius->key);
    }

    nulls = flag.nulls->answer;

    f_x_radius = f_y_radius = 1e100;

    for (i = 0;; i++) {
        const char *filter_arg = parm.method->answers[i];
        const char *x_radius_arg = parm.radius->answer
                                       ? parm.radius->answers[i]
                                       : parm.x_radius->answers[i];
        const char *y_radius_arg = parm.radius->answer
                                       ? parm.radius->answers[i]
                                       : parm.y_radius->answers[i];
        const struct filter_type *type;
        struct filter *filter;

        if (!filter_arg && !x_radius_arg && !y_radius_arg)
            break;

        if (!filter_arg || !x_radius_arg || !y_radius_arg)
            G_fatal_error(
                _("Differing number of values for filter= and [xy_]radius="));

        if (num_filters >= MAX_FILTERS)
            G_fatal_error(_("Too many filters (max: %d)"), MAX_FILTERS);

        filter = &filters[num_filters++];
        type = find_method(filter_arg);
        filter->func = type->func;
        filter->x_radius = fabs(atof(x_radius_arg));
        filter->y_radius = fabs(atof(y_radius_arg));
        if (type->radius) {
            double rx = type->radius * filter->x_radius;
            double ry = type->radius * filter->y_radius;

            if (rx < f_x_radius)
                f_x_radius = rx;
            if (ry < f_y_radius)
                f_y_radius = ry;
        }
    }

    if (f_x_radius > 1e99 || f_y_radius > 1e99)
        G_fatal_error(_("At least one filter must be finite"));

    G_get_set_window(&dst_w);

    /* set window to old map */
    Rast_get_cellhd(parm.rastin->answer, "", &src_w);

    if (G_projection() == PROJECTION_LL) {
        /* try to shift source window to overlap with destination window */
        while (src_w.west >= dst_w.east && src_w.east - 360.0 > dst_w.west) {
            src_w.east -= 360.0;
            src_w.west -= 360.0;
        }
        while (src_w.east <= dst_w.west && src_w.west + 360.0 < dst_w.east) {
            src_w.east += 360.0;
            src_w.west += 360.0;
        }
    }

    /* enlarge source window */
    {
        double y0 = Rast_row_to_northing(0.5, &dst_w);
        double y1 = Rast_row_to_northing(dst_w.rows - 0.5, &dst_w);
        double x0 = Rast_col_to_easting(0.5, &dst_w);
        double x1 = Rast_col_to_easting(dst_w.cols - 0.5, &dst_w);
        int r0 =
            (int)floor(Rast_northing_to_row(y0 + f_y_radius, &src_w) - 0.1);
        int r1 = (int)ceil(Rast_northing_to_row(y1 - f_y_radius, &src_w) + 0.1);
        /* do not use Rast_easting_to_col() because it does ll wrap */
        /*
           int c0 = (int)floor(Rast_easting_to_col(x0 - f_x_radius, &src_w) -
           0.1); int c1 = (int)ceil(Rast_easting_to_col(x1 + f_x_radius, &src_w)
           + 0.1);
         */
        int c0 =
            (int)floor((x0 - f_x_radius - src_w.west) / src_w.ew_res - 0.1);
        int c1 = (int)ceil((x1 + f_x_radius - src_w.west) / src_w.ew_res + 0.1);

        if (G_projection() == PROJECTION_LL) {
            while (src_w.north + src_w.ns_res * (-r0) >
                   90 + src_w.ns_res / 2.0) {
                r0++;
            }
            while (src_w.south - src_w.ns_res * (r1 - src_w.rows) <
                   -90 - src_w.ns_res / 2.0) {
                r1--;
            }
        }

        src_w.south -= src_w.ns_res * (r1 - src_w.rows);
        src_w.north += src_w.ns_res * (-r0);
        src_w.west -= src_w.ew_res * (-c0);
        src_w.east += src_w.ew_res * (c1 - src_w.cols);
        src_w.rows = r1 - r0;
        src_w.cols = c1 - c0;
    }

    row_scale = 2 + 2 * ceil(f_y_radius / src_w.ns_res);
    col_scale = 2 + 2 * ceil(f_x_radius / src_w.ew_res);

    /* allocate buffers for intermediate rows */
    bufs = G_malloc(nprocs * sizeof(DCELL **));
    for (t = 0; t < nprocs; t++) {
        bufs[t] = G_malloc(row_scale * sizeof(DCELL *));
        for (i = 0; i < row_scale; i++)
            bufs[t][i] = Rast_allocate_d_buf();
    }

    Rast_set_input_window(&src_w);
    Rast_set_output_window(&dst_w);

    bufrows =
        atoi(parm.memory->answer) * (((1 << 20) / sizeof(DCELL)) /
                                     dst_w.cols);
    if (bufrows > dst_w.rows) {
        bufrows = dst_w.rows;
    }

    inbuf = G_malloc(nprocs * sizeof(DCELL *));
    for (t = 0; t < nprocs; t++)
        inbuf[t] = Rast_allocate_d_input_buf();
    outbuf = G_calloc((size_t)bufrows * dst_w.cols, sizeof(DCELL));

    infile = G_malloc(nprocs * sizeof(int));
    for (t = 0; t < nprocs; t++)
        infile[t] = Rast_open_old(parm.rastin->answer, "");
    outfile = Rast_open_new(parm.rastout->answer, DCELL_TYPE);

    filter();

    for (t = 0; t < nprocs; t++)
        Rast_close(infile[t]);
    Rast_close(outfile);

    /* record map metadata/history info */
    sprintf(title, "Filter resample by %s", parm.method->answer);
    Rast_put_cell_title(parm.rastout->answer, title);

    {
        struct History history;
        char buf_nsres[100], buf_ewres[100];

        Rast_short_history(parm.rastout->answer, "raster", &history);
        Rast_set_history(&history, HIST_DATSRC_1, parm.rastin->answer);
        G_format_resolution(src_w.ns_res, buf_nsres, src_w.proj);
        G_format_resolution(src_w.ew_res, buf_ewres, src_w.proj);
        Rast_format_history(&history, HIST_DATSRC_2,
                            "Source map NS res: %s   EW res: %s", buf_nsres,
                            buf_ewres);
        Rast_command_history(&history);
        Rast_write_history(parm.rastout->answer, &history);
    }

    /* copy color table from source map */
    {
        struct Colors colors;

        if (Rast_read_colors(parm.rastin->answer, "", &colors) < 0)
            G_fatal_error(_("Unable to read color table for %s"),
                          parm.rastin->answer);
        Rast_mark_colors_as_fp(&colors);
        Rast_write_colors(parm.rastout->answer, G_mapset(), &colors);
    }

    return EXIT_SUCCESS;
}<|MERGE_RESOLUTION|>--- conflicted
+++ resolved
@@ -393,21 +393,9 @@
             }
         }
 
-<<<<<<< HEAD
         for (row = start; row < end; row++) {
             Rast_put_d_row(outfile, &outbuf[(row - start) * dst_w.cols]);
             G_debug(5, "write: %d", row);
-=======
-        for (i = num_rows; i < rows; i++) {
-            G_debug(5, "read: %p = %d", bufs[i], row0 + i);
-            /* enlarging the source window to the North and South is
-             * not possible for global maps in ll */
-            if (row0 + i >= 0 && row0 + i < src_w.rows)
-                Rast_get_d_row(infile, inbuf, row0 + i);
-            else
-                Rast_set_d_null_value(inbuf, src_w.cols);
-            h_filter(bufs[i], inbuf);
->>>>>>> e23f4d61
         }
         written_row = end;
 
@@ -418,15 +406,10 @@
 int main(int argc, char *argv[])
 {
     struct GModule *module;
-<<<<<<< HEAD
     struct
     {
         struct Option *rastin, *rastout, *method,
             *radius, *x_radius, *y_radius, *memory, *nprocs;
-=======
-    struct {
-        struct Option *rastin, *rastout, *method, *radius, *x_radius, *y_radius;
->>>>>>> e23f4d61
     } parm;
     struct {
         struct Flag *nulls;
