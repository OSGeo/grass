--- conflicted
+++ resolved
@@ -43,18 +43,6 @@
     parms.units->description = _("Units to report");
     desc = NULL;
     G_asprintf(&desc,
-<<<<<<< HEAD
-	       "miles;%s;meters;%s;kilometers;%s;acres;%s;hectares;%s;cells;%s;percent;%s",
-	       _("area in square miles"),
-	       _("area in square meters"),
-	       _("area in square kilometers"),
-	       _("area in acres"),
-	       _("area in hectares"),
-	       _("number of cells"),
-	       _("percent cover"));
-    parms.units->descriptions = desc;
-    parms.units->options = "miles,meters,kilometers,acres,hectares,cells,percent";
-=======
                "miles;%s;meters;%s;kilometers;%s;acres;%s;hectares;%s;cells;%s;"
                "percent;%s",
                _("area in square miles"), _("area in square meters"),
@@ -63,7 +51,6 @@
     parms.units->descriptions = desc;
     parms.units->options =
         "miles,meters,kilometers,acres,hectares,cells,percent";
->>>>>>> 8422103f
     parms.units->answer = "cells,percent";
     parms.units->guisection = _("Statistics");
 
@@ -245,15 +232,9 @@
     else if (match(s, "acres", 1))
         x = ACRES;
     else if (match(s, "hectares", 1))
-<<<<<<< HEAD
-	x = HECTARES;
-    else if (match(s, "cells", 1))
-	x = CELL_COUNTS;
-=======
         x = HECTARES;
     else if (match(s, "cells", 1))
         x = CELL_COUNTS;
->>>>>>> 8422103f
     else if (match(s, "percent_cover", 1))
         x = PERCENT_COVER;
     else {
