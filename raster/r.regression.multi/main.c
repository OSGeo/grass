/****************************************************************************
 *
 * MODULE:       r.regression.multi
 *
 * AUTHOR(S):    Markus Metz
 *
 * PURPOSE:      Calculates multiple linear regression from raster maps:
 *               y = b0 + b1*x1 + b2*x2 + ... +  bn*xn + e
 *
 * COPYRIGHT:    (C) 2011 by the GRASS Development Team
 *
 *               This program is free software under the GNU General Public
 *               License (>=v2). Read the file COPYING that comes with GRASS
 *               for details.
 *
 *****************************************************************************/

#include <stdio.h>
#include <stdlib.h>
#include <math.h>
#include <string.h>
#include <grass/gis.h>
#include <grass/glocale.h>
#include <grass/raster.h>

struct MATRIX {
    int n; /* SIZE OF THIS MATRIX (N x N) */
    double *v;
};

#define M(m, row, col) (m)->v[((row) * ((m)->n)) + (col)]

static int solvemat(struct MATRIX *m, double a[], double B[])
{
    int i, j, i2, j2, imark;
    double factor, temp;
    double pivot; /* ACTUAL VALUE OF THE LARGEST PIVOT CANDIDATE */

    for (i = 0; i < m->n; i++) {
        j = i;

        /* find row with largest magnitude value for pivot value */

        pivot = M(m, i, j);
        imark = i;
        for (i2 = i + 1; i2 < m->n; i2++) {
            temp = fabs(M(m, i2, j));
            if (temp > fabs(pivot)) {
                pivot = M(m, i2, j);
                imark = i2;
            }
        }

        /* if the pivot is very small then the points are nearly co-linear */
        /* co-linear points result in an undefined matrix, and nearly */
        /* co-linear points results in a solution with rounding error */

        if (pivot == 0.0) {
            G_warning(_("Matrix is unsolvable"));
            return 0;
        }

        /* if row with highest pivot is not the current row, switch them */

        if (imark != i) {
            for (j2 = 0; j2 < m->n; j2++) {
                temp = M(m, imark, j2);
                M(m, imark, j2) = M(m, i, j2);
                M(m, i, j2) = temp;
            }

            temp = a[imark];
            a[imark] = a[i];
            a[i] = temp;
        }

        /* compute zeros above and below the pivot, and compute
           values for the rest of the row as well */

        for (i2 = 0; i2 < m->n; i2++) {
            if (i2 != i) {
                factor = M(m, i2, j) / pivot;
                for (j2 = j; j2 < m->n; j2++)
                    M(m, i2, j2) -= factor * M(m, i, j2);
                a[i2] -= factor * a[i];
            }
        }
    }

    /* SINCE ALL OTHER VALUES IN THE MATRIX ARE ZERO NOW, CALCULATE THE
       COEFFICIENTS BY DIVIDING THE COLUMN VECTORS BY THE DIAGONAL VALUES. */

    for (i = 0; i < m->n; i++) {
        B[i] = a[i] / M(m, i, i);
    }

    return 1;
}

int main(int argc, char *argv[])
{
<<<<<<< HEAD
    unsigned int r, c, rows, cols;      /*  totals  */
=======
    unsigned int r, c, rows, cols; /*  totals  */
>>>>>>> 70ecf8ec
    int *mapx_fd, mapy_fd, mapres_fd, mapest_fd;
    int i, j, k, n_predictors;
    double *sumX, sumY, *sumsqX, sumsqY, *sumXY;
    double *meanX, meanY, *varX, varY, *sdX, sdY;
<<<<<<< HEAD
    double yest, yres;          /* estimated y, residual */
=======
    double yest, yres; /* estimated y, residual */
>>>>>>> 70ecf8ec
    double /* sumYest, */ *SSerr_without;

    /* double SE; */
    /* double meanYest, meanYres, varYest, varYres, sdYest, sdYres; */
    double SStot, SSerr, SSreg;
    double SAE;
    double **a;
    struct MATRIX *m, *m_all;
    double **B, Rsq, Rsqadj, F, /* t, */ AIC, AICc, BIC;
    unsigned int count = 0;
    DCELL **mapx_buf, *mapy_buf, *mapx_val, mapy_val, *mapres_buf, *mapest_buf;
    char *name;
    struct Option *input_mapx, *input_mapy, *output_res, *output_est,
        *output_opt;
    struct Flag *shell_style;
    struct Cell_head region;
    struct GModule *module;

    G_gisinit(argv[0]);

    module = G_define_module();
    G_add_keyword(_("raster"));
    G_add_keyword(_("statistics"));
    G_add_keyword(_("regression"));
    module->description =
        _("Calculates multiple linear regression from raster maps.");

    /* Define the different options */
    input_mapx = G_define_standard_option(G_OPT_R_INPUTS);
    input_mapx->key = "mapx";
    input_mapx->description = (_("Map for x coefficient"));

    input_mapy = G_define_standard_option(G_OPT_R_INPUT);
    input_mapy->key = "mapy";
    input_mapy->description = (_("Map for y coefficient"));

    output_res = G_define_standard_option(G_OPT_R_OUTPUT);
    output_res->key = "residuals";
    output_res->required = NO;
    output_res->description = (_("Map to store residuals"));

    output_est = G_define_standard_option(G_OPT_R_OUTPUT);
    output_est->key = "estimates";
    output_est->required = NO;
    output_est->description = (_("Map to store estimates"));

    output_opt = G_define_standard_option(G_OPT_F_OUTPUT);
    output_opt->key = "output";
    output_opt->required = NO;
    output_opt->description =
        (_("ASCII file for storing regression coefficients (output to screen "
           "if file not specified)."));

    shell_style = G_define_flag();
    shell_style->key = 'g';
    shell_style->description = _("Print in shell script style");

    if (G_parser(argc, argv))
        exit(EXIT_FAILURE);

    name = output_opt->answer;
    if (name != NULL && strcmp(name, "-") != 0) {
        if (NULL == freopen(name, "w", stdout)) {
            G_fatal_error(_("Unable to open file <%s> for writing"), name);
        }
    }

    G_get_window(&region);
    rows = region.rows;
    cols = region.cols;

    /* count x maps */
    for (i = 0; input_mapx->answers[i]; i++)
        ;
    n_predictors = i;

    /* allocate memory for x maps */
    mapx_fd = (int *)G_malloc(n_predictors * sizeof(int));
    sumX = (double *)G_malloc(n_predictors * sizeof(double));
    sumsqX = (double *)G_malloc(n_predictors * sizeof(double));
    sumXY = (double *)G_malloc(n_predictors * sizeof(double));
    SSerr_without = (double *)G_malloc(n_predictors * sizeof(double));
    meanX = (double *)G_malloc(n_predictors * sizeof(double));
    varX = (double *)G_malloc(n_predictors * sizeof(double));
    sdX = (double *)G_malloc(n_predictors * sizeof(double));
    mapx_buf = (DCELL **)G_malloc(n_predictors * sizeof(DCELL *));
    mapx_val = (DCELL *)G_malloc((n_predictors + 1) * sizeof(DCELL));

    /* ordinary least squares */
    m = NULL;
    m_all =
        (struct MATRIX *)G_malloc((n_predictors + 1) * sizeof(struct MATRIX));
    a = (double **)G_malloc((n_predictors + 1) * sizeof(double *));
    B = (double **)G_malloc((n_predictors + 1) * sizeof(double *));

    m = &(m_all[0]);
    m->n = n_predictors + 1;
    m->v = (double *)G_malloc(m->n * m->n * sizeof(double));

    a[0] = (double *)G_malloc(m->n * sizeof(double));
    B[0] = (double *)G_malloc(m->n * sizeof(double));

    for (i = 0; i < m->n; i++) {
        for (j = i; j < m->n; j++)
            M(m, i, j) = 0.0;
        a[0][i] = 0.0;
        B[0][i] = 0.0;
    }

    for (k = 1; k <= n_predictors; k++) {
        m = &(m_all[k]);
        m->n = n_predictors;
        m->v = (double *)G_malloc(m->n * m->n * sizeof(double));
        a[k] = (double *)G_malloc(m->n * sizeof(double));
        B[k] = (double *)G_malloc(m->n * sizeof(double));

        for (i = 0; i < m->n; i++) {
            for (j = i; j < m->n; j++)
                M(m, i, j) = 0.0;
            a[k][i] = 0.0;
            B[k][i] = 0.0;
        }
    }

    /* open maps */
    G_debug(1, "open maps");
    for (i = 0; i < n_predictors; i++) {
        mapx_fd[i] = Rast_open_old(input_mapx->answers[i], "");
    }
    mapy_fd = Rast_open_old(input_mapy->answer, "");

    for (i = 0; i < n_predictors; i++)
        mapx_buf[i] = Rast_allocate_d_buf();
    mapy_buf = Rast_allocate_d_buf();

    for (i = 0; i < n_predictors; i++) {
        sumX[i] = sumsqX[i] = sumXY[i] = 0.0;
        meanX[i] = varX[i] = sdX[i] = 0.0;
        SSerr_without[i] = 0.0;
    }
    sumY = sumsqY = meanY = varY = sdY = 0.0;
    /* sumYest = meanYest = varYest = sdYest = 0.0; */
    /* meanYres = varYres = sdYres = 0.0; */

    /* read input maps */
    G_message(_("First pass..."));
    mapx_val[0] = 1.0;
    for (r = 0; r < rows; r++) {
        G_percent(r, rows, 2);

        for (i = 0; i < n_predictors; i++)
            Rast_get_d_row(mapx_fd[i], mapx_buf[i], r);

        Rast_get_d_row(mapy_fd, mapy_buf, r);

        for (c = 0; c < cols; c++) {
            int isnull = 0;

            for (i = 0; i < n_predictors; i++) {
                mapx_val[i + 1] = mapx_buf[i][c];
                if (Rast_is_d_null_value(&(mapx_val[i + 1]))) {
                    isnull = 1;
                    break;
                }
            }
            if (isnull)
                continue;

            mapy_val = mapy_buf[c];
            if (Rast_is_d_null_value(&mapy_val))
                continue;

            for (i = 0; i <= n_predictors; i++) {
                double val1 = mapx_val[i];

                for (j = i; j <= n_predictors; j++) {
                    double val2 = mapx_val[j];

                    m = &(m_all[0]);
                    M(m, i, j) += val1 * val2;

                    /* linear model without predictor k */
                    for (k = 1; k <= n_predictors; k++) {
                        if (k != i && k != j) {
                            int i2 = k > i ? i : i - 1;
                            int j2 = k > j ? j : j - 1;

                            m = &(m_all[k]);
                            M(m, i2, j2) += val1 * val2;
                        }
                    }
                }

                a[0][i] += mapy_val * val1;
                for (k = 1; k <= n_predictors; k++) {
                    if (k != i) {
                        int i2 = k > i ? i : i - 1;

                        a[k][i2] += mapy_val * val1;
                    }
                }

                if (i > 0) {
                    sumX[i - 1] += val1;
                    sumsqX[i - 1] += val1 * val1;
                    sumXY[i - 1] += val1 * mapy_val;
                }
            }

            sumY += mapy_val;
            sumsqY += mapy_val * mapy_val;
            count++;
        }
    }
    G_percent(rows, rows, 2);

    if (count < (unsigned int)n_predictors + 1)
        G_fatal_error(_("Not enough valid cells available"));

    for (k = 0; k <= n_predictors; k++) {
        m = &(m_all[k]);

        /* TRANSPOSE VALUES IN UPPER HALF OF M TO OTHER HALF */
        for (i = 1; i < m->n; i++)
            for (j = 0; j < i; j++)
                M(m, i, j) = M(m, j, i);

        if (!solvemat(m, a[k], B[k])) {
            for (i = 0; i <= n_predictors; i++) {
                fprintf(stdout, "b%d=0.0\n", i);
            }
            G_fatal_error(_("Multiple regression failed"));
        }
    }

    /* second pass */
    G_message(_("Second pass..."));

    /* residuals output */
    if (output_res->answer) {
        mapres_fd = Rast_open_new(output_res->answer, DCELL_TYPE);
        mapres_buf = Rast_allocate_d_buf();
    }
    else {
        mapres_fd = -1;
        mapres_buf = NULL;
    }

    /* estimates output */
    if (output_est->answer) {
        mapest_fd = Rast_open_new(output_est->answer, DCELL_TYPE);
        mapest_buf = Rast_allocate_d_buf();
    }
    else {
        mapest_fd = -1;
        mapest_buf = NULL;
    }

    for (i = 0; i < n_predictors; i++)
        meanX[i] = sumX[i] / count;

    meanY = sumY / count;
    SStot = SSerr = SSreg = 0.0;
    SAE = 0.0;
    for (r = 0; r < rows; r++) {
        G_percent(r, rows, 2);

        for (i = 0; i < n_predictors; i++)
            Rast_get_d_row(mapx_fd[i], mapx_buf[i], r);

        Rast_get_d_row(mapy_fd, mapy_buf, r);

        if (mapres_buf)
            Rast_set_d_null_value(mapres_buf, cols);
        if (mapest_buf)
            Rast_set_d_null_value(mapest_buf, cols);

        for (c = 0; c < cols; c++) {
            int isnull = 0;

            for (i = 0; i < n_predictors; i++) {
                mapx_val[i + 1] = mapx_buf[i][c];
                if (Rast_is_d_null_value(&(mapx_val[i + 1]))) {
                    isnull = 1;
                    break;
                }
            }
            if (isnull)
                continue;

            yest = 0.0;
            for (i = 0; i <= n_predictors; i++) {
                yest += B[0][i] * mapx_val[i];
            }
            if (mapest_buf)
                mapest_buf[c] = yest;

            mapy_val = mapy_buf[c];
            if (Rast_is_d_null_value(&mapy_val))
                continue;

            yres = mapy_val - yest;
            if (mapres_buf)
                mapres_buf[c] = yres;

            SStot += (mapy_val - meanY) * (mapy_val - meanY);
            SSreg += (yest - meanY) * (yest - meanY);
            SSerr += yres * yres;
            SAE += fabs(yres);

            for (k = 1; k <= n_predictors; k++) {
                double yesti = 0.0;
                double yresi;

                /* linear model without predictor k */
                for (i = 0; i <= n_predictors; i++) {
                    if (i != k) {
                        j = k > i ? i : i - 1;
                        yesti += B[k][j] * mapx_val[i];
                    }
                }
                yresi = mapy_val - yesti;

                /* linear model without predictor k */
                SSerr_without[k - 1] += yresi * yresi;

                varX[k - 1] =
                    (mapx_val[k] - meanX[k - 1]) * (mapx_val[k] - meanX[k - 1]);
            }
        }

        if (mapres_buf)
            Rast_put_d_row(mapres_fd, mapres_buf);
        if (mapest_buf)
            Rast_put_d_row(mapest_fd, mapest_buf);
    }
    G_percent(rows, rows, 2);

    fprintf(stdout, "n=%d\n", count);
    /* coefficient of determination aka R squared */
    Rsq = 1 - (SSerr / SStot);
    fprintf(stdout, "Rsq=%f\n", Rsq);
    /* adjusted coefficient of determination */
    Rsqadj = 1 - ((SSerr * (count - 1)) / (SStot * (count - n_predictors - 1)));
    fprintf(stdout, "Rsqadj=%f\n", Rsqadj);
    /* RMSE */
    fprintf(stdout, "RMSE=%f\n", sqrt(SSerr / count));
    /* MAE */
    fprintf(stdout, "MAE=%f\n", SAE / count);
    /* F statistic */
    /* F = ((SStot - SSerr) / (n_predictors)) / (SSerr / (count -
     * n_predictors)); , or: */
    F = ((SStot - SSerr) * (count - n_predictors - 1)) /
        (SSerr * (n_predictors));
    fprintf(stdout, "F=%f\n", F);

    i = 0;
    /* constant aka estimate for intercept in R */
    fprintf(stdout, "b%d=%f\n", i, B[0][i]);
    /* t score for R squared of the full model, unused */
    /* t = sqrt(Rsq) * sqrt((count - 2) / (1 - Rsq)); */
    /*
       fprintf(stdout, "t%d=%f\n", i, t);
     */

    /* AIC, corrected AIC, and BIC information criteria for the full model */
    AIC = count * log(SSerr / count) + 2 * (n_predictors + 1);
    fprintf(stdout, "AIC=%f\n", AIC);
    AICc = AIC +
           (2 * n_predictors * (n_predictors + 1)) / (count - n_predictors - 1);
    fprintf(stdout, "AICc=%f\n", AICc);
    BIC = count * log(SSerr / count) + log(count) * (n_predictors + 1);
    fprintf(stdout, "BIC=%f\n", BIC);

    /* error variance of the model, identical to R */
    /* SE = SSerr / (count - n_predictors - 1); */
    /*
       fprintf(stdout, "SE=%f\n", SE);
       fprintf(stdout, "SSerr=%f\n", SSerr);
     */

    for (i = 0; i < n_predictors; i++) {

        fprintf(stdout, "\npredictor%d=%s\n", i + 1, input_mapx->answers[i]);
        fprintf(stdout, "b%d=%f\n", i + 1, B[0][i + 1]);
        if (n_predictors > 1) {
            /* double Rsqi, SEi, sumsqX_corr; */

            /* corrected sum of squares for predictor [i] */
            /* sumsqX_corr =
               sumsqX[i] - sumX[i] * sumX[i] / (count - n_predictors - 1); */

            /* standard error SE for predictor [i] */

            /* SE[i] with only one predictor: sqrt(SE / sumsqX_corr)
             * this does not work with more than one predictor */
            /* in R, SEi is sqrt(diag(R) * resvar) with
             * R = ???
             * resvar = rss / rdf = SE global
             * rss = sum of squares of the residuals
             * rdf = residual degrees of freedom = count - n_predictors - 1 */
            /* SEi = sqrt(SE / (Rsq * sumsqX_corr)); */
            /*
               fprintf(stdout, "SE%d=%f\n", i + 1, SEi);
             */

            /* Sum of squares for predictor [i] */
            /*
               fprintf(stdout, "SSerr%d=%f\n", i + 1, SSerr_without[i] - SSerr);
             */

            /* R squared of the model without predictor [i] */
            /* Rsqi = 1 - SSerr_without[i] / SStot; */
            /* the additional amount of variance explained
             * when including predictor [i] :
             * Rsq - Rsqi */
            /* Rsqi = (SSerr_without[i] - SSerr) / SStot;
               fprintf(stdout, "Rsq%d=%f\n", i + 1, Rsqi); */

            /* t score for Student's t distribution, unused */
            /* t = (B[0][i + 1]) / SEi; */
            /*
               fprintf(stdout, "t%d=%f\n", i + 1, t);
             */

            /* F score for Fisher's F distribution
             * here: F score to test if including predictor [i]
             * yields a significant improvement
             * after Lothar Sachs, Angewandte Statistik:
             * F = (Rsq - Rsqi) * (count - n_predictors - 1) / (1 - Rsq) */
            /* same like Sumsq / SE */
            /* same like (SSerr_without[i] / SSerr - 1) * (count - n_predictors
             * - 1) */
            /* same like R-stats when entered in R-stats as last predictor */
            F = (SSerr_without[i] / SSerr - 1) * (count - n_predictors - 1);
            fprintf(stdout, "F%d=%f\n", i + 1, F);

            /* AIC, corrected AIC, and BIC information criteria for
             * the model without predictor [i] */
            AIC = count * log(SSerr_without[i] / count) + 2 * (n_predictors);
            fprintf(stdout, "AIC%d=%f\n", i + 1, AIC);
            AICc = AIC + (2 * (n_predictors - 1) * n_predictors) /
                             (count - n_predictors - 2);
            fprintf(stdout, "AICc%d=%f\n", i + 1, AICc);
            BIC = count * log(SSerr_without[i] / count) +
                  (n_predictors - 1) * log(count);
            fprintf(stdout, "BIC%d=%f\n", i + 1, BIC);
        }
    }

    for (i = 0; i < n_predictors; i++) {
        Rast_close(mapx_fd[i]);
        G_free(mapx_buf[i]);
    }
    Rast_close(mapy_fd);
    G_free(mapy_buf);

    if (mapres_fd > -1) {
        struct History history;

        Rast_close(mapres_fd);
        G_free(mapres_buf);

        Rast_short_history(output_res->answer, "raster", &history);
        Rast_command_history(&history);
        Rast_write_history(output_res->answer, &history);
    }

    if (mapest_fd > -1) {
        struct History history;

        Rast_close(mapest_fd);
        G_free(mapest_buf);

        Rast_short_history(output_est->answer, "raster", &history);
        Rast_command_history(&history);
        Rast_write_history(output_est->answer, &history);
    }

    exit(EXIT_SUCCESS);
}<|MERGE_RESOLUTION|>--- conflicted
+++ resolved
@@ -99,20 +99,12 @@
 
 int main(int argc, char *argv[])
 {
-<<<<<<< HEAD
-    unsigned int r, c, rows, cols;      /*  totals  */
-=======
     unsigned int r, c, rows, cols; /*  totals  */
->>>>>>> 70ecf8ec
     int *mapx_fd, mapy_fd, mapres_fd, mapest_fd;
     int i, j, k, n_predictors;
     double *sumX, sumY, *sumsqX, sumsqY, *sumXY;
     double *meanX, meanY, *varX, varY, *sdX, sdY;
-<<<<<<< HEAD
-    double yest, yres;          /* estimated y, residual */
-=======
     double yest, yres; /* estimated y, residual */
->>>>>>> 70ecf8ec
     double /* sumYest, */ *SSerr_without;
 
     /* double SE; */
