#include <inttypes.h>
#include <stdlib.h>
#include <math.h>
#include <grass/raster.h>
#include <grass/glocale.h>
#include "local_proto.h"

double mfd_pow(double base)
{
    int i;
    double result = base;

    for (i = 2; i <= c_fac; i++) {
        result *= base;
    }
    return result;
}

static int continue_stream(CELL stream_id, int r_max, int c_max, int *stream_no)
{
    CELL curr_stream, stream_nbr, old_stream;
    int r_nbr, c_nbr;
    int asp_r[9] = {0, -1, -1, -1, 0, 1, 1, 1, 0};
    int asp_c[9] = {0, 1, 0, -1, -1, -1, 0, 1, 1};
    int stream_node_step = 1000;
    ASP_FLAG af;

    G_debug(3, "continue stream");

    cseg_get(&stream, &curr_stream, r_max, c_max);

    if (curr_stream <= 0) {
        /* no confluence, just continue */
        G_debug(3, "no confluence, just continue stream");
        curr_stream = stream_id;
        cseg_put(&stream, &curr_stream, r_max, c_max);
        seg_get(&aspflag, (char *)&af, r_max, c_max);
        FLAG_SET(af.flag, STREAMFLAG);
        seg_put(&aspflag, (char *)&af, r_max, c_max);
        return 0;
    }

    G_debug(3, "confluence");

    /* new confluence */
    if (stream_node[curr_stream].r != r_max ||
        stream_node[curr_stream].c != c_max) {
        size_t new_size;

        G_debug(3, "new confluence");
        /* set new stream id */
        (*stream_no)++;
        /* add stream node */
        if (*stream_no >= n_alloc_nodes - 1) {
            n_alloc_nodes += stream_node_step;
            stream_node = (struct snode *)G_realloc(
                stream_node, n_alloc_nodes * sizeof(struct snode));
        }
        stream_node[*stream_no].r = r_max;
        stream_node[*stream_no].c = c_max;
        stream_node[*stream_no].id = *stream_no;
        stream_node[*stream_no].n_trib = 0;
        stream_node[*stream_no].n_trib_total = 0;
        stream_node[*stream_no].n_alloc = 0;
        stream_node[*stream_no].trib = NULL;
        n_stream_nodes++;

        /* debug */
        if (n_stream_nodes != *stream_no)
<<<<<<< HEAD
            G_warning(_("Stream_no %d and n_stream_nodes %" PRI_OFF_T
                        " out of sync"), *stream_no, n_stream_nodes);
=======
            G_warning(
                _("Stream_no %d and n_stream_nodes %" PRId64 " out of sync"),
                *stream_no, n_stream_nodes);
>>>>>>> 70ecf8ec

        stream_node[*stream_no].n_alloc += 2;
        new_size = stream_node[*stream_no].n_alloc * sizeof(int);
        stream_node[*stream_no].trib =
            (int *)G_realloc(stream_node[*stream_no].trib, new_size);

        /* add the two tributaries */
        G_debug(3, "add tributaries");
        stream_node[*stream_no].trib[stream_node[*stream_no].n_trib++] =
            curr_stream;
        stream_node[*stream_no].trib[stream_node[*stream_no].n_trib++] =
            stream_id;

        /* update stream IDs downstream */
        G_debug(3, "update stream IDs downstream");
        r_nbr = r_max;
        c_nbr = c_max;
        old_stream = curr_stream;
        curr_stream = *stream_no;
        cseg_put(&stream, &curr_stream, r_nbr, c_nbr);
        seg_get(&aspflag, (char *)&af, r_nbr, c_nbr);

        while (af.asp > 0) {
            r_nbr = r_nbr + asp_r[(int)af.asp];
            c_nbr = c_nbr + asp_c[(int)af.asp];
            cseg_get(&stream, &stream_nbr, r_nbr, c_nbr);
            if (stream_nbr != old_stream)
                af.asp = -1;
            else {
                cseg_put(&stream, &curr_stream, r_nbr, c_nbr);
                seg_get(&aspflag, (char *)&af, r_nbr, c_nbr);
            }
        }
    }
    else {
        /* stream node already existing here */
        G_debug(3, "existing confluence");
        /* add new tributary to stream node */
        if (stream_node[curr_stream].n_trib >=
            stream_node[curr_stream].n_alloc) {
            size_t new_size;

            stream_node[curr_stream].n_alloc += 2;
            new_size = stream_node[curr_stream].n_alloc * sizeof(int);
            stream_node[curr_stream].trib =
                (int *)G_realloc(stream_node[curr_stream].trib, new_size);
        }

        stream_node[curr_stream].trib[stream_node[curr_stream].n_trib++] =
            stream_id;
    }

    G_debug(3, "%d tribs", stream_node[curr_stream].n_trib);
    if (stream_node[curr_stream].n_trib == 1)
        G_warning(_("BUG: stream node %d has only 1 tributary: %d"),
                  curr_stream, stream_node[curr_stream].trib[0]);

    return 1;
}

/*
 * accumulate surface flow
 */
int do_accum(double d8cut)
{
    int r, c, dr, dc;
    CELL ele_val, *ele_nbr;
    DCELL value, *wat_nbr;
    struct Cell_head window;
    int mfd_cells, astar_not_set;
    double *dist_to_nbr, *weight, sum_weight, max_weight;
    double dx, dy;
    int r_nbr, c_nbr, ct_dir, np_side;
    int is_worked;
    double prop;
    int edge;
<<<<<<< HEAD
    int asp_r[9] = { 0, -1, -1, -1, 0, 1, 1, 1, 0 };
    int asp_c[9] = { 0, 1, 0, -1, -1, -1, 0, 1, 1 };
    int nextdr[8] = { 1, -1, 0, 0, -1, 1, 1, -1 };
    int nextdc[8] = { 0, 0, -1, 1, 1, -1, 1, -1 };
=======
    int asp_r[9] = {0, -1, -1, -1, 0, 1, 1, 1, 0};
    int asp_c[9] = {0, 1, 0, -1, -1, -1, 0, 1, 1};
    int nextdr[8] = {1, -1, 0, 0, -1, 1, 1, -1};
    int nextdc[8] = {0, 0, -1, 1, 1, -1, 1, -1};
>>>>>>> 70ecf8ec
    GW_LARGE_INT killer;
    char *flag_nbr;
    POINT astarpoint;
    WAT_ALT wa;
    ASP_FLAG af, af_nbr;

    G_message(_("Calculating flow accumulation..."));

    /* distances to neighbours */
    dist_to_nbr = (double *)G_malloc(sides * sizeof(double));
    weight = (double *)G_malloc(sides * sizeof(double));
    flag_nbr = (char *)G_malloc(sides * sizeof(char));
    wat_nbr = (DCELL *)G_malloc(sides * sizeof(DCELL));
    ele_nbr = (CELL *)G_malloc(sides * sizeof(CELL));

    G_get_set_window(&window);

    for (ct_dir = 0; ct_dir < sides; ct_dir++) {
        /* get r, c (r_nbr, c_nbr) for neighbours */
        r_nbr = nextdr[ct_dir];
        c_nbr = nextdc[ct_dir];
        /* account for rare cases when ns_res != ew_res */
        dy = abs(r_nbr) * window.ns_res;
        dx = abs(c_nbr) * window.ew_res;
        if (ct_dir < 4)
            dist_to_nbr[ct_dir] = dx + dy;
        else
            dist_to_nbr[ct_dir] = sqrt(dx * dx + dy * dy);
    }

    /* distribute and accumulate */
    for (killer = 0; killer < n_points; killer++) {

        G_percent(killer, n_points, 1);

        seg_get(&astar_pts, (char *)&astarpoint, 0, killer);
        r = astarpoint.r;
        c = astarpoint.c;

        seg_get(&aspflag, (char *)&af, r, c);

        /* do not distribute flow along edges or out of real depressions */
        if (af.asp <= 0) {
            FLAG_UNSET(af.flag, WORKEDFLAG);
            seg_put(&aspflag, (char *)&af, r, c);
            continue;
        }

        if (af.asp) {
            dr = r + asp_r[abs((int)af.asp)];
            dc = c + asp_c[abs((int)af.asp)];
        }

        seg_get(&watalt, (char *)&wa, r, c);
        value = wa.wat;

        /* WORKEDFLAG has been set during A* Search
         * reversed meaning here: 0 = done, 1 = not yet done */
        FLAG_UNSET(af.flag, WORKEDFLAG);
        seg_put(&aspflag, (char *)&af, r, c);

        /***************************************/
        /*  get weights for flow distribution  */

        /***************************************/

        max_weight = 0;
        sum_weight = 0;
        np_side = -1;
        mfd_cells = 0;
        astar_not_set = 1;
        ele_val = wa.ele;
        edge = 0;
        /* this loop is needed to get the sum of weights */
        for (ct_dir = 0; ct_dir < sides; ct_dir++) {
            /* get r_nbr, c_nbr for neighbours */
            r_nbr = r + nextdr[ct_dir];
            c_nbr = c + nextdc[ct_dir];
            weight[ct_dir] = -1;
            wat_nbr[ct_dir] = 0;
            ele_nbr[ct_dir] = 0;

            /* check that neighbour is within region */
            if (r_nbr >= 0 && r_nbr < nrows && c_nbr >= 0 && c_nbr < ncols) {

                seg_get(&aspflag, (char *)&af_nbr, r_nbr, c_nbr);
                flag_nbr[ct_dir] = af_nbr.flag;
                if ((edge = FLAG_GET(flag_nbr[ct_dir], NULLFLAG)))
                    break;
                seg_get(&watalt, (char *)&wa, r_nbr, c_nbr);
                wat_nbr[ct_dir] = wa.wat;
                ele_nbr[ct_dir] = wa.ele;

                /* WORKEDFLAG has been set during A* Search
                 * reversed meaning here: 0 = done, 1 = not yet done */
                is_worked = FLAG_GET(flag_nbr[ct_dir], WORKEDFLAG) == 0;
                if (is_worked == 0) {
                    if (ele_nbr[ct_dir] <= ele_val) {
                        if (ele_nbr[ct_dir] < ele_val) {
                            weight[ct_dir] =
                                mfd_pow((ele_val - ele_nbr[ct_dir]) /
                                        dist_to_nbr[ct_dir]);
                        }
                        if (ele_nbr[ct_dir] == ele_val) {
                            weight[ct_dir] = mfd_pow(0.5 / dist_to_nbr[ct_dir]);
                        }
                        sum_weight += weight[ct_dir];
                        mfd_cells++;

                        if (weight[ct_dir] > max_weight) {
                            max_weight = weight[ct_dir];
                        }

                        if (dr == r_nbr && dc == c_nbr) {
                            astar_not_set = 0;
                        }
                    }
                }
                if (dr == r_nbr && dc == c_nbr)
                    np_side = ct_dir;
            }
            else
                edge = 1;
            if (edge)
                break;
        }

        /* do not distribute flow along edges, this causes artifacts */
        if (edge) {
            G_debug(3, "edge");
            continue;
        }

        /* honour A * path
         * mfd_cells == 0: fine, SFD along A * path
         * mfd_cells == 1 && astar_not_set == 0: fine, SFD along A * path
         * mfd_cells > 0 && astar_not_set == 1: A * path not included, add to
         * mfd_cells
         */

        /************************************/
        /*  distribute and accumulate flow  */

        /************************************/

        /* MFD, A * path not included, add to mfd_cells */
        if (mfd_cells > 0 && astar_not_set == 1) {
            mfd_cells++;
            sum_weight += max_weight;
            weight[np_side] = max_weight;
        }

        /* use SFD (D8) if d8cut threshold exceeded */
        if (fabs(value) > d8cut)
            mfd_cells = 0;

        if (mfd_cells > 1) {
            prop = 0.0;
            for (ct_dir = 0; ct_dir < sides; ct_dir++) {
                /* get r, c (r_nbr, c_nbr) for neighbours */
                r_nbr = r + nextdr[ct_dir];
                c_nbr = c + nextdc[ct_dir];

                /* check that neighbour is within region */
                if (r_nbr >= 0 && r_nbr < nrows && c_nbr >= 0 &&
                    c_nbr < ncols && weight[ct_dir] > -0.5) {
                    is_worked = FLAG_GET(flag_nbr[ct_dir], WORKEDFLAG) == 0;
                    if (is_worked == 0) {

                        weight[ct_dir] = weight[ct_dir] / sum_weight;
                        /* check everything sums up to 1.0 */
                        prop += weight[ct_dir];

                        wa.wat = wat_nbr[ct_dir] + value * weight[ct_dir];
                        wa.ele = ele_nbr[ct_dir];
                        seg_put(&watalt, (char *)&wa, r_nbr, c_nbr);
                    }
                    else if (ct_dir == np_side) {
                        /* check for consistency with A * path */
                    }
                }
            }
            if (fabs(prop - 1.0) > 5E-6f) {
                G_warning(_("MFD: cumulative proportion of flow distribution "
                            "not 1.0 but %f"),
                          prop);
            }
        }
        /* get out of depression in SFD mode */
        else {
            wa.wat = wat_nbr[np_side] + value;
            wa.ele = ele_nbr[np_side];
            seg_put(&watalt, (char *)&wa, dr, dc);
        }
    }
    G_percent(1, 1, 2);

    G_free(dist_to_nbr);
    G_free(weight);
    G_free(wat_nbr);
    G_free(ele_nbr);
    G_free(flag_nbr);

    return 1;
}

/*
 * extracts streams for threshold, accumulation is provided
 */
int extract_streams(double threshold, double mont_exp, int internal_acc)
{
    int r, c, dr, dc;
    CELL is_swale, ele_val, *ele_nbr;
    DCELL value, valued, *wat_nbr;
    struct Cell_head window;
    int mfd_cells, stream_cells, swale_cells;
    double *dist_to_nbr;
    double dx, dy;
    int r_nbr, c_nbr, r_max, c_max, ct_dir, np_side, max_side;
    int is_worked;
    double max_acc;
    int edge, flat;
    int asp_r[9] = {0, -1, -1, -1, 0, 1, 1, 1, 0};
    int asp_c[9] = {0, 1, 0, -1, -1, -1, 0, 1, 1};
    int nextdr[8] = {1, -1, 0, 0, -1, 1, 1, -1};
    int nextdc[8] = {0, 0, -1, 1, 1, -1, 1, -1};
    /* sides */
    /*
     *  | 7 | 1 | 4 |
     *  | 2 |   | 3 |
     *  | 5 | 0 | 6 |
     */
    GW_LARGE_INT workedon, killer;
    int stream_no = 0, stream_node_step = 1000;
    double slope, diag;
    char *flag_nbr;
    POINT astarpoint;
    WAT_ALT wa;
    ASP_FLAG af, af_nbr;

    G_message(_("Extracting streams..."));

    /* init stream nodes */
    n_alloc_nodes = stream_node_step;
    stream_node =
        (struct snode *)G_malloc(n_alloc_nodes * sizeof(struct snode));
    n_stream_nodes = 0;

    /* init outlet nodes */
    n_alloc_outlets = stream_node_step;
    outlets = (POINT *)G_malloc(n_alloc_outlets * sizeof(POINT));
    n_outlets = 0;

    /* distances to neighbours */
    dist_to_nbr = (double *)G_malloc(sides * sizeof(double));
    flag_nbr = (char *)G_malloc(sides * sizeof(char));
    wat_nbr = (DCELL *)G_malloc(sides * sizeof(DCELL));
    ele_nbr = (CELL *)G_malloc(sides * sizeof(CELL));

    G_get_set_window(&window);

    for (ct_dir = 0; ct_dir < sides; ct_dir++) {
        /* get r, c (r_nbr, c_nbr) for neighbours */
        r_nbr = nextdr[ct_dir];
        c_nbr = nextdc[ct_dir];
        /* account for rare cases when ns_res != ew_res */
        dy = abs(r_nbr) * window.ns_res;
        dx = abs(c_nbr) * window.ew_res;
        if (ct_dir < 4)
            dist_to_nbr[ct_dir] = dx + dy;
        else
            dist_to_nbr[ct_dir] = sqrt(dx * dx + dy * dy);
    }

    diag = sqrt(2);

    workedon = 0;

    /* extract streams */
    for (killer = 0; killer < n_points; killer++) {
        G_percent(killer, n_points, 1);

        seg_get(&astar_pts, (char *)&astarpoint, 0, killer);
        r = astarpoint.r;
        c = astarpoint.c;

        seg_get(&aspflag, (char *)&af, r, c);
        /* internal acc: SET, external acc: UNSET */
        if (internal_acc)
            FLAG_SET(af.flag, WORKEDFLAG);
        else
            FLAG_UNSET(af.flag, WORKEDFLAG);
        seg_put(&aspflag, (char *)&af, r, c);

        /* do not distribute flow along edges */
        if (af.asp <= 0) {
            G_debug(3, "edge");
            is_swale = FLAG_GET(af.flag, STREAMFLAG);
            if (is_swale) {
                G_debug(2, "edge outlet");
                /* add outlet point */
                if (n_outlets >= n_alloc_outlets) {
                    n_alloc_outlets += stream_node_step;
                    outlets = (POINT *)G_realloc(outlets, n_alloc_outlets *
                                                              sizeof(POINT));
                }
                outlets[n_outlets].r = r;
                outlets[n_outlets].c = c;
                n_outlets++;
            }

            if (af.asp == 0) {
                /* can only happen with real depressions */
                if (!have_depressions)
                    G_fatal_error(_("Bug in stream extraction"));
                G_debug(2, "bottom of real depression");
            }
            continue;
        }

        if (af.asp) {
            dr = r + asp_r[abs((int)af.asp)];
            dc = c + asp_c[abs((int)af.asp)];
        }
        else {
            /* can only happen with real depressions,
             * but should not get to here */
            dr = r;
            dc = c;
        }

        r_nbr = r_max = dr;
        c_nbr = c_max = dc;

        seg_get(&watalt, (char *)&wa, r, c);
        value = wa.wat;

        /**********************************/
        /*  find main drainage direction  */

        /**********************************/

        max_acc = -1;
        max_side = np_side = -1;
        mfd_cells = 0;
        stream_cells = 0;
        swale_cells = 0;
        ele_val = wa.ele;
        edge = 0;
        flat = 1;
        /* find main drainage direction */
        for (ct_dir = 0; ct_dir < sides; ct_dir++) {
            /* get r_nbr, c_nbr for neighbours */
            r_nbr = r + nextdr[ct_dir];
            c_nbr = c + nextdc[ct_dir];
            wat_nbr[ct_dir] = 0;
            ele_nbr[ct_dir] = 0;
            flag_nbr[ct_dir] = 0;

            /* check that neighbour is within region */
            if (r_nbr >= 0 && r_nbr < nrows && c_nbr >= 0 && c_nbr < ncols) {

                if (dr == r_nbr && dc == c_nbr)
                    np_side = ct_dir;

                seg_get(&aspflag, (char *)&af_nbr, r_nbr, c_nbr);
                flag_nbr[ct_dir] = af_nbr.flag;
                if ((edge = FLAG_GET(flag_nbr[ct_dir], NULLFLAG)))
                    break;
                seg_get(&watalt, (char *)&wa, r_nbr, c_nbr);
                wat_nbr[ct_dir] = wa.wat;
                ele_nbr[ct_dir] = wa.ele;

                /* check for swale cells */
                is_swale = FLAG_GET(flag_nbr[ct_dir], STREAMFLAG);
                if (is_swale)
                    swale_cells++;

                /* check for stream cells */
                valued = fabs(wat_nbr[ct_dir]);
                /* check all upstream neighbours */
                if (valued >= threshold && ct_dir != np_side &&
                    ele_nbr[ct_dir] > ele_val)
                    stream_cells++;

                is_worked = FLAG_GET(flag_nbr[ct_dir], WORKEDFLAG);
                if (!internal_acc)
                    is_worked = is_worked == 0;

                if (is_worked == 0) {
                    if (ele_nbr[ct_dir] != ele_val)
                        flat = 0;
                    if (ele_nbr[ct_dir] <= ele_val) {

                        mfd_cells++;

                        /* set main drainage direction */
                        if (valued >= max_acc) {
                            max_acc = valued;
                            r_max = r_nbr;
                            c_max = c_nbr;
                            max_side = ct_dir;
                        }
                    }
                }
                else if (ct_dir == np_side && !edge) {
                    /* check for consistency with A * path */
                    workedon++;
                }
            }
            else
                edge = 1;
            if (edge)
                break;
        }

        is_swale = FLAG_GET(af.flag, STREAMFLAG);

        /* do not continue streams along edges, these are artifacts */
        if (edge) {
            G_debug(3, "edge");
            if (is_swale) {
                G_debug(2, "edge outlet");
                /* add outlet point */
                if (n_outlets >= n_alloc_outlets) {
                    n_alloc_outlets += stream_node_step;
                    outlets = (POINT *)G_realloc(outlets, n_alloc_outlets *
                                                              sizeof(POINT));
                }
                outlets[n_outlets].r = r;
                outlets[n_outlets].c = c;
                n_outlets++;
                if (af.asp > 0) {
                    af.asp = -1 * drain[r - r_nbr + 1][c - c_nbr + 1];
                    seg_put(&aspflag, (char *)&af, r, c);
                }
            }
            continue;
        }

        if (np_side < 0)
            G_fatal_error("np_side < 0");

        /* set main drainage direction to A* path if possible */
        if (mfd_cells == 0) {
            flat = 0;
            r_max = dr;
            c_max = dc;
            max_side = np_side;
        }

        /* update aspect */
        /* r_max == r && c_max == c should not happen */
        if ((r_max != dr || c_max != dc) && (r_max != r || c_max != c)) {
            af.asp = drain[r - r_max + 1][c - c_max + 1];
            seg_put(&aspflag, (char *)&af, r, c);
        }

        /**********************/
        /*  start new stream  */

        /**********************/

        /* Montgomery's stream initiation acc * (tan(slope))^mont_exp */
        /* uses whatever unit is accumulation */
        if (mont_exp > 0) {
            if (r_max == r && c_max == c)
                G_warning(_("Can't use Montgomery's method, no stream "
                            "direction found"));
            else {
                slope = (double)(ele_val - ele_nbr[max_side]) / ele_scale;

                if (max_side > 3)
                    slope /= diag;

                value *= pow(fabs(slope), mont_exp);
            }
        }

        if (!is_swale && fabs(value) >= threshold && stream_cells < 1 &&
            swale_cells < 1 && !flat) {
            G_debug(2, "start new stream");
            is_swale = ++stream_no;
            cseg_put(&stream, &is_swale, r, c);
            FLAG_SET(af.flag, STREAMFLAG);
            seg_put(&aspflag, (char *)&af, r, c);
            /* add stream node */
            if (stream_no >= n_alloc_nodes - 1) {
                n_alloc_nodes += stream_node_step;
                stream_node = (struct snode *)G_realloc(
                    stream_node, n_alloc_nodes * sizeof(struct snode));
            }
            stream_node[stream_no].r = r;
            stream_node[stream_no].c = c;
            stream_node[stream_no].id = stream_no;
            stream_node[stream_no].n_trib = 0;
            stream_node[stream_no].n_trib_total = 0;
            stream_node[stream_no].n_alloc = 0;
            stream_node[stream_no].trib = NULL;
            n_stream_nodes++;

            /* debug */
            if (n_stream_nodes != stream_no)
<<<<<<< HEAD
                G_warning(_("Stream_no %d and n_stream_nodes %" PRI_OFF_T
                            " out of sync"), stream_no, n_stream_nodes);
=======
                G_warning(_("Stream_no %d and n_stream_nodes %" PRId64
                            " out of sync"),
                          stream_no, n_stream_nodes);
>>>>>>> 70ecf8ec
        }

        /*********************/
        /*  continue stream  */

        /*********************/

        if (is_swale > 0) {
            cseg_get(&stream, &is_swale, r, c);
            if (r_max == r && c_max == c) {
                /* can't continue stream, add outlet point
                 * r_max == r && c_max == c should not happen */
                G_debug(1, "can't continue stream at r %d c %d", r, c);

                if (n_outlets >= n_alloc_outlets) {
                    n_alloc_outlets += stream_node_step;
                    outlets =
                        (POINT *)G_malloc(n_alloc_outlets * sizeof(POINT));
                }
                outlets[n_outlets].r = r;
                outlets[n_outlets].c = c;
                n_outlets++;
            }
            else {
                continue_stream(is_swale, r_max, c_max, &stream_no);
            }
        }
    }
    G_percent(1, 1, 2);
    if (workedon)
        G_warning(_("MFD: A * path already processed when setting drainage "
                    "direction: %" PRId64 " of %" PRId64 " cells"),
                  workedon, n_points);

    G_free(dist_to_nbr);
    G_free(wat_nbr);
    G_free(ele_nbr);
    G_free(flag_nbr);

    G_debug(1, "%" PRId64 " outlets", n_outlets);
    G_debug(1, "%" PRId64 " nodes", n_stream_nodes);
    G_debug(1, "%d streams", stream_no);

    return 1;
}<|MERGE_RESOLUTION|>--- conflicted
+++ resolved
@@ -67,14 +67,9 @@
 
         /* debug */
         if (n_stream_nodes != *stream_no)
-<<<<<<< HEAD
-            G_warning(_("Stream_no %d and n_stream_nodes %" PRI_OFF_T
-                        " out of sync"), *stream_no, n_stream_nodes);
-=======
             G_warning(
                 _("Stream_no %d and n_stream_nodes %" PRId64 " out of sync"),
                 *stream_no, n_stream_nodes);
->>>>>>> 70ecf8ec
 
         stream_node[*stream_no].n_alloc += 2;
         new_size = stream_node[*stream_no].n_alloc * sizeof(int);
@@ -151,17 +146,10 @@
     int is_worked;
     double prop;
     int edge;
-<<<<<<< HEAD
-    int asp_r[9] = { 0, -1, -1, -1, 0, 1, 1, 1, 0 };
-    int asp_c[9] = { 0, 1, 0, -1, -1, -1, 0, 1, 1 };
-    int nextdr[8] = { 1, -1, 0, 0, -1, 1, 1, -1 };
-    int nextdc[8] = { 0, 0, -1, 1, 1, -1, 1, -1 };
-=======
     int asp_r[9] = {0, -1, -1, -1, 0, 1, 1, 1, 0};
     int asp_c[9] = {0, 1, 0, -1, -1, -1, 0, 1, 1};
     int nextdr[8] = {1, -1, 0, 0, -1, 1, 1, -1};
     int nextdc[8] = {0, 0, -1, 1, 1, -1, 1, -1};
->>>>>>> 70ecf8ec
     GW_LARGE_INT killer;
     char *flag_nbr;
     POINT astarpoint;
@@ -665,14 +653,9 @@
 
             /* debug */
             if (n_stream_nodes != stream_no)
-<<<<<<< HEAD
-                G_warning(_("Stream_no %d and n_stream_nodes %" PRI_OFF_T
-                            " out of sync"), stream_no, n_stream_nodes);
-=======
                 G_warning(_("Stream_no %d and n_stream_nodes %" PRId64
                             " out of sync"),
                           stream_no, n_stream_nodes);
->>>>>>> 70ecf8ec
         }
 
         /*********************/
