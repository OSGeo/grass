/*******************************************************************************
r.horizon: This module does one of two things:

1) Using a map of the terrain elevation it calculates for a set of points
the angle height of the horizon for each point, using an angle interval given
by the user.

2) For a given minimum angle it calculates one or more raster map giving the
mazimum distance to a point on the horizon.

This program was written in 2006 by Thomas Huld and Tomas Cebecauer,
Joint Research Centre of the European Commission, based on bits of the r.sun
module by Jaro Hofierka

Program was refactored by Anna Petrasova to remove most global variables.

*******************************************************************************/
/*
 * This program is free software; you can redistribute it and/or
 * modify it under the terms of the GNU General Public License
 * as published by the Free Software Foundation; either version 2
 * of the License, or (at your option) any later version.
 *
 * This program is distributed in the hope that it will be useful,
 * but WITHOUT ANY WARRANTY; without even the implied warranty of
 * MERCHANTABILITY or FITNESS FOR A PARTICULAR PURPOSE.  See the
 * GNU General Public License for more details.
 *
 * You should have received a copy of the GNU General Public License
 * along with this program; if not, write to the
 *   Free Software Foundation, Inc.,
 *   51 Franklin Street, Fifth Floor, Boston, MA 02110-1301 USA
 */

#include <stdio.h>
#include <stdlib.h>
#include <string.h>
#include <math.h>
#include <grass/gis.h>
#include <grass/raster.h>
#include <grass/gprojects.h>
#include <grass/glocale.h>

#define WHOLE_RASTER      1
#define SINGLE_POINT      0
#define RAD               (180. / M_PI)
#define DEG               ((M_PI) / 180.)
#define EARTHRADIUS       6371000.
#define UNDEF             0.     /* undefined value for terrain aspect */
#define UNDEFZ            -9999. /* undefined value for elevation */
#define BIG               1.e20
#define SMALL             1.e-20
#define EPS               1.e-4
#define DIST              "1.0"
#define DEGREEINMETERS    111120.  /* 1852m/nm * 60nm/degree = 111120 m/deg */
#define TANMINANGLE       0.008727 /* tan of minimum horizon angle (0.5 deg) */

#define AMAX1(arg1, arg2) ((arg1) >= (arg2) ? (arg1) : (arg2))
#define DISTANCE1(x1, x2, y1, y2) \
    (sqrt((x1 - x2) * (x1 - x2) + (y1 - y2) * (y1 - y2)))

const double pihalf = M_PI * 0.5;
const double twopi = M_PI * 2.;
const double invEarth = 1. / EARTHRADIUS;
const double deg2rad = M_PI / 180.;
const double rad2deg = 180. / M_PI;

struct pj_info iproj, oproj, tproj;
float **z, **z100, **horizon_raster;
int ll_correction = FALSE;

typedef struct {
    double xg0, yg0;
    double z_orig;
    double coslatsq;
    double maxlength;
} OriginPoint;

typedef struct {
    double stepsinangle, stepcosangle;
    double sinangle, cosangle;
    double distsinangle, distcosangle;
} OriginAngle;

typedef struct {
    double xx0, yy0;
    int ip, jp;
    int ip100, jp100;
    double zp;
} SearchPoint;

typedef struct {
    double tanh0;
    double length;
} HorizonProperties;

typedef struct {
    int n, m, m100, n100;
    double stepx, stepy, stepxy;
    double invstepx, invstepy;
    double offsetx, offsety;
    double distxy;
    double xmin, xmax, ymin, ymax, zmax;
} Geometry;

typedef struct {
    int degreeOutput;
    int compassOutput;
    double fixedMaxLength;
    double start, end, step;
    double single_direction;
    const char *str_step;
    const char *horizon_basename;
} Settings;

int INPUT(Geometry *geometry, const char *elevin);
int OUTGR(const Settings *settings, char *shad_filename,
          struct Cell_head *cellhd);
double amax1(double, double);
int min(int, int);
void com_par(const Geometry *geometry, OriginAngle *origin_angle, double angle,
             double xp, double yp);
double horizon_height(const Geometry *geometry, const OriginPoint *origin_point,
                      const OriginAngle *origin_angle);
void calculate_point_mode(const Settings *settings, const Geometry *geometry,
                          double xcoord, double ycoord, FILE *fp);
int new_point(const Geometry *geometry, const OriginPoint *origin_point,
              const OriginAngle *origin_angle, SearchPoint *search_point,
              HorizonProperties *horizon);
int test_low_res(const Geometry *geometry, const OriginPoint *origin_point,
                 const OriginAngle *origin_angle, SearchPoint *search_point,
                 const HorizonProperties *horizon);
void calculate_raster_mode(const Settings *settings, const Geometry *geometry,
                           struct Cell_head *cellhd,
                           struct Cell_head *new_cellhd, int buffer_e,
                           int buffer_w, int buffer_s, int buffer_n,
                           double bufferZone);

/* why not use G_distance() here which switches to geodesic/great
   circle distance as needed? */
double distance(double x1, double x2, double y1, double y2, double coslatsq)
{
    if (ll_correction) {
        return DEGREEINMETERS *
               sqrt(coslatsq * (x1 - x2) * (x1 - x2) + (y1 - y2) * (y1 - y2));
    }
    else {
        return sqrt((x1 - x2) * (x1 - x2) + (y1 - y2) * (y1 - y2));
    }
}

int main(int argc, char *argv[])
{
    double xcoord, ycoord;

    struct GModule *module;
    struct {
        struct Option *elevin, *dist, *coord, *direction, *horizon, *step,
            *start, *end, *bufferzone, *e_buff, *w_buff, *n_buff, *s_buff,
            *maxdistance, *output;
    } parm;

    struct {
        struct Flag *degreeOutput, *compassOutput;
    } flag;

    G_gisinit(argv[0]);
    module = G_define_module();
    G_add_keyword(_("raster"));
    G_add_keyword(_("solar"));
    G_add_keyword(_("sun position"));
    module->label =
        _("Computes horizon angle height from a digital elevation model.");
    module->description =
        _("The module has two "
          "different modes of operation: "
          "1. Computes the entire horizon around a single point whose "
          "coordinates are "
          "given with the 'coord' option. The horizon height (in radians). "
          "2. Computes one or more raster maps of the horizon height in a "
          "single direction. "
          "The input for this is the angle (in degrees), which is measured "
          "counterclockwise with east=0, north=90 etc. The output is the "
          "horizon height in radians.");

    parm.elevin = G_define_standard_option(G_OPT_R_ELEV);
    parm.elevin->guisection = _("Input");

    parm.direction = G_define_option();
    parm.direction->key = "direction";
    parm.direction->type = TYPE_DOUBLE;
    parm.direction->required = NO;
    parm.direction->description =
        _("Direction in which you want to know the horizon height");
    parm.direction->guisection = _("Input");

    parm.step = G_define_option();
    parm.step->key = "step";
    parm.step->type = TYPE_DOUBLE;
    parm.step->required = NO;
    parm.step->description =
        _("Angle step size for multidirectional horizon [degrees]");
    parm.step->guisection = _("Input");

    parm.start = G_define_option();
    parm.start->key = "start";
    parm.start->type = TYPE_DOUBLE;
    parm.start->answer = "0.0";
    parm.start->required = NO;
    parm.start->description =
        _("Start angle for multidirectional horizon [degrees]");
    parm.start->guisection = _("Raster mode");

    parm.end = G_define_option();
    parm.end->key = "end";
    parm.end->type = TYPE_DOUBLE;
    parm.end->answer = "360.0";
    parm.end->required = NO;
    parm.end->description =
        _("End angle for multidirectional horizon [degrees]");
    parm.end->guisection = _("Raster mode");

    parm.bufferzone = G_define_option();
    parm.bufferzone->key = "bufferzone";
    parm.bufferzone->type = TYPE_DOUBLE;
    parm.bufferzone->required = NO;
    parm.bufferzone->description =
        _("For horizon rasters, read from the DEM an extra buffer around the "
          "present region");
    parm.bufferzone->options = "0-";
    parm.bufferzone->guisection = _("Raster mode");

    parm.e_buff = G_define_option();
    parm.e_buff->key = "e_buff";
    parm.e_buff->type = TYPE_DOUBLE;
    parm.e_buff->required = NO;
    parm.e_buff->description = _("For horizon rasters, read from the DEM an "
                                 "extra buffer eastward the present region");
    parm.e_buff->options = "0-";
    parm.e_buff->guisection = _("Raster mode");

    parm.w_buff = G_define_option();
    parm.w_buff->key = "w_buff";
    parm.w_buff->type = TYPE_DOUBLE;
    parm.w_buff->required = NO;
    parm.w_buff->description = _("For horizon rasters, read from the DEM an "
                                 "extra buffer westward the present region");
    parm.w_buff->options = "0-";
    parm.w_buff->guisection = _("Raster mode");

    parm.n_buff = G_define_option();
    parm.n_buff->key = "n_buff";
    parm.n_buff->type = TYPE_DOUBLE;
    parm.n_buff->required = NO;
    parm.n_buff->description = _("For horizon rasters, read from the DEM an "
                                 "extra buffer northward the present region");
    parm.n_buff->options = "0-";
    parm.n_buff->guisection = _("Raster mode");

    parm.s_buff = G_define_option();
    parm.s_buff->key = "s_buff";
    parm.s_buff->type = TYPE_DOUBLE;
    parm.s_buff->required = NO;
    parm.s_buff->description = _("For horizon rasters, read from the DEM an "
                                 "extra buffer southward the present region");
    parm.s_buff->options = "0-";
    parm.s_buff->guisection = _("Raster mode");

    parm.maxdistance = G_define_option();
    parm.maxdistance->key = "maxdistance";
    parm.maxdistance->type = TYPE_DOUBLE;
    parm.maxdistance->required = NO;
    parm.maxdistance->description =
        _("The maximum distance to consider when finding the horizon height");
    parm.maxdistance->guisection = _("Optional");

    parm.horizon = G_define_standard_option(G_OPT_R_BASENAME_OUTPUT);
    parm.horizon->required = NO;
    parm.horizon->guisection = _("Raster mode");

    parm.coord = G_define_standard_option(G_OPT_M_COORDS);
    parm.coord->description =
        _("Coordinate for which you want to calculate the horizon");
    parm.coord->guisection = _("Point mode");

    parm.dist = G_define_option();
    parm.dist->key = "distance";
    parm.dist->type = TYPE_DOUBLE;
    parm.dist->answer = DIST;
    parm.dist->required = NO;
    parm.dist->description = _("Sampling distance step coefficient (0.5-1.5)");
    parm.dist->guisection = _("Optional");

    parm.output = G_define_standard_option(G_OPT_F_OUTPUT);
    parm.output->key = "file";
    parm.output->required = NO;
    parm.output->answer = "-";
    parm.output->description =
        _("Name of file for output (use output=- for stdout)");
    parm.output->guisection = _("Point mode");

    flag.degreeOutput = G_define_flag();
    flag.degreeOutput->key = 'd';
    flag.degreeOutput->description =
        _("Write output in degrees (default is radians)");

    flag.compassOutput = G_define_flag();
    flag.compassOutput->key = 'c';
    flag.compassOutput->description =
        _("Write output in compass orientation (default is CCW, East=0)");

    if (G_parser(argc, argv))
        exit(EXIT_FAILURE);

    struct Cell_head cellhd;
    struct Cell_head new_cellhd;
    G_get_set_window(&cellhd);
    Geometry geometry;

    geometry.stepx = cellhd.ew_res;
    geometry.stepy = cellhd.ns_res;
    geometry.invstepx = 1. / geometry.stepx;
    geometry.invstepy = 1. / geometry.stepy;
    /*
       offsetx = 2. *  invstepx;
       offsety = 2. * invstepy;
       offsetx = 0.5*stepx;
       offsety = 0.5*stepy;
     */
    geometry.offsetx = 0.5;
    geometry.offsety = 0.5;

    geometry.n /*n_cols */ = cellhd.cols;
    geometry.m /*n_rows */ = cellhd.rows;

    geometry.n100 = ceil(geometry.n / 100.);
    geometry.m100 = ceil(geometry.m / 100.);

    geometry.xmin = cellhd.west;
    geometry.ymin = cellhd.south;
    geometry.xmax = cellhd.east;
    geometry.ymax = cellhd.north;

    Settings settings;
    settings.degreeOutput = flag.degreeOutput->answer;
    settings.compassOutput = flag.compassOutput->answer;

    if (G_projection() == PROJECTION_LL)
        G_important_message(_("Note: In latitude-longitude coordinate system "
                              "specify buffers in degree unit"));

    const char *elevin = parm.elevin->answer;
    FILE *fp = NULL;
    int mode;
    if (parm.coord->answer == NULL) {
        G_debug(1, "Setting mode: WHOLE_RASTER");
        mode = WHOLE_RASTER;
    }
    else {
        G_debug(1, "Setting mode: SINGLE_POINT");
        mode = SINGLE_POINT;
        if (sscanf(parm.coord->answer, "%lf,%lf", &xcoord, &ycoord) != 2) {
            G_fatal_error(_(
                "Can't read the coordinates from the \"coordinate\" option."));
        }

        if (xcoord < cellhd.west || xcoord >= cellhd.east ||
            ycoord <= cellhd.south || ycoord > cellhd.north) {
            G_fatal_error(_("Coordinates are outside of the current region"));
        }

        /* Transform the coordinates to row/column */

        /*
           xcoord = (int) ((xcoord-xmin)/stepx);
           ycoord = (int) ((ycoord-ymin)/stepy);
         */

        /* Open ASCII file for output or stdout */
        char *outfile = parm.output->answer;

        if ((strcmp("-", outfile)) == 0) {
            fp = stdout;
        }
        else if (NULL == (fp = fopen(outfile, "w")))
            G_fatal_error(_("Unable to open file <%s>"), outfile);
    }
    settings.single_direction = 0;
    if (parm.direction->answer != NULL)
        sscanf(parm.direction->answer, "%lf", &settings.single_direction);

    settings.step = 0;
    settings.start = 0;
    settings.end = 0;
    settings.horizon_basename = NULL;
    if (WHOLE_RASTER == mode) {
        if ((parm.direction->answer == NULL) && (parm.step->answer == NULL)) {
            G_fatal_error(_("You didn't specify a direction value or step "
                            "size. Aborting."));
        }

        if (parm.horizon->answer == NULL) {
            G_fatal_error(
                _("You didn't specify a horizon raster name. Aborting."));
        }
        settings.horizon_basename = parm.horizon->answer;
        if (parm.step->answer != NULL) {
            settings.str_step = parm.step->answer;
            sscanf(parm.step->answer, "%lf", &settings.step);
        }
        else {
            settings.step = 0;
            settings.str_step = "0";
        }
        sscanf(parm.start->answer, "%lf", &settings.start);
        sscanf(parm.end->answer, "%lf", &settings.end);
        if (settings.start < 0.0) {
            G_fatal_error(
                _("Negative values of start angle are not allowed. Aborting."));
        }
        if (settings.end < 0.0 || settings.end > 360.0) {
            G_fatal_error(_("End angle is not between 0 and 360. Aborting."));
        }
        if (settings.start >= settings.end) {
            G_fatal_error(
                _("You specify a start grater than the end angle. Aborting."));
        }
        G_debug(1, "Angle step: %g, start: %g, end: %g", settings.step,
                settings.start, settings.end);
    }
    else {

        if (parm.step->answer == NULL) {
            G_fatal_error(
                _("You didn't specify an angle step size. Aborting."));
        }
        sscanf(parm.step->answer, "%lf", &settings.step);
    }

    if (settings.step == 0.0) {
        settings.step = 360.;
    }
    double bufferZone = 0., ebufferZone = 0., wbufferZone = 0.,
           nbufferZone = 0., sbufferZone = 0.;
    if (parm.bufferzone->answer != NULL) {
        if (sscanf(parm.bufferzone->answer, "%lf", &bufferZone) != 1)
            G_fatal_error(_("Could not read bufferzone size. Aborting."));
    }

    if (parm.e_buff->answer != NULL) {
        if (sscanf(parm.e_buff->answer, "%lf", &ebufferZone) != 1)
            G_fatal_error(_("Could not read %s bufferzone size. Aborting."),
                          _("east"));
    }

    if (parm.w_buff->answer != NULL) {
        if (sscanf(parm.w_buff->answer, "%lf", &wbufferZone) != 1)
            G_fatal_error(_("Could not read %s bufferzone size. Aborting."),
                          _("west"));
    }

    if (parm.s_buff->answer != NULL) {
        if (sscanf(parm.s_buff->answer, "%lf", &sbufferZone) != 1)
            G_fatal_error(_("Could not read %s bufferzone size. Aborting."),
                          _("south"));
    }

    if (parm.n_buff->answer != NULL) {
        if (sscanf(parm.n_buff->answer, "%lf", &nbufferZone) != 1)
            G_fatal_error(_("Could not read %s bufferzone size. Aborting."),
                          _("north"));
    }

    settings.fixedMaxLength = BIG;
    if (parm.maxdistance->answer != NULL) {
        if (sscanf(parm.maxdistance->answer, "%lf", &settings.fixedMaxLength) !=
            1)
            G_fatal_error(_("Could not read maximum distance. Aborting."));
    }
    G_debug(1, "Using maxdistance %f",
            settings.fixedMaxLength); /* predefined as BIG */

    /* TODO: fixing BIG, there is a bug with distant mountains not being seen:
       attempt to contrain to current region

       fixedMaxLength = (fixedMaxLength < AMAX1(deltx, delty)) ? fixedMaxLength
       : AMAX1(deltx, delty); G_debug(1,"Using maxdistance %f", fixedMaxLength);
     */
    sscanf(parm.dist->answer, "%lf", &geometry.distxy);
    if (geometry.distxy < 0.5 || geometry.distxy > 1.5)
        G_fatal_error(_("The distance value must be 0.5-1.5. Aborting."));

    geometry.stepxy = geometry.distxy * 0.5 * (geometry.stepx + geometry.stepy);

    if (bufferZone > 0. || ebufferZone > 0. || wbufferZone > 0. ||
        sbufferZone > 0. || nbufferZone > 0.) {
        new_cellhd = cellhd;

        if (ebufferZone == 0.)
            ebufferZone = bufferZone;
        if (wbufferZone == 0.)
            wbufferZone = bufferZone;
        if (sbufferZone == 0.)
            sbufferZone = bufferZone;
        if (nbufferZone == 0.)
            nbufferZone = bufferZone;

<<<<<<< HEAD
        new_cellhd.rows += (int)((nbufferZone + sbufferZone) / geometry.stepy);
        new_cellhd.cols += (int)((ebufferZone + wbufferZone) / geometry.stepx);
=======
        /* adjust buffer to multiples of resolution */
        ebufferZone = (int)(ebufferZone / stepx) * stepx;
        wbufferZone = (int)(wbufferZone / stepx) * stepx;
        sbufferZone = (int)(sbufferZone / stepy) * stepy;
        nbufferZone = (int)(nbufferZone / stepy) * stepy;

        new_cellhd.rows += (int)((nbufferZone + sbufferZone) / stepy);
        new_cellhd.cols += (int)((ebufferZone + wbufferZone) / stepx);
>>>>>>> e6d2a8ce

        new_cellhd.north += nbufferZone;
        new_cellhd.south -= sbufferZone;
        new_cellhd.east += ebufferZone;
        new_cellhd.west -= wbufferZone;

        geometry.xmin = new_cellhd.west;
        geometry.ymin = new_cellhd.south;
        geometry.xmax = new_cellhd.east;
        geometry.ymax = new_cellhd.north;

        geometry.n /* n_cols */ = new_cellhd.cols;
        geometry.m /* n_rows */ = new_cellhd.rows;
        G_debug(1, "%lf %lf %lf %lf \n", geometry.ymax, geometry.ymin,
                geometry.xmin, geometry.xmax);
        geometry.n100 = ceil(geometry.n / 100.);
        geometry.m100 = ceil(geometry.m / 100.);

        Rast_set_window(&new_cellhd);
    }

    struct Key_Value *in_proj_info, *in_unit_info;

    if ((in_proj_info = G_get_projinfo()) == NULL)
        G_fatal_error(_("Can't get projection info of current location"));

    if ((in_unit_info = G_get_projunits()) == NULL)
        G_fatal_error(_("Can't get projection units of current location"));

    if (pj_get_kv(&iproj, in_proj_info, in_unit_info) < 0)
        G_fatal_error(_("Can't get projection key values of current location"));

    G_free_key_value(in_proj_info);
    G_free_key_value(in_unit_info);

    /* Set output projection to latlong w/ same ellipsoid */
    oproj.pj = NULL;
    tproj.def = NULL;
    if (GPJ_init_transform(&iproj, &oproj, &tproj) < 0)
        G_fatal_error(_("Unable to initialize coordinate transformation"));

    /**********end of parser - ******************************/

    INPUT(&geometry, elevin);
    if (mode == SINGLE_POINT) {
        /* Calculate the horizon for one single point */
        calculate_point_mode(&settings, &geometry, xcoord, ycoord, fp);
    }
    else {
        calculate_raster_mode(&settings, &geometry, &cellhd, &new_cellhd,
                              (int)(ebufferZone / geometry.stepx),
                              (int)(wbufferZone / geometry.stepx),
                              (int)(sbufferZone / geometry.stepy),
                              (int)(nbufferZone / geometry.stepy), bufferZone);
    }

    exit(EXIT_SUCCESS);
}

/**********************end of main.c*****************/

int INPUT(Geometry *geometry, const char *elevin)
{
    FCELL *cell1 = Rast_allocate_f_buf();

    z = (float **)G_malloc(sizeof(float *) * (geometry->m));
    z100 = (float **)G_malloc(sizeof(float *) * (geometry->m100));

    for (int l = 0; l < geometry->m; l++) {
        z[l] = (float *)G_malloc(sizeof(float) * (geometry->n));
    }
    for (int l = 0; l < geometry->m100; l++) {
        z100[l] = (float *)G_malloc(sizeof(float) * (geometry->n100));
    }
    /*read Z raster */

    int fd1 = Rast_open_old(elevin, "");

    for (int row = 0; row < geometry->m; row++) {
        Rast_get_f_row(fd1, cell1, row);

        for (int j = 0; j < geometry->n; j++) {
            int row_rev = geometry->m - row - 1;

            if (!Rast_is_f_null_value(cell1 + j))
                z[row_rev][j] = (float)cell1[j];
            else
                z[row_rev][j] = UNDEFZ;
        }
    }
    Rast_close(fd1);

    /* create low resolution array 100 */
    for (int i = 0; i < geometry->m100; i++) {
        int lmax = (i + 1) * 100;
        if (lmax > geometry->m)
            lmax = geometry->m;

        for (int j = 0; j < geometry->n100; j++) {
            geometry->zmax = SMALL;
            int kmax = (j + 1) * 100;
            if (kmax > geometry->n)
                kmax = geometry->n;
            for (int l = (i * 100); l < lmax; l++) {
                for (int k = (j * 100); k < kmax; k++) {
                    geometry->zmax = amax1(geometry->zmax, z[l][k]);
                }
            }
            z100[i][j] = geometry->zmax;
            G_debug(3, "%d %d %lf\n", i, j, z100[i][j]);
        }
    }

    /* find max Z */
    for (int i = 0; i < geometry->m; i++) {
        for (int j = 0; j < geometry->n; j++) {
            geometry->zmax = amax1(geometry->zmax, z[i][j]);
        }
    }

    return 1;
}

int OUTGR(const Settings *settings, char *shad_filename,
          struct Cell_head *cellhd)
{
    FCELL *cell1 = NULL;
    int fd1 = 0;

    int numrows = cellhd->rows;
    int numcols = cellhd->cols;
    Rast_set_window(cellhd);

    if (settings->horizon_basename != NULL) {
        cell1 = Rast_allocate_f_buf();
        fd1 = Rast_open_fp_new(shad_filename);
    }

    if (numrows != Rast_window_rows())
        G_fatal_error(_("OOPS: rows changed from %d to %d"), numrows,
                      Rast_window_rows());

    if (numcols != Rast_window_cols())
        G_fatal_error(_("OOPS: cols changed from %d to %d"), numcols,
                      Rast_window_cols());

    for (int iarc = 0; iarc < numrows; iarc++) {
        int i = numrows - iarc - 1;

        if (settings->horizon_basename != NULL) {
            for (int j = 0; j < numcols; j++) {
                if (horizon_raster[i][j] == UNDEFZ)
                    Rast_set_f_null_value(cell1 + j, 1);
                else
                    cell1[j] = (FCELL)horizon_raster[i][j];
            }
            Rast_put_f_row(fd1, cell1);
        }
    } /* End loop over rows. */

    Rast_close(fd1);

    return 1;
}

double amax1(double arg1, double arg2)
{
    double res;

    if (arg1 >= arg2) {
        res = arg1;
    }
    else {
        res = arg2;
    }
    return res;
}

int min(int arg1, int arg2)
{
    int res;

    if (arg1 <= arg2) {
        res = arg1;
    }
    else {
        res = arg2;
    }
    return res;
}

/**********************************************************/

<<<<<<< HEAD
void com_par(const Geometry *geometry, OriginAngle *origin_angle, double angle,
             double xp, double yp)
=======
void com_par(void)
>>>>>>> e6d2a8ce
{
    double longitude = xp;
    double latitude = yp;
    if (G_projection() != PROJECTION_LL) {
        if (GPJ_transform(&iproj, &oproj, &tproj, PJ_FWD, &longitude, &latitude,
                          NULL) < 0)
            G_fatal_error(_("Error in %s"), "GPJ_transform()");
    }
    latitude *= deg2rad;
    longitude *= deg2rad;

    double delt_lat =
        -0.0001 * cos(angle); /* Arbitrary small distance in latitude */
    double delt_lon = 0.0001 * sin(angle) / cos(latitude);

    latitude = (latitude + delt_lat) * rad2deg;
    longitude = (longitude + delt_lon) * rad2deg;

    if (G_projection() != PROJECTION_LL) {
        if (GPJ_transform(&iproj, &oproj, &tproj, PJ_INV, &longitude, &latitude,
                          NULL) < 0)
            G_fatal_error(_("Error in %s"), "GPJ_transform()");
    }
    double delt_east = longitude - xp;
    double delt_nor = latitude - yp;

    double delt_dist = sqrt(delt_east * delt_east + delt_nor * delt_nor);

    origin_angle->sinangle = delt_nor / delt_dist;
    origin_angle->cosangle = delt_east / delt_dist;

    if (fabs(origin_angle->sinangle) < 0.0000001) {
        origin_angle->sinangle = 0.;
    }
    if (fabs(origin_angle->cosangle) < 0.0000001) {
        origin_angle->cosangle = 0.;
    }
    origin_angle->distsinangle = 32000;
    origin_angle->distcosangle = 32000;

    if (origin_angle->sinangle != 0.) {
        origin_angle->distsinangle =
            100. / (geometry->distxy * origin_angle->sinangle);
    }
    if (origin_angle->cosangle != 0.) {
        origin_angle->distcosangle =
            100. / (geometry->distxy * origin_angle->cosangle);
    }

    origin_angle->stepsinangle = geometry->stepxy * origin_angle->sinangle;
    origin_angle->stepcosangle = geometry->stepxy * origin_angle->cosangle;
}

void calculate_point_mode(const Settings *settings, const Geometry *geometry,
                          double xcoord, double ycoord, FILE *fp)
{
    /*
       xg0 = xx0 = (double)xcoord * stepx;
       yg0 = yy0 = (double)ycoord * stepy;
       xg0 = xx0 = xcoord -0.5*stepx -xmin;
       yg0 = yy0 = ycoord -0.5*stepy-ymin;
       xg0 = xx0 = xindex*stepx -0.5*stepx;
       yg0 = yy0 = yindex*stepy -0.5*stepy;
     */
    OriginPoint origin_point;
    int xindex = (int)((xcoord - geometry->xmin) / geometry->stepx);
    int yindex = (int)((ycoord - geometry->ymin) / geometry->stepy);
    origin_point.xg0 = xindex * geometry->stepx;
    origin_point.yg0 = yindex * geometry->stepy;
    origin_point.coslatsq = 0;
    if ((G_projection() == PROJECTION_LL)) {
        ll_correction = TRUE;
    }
    if (ll_correction) {
        double coslat = cos(deg2rad * (geometry->ymin + origin_point.yg0));
        origin_point.coslatsq = coslat * coslat;
    }

    origin_point.z_orig = z[yindex][xindex];
    G_debug(1, "yindex: %d, xindex %d, z_orig %.2f", yindex, xindex,
            origin_point.z_orig);

    int printCount = 360. / fabs(settings->step);

    if (printCount < 1)
        printCount = 1;
    double dfr_rad = settings->step * deg2rad;

    double xp = geometry->xmin + origin_point.xg0;
    double yp = geometry->ymin + origin_point.yg0;

    double angle = (settings->single_direction * deg2rad) + pihalf;

<<<<<<< HEAD
    origin_point.maxlength = settings->fixedMaxLength;
=======
    angle = (single_direction * deg2rad) + pihalf;
    printangle = single_direction;

    maxlength = fixedMaxLength;
>>>>>>> e6d2a8ce
    fprintf(fp, "azimuth,horizon_height\n");

    for (int i = 0; i < printCount; i++) {
        OriginAngle origin_angle;
        com_par(geometry, &origin_angle, angle, xp, yp);

        double shadow_angle =
            horizon_height(geometry, &origin_point, &origin_angle);

        if (settings->degreeOutput) {
            shadow_angle *= rad2deg;
        }
<<<<<<< HEAD
        double printangle = angle * rad2deg - 90.;
        if (printangle < 0.)
            printangle += 360;
        else if (printangle >= 360.)
            printangle -= 360;
=======
>>>>>>> e6d2a8ce

        if (settings->compassOutput) {
            double tmpangle;

            tmpangle = 360. - printangle + 90.;
            if (tmpangle >= 360.)
                tmpangle = tmpangle - 360.;
            fprintf(fp, "%lf,%lf\n", tmpangle, shadow_angle);
        }
        else {
            fprintf(fp, "%lf,%lf\n", printangle, shadow_angle);
        }

        angle += dfr_rad;
        printangle += step;

        if (angle < 0.)
            angle += twopi;
        else if (angle > twopi)
            angle -= twopi;

        if (printangle < 0.)
            printangle += 360;
        else if (printangle > 360.)
            printangle -= 360;
    } /* end of for loop over angles */
    fclose(fp);
}

/*////////////////////////////////////////////////////////////////////// */

int new_point(const Geometry *geometry, const OriginPoint *origin_point,
              const OriginAngle *origin_angle, SearchPoint *search_point,
              HorizonProperties *horizon)
{
    int iold = search_point->ip;
    int jold = search_point->jp;

    while (TRUE) {
        search_point->yy0 += origin_angle->stepsinangle;
        search_point->xx0 += origin_angle->stepcosangle;

        /* offset 0.5 cell size to get the right cell i, j */
        double sx = search_point->xx0 * geometry->invstepx + geometry->offsetx;
        double sy = search_point->yy0 * geometry->invstepy + geometry->offsety;
        search_point->ip = (int)sx;
        search_point->jp = (int)sy;

        /* test outside of raster */
        if ((search_point->ip < 0) || (search_point->ip >= geometry->n) ||
            (search_point->jp < 0) || (search_point->jp >= geometry->m))
            return (3);

        if ((search_point->ip != iold) || (search_point->jp != jold)) {
            double dx = (double)search_point->ip * geometry->stepx;
            double dy = (double)search_point->jp * geometry->stepy;

            horizon->length =
                distance(origin_point->xg0, dx, origin_point->yg0, dy,
                         origin_point->coslatsq); /* dist from orig. grid point
                                              to the current grid point */
            int succes2 = test_low_res(geometry, origin_point, origin_angle,
                                       search_point, horizon);
            if (succes2 == 1) {
                search_point->zp = z[search_point->jp][search_point->ip];
                return (1);
            }
        }
    }
    return -1;
}

int test_low_res(const Geometry *geometry, const OriginPoint *origin_point,
                 const OriginAngle *origin_angle, SearchPoint *search_point,
                 const HorizonProperties *horizon)
{
    int iold100 = search_point->ip100;
    int jold100 = search_point->jp100;
    search_point->ip100 = floor(search_point->ip / 100.);
    search_point->jp100 = floor(search_point->jp / 100.);
    /*test the new position with low resolution */
    if ((search_point->ip100 != iold100) || (search_point->jp100 != jold100)) {
        G_debug(2, "ip:%d jp:%d iold100:%d jold100:%d\n", search_point->ip,
                search_point->jp, iold100, jold100);
        /*  replace with approximate version
           curvature_diff = EARTHRADIUS*(1.-cos(length/EARTHRADIUS));
         */
        double curvature_diff =
            0.5 * horizon->length * horizon->length * invEarth;
        double z2 = origin_point->z_orig + curvature_diff +
                    horizon->length * horizon->tanh0;
        double zp100 = z100[search_point->jp100][search_point->ip100];
        G_debug(2, "ip:%d jp:%d z2:%lf zp100:%lf \n", search_point->ip,
                search_point->jp, z2, zp100);

        if (zp100 <= z2)
        /*skip to the next lowres cell */
        {
            int delx = 32000;
            int dely = 32000;
            if (origin_angle->cosangle > 0.) {
                double sx =
                    search_point->xx0 * geometry->invstepx + geometry->offsetx;
                delx = floor(fabs((ceil(sx / 100.) - (sx / 100.)) *
                                  origin_angle->distcosangle));
            }
            if (origin_angle->cosangle < 0.) {
                double sx =
                    search_point->xx0 * geometry->invstepx + geometry->offsetx;
                delx = floor(fabs((floor(sx / 100.) - (sx / 100.)) *
                                  origin_angle->distcosangle));
            }
            if (origin_angle->sinangle > 0.) {
                double sy =
                    search_point->yy0 * geometry->invstepy + geometry->offsety;
                dely = floor(fabs((ceil(sy / 100.) - (sy / 100.)) *
                                  origin_angle->distsinangle));
            }
            else if (origin_angle->sinangle < 0.) {
                double sy =
                    search_point->yy0 * geometry->invstepy + geometry->offsety;
                dely = floor(fabs((floor(sy / 100.) - (sy / 100.)) *
                                  origin_angle->distsinangle));
            }

            int mindel = min(delx, dely);
            G_debug(2, "%d %d %d %lf %lf\n", search_point->ip, search_point->jp,
                    mindel, origin_point->xg0, origin_point->yg0);

            search_point->yy0 =
                search_point->yy0 + (mindel * origin_angle->stepsinangle);
            search_point->xx0 =
                search_point->xx0 + (mindel * origin_angle->stepcosangle);
            G_debug(2, "  %lf %lf\n", search_point->xx0, search_point->yy0);

            return (3);
        }
        else {
            return (1); /* change of low res array - new cell is reaching limit
                           for high resolution processing */
        }
    }
    else {
        return (1); /* no change of low res array */
    }
}

double horizon_height(const Geometry *geometry, const OriginPoint *origin_point,
                      const OriginAngle *origin_angle)
{
    SearchPoint search_point;
    HorizonProperties horizon;

    search_point.ip = 0;
    search_point.jp = 0;
    search_point.xx0 = origin_point->xg0;
    search_point.yy0 = origin_point->yg0;
    search_point.zp = origin_point->z_orig;
    search_point.ip100 = floor(origin_point->xg0 * geometry->invstepx / 100.);
    search_point.jp100 = floor(origin_point->yg0 * geometry->invstepy / 100.);

    horizon.length = 0;
    horizon.tanh0 = 0;

    if (search_point.zp == UNDEFZ)
        return 0;

    while (1) {
        int succes = new_point(geometry, origin_point, origin_angle,
                               &search_point, &horizon);

        if (succes != 1) {
            break;
        }

        /* curvature_diff = EARTHRADIUS*(1.-cos(length/EARTHRADIUS)); */
        double curvature_diff =
            0.5 * horizon.length * horizon.length * invEarth;

        double z2 = origin_point->z_orig + curvature_diff +
                    horizon.length * horizon.tanh0;

        if (z2 < search_point.zp) {
            horizon.tanh0 =
                (search_point.zp - origin_point->z_orig - curvature_diff) /
                horizon.length;
        }

        if (z2 >= geometry->zmax) {
            break;
        }

        if (horizon.length >= origin_point->maxlength) {
            break;
        }
    }

    return atan(horizon.tanh0);
}

/*////////////////////////////////////////////////////////////////////// */

void calculate_raster_mode(const Settings *settings, const Geometry *geometry,
                           struct Cell_head *cellhd,
                           struct Cell_head *new_cellhd, int buffer_e,
                           int buffer_w, int buffer_s, int buffer_n,
                           double bufferZone)
{
    int hor_row_start = buffer_s;
    int hor_row_end = geometry->m - buffer_n;

    int hor_col_start = buffer_w;
    int hor_col_end = geometry->n - buffer_e;

    int hor_numrows = geometry->m - (buffer_s + buffer_n);
    int hor_numcols = geometry->n - (buffer_e + buffer_w);

    if ((G_projection() == PROJECTION_LL)) {
        ll_correction = TRUE;
    }

    /****************************************************************/
    /*  The loop over raster points starts here!                    */

    /****************************************************************/

    if (settings->horizon_basename != NULL) {
        horizon_raster = (float **)G_malloc(sizeof(float *) * (hor_numrows));
        for (int l = 0; l < hor_numrows; l++) {
            horizon_raster[l] =
                (float *)G_malloc(sizeof(float) * (hor_numcols));
        }

        for (int j = 0; j < hor_numrows; j++) {
            for (int i = 0; i < hor_numcols; i++)
                horizon_raster[j][i] = 0.;
        }
    }
    double dfr_rad;
    int arrayNumInt;
    /* definition of horizon angle in loop */
    char *shad_filename = NULL;
    if (settings->step == 0.0) {
        dfr_rad = 0;
        arrayNumInt = 1;
        sprintf(shad_filename, "%s", settings->horizon_basename);
    }
    else {
        dfr_rad = settings->step * deg2rad;
        arrayNumInt =
            (int)((settings->end - settings->start) / fabs(settings->step));
    }

<<<<<<< HEAD
    size_t decimals = G_get_num_decimals(settings->str_step);

    for (int k = 0; k < arrayNumInt; k++) {
        struct History history;

        double angle =
            (settings->start + settings->single_direction) * deg2rad +
            (dfr_rad * k);
        double angle_deg = angle * rad2deg + 0.0001;

        if (settings->step != 0.0)
            shad_filename = G_generate_basename(settings->horizon_basename,
                                                angle_deg, 3, decimals);
        G_message(
            _("Calculating map %01d of %01d (angle %.2f, raster map <%s>)"),
            (k + 1), arrayNumInt, angle_deg, shad_filename);

        for (int j = hor_row_start; j < hor_row_end; j++) {
            G_percent(j - hor_row_start, hor_numrows - 1, 2);
            for (int i = hor_col_start; i < hor_col_end; i++) {
                OriginPoint origin_point;
                OriginAngle origin_angle;
                origin_point.xg0 = (double)i * geometry->stepx;

                double xp = geometry->xmin + origin_point.xg0;
                origin_point.yg0 = (double)j * geometry->stepy;

                double yp = geometry->ymin + origin_point.yg0;
                origin_point.coslatsq = 0;
                if (ll_correction) {
                    double coslat = cos(deg2rad * yp);
                    origin_point.coslatsq = coslat * coslat;
                }
=======
        /****************************************************************/
        /*  The loop over raster points starts here!                    */

        /****************************************************************/

        if (horizon != NULL) {
            horizon_raster =
                (float **)G_malloc(sizeof(float *) * (hor_numrows));
            for (l = 0; l < hor_numrows; l++) {
                horizon_raster[l] =
                    (float *)G_malloc(sizeof(float) * (hor_numcols));
            }

            for (j = 0; j < hor_numrows; j++) {
                for (i = 0; i < hor_numcols; i++)
                    horizon_raster[j][i] = 0.;
            }
        }

        /* definition of horizon angle in loop */
        if (step == 0.0) {
            dfr_rad = 0;
            arrayNumInt = 1;
            sprintf(shad_filename, "%s", horizon);
        }
        else {
            dfr_rad = step * deg2rad;
            arrayNumInt = 0;
            for (double tmp = 0; tmp < end - start; tmp += fabs(step))
                ++arrayNumInt;
        }

        decimals = G_get_num_decimals(str_step);

        for (k = 0; k < arrayNumInt; k++) {
            struct History history;

            angle = (start + single_direction) * deg2rad + (dfr_rad * k);
            angle_deg = angle * rad2deg + 0.0001;

            if (step != 0.0)
                shad_filename =
                    G_generate_basename(horizon, angle_deg, 3, decimals);

            /*
               com_par(angle);
             */
            G_message(
                _("Calculating map %01d of %01d (angle %.2f, raster map <%s>)"),
                (k + 1), arrayNumInt, angle_deg, shad_filename);

            for (j = hor_row_start; j < hor_row_end; j++) {
                G_percent(j - hor_row_start, hor_numrows - 1, 2);
                shadow_angle = 15 * deg2rad;
                for (i = hor_col_start; i < hor_col_end; i++) {
                    ip100 = floor(i / 100.);
                    jp100 = floor(j / 100.);
                    ip = jp = 0;
                    xg0 = xx0 = (double)i * stepx;

                    xp = xmin + xx0;
                    yg0 = yy0 = (double)j * stepy;

                    yp = ymin + yy0;
                    length = 0;
                    if (ll_correction) {
                        coslat = cos(deg2rad * yp);
                        coslatsq = coslat * coslat;
                    }

                    longitude = xp;
                    latitude = yp;

                    if (GPJ_transform(&iproj, &oproj, &tproj, PJ_FWD,
                                      &longitude, &latitude, NULL) < 0)
                        G_fatal_error(_("Error in %s"), "GPJ_transform()");
>>>>>>> e6d2a8ce

                double inputAngle = angle + pihalf;
                inputAngle =
                    (inputAngle >= twopi) ? inputAngle - twopi : inputAngle;
                com_par(geometry, &origin_angle, inputAngle, xp, yp);

                origin_point.z_orig = z[j][i];
                origin_point.maxlength =
                    (geometry->zmax - origin_point.z_orig) / TANMINANGLE;
                origin_point.maxlength =
                    (origin_point.maxlength < settings->fixedMaxLength)
                        ? origin_point.maxlength
                        : settings->fixedMaxLength;

                if (origin_point.z_orig != UNDEFZ) {

                    G_debug(4, "**************new line %d %d\n", i, j);
                    double shadow_angle =
                        horizon_height(geometry, &origin_point, &origin_angle);

                    if (settings->degreeOutput) {
                        shadow_angle *= rad2deg;
                    }

                    horizon_raster[j - buffer_s][i - buffer_w] = shadow_angle;

                } /* undefs */
            }
        }

        G_debug(1, "OUTGR() starts...");
        OUTGR(settings, shad_filename, cellhd);

        /* empty array */
        for (int j = 0; j < hor_numrows; j++) {
            for (int i = 0; i < hor_numcols; i++)
                horizon_raster[j][i] = 0.;
        }

        /* return back the buffered region */
        if (bufferZone > 0.)
            Rast_set_window(new_cellhd);

        /* write metadata */
        Rast_short_history(shad_filename, "raster", &history);

        char msg_buff[256];
        sprintf(msg_buff, "Angular height of terrain horizon, map %01d of %01d",
                (k + 1), arrayNumInt);
        Rast_put_cell_title(shad_filename, msg_buff);

        if (settings->degreeOutput)
            Rast_write_units(shad_filename, "degrees");
        else
            Rast_write_units(shad_filename, "radians");

        Rast_command_history(&history);

        /* insert a blank line */
        Rast_append_history(&history, "");

        Rast_append_format_history(
            &history,
            "Horizon view from azimuth angle %.2f degrees CCW from East",
            angle * rad2deg);

        Rast_write_history(shad_filename, &history);
        if (shad_filename)
            G_free(shad_filename);
    }
}<|MERGE_RESOLUTION|>--- conflicted
+++ resolved
@@ -505,19 +505,14 @@
         if (nbufferZone == 0.)
             nbufferZone = bufferZone;
 
-<<<<<<< HEAD
+        /* adjust buffer to multiples of resolution */
+        ebufferZone = (int)(ebufferZone / geometry.stepx) * geometry.stepx;
+        wbufferZone = (int)(wbufferZone / geometry.stepx) * geometry.stepx;
+        sbufferZone = (int)(sbufferZone / geometry.stepy) * geometry.stepy;
+        nbufferZone = (int)(nbufferZone / geometry.stepy) * geometry.stepy;
+
         new_cellhd.rows += (int)((nbufferZone + sbufferZone) / geometry.stepy);
         new_cellhd.cols += (int)((ebufferZone + wbufferZone) / geometry.stepx);
-=======
-        /* adjust buffer to multiples of resolution */
-        ebufferZone = (int)(ebufferZone / stepx) * stepx;
-        wbufferZone = (int)(wbufferZone / stepx) * stepx;
-        sbufferZone = (int)(sbufferZone / stepy) * stepy;
-        nbufferZone = (int)(nbufferZone / stepy) * stepy;
-
-        new_cellhd.rows += (int)((nbufferZone + sbufferZone) / stepy);
-        new_cellhd.cols += (int)((ebufferZone + wbufferZone) / stepx);
->>>>>>> e6d2a8ce
 
         new_cellhd.north += nbufferZone;
         new_cellhd.south -= sbufferZone;
@@ -711,12 +706,8 @@
 
 /**********************************************************/
 
-<<<<<<< HEAD
 void com_par(const Geometry *geometry, OriginAngle *origin_angle, double angle,
              double xp, double yp)
-=======
-void com_par(void)
->>>>>>> e6d2a8ce
 {
     double longitude = xp;
     double latitude = yp;
@@ -809,15 +800,9 @@
     double yp = geometry->ymin + origin_point.yg0;
 
     double angle = (settings->single_direction * deg2rad) + pihalf;
-
-<<<<<<< HEAD
+    double printangle = settings->single_direction;
+
     origin_point.maxlength = settings->fixedMaxLength;
-=======
-    angle = (single_direction * deg2rad) + pihalf;
-    printangle = single_direction;
-
-    maxlength = fixedMaxLength;
->>>>>>> e6d2a8ce
     fprintf(fp, "azimuth,horizon_height\n");
 
     for (int i = 0; i < printCount; i++) {
@@ -830,14 +815,6 @@
         if (settings->degreeOutput) {
             shadow_angle *= rad2deg;
         }
-<<<<<<< HEAD
-        double printangle = angle * rad2deg - 90.;
-        if (printangle < 0.)
-            printangle += 360;
-        else if (printangle >= 360.)
-            printangle -= 360;
-=======
->>>>>>> e6d2a8ce
 
         if (settings->compassOutput) {
             double tmpangle;
@@ -852,7 +829,7 @@
         }
 
         angle += dfr_rad;
-        printangle += step;
+        printangle += settings->step;
 
         if (angle < 0.)
             angle += twopi;
@@ -1087,11 +1064,12 @@
     }
     else {
         dfr_rad = settings->step * deg2rad;
-        arrayNumInt =
-            (int)((settings->end - settings->start) / fabs(settings->step));
-    }
-
-<<<<<<< HEAD
+        arrayNumInt = 0;
+        for (double tmp = 0; tmp < settings->end - settings->start;
+             tmp += fabs(settings->step))
+            ++arrayNumInt;
+    }
+
     size_t decimals = G_get_num_decimals(settings->str_step);
 
     for (int k = 0; k < arrayNumInt; k++) {
@@ -1125,84 +1103,6 @@
                     double coslat = cos(deg2rad * yp);
                     origin_point.coslatsq = coslat * coslat;
                 }
-=======
-        /****************************************************************/
-        /*  The loop over raster points starts here!                    */
-
-        /****************************************************************/
-
-        if (horizon != NULL) {
-            horizon_raster =
-                (float **)G_malloc(sizeof(float *) * (hor_numrows));
-            for (l = 0; l < hor_numrows; l++) {
-                horizon_raster[l] =
-                    (float *)G_malloc(sizeof(float) * (hor_numcols));
-            }
-
-            for (j = 0; j < hor_numrows; j++) {
-                for (i = 0; i < hor_numcols; i++)
-                    horizon_raster[j][i] = 0.;
-            }
-        }
-
-        /* definition of horizon angle in loop */
-        if (step == 0.0) {
-            dfr_rad = 0;
-            arrayNumInt = 1;
-            sprintf(shad_filename, "%s", horizon);
-        }
-        else {
-            dfr_rad = step * deg2rad;
-            arrayNumInt = 0;
-            for (double tmp = 0; tmp < end - start; tmp += fabs(step))
-                ++arrayNumInt;
-        }
-
-        decimals = G_get_num_decimals(str_step);
-
-        for (k = 0; k < arrayNumInt; k++) {
-            struct History history;
-
-            angle = (start + single_direction) * deg2rad + (dfr_rad * k);
-            angle_deg = angle * rad2deg + 0.0001;
-
-            if (step != 0.0)
-                shad_filename =
-                    G_generate_basename(horizon, angle_deg, 3, decimals);
-
-            /*
-               com_par(angle);
-             */
-            G_message(
-                _("Calculating map %01d of %01d (angle %.2f, raster map <%s>)"),
-                (k + 1), arrayNumInt, angle_deg, shad_filename);
-
-            for (j = hor_row_start; j < hor_row_end; j++) {
-                G_percent(j - hor_row_start, hor_numrows - 1, 2);
-                shadow_angle = 15 * deg2rad;
-                for (i = hor_col_start; i < hor_col_end; i++) {
-                    ip100 = floor(i / 100.);
-                    jp100 = floor(j / 100.);
-                    ip = jp = 0;
-                    xg0 = xx0 = (double)i * stepx;
-
-                    xp = xmin + xx0;
-                    yg0 = yy0 = (double)j * stepy;
-
-                    yp = ymin + yy0;
-                    length = 0;
-                    if (ll_correction) {
-                        coslat = cos(deg2rad * yp);
-                        coslatsq = coslat * coslat;
-                    }
-
-                    longitude = xp;
-                    latitude = yp;
-
-                    if (GPJ_transform(&iproj, &oproj, &tproj, PJ_FWD,
-                                      &longitude, &latitude, NULL) < 0)
-                        G_fatal_error(_("Error in %s"), "GPJ_transform()");
->>>>>>> e6d2a8ce
 
                 double inputAngle = angle + pihalf;
                 inputAngle =
