--- conflicted
+++ resolved
@@ -846,16 +846,8 @@
 
     origin_point.maxlength = settings->fixedMaxLength;
     /* JSON variables and formating */
-<<<<<<< HEAD
-    JSON_Value *azimuths_value, *horizons_value;
-    JSON_Array *azimuths, *horizons;
-=======
-    JSON_Value *root_value, *origin_value, *azimuths_value, *horizons_value,
-        *distances_value;
-    JSON_Array *coordinates, *azimuths, *horizons, *distances;
-    JSON_Object *origin;
-    json_set_float_serialization_format("%lf");
->>>>>>> 2c932490
+    JSON_Value *azimuths_value, *horizons_value, *distances_value;
+    JSON_Array *azimuths, *horizons, *distances;
 
     switch (format) {
     case PLAIN:
@@ -941,20 +933,11 @@
     } /* end of for loop over angles */
 
     if (format == JSON) {
-<<<<<<< HEAD
         json_object_set_value(json_origin, "azimuth", azimuths_value);
         json_object_set_value(json_origin, "horizon_height", horizons_value);
-=======
-        json_object_set_value(origin, "azimuth", azimuths_value);
-        json_object_set_value(origin, "horizon_height", horizons_value);
         if (settings->horizonDistance)
-            json_object_set_value(origin, "horizon_distance", distances_value);
-        json_array_append_value(coordinates, origin_value);
-        char *json_string = json_serialize_to_string_pretty(root_value);
-        fprintf(fp, "%s\n", json_string);
-        json_free_serialized_string(json_string);
-        json_value_free(root_value);
->>>>>>> 2c932490
+            json_object_set_value(json_origin, "horizon_distance",
+                                  distances_value);
     }
 }
 
