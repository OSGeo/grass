--- conflicted
+++ resolved
@@ -50,23 +50,15 @@
                     if (do_cats) {
                         Rast_update_cell_stats(&n, 1, statf);
                         Rast_set_c_cat(
-<<<<<<< HEAD
-                            &n, &n, Rast_get_c_cat((CELL *) &n, &pcats), cats);
-=======
                             &n, &n, Rast_get_c_cat((CELL *)&n, &pcats), cats);
->>>>>>> 8422103f
                     }
                     if (do_colr) {
                         Rast_get_c_color(&n, &red, &grn, &blu, &pcolr);
                         Rast_set_c_color(n, red, grn, blu, colr);
                     }
                 }
-<<<<<<< HEAD
-        } else {
-=======
         }
         else {
->>>>>>> 8422103f
             /* the color would be the color of the first map,
              * possibly not covering the range of the other maps */
             *colr_ok = 0;
