--- conflicted
+++ resolved
@@ -7,16 +7,10 @@
  *               Glynn Clements <glynn gclements.plus.com>,
  *               Jachym Cepicky <jachym les-ejk.cz>,
  *               Jan-Oliver Wagner <jan intevation.de>,
-<<<<<<< HEAD
- *               Huidae Cho <grass4u gmail.com>
- * PURPOSE:
- * COPYRIGHT:    (C) 1999-2014 by the GRASS Development Team
-=======
  *               Huidae Cho <grass4u gmail.com>,
  *               Aaron Saw Min Sern (OpenMP parallelization)
  * PURPOSE:
  * COPYRIGHT:    (C) 1999-2022 by the GRASS Development Team
->>>>>>> 8422103f
  *
  *               This program is free software under the GNU General Public
  *               License (>=v2). Read the file COPYING that comes with GRASS
@@ -107,8 +101,6 @@
 
     if (G_parser(argc, argv))
         exit(EXIT_FAILURE);
-<<<<<<< HEAD
-=======
 
     sscanf(threads->answer, "%d", &nprocs);
     if (nprocs < 1)
@@ -121,7 +113,6 @@
                     "threads setting."));
     nprocs = 1;
 #endif
->>>>>>> 8422103f
 
     use_zero = (zeroflag->answer);
     no_support = (nosupportflag->answer);
@@ -146,17 +137,11 @@
         const char *name = names[i];
         int fd;
 
-<<<<<<< HEAD
-        fd = Rast_open_old(name, "");
-
-        infd[i] = fd;
-=======
         for (t = 0; t < nprocs; t++) {
             infd[t][i] = Rast_open_old(name, "");
         }
 
         fd = infd[0][i];
->>>>>>> 8422103f
 
         map_type = Rast_get_map_type(fd);
         if (map_type == FCELL_TYPE && out_type == CELL_TYPE)
@@ -167,14 +152,11 @@
         Rast_init_cell_stats(&statf[i]);
 
         Rast_get_cellhd(name, "", &cellhd[i]);
-<<<<<<< HEAD
-=======
     }
     if (!no_support && nprocs > 1 && out_type == CELL_TYPE) {
         no_support = true;
         G_warning(_("Creating support files (labels, color table) disabled for "
                     "nprocs > 1"));
->>>>>>> 8422103f
     }
 
     out_cell_size = Rast_cell_size(out_type);
@@ -195,39 +177,10 @@
     nrows = Rast_window_rows();
     ncols = Rast_window_cols();
 
-<<<<<<< HEAD
-    G_verbose_message(_("Percent complete..."));
-    for (row = 0; row < nrows; row++) {
-        double north_edge, south_edge;
-
-        G_percent(row, nrows, 2);
-        Rast_get_row(infd[0], presult, row, out_type);
-
-        north_edge = Rast_row_to_northing(row, &window);
-        south_edge = north_edge - window.ns_res;
-
-        if (out_type == CELL_TYPE)
-            Rast_update_cell_stats((CELL *) presult, ncols, &statf[0]);
-        for (i = 1; i < nfiles; i++) {
-            /* check if raster i overlaps with the current row */
-            if (south_edge >= cellhd[i].north ||
-                north_edge <= cellhd[i].south ||
-                window.west >= cellhd[i].east ||
-                window.east <= cellhd[i].west)
-                continue;
-
-            Rast_get_row(infd[i], patch, row, out_type);
-            if (!do_patch(presult, patch, &statf[i], ncols, out_type,
-                          out_cell_size, use_zero))
-                break;
-        }
-        Rast_put_row(outfd, presult, out_type);
-=======
     bufrows = atoi(memory->answer) * (((1 << 20) / out_cell_size) / ncols);
     /* set the output buffer rows to be at most covering the entire map */
     if (bufrows > nrows) {
         bufrows = nrows;
->>>>>>> 8422103f
     }
     /* but at least the number of threads */
     if (bufrows < nprocs) {
@@ -313,17 +266,11 @@
     }
     G_free(patch);
     G_free(presult);
-<<<<<<< HEAD
-    for (i = 0; i < nfiles; i++)
-        Rast_close(infd[i]);
-
-=======
 
     for (t = 0; t < nprocs; t++)
         for (i = 0; i < nfiles; i++)
             Rast_close(infd[t][i]);
 
->>>>>>> 8422103f
     if (!no_support) {
         /*
          * build the new cats and colors. do this before closing the new
