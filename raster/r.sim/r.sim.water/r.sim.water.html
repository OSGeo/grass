<h2>DESCRIPTION</h2>

<em>r.sim.water</em> is a landscape scale simulation model 
of overland flow designed for spatially variable terrain, soil, cover 
and rainfall excess conditions. A 2D shallow water flow is described by 
the bivariate form of Saint Venant equations. The numerical solution is based
on the concept of duality between the field and particle representation of
the modeled quantity. Green's function Monte Carlo method, used to solve the equation,
provides robustness necessary for spatially variable conditions and high
resolutions (Mitas and Mitasova 1998). The key inputs of the model include
elevation (<b>elevation</b> raster map), flow gradient vector given by
first-order partial derivatives of elevation field (<b>dx</b> and <b>dy</b>
raster maps), rainfall excess rate (<b>rain</b> raster map or <b>rain_value</b> single
value) and a surface roughness coefficient given by Manning's n 
(<b>man</b> raster map or <b>man_value</b> single value). Partial
derivatives raster maps can be computed along with interpolation of a DEM using
the -d option in <em><a href="v.surf.rst.html">v.surf.rst</a></em> module. If elevation raster 
map is already provided, partial derivatives can be computed using
<em><a href="r.slope.aspect.html">r.slope.aspect</a></em> module. Partial derivatives are used
to determine the direction and magnitude of water flow velocity. To include a 
predefined direction of flow, map algebra can be used to replace terrain-derived
partial derivatives with pre-defined partial derivatives in selected grid cells such 
as man-made channels, ditches or culverts. Equations (2) and (3) from 
<a href="http://fatra.cnr.ncsu.edu/~hmitaso/gmslab/reports/cerl99/rep99.html">this report</a>
can be used to compute partial derivates of the predefined flow using its direction given
by aspect and slope.

<p>
<div align="center" style="margin: 10px;">
<img style="margin: 0.5em;" src="r_sim_water.png" alt="r.sim.water generated depth map"><br>
<i >
    Figure: Simulated water flow in a rural area
    showing the areas with highest water depth
    highlighting streams, pooling, and wet areas
    during a rainfall event.
</i>
</div>

<p>
The module automatically converts horizontal distances from feet to metric system using
database/projection information. Rainfall excess is defined as rainfall intensity
- infiltration rate and should be provided in [mm/hr].
<!-- and can be computed using several available infiltration
 models (e.g. Green-Ampt, Holtan, etc.). (<font color="#ff0000"> find
 infiltration module in GRASS - topmodel, casc2d</font> )
-->
Rainfall intensities are usually available from meteorological stations. 
Infiltration rate depends on soil properties and land cover. It varies in space and time.
For saturated soil and steady-state water flow it can be estimated using
saturated hydraulic conductivity rates based on field measurements or using
reference values which can be found in literature.
Optionally, user can provide an overland flow infiltration rate map 
<b>infil</b> or a single value <b>infil_value</b> in [mm/hr] that control the rate of
infiltration for the already flowing water, effectively reducing the flow depth and 
discharge.
Overland flow can be further controlled by permeable check dams or similar type of structures,
the user can provide a map of these structures and their permeability ratio
in the map <b>flow_control</b> that defines the probability of particles to pass
through the structure (the values will be 0-1).

<p>
Output includes a water depth raster map <b>depth</b> in [m], and a water discharge 
raster map <b>discharge</b> in [m3/s]. Error of the numerical solution can be analyzed using 
the <b>error</b> raster map (the resulting water depth is an average, and err is its RMSE).
The output vector points map <b>output_walkers</b> can be used to analyze and visualize 
spatial distribution of walkers at different simulation times (note that 
the resulting water depth is based on the density of these walkers). 
<!--Number of the output walkers is controlled by the <b>density</b> parameter, which controls
how many walkers used in simulation should be written into the output. -->
<!-- from
http://www.ing.unitn.it/~grass/conferences/GRASS2002/proceedings/proceedings/pdfs/Mitasova_Helena_2.pdf
-->
The spatial distribution of numerical error associated with path sampling solution can be
analysed using the output error raster file [m]. This error is a function of the number
of particles used in the simulation and can be reduced by increasing the number of walkers
given by parameter <b>nwalkers</b>.
<!--(<font color="#ff0000"> toto treba upresnit/zmenit, lebo nwalk ide prec</font>). -->
Duration of simulation is controlled by the <b>niterations</b> parameter. The default value 
is 10 minutes, reaching the steady-state may require much longer time, 
depending on the time step, complexity of terrain, land cover and size of the area. 
Output walker, water depth and discharge maps can be saved during simulation using 
the time series flag <b>-t</b> and <b>output_step</b> parameter 
defining the time step in minutes for writing output files. 
Files are saved with a suffix representing time since the start of simulation in minutes 
(e.g. wdepth.05, wdepth.10).
<!-- TODO add example of registering outputs into temporal framework when  #2146 is fixed -->
Monitoring of water depth at specific points is supported. A vector map with observation points and
a path to a logfile must be provided. For each point in the vector map which is located in
the computational region the water depth is logged each time step in the logfile. The logfile is
organized as a table. A single header identifies the category number of the logged vector points.
In case of invalid water depth data the value -1 is used.

<p>
Overland flow is routed based on partial derivatives of elevation
field or other landscape features influencing water flow. Simulation
equations include a diffusion term (<b>diffusion_coeff</b> parameter) which enables 
water flow to overcome elevation depressions or obstacles when water depth exceeds 
a threshold water depth value (<b>hmax)</b>, given in [m]. When it is reached, 
diffusion term increases as given by <b>halpha</b> and advection term 
(direction of flow) is given as "prevailing" direction of flow computed
as average of flow directions from the previous <b>hbeta</b> number of grid cells.

<h2>NOTES</h2>

A 2D shallow water flow is described by the bivariate form of Saint
Venant equations (e.g., Julien et al., 1995). The continuity of water
flow relation is coupled with the momentum conservation equation and
for a shallow water overland flow, the hydraulic radius is approximated
by the normal flow depth. The system of equations is closed using the
Manning's relation. Model assumes that the flow is close to the kinematic
wave approximation, but we include a diffusion-like term to incorporate the
impact of diffusive wave effects. Such an incorporation of diffusion
in the water flow simulation is not new and a similar term has been obtained
in derivations of diffusion-advection equations for overland flow, e.g.,
by Lettenmeier and Wood, (1992). In our reformulation, we simplify the
diffusion coefficient to a constant and we use a modified diffusion term.
The diffusion constant which we have used is rather small (approximately
one order of magnitude smaller than the reciprocal Manning's coefficient)
and therefore the resulting flow is close to the kinematic regime. However,
the diffusion term improves the kinematic solution, by overcoming small
shallow pits common in digital elevation models (DEM) and by smoothing out
the flow over slope discontinuities or abrupt changes in Manning's coefficient
(e.g., due to a road, or other anthropogenic changes in elevations or cover).

<p>
<b>Green's function stochastic method of solution.</b><br>
The Saint Venant equations are solved by a stochastic method called Monte Carlo
(very similar to Monte Carlo methods in computational fluid dynamics or to
quantum Monte Carlo approaches for solving the Schrodinger equation (Schmidt
and Ceperley, 1992, Hammond et al., 1994; Mitas, 1996)). It is assumed
that these equations are a representation of stochastic processes with
diffusion and drift components (Fokker-Planck equations).

<p>
The Monte Carlo technique has several unique advantages which are
becoming even more important due to new developments in computer technology. 
Perhaps one of the most significant Monte Carlo properties is robustness 
which enables us to solve the equations for complex cases, such as discontinuities
in the coefficients of differential operators (in our case, abrupt slope
or cover changes, etc). Also, rough solutions can be estimated rather
quickly, which allows us to carry out preliminary quantitative studies
or to rapidly extract qualitative trends by parameter scans. In addition,
the stochastic methods are tailored to the new generation of computers
as they provide scalability from a single workstation to large parallel
machines due to the independence of sampling points. Therefore, the methods
are useful both for everyday exploratory work using a desktop computer and
for large, cutting-edge applications using high performance computing.

<h2>EXAMPLE</h2>

Using the North Carolina full sample dataset:

<div class="code"><pre>
# set computational region
g.region raster=elev_lid792_1m -p
<<<<<<< HEAD

# compute dx, dy
r.slope.aspect elevation=elev_lid792_1m dx=elev_lid792_dx dy=elev_lid792_dy

# simulate (this may take a minute or two)
r.sim.water elevation=elev_lid792_1m dx=elev_lid792_dx dy=elev_lid792_dy depth=water_depth disch=water_discharge nwalk=10000 rain_value=100 niter=5
</pre></div>

Now, let's visualize the result using rendering to a file
(note the further management of computational region and
usage of <a href="d.mon.html">d.mon</a> module
which are not needed when working in GUI):

=======

# compute dx, dy
r.slope.aspect elevation=elev_lid792_1m dx=elev_lid792_dx dy=elev_lid792_dy

# simulate (this may take a minute or two)
r.sim.water elevation=elev_lid792_1m dx=elev_lid792_dx dy=elev_lid792_dy depth=water_depth disch=water_discharge nwalk=10000 rain_value=100 niter=5
</pre></div>

Now, let's visualize the result using rendering to a file
(note the further management of computational region and
usage of <a href="d.mon.html">d.mon</a> module
which are not needed when working in GUI):

>>>>>>> ad0e965e
<div class="code"><pre>
# increase the computational region by 350 meters
g.region e=e+350
# initiate the rendering
d.mon start=cairo output=r_sim_water_water_depth.png
# render raster, legend, etc.
d.rast map=water_depth_1m
d.legend raster=water_depth_1m title="Water depth [m]" label_step=0.10 font=sans at=20,80,70,75
d.barscale at=67,10 length=250 segment=5 font=sans
d.northarrow at=90,25
# finish the rendering
d.mon stop=cairo
</pre></div>

<p>
<div align="center" style="margin: 10px;">
<img style="margin: 0.5em;" src="r_sim_water_water_depth.png" alt="r.sim.water generated depth map"><br>
<i >
    Figure: Simulated water depth map in the rural area of
    the North Carolina sample dataset.
</i>
</div>


<h2>ERROR MESSAGES</h2>

If the module fails with

<div class="code"><pre>
ERROR: nwalk (7000001) &gt; maxw (7000000)!
</pre></div>

then a lower <b>nwalkers</b> parameter value has to be selected.

<h2>REFERENCES</h2>

<ul>
<li> Mitasova, H., Thaxton, C., Hofierka, J., McLaughlin, R., Moore, A., Mitas L., 2004,
<a href="http://fatra.cnr.ncsu.edu/~hmitaso/gmslab/papers/II.6.8_Mitasova_044.pdf">
Path sampling method for modeling overland water flow, sediment transport 
and short term terrain evolution in Open Source GIS.</a>  
In: C.T. Miller, M.W. Farthing, V.G. Gray, G.F. Pinder eds., 
Proceedings of the XVth International Conference on Computational Methods in Water 
Resources (CMWR XV), June 13-17 2004, Chapel Hill, NC, USA, Elsevier, pp. 1479-1490.

<li> Mitasova H, Mitas, L., 2000,
<a href="http://fatra.cnr.ncsu.edu/~hmitaso/gmslab/gisc00/duality.html">Modeling spatial
processes in multiscale framework: exploring duality between particles and fields,</a>
plenary talk at GIScience2000 conference, Savannah, GA. 

<li> Mitas, L., and Mitasova, H., 1998, Distributed soil erosion simulation 
for effective erosion prevention. Water Resources Research, 34(3), 505-516.

<li> Mitasova, H., Mitas, L., 2001,
<a href="http://fatra.cnr.ncsu.edu/~hmitaso/gmslab/papers/LLEmiterev1.pdf">
Multiscale soil erosion simulations for land use management,</a>
In: Landscape erosion and landscape evolution modeling, Harmon R. and Doe W. eds., 
Kluwer Academic/Plenum Publishers, pp. 321-347.

<li> Hofierka, J, Mitasova, H., Mitas, L., 2002. GRASS and modeling landscape processes
using duality between particles and fields. Proceedings of the Open source GIS - 
GRASS users conference 2002 - Trento, Italy, 11-13 September 2002.
<a href="http://www.ing.unitn.it/~grass/conferences/GRASS2002/proceedings/proceedings/pdfs/Mitasova_Helena_2.pdf">PDF</a>

<li> Hofierka, J., Knutova, M., 2015,
Simulating aspects of a flash flood using the Monte Carlo method and
GRASS GIS: a case study of the Mal&aacute; Svinka Basin (Slovakia),
Open Geosciences. Volume 7, Issue 1, ISSN (Online) 2391-5447, DOI:
<a href="https://doi.org/10.1515/geo-2015-0013">10.1515/geo-2015-0013</a>,
April 2015

<li> Neteler, M. and Mitasova, H., 2008,
<a href="http://www.grassbook.org">Open Source GIS: A GRASS GIS Approach. Third Edition.</a>
The International Series in Engineering and Computer Science: Volume 773. Springer New York Inc, p. 406.
</ul>

<h2>SEE ALSO</h2>

<em>
<a href="v.surf.rst.html">v.surf.rst</a>,
<a href="r.slope.aspect.html">r.slope.aspect</a>,
<a href="r.sim.sediment.html">r.sim.sediment</a>
</em>

<h2>AUTHORS</h2>

Helena Mitasova, Lubos Mitas<br>
North Carolina State University<br>
<i><a href="mailto:hmitaso@unity.ncsu.edu">hmitaso@unity.ncsu.edu</a></i>

<p>
Jaroslav Hofierka<br>
GeoModel, s.r.o. Bratislava, Slovakia<br>
<i><a href="mailto:hofi@geomodel.sk">hofierka@geomodel.sk</a></i>

<p>
Chris Thaxton<br>
North Carolina State University<br>
<i><a href="mailto:csthaxto@unity.ncsu.edu">csthaxto@unity.ncsu.edu</a></i>

<!--
<p>
<i>Last changed: $Date$</i>
--><|MERGE_RESOLUTION|>--- conflicted
+++ resolved
@@ -153,7 +153,6 @@
 <div class="code"><pre>
 # set computational region
 g.region raster=elev_lid792_1m -p
-<<<<<<< HEAD
 
 # compute dx, dy
 r.slope.aspect elevation=elev_lid792_1m dx=elev_lid792_dx dy=elev_lid792_dy
@@ -167,21 +166,6 @@
 usage of <a href="d.mon.html">d.mon</a> module
 which are not needed when working in GUI):
 
-=======
-
-# compute dx, dy
-r.slope.aspect elevation=elev_lid792_1m dx=elev_lid792_dx dy=elev_lid792_dy
-
-# simulate (this may take a minute or two)
-r.sim.water elevation=elev_lid792_1m dx=elev_lid792_dx dy=elev_lid792_dy depth=water_depth disch=water_discharge nwalk=10000 rain_value=100 niter=5
-</pre></div>
-
-Now, let's visualize the result using rendering to a file
-(note the further management of computational region and
-usage of <a href="d.mon.html">d.mon</a> module
-which are not needed when working in GUI):
-
->>>>>>> ad0e965e
 <div class="code"><pre>
 # increase the computational region by 350 meters
 g.region e=e+350
