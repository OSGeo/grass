/****************************************************************************
 *
 * MODULE:       r.carve
 *
 * AUTHOR(S):    Original author Bill Brown, UIUC GIS Laboratory
 *               Brad Douglas <rez touchofmadness com>
 *               Tomas Zigo <tomas zigo slovanet sk> (adding the option
 *               to read width, depth values from vector map table columns)
 *
 * PURPOSE:      Takes vector stream data, converts it to 3D raster and
 *               subtracts a specified depth
 *
 * COPYRIGHT:    (C) 2006, 2010 by the GRASS Development Team
 *
 *               This program is free software under the GNU General Public
 *               License (>=v2). Read the file COPYING that comes with GRASS
 *               for details.
 *
 ****************************************************************************/

#include <stdio.h>
#include <stdlib.h>
#include <errno.h>
#include <math.h>
#include <grass/gis.h>
#include <grass/raster.h>
#include <grass/glocale.h>
#include "enforce.h"

/*
   Note: Use rast input type for rast output
   Read vect file,
   for each line,
   use a shadow line struct to represent stream profile,
   where x is distance along stream and y is elevation,
   adding each point to lobf as it's created.
   find trend using lobf
   from high to low, lower any points forming dams
   when next pnt elev increases,
   find next point <= than last confirmed pt
   just use linear interp for now
   write line to new raster
   Use orig line struct for XYs, shadow struct Y for cell val
   if new raster already has value there, use lower?
   actually probably want to use val for trunk stream
   and then verify branch in reverse
   - for now maybe create a conflict map
   After that's working, add width to lines?
   or use r.grow
 */

/* function prototypes */
static int init_projection(struct Cell_head *window, int *wrap_ncols);

int main(int argc, char **argv)
{
    struct GModule *module;
    struct parms parm;
    struct Option *width, *depth;
    struct Flag *noflat;

    const char *vmapset, *rmapset;
    unsigned int i;
    int clen, infd, outfd;
    int width_col_pos = 0, depth_col_pos = 1;
    struct Map_info Map;
    struct Map_info outMap;
    struct Cell_head win;
    struct field_info *Fi = NULL;
    dbDriver *driver = NULL;
    dbString dbstr;
    dbColumn *column = NULL;
    char *columns[2] = {0};

    /* start GIS engine */
    G_gisinit(argv[0]);

    module = G_define_module();
    G_add_keyword(_("raster"));
    G_add_keyword(_("hydrology"));
    module->label = _("Generates stream channels.");
    module->description =
        _("Takes vector stream data, transforms it "
          "to raster and subtracts depth from the output DEM.");

    parm.inrast = G_define_standard_option(G_OPT_R_INPUT);
    parm.inrast->key = "raster";
    parm.inrast->description = _("Name of input raster elevation map");

    parm.invect = G_define_standard_option(G_OPT_V_INPUT);
    parm.invect->key = "vector";
    parm.invect->label = _("Name of input vector map containing stream(s)");

    parm.outrast = G_define_standard_option(G_OPT_R_OUTPUT);

    parm.outvect = G_define_standard_option(G_OPT_V_OUTPUT);
    parm.outvect->key = "points";
    parm.outvect->required = NO;
    parm.outvect->description =
        _("Name for output vector map for adjusted stream points");

    parm.field = G_define_standard_option(G_OPT_V_FIELD);
    parm.field->key = "field";
    parm.field->label = _("Layer number");
    parm.field->guisection = _("Optional");

    parm.width_col = G_define_standard_option(G_OPT_DB_COLUMN);
    parm.width_col->key = "width_column";
    parm.width_col->description =
        _("Name of column for 'width' parameter (data type must be numeric)");
    parm.width_col->guisection = _("Optional");

    parm.depth_col = G_define_standard_option(G_OPT_DB_COLUMN);
    parm.depth_col->key = "depth_column";
    parm.depth_col->description =
        _("Name of column for 'depth' parameter (data type must be numeric)");
    parm.depth_col->guisection = _("Optional");

    width = G_define_option();
    width->key = "width";
    width->type = TYPE_DOUBLE;
    width->label = _("Stream width (in meters)");
    width->description = _("Default is raster cell width");

    depth = G_define_option();
    depth->key = "depth";
    depth->type = TYPE_DOUBLE;
    depth->description = _("Additional stream depth (in meters)");

    noflat = G_define_flag();
    noflat->key = 'n';
    noflat->description = _("No flat areas allowed in flow direction");

    /* GUI dependency */
    parm.invect->guidependency = G_store(parm.field->key);

    /* parse options */
    if (G_parser(argc, argv))
        exit(EXIT_FAILURE);

    G_check_input_output_name(parm.inrast->answer, parm.outrast->answer,
                              G_FATAL_EXIT);
    if (parm.outvect->answer)
        Vect_check_input_output_name(parm.invect->answer, parm.outvect->answer,
                                     G_FATAL_EXIT);

    /* setup lat/lon projection and distance calculations */
    init_projection(&win, &parm.wrap);

    /* default width - one cell at center */
<<<<<<< HEAD
    if (!(width->answer)) {
        parm.swidth = 0.0;
        adjust_swidth(&win, &parm.swidth);
=======
    if (width->answer == NULL) {
        parm.swidth =
            G_distance((win.east + win.west) / 2, (win.north + win.south) / 2,
                       ((win.east + win.west) / 2) + win.ew_res,
                       (win.north + win.south) / 2);
>>>>>>> ab64b01e
    }
    else {
        if (sscanf(width->answer, "%lf", &parm.swidth) != 1 ||
            parm.swidth < 0.0) {
            G_warning(_("Invalid width value '%s' - using default."),
                      width->answer);
<<<<<<< HEAD
            adjust_swidth(&win, &parm.swidth);
=======
            parm.swidth = G_distance((win.east + win.west) / 2,
                                     (win.north + win.south) / 2,
                                     ((win.east + win.west) / 2) + win.ew_res,
                                     (win.north + win.south) / 2);
>>>>>>> ab64b01e
        }
    }

    if (!(depth->answer)) {
        adjust_sdepth(&parm.sdepth);
    }
    else {
        if (sscanf(depth->answer, "%lf", &parm.sdepth) != 1 ||
            parm.sdepth < 0.0) {
            G_warning(_("Invalid depth value '%s' - using default."),
                      depth->answer);
            adjust_sdepth(&parm.sdepth);
        }
    }

    parm.noflat = noflat->answer;

    /* open input files */
    if ((vmapset = G_find_vector2(parm.invect->answer, "")) == NULL)
        G_fatal_error(_("Vector map <%s> not found"), parm.invect->answer);

    Vect_set_open_level(2);
    if (Vect_open_old(&Map, parm.invect->answer, vmapset) < 0)
        G_fatal_error(_("Unable to open vector map <%s>"), parm.invect->answer);

    if ((rmapset = G_find_file2("cell", parm.inrast->answer, "")) == NULL)
        G_fatal_error(_("Raster map <%s> not found"), parm.inrast->answer);

    /* Open database driver */
    db_init_string(&dbstr);

    if (parm.field->answer) {
        Fi = Vect_get_field2(&Map, parm.field->answer);
        if (!(Fi))
            G_fatal_error(_("Database connection not defined for layer <%s>"),
                          parm.field->answer);

        driver = db_start_driver_open_database(Fi->driver, Fi->database);
        if (!(driver))
            G_fatal_error(_("Unable to open database <%s> by driver <%s>"),
                          Fi->database, Fi->driver);

        columns[width_col_pos] = parm.width_col->answer;
        columns[depth_col_pos] = parm.depth_col->answer;

        clen = sizeof(columns) / sizeof(columns[0]);
        for (i = 0; i < clen; i++) {
            if (columns[i]) {
                /* Check if to_column exists and get its SQL type */
                db_get_column(driver, Fi->table, columns[i], &column);

                if (column) {
                    db_free_column(column);
                    column = NULL;
                    int ctype = db_column_Ctype(driver, Fi->table, columns[i]);
                    if (ctype != DB_C_TYPE_INT && ctype != DB_C_TYPE_DOUBLE) {
                        /* Close db connection */
                        db_close_database_shutdown_driver(driver);
                        driver = NULL;
                        G_fatal_error(
                            _("Incompatible column type for <%s> column"),
                            columns[i]);
                    }
                }
                else {
                    /* Close db connection */
                    db_close_database_shutdown_driver(driver);
                    driver = NULL;
                    G_fatal_error(_("Column <%s> not found in table <%s>"),
                                  columns[i], Fi->table);
                }
            }
        }
    }

    infd = Rast_open_old(parm.inrast->answer, rmapset);

    parm.raster_type = Rast_get_map_type(infd);

    /* open new map for output */
    outfd = Rast_open_new(parm.outrast->answer, parm.raster_type);

    /* if specified, open vector for output */
    if (parm.outvect->answer)
        open_new_vect(&outMap, parm.outvect->answer);

    enforce_downstream(infd, outfd, &Map, &outMap, &parm, Fi, &width_col_pos,
                       &depth_col_pos, columns, driver);

    Rast_close(infd);
    Rast_close(outfd);
    close_vect(&Map, 0);

    if (parm.outvect->answer)
        close_vect(&outMap, 1);

    /* write command line to history file */
    update_rast_history(&parm);

    return EXIT_SUCCESS;
}

static int init_projection(struct Cell_head *window, int *wrap_ncols)
{
#if 0
    double a, e2;
#endif

    G_get_set_window(window);

    if (((window->west == (window->east - 360.0)) ||
         (window->east == (window->west - 360.0))) &&
        (G_projection() == PROJECTION_LL)) {
#if 0
        G_get_ellipsoid_parameters(&a, &e2);
        G_begin_geodesic_distance(a, e2);

        /* add 1.1, not 1.0, to ensure that we round up */
        *wrap_ncols =
            (360.0 - (window->east - window->west)) / window->ew_res + 1.1;
#else
        G_fatal_error(_("Lat/Long location is not supported by %s. Please "
                        "reproject map first."),
                      G_program_name());
#endif
    }
    else {
        *wrap_ncols = 0;
    }

    G_begin_distance_calculations();

    return 0;
}<|MERGE_RESOLUTION|>--- conflicted
+++ resolved
@@ -148,31 +148,16 @@
     init_projection(&win, &parm.wrap);
 
     /* default width - one cell at center */
-<<<<<<< HEAD
     if (!(width->answer)) {
         parm.swidth = 0.0;
         adjust_swidth(&win, &parm.swidth);
-=======
-    if (width->answer == NULL) {
-        parm.swidth =
-            G_distance((win.east + win.west) / 2, (win.north + win.south) / 2,
-                       ((win.east + win.west) / 2) + win.ew_res,
-                       (win.north + win.south) / 2);
->>>>>>> ab64b01e
     }
     else {
         if (sscanf(width->answer, "%lf", &parm.swidth) != 1 ||
             parm.swidth < 0.0) {
             G_warning(_("Invalid width value '%s' - using default."),
                       width->answer);
-<<<<<<< HEAD
             adjust_swidth(&win, &parm.swidth);
-=======
-            parm.swidth = G_distance((win.east + win.west) / 2,
-                                     (win.north + win.south) / 2,
-                                     ((win.east + win.west) / 2) + win.ew_res,
-                                     (win.north + win.south) / 2);
->>>>>>> ab64b01e
         }
     }
 
