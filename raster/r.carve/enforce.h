/****************************************************************************
 *
 * MODULE:       r.carve
 *
 * AUTHOR(S):    Original author Bill Brown, UIUC GIS Laboratory
 *               Brad Douglas <rez touchofmadness com>
 *               Tomas Zigo <tomas zigo slovanet sk> (adding the option
 *               to read width, depth values from vector map table columns)
 *
 * PURPOSE:      Takes vector stream data, converts it to 3D raster and
 *               subtracts a specified depth
 *
 * COPYRIGHT:    (C) 2006 by the GRASS Development Team
 *
 *               This program is free software under the GNU General Public
 *               License (>=v2). Read the file COPYING that comes with GRASS
 *               for details.
 *
 ****************************************************************************/

#ifndef __ENFORCE_H__
#define __ENFORCE_H__

#include <stdio.h>
#include <grass/gis.h>
#include <grass/raster.h>
#include <grass/bitmap.h>
#include <grass/vector.h>

#define APP_VERSION        1.0
#define MAX_PTS            10000

/* 2x2 determinat */
#define DET2_2(a, b, c, d) ((a * d) - (b * c))

#define LINTERP(a, b, r)   ((a) + (r) * ((b) - (a)))
#define SQR(x)             (x * x)

typedef double Point2[2];

typedef struct {
    Point2 pnts[MAX_PTS];
    int npts;
    double sum_x, sum_y, sum_xy, sum_x_sq, slope, yinter;
} PointGrp;

struct parms {
<<<<<<< HEAD
    struct Option *inrast, *invect, *outrast, *outvect, *width_col, *depth_col,
        *field;
=======
    struct Option *inrast, *invect, *outrast, *outvect;
>>>>>>> ab64b01e
    RASTER_MAP_TYPE raster_type;
    double swidth, sdepth;
    int wrap, noflat;
};

<<<<<<< HEAD
struct sql_statement {
    dbString *sql;
    int ncats;
    struct vect_id_cat_map *id_cat_map;
};

struct vect_id_cat_map {
    int id;
    int cat;
};

struct ptr {
    enum Type {
        P_INT,
        P_DOUBLE,
        P_CHAR,
        P_DBSTRING,
        P_VECT_ID_CAT_MAP,
    } type;
    union {
        int *p_int;
        double *p_double;
        char *p_char;
        dbString *p_dbString;
        struct vect_id_cat_map *p_vect_id_cat_map;
    };
};

typedef enum {
    WIDTH,
    DEPTH,
} value_type;

/* enforce_ds.c */
extern void
enforce_downstream(int /*infd */, int /*outfd */, struct Map_info * /*Map */,
                   struct Map_info * /*outMap */, struct parms * /* parm */,
                   struct field_info * /* Fi */, int * /* width_col_posw */,
                   int * /* depth_col_pos */, char *[2] /* columns[2] */,
                   dbDriver * /* driver */);
extern void adjust_swidth(struct Cell_head *win, double *value);
extern void adjust_sdepth(double *value);
=======
/* enforce_ds.c */
extern int enforce_downstream(int /*infd */, int /*outfd */,
                              struct Map_info * /*Map */,
                              struct Map_info * /*outMap */,
                              struct parms * /* parm */);
>>>>>>> ab64b01e

/* lobf.c */
extern Point2 *pg_getpoints(PointGrp *);
extern Point2 *pg_getpoints_reversed(PointGrp *);
extern double pg_y_from_x(PointGrp *, const double);
extern void pg_init(PointGrp *);
extern void pg_addpt(PointGrp *, Point2);

/* raster.c */
void *read_raster(void *, const int, const RASTER_MAP_TYPE);
void *write_raster(void *, const int, const RASTER_MAP_TYPE);

/* support.c */
extern void update_rast_history(struct parms *);
extern void check_mem_alloc(struct ptr *pointer);

/* vect.c */
extern int open_new_vect(struct Map_info *, char *);
extern int close_vect(struct Map_info *, const int);

#endif /* __ENFORCE_H__ */<|MERGE_RESOLUTION|>--- conflicted
+++ resolved
@@ -45,18 +45,13 @@
 } PointGrp;
 
 struct parms {
-<<<<<<< HEAD
     struct Option *inrast, *invect, *outrast, *outvect, *width_col, *depth_col,
         *field;
-=======
-    struct Option *inrast, *invect, *outrast, *outvect;
->>>>>>> ab64b01e
     RASTER_MAP_TYPE raster_type;
     double swidth, sdepth;
     int wrap, noflat;
 };
 
-<<<<<<< HEAD
 struct sql_statement {
     dbString *sql;
     int ncats;
@@ -99,13 +94,6 @@
                    dbDriver * /* driver */);
 extern void adjust_swidth(struct Cell_head *win, double *value);
 extern void adjust_sdepth(double *value);
-=======
-/* enforce_ds.c */
-extern int enforce_downstream(int /*infd */, int /*outfd */,
-                              struct Map_info * /*Map */,
-                              struct Map_info * /*outMap */,
-                              struct parms * /* parm */);
->>>>>>> ab64b01e
 
 /* lobf.c */
 extern Point2 *pg_getpoints(PointGrp *);
