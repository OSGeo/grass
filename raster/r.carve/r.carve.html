--- conflicted
+++ resolved
@@ -118,7 +118,6 @@
 </table>
 </center>
 
-<<<<<<< HEAD
 
 Another <b>width_columns</b>, <b>depth_columns</b>, <b>width</b>, <b>depth</b> parameters combinations:
 
@@ -197,8 +196,6 @@
 </pre></div>
 
 
-=======
->>>>>>> 7a519115
 <h2>KNOWN ISSUES</h2>
 
 <!-- Is this still the case as of Jan 11, 2008? - EP -->
@@ -221,18 +218,12 @@
 <a href="r.watershed.html">r.watershed</a>
 </em>
 
-<<<<<<< HEAD
-<h2>AUTHOR</h2>
+<h2>AUTHORS</h2>
+
 Bill Brown (GMSL)<br>
 GRASS 6 update: Brad Douglas<br>
 Adding the option to read width, depth values from vector map table columns: Tomas Zigo
 <!--
 <p>
 <i>Last changed: $Date$</i>
--->
-=======
-<h2>AUTHORS</h2>
-
-Bill Brown (GMSL)<br>
-GRASS 6 update: Brad Douglas
->>>>>>> 7a519115
+-->