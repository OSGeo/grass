--- conflicted
+++ resolved
@@ -659,8 +659,6 @@
             flags="c",
             size=5,
             weighting_function="file",
-<<<<<<< HEAD
-=======
             output="{}_fails".format(test_case),
             method="sum",
             weight=weights,
@@ -671,7 +669,6 @@
             flags="c",
             size=5,
             weighting_function="file",
->>>>>>> 8422103f
             output="{}_fails".format(test_case),
             method="sum",
             weight=weights,
