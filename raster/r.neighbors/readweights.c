--- conflicted
+++ resolved
@@ -41,11 +41,7 @@
 void compute_weights(const char *function_type, double factor)
 {
     int i, j;
-<<<<<<< HEAD
-    double (*weight) (double, double);
-=======
     double (*weight)(double, double);
->>>>>>> 8422103f
 
     if (!strcmp(function_type, "gaussian")) {
         weight = gaussian;
@@ -53,10 +49,6 @@
     else if (!strcmp(function_type, "exponential")) {
         weight = exponential;
     }
-<<<<<<< HEAD
-
-=======
->>>>>>> 8422103f
 
     ncb.weights = G_malloc(ncb.nsize * sizeof(DCELL *));
     for (i = 0; i < ncb.nsize; i++)
