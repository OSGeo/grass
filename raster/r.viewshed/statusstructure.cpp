--- conflicted
+++ resolved
@@ -38,10 +38,7 @@
 #include <stdio.h>
 #include <stdlib.h>
 #include <assert.h>
-<<<<<<< HEAD
-=======
-
->>>>>>> e23f4d61
+
 extern "C" {
 #include <grass/gis.h>
 #include <grass/glocale.h>
@@ -110,13 +107,9 @@
        //sn->dist2vp = sqrt((float) ( pow(sn->row - vp->row,2.0) +
        //               pow(sn->col - vp->col,2.0)));
        //sn->gradient = (sn->elev  - vp->elev)/(sn->dist2vp); */
-<<<<<<< HEAD
+
     double diffElev = elev - vp->elev;
-=======
-
-    double diffElev = elev - vp->elev;
-
->>>>>>> e23f4d61
+
     if (G_projection() == PROJECTION_LL) {
         double dist =
             G_distance(Rast_col_to_easting(sn->col + 0.5, &(hd.window)),
@@ -156,10 +149,7 @@
     /*maintain sign */
     if (elev < vp->elev)
         sn->gradient[1] = -sn->gradient[1];
-<<<<<<< HEAD
-=======
-
->>>>>>> e23f4d61
+
     return;
 }
 
@@ -173,10 +163,7 @@
        //sn->dist2vp = sqrt((float) ( pow(sn->row - vp->row,2.0) +
        //               pow(sn->col - vp->col,2.0)));
        //sn->gradient = (sn->elev  - vp->elev)/(sn->dist2vp); */
-<<<<<<< HEAD
-=======
-
->>>>>>> e23f4d61
+
     double diffElev = elev - vp->elev;
     double dist2vp;
 
