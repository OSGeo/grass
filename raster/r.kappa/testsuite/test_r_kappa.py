--- conflicted
+++ resolved
@@ -340,16 +340,10 @@
                 ],
                 "row_sum": [4, 0, 5, 4, 1, 4],
                 "col_sum": [7, 3, 4, 0, 1, 3],
-<<<<<<< HEAD
-                "producers_accuracy": [57.1429, 0.0, 100.0, -999.0, 100.0, 66.66666],
-                "users_accuracy": [100.0, -999.0, 80.0, 0.0, 100.0, 50.0],
-                "conditional_kappa": [1.0, -999.0, 0.742857, 0.0, 1.0, 0.400],
-                "mcc": 0.55930,
-=======
                 "producers_accuracy": [57.1429, 0.0, 100.0, None, 100.0, 66.66666],
                 "users_accuracy": [100.0, None, 80.0, 0.0, 100.0, 50.0],
                 "conditional_kappa": [1.0, None, 0.742857, 0.0, 1.0, 0.400],
->>>>>>> ffb0ce6d
+                "mcc": 0.55930,
             }
         )
 
@@ -386,16 +380,10 @@
                 ],
                 "row_sum": [0, 0, 0, 0, 0, 25],
                 "col_sum": [8, 8, 4, 1, 4, 0],
-<<<<<<< HEAD
-                "producers_accuracy": [0.0, 0.0, 0.0, 0.0, 0.0, -999.0],
-                "users_accuracy": [-999.0, -999.0, -999.0, -999.0, -999.0, 0.0],
-                "conditional_kappa": [-999.0, -999.0, -999.0, -999.0, -999.0, 0.0],
-                "mcc": -999.0,
-=======
                 "producers_accuracy": [0.0, 0.0, 0.0, 0.0, 0.0, None],
                 "users_accuracy": [None, None, None, None, None, 0.0],
                 "conditional_kappa": [None, None, None, None, None, 0.0],
->>>>>>> ffb0ce6d
+                "mcc": None,
             }
         )
 
@@ -417,13 +405,8 @@
                 "observations": 0,
                 "correct": 0,
                 "overall_accuracy": 0.0,
-<<<<<<< HEAD
-                "kappa": -999.0,
-                "kappa_variance": -999.0,
-=======
                 "kappa": None,
                 "kappa_variance": None,
->>>>>>> ffb0ce6d
                 "cats": [],
                 "matrix": [[]],
                 "row_sum": [],
@@ -431,10 +414,7 @@
                 "producers_accuracy": [],
                 "users_accuracy": [],
                 "conditional_kappa": [],
-<<<<<<< HEAD
-                "mcc": -999.0,
-=======
->>>>>>> ffb0ce6d
+                "mcc": None,
             }
         )
 
@@ -456,13 +436,8 @@
                 "observations": 0,
                 "correct": 0,
                 "overall_accuracy": 0.0,
-<<<<<<< HEAD
-                "kappa": -999.0,
-                "kappa_variance": -999.0,
-=======
                 "kappa": None,
                 "kappa_variance": None,
->>>>>>> ffb0ce6d
                 "cats": [],
                 "matrix": [[]],
                 "row_sum": [],
@@ -470,10 +445,7 @@
                 "producers_accuracy": [],
                 "users_accuracy": [],
                 "conditional_kappa": [],
-<<<<<<< HEAD
-                "mcc": -999.0,
-=======
->>>>>>> ffb0ce6d
+                "mcc": None,
             }
         )
 
