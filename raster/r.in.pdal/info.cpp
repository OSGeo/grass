/*
 * r.in.pdal Functions printing out various information on input LAS files
 *
 *   Copyright 2021 by Maris Nartiss, and The GRASS Development Team
 *   Author: Maris Nartiss
 *
 *   This program is free software licensed under the GPL (>=v2).
 *   Read the COPYING file that comes with GRASS for details.
 *
 */

#include "info.h"
<<<<<<< HEAD
=======
#include <cmath>
>>>>>>> 70ecf8ec

void get_extent(struct StringList *infiles, double *min_x, double *max_x,
                double *min_y, double *max_y, double *min_z, double *max_z)
{
    pdal::StageFactory factory;
    bool first = 1;

    *min_x = *max_x = *min_y = *max_y = *min_z = *max_z = NAN;

    for (int i = 0; i < infiles->num_items; i++) {
        const char *infile = infiles->items[i];

        std::string pdal_read_driver = factory.inferReaderDriver(infile);
        if (pdal_read_driver.empty())
            G_fatal_error("Cannot determine input file type of <%s>", infile);

        pdal::PointTable table;
        pdal::Options las_opts;
        pdal::Option las_opt("filename", infile);
        las_opts.add(las_opt);
        pdal::LasReader las_reader;
        las_reader.setOptions(las_opts);
        las_reader.prepare(table);
        const pdal::LasHeader &las_header = las_reader.header();
        if (first) {
            *min_x = las_header.minX();
            *min_y = las_header.minY();
            *min_z = las_header.minZ();
            *max_x = las_header.maxX();
            *max_y = las_header.maxY();
            *max_z = las_header.maxZ();

            first = 0;
        }
        else {
            if (*min_x > las_header.minX())
                *min_x = las_header.minX();
            if (*min_y > las_header.minY())
                *min_y = las_header.minY();
            if (*min_z > las_header.minZ())
                *min_z = las_header.minZ();
            if (*max_x < las_header.maxX())
                *max_x = las_header.maxX();
            if (*max_y < las_header.maxY())
                *max_y = las_header.maxY();
            if (*max_z < las_header.maxZ())
                *max_z = las_header.maxZ();
        }
    }
}

void print_extent(struct StringList *infiles)
{
    double min_x, max_x, min_y, max_y, min_z, max_z;

    get_extent(infiles, &min_x, &max_x, &min_y, &max_y, &min_z, &max_z);
    fprintf(stdout, "n=%f s=%f e=%f w=%f b=%f t=%f\n", max_y, min_y, max_x,
            min_x, min_z, max_z);
}

void print_lasinfo(struct StringList *infiles)
{
    pdal::StageFactory factory;
    pdal::MetadataNode meta_node;

    std::cout << std::endl
              << "Using PDAL library version '"
              << pdal::Config::fullVersionString() << "'" << std::endl
              << std::endl;

    for (int i = 0; i < infiles->num_items; i++) {
        const char *infile = infiles->items[i];

        std::string pdal_read_driver = factory.inferReaderDriver(infile);
        if (pdal_read_driver.empty())
            G_fatal_error("Cannot determine input file type of <%s>", infile);

        pdal::PointTable table;
        pdal::Options las_opts;
        pdal::Option las_opt("filename", infile);
        las_opts.add(las_opt);
        pdal::LasReader las_reader;
        las_reader.setOptions(las_opts);
        las_reader.prepare(table);
        const pdal::LasHeader &h = las_reader.header();
        pdal::PointLayoutPtr point_layout = table.layout();
        const pdal::Dimension::IdList &dims = point_layout->dims();

        std::cout << "File: " << infile << std::endl;
        std::cout << "File version = "
                  << "1." << (int)h.versionMinor() << "\n";
        std::cout << "File signature: " << h.fileSignature() << "\n";
        std::cout << "File source ID: " << h.fileSourceId() << "\n";
        std::cout << "Global encoding: " << h.globalEncoding() << "\n";
        std::cout << "Project UUID: " << h.projectId() << "\n";
        std::cout << "System ID: " << h.getSystemIdentifier() << "\n";
        std::cout << "Software ID: " << h.softwareId() << "\n";
        std::cout << "Creation DOY: " << h.creationDOY() << "\n";
        std::cout << "Creation Year: " << h.creationYear() << "\n";
        std::cout << "VLR offset (header size): " << h.vlrOffset() << "\n";
        std::cout << "VLR Count: " << h.vlrCount() << "\n";
        std::cout << "Point format: " << (int)h.pointFormat() << "\n";
        std::cout << "Point offset: " << h.pointOffset() << "\n";
        std::cout << "Point count: " << h.pointCount() << "\n";
        for (size_t i = 0; i < pdal::LasHeader::RETURN_COUNT; ++i)
            std::cout << "Point count by return[" << i << "]: "
                      << const_cast<pdal::LasHeader &>(h).pointCountByReturn(i)
                      << "\n";
        std::cout << "Scales X/Y/Z: " << h.scaleX() << "/" << h.scaleY() << "/"
                  << h.scaleZ() << "\n";
        std::cout << "Offsets X/Y/Z: " << h.offsetX() << "/" << h.offsetY()
                  << "/" << h.offsetZ() << "\n";
        std::cout << "Max X/Y/Z: " << h.maxX() << "/" << h.maxY() << "/"
                  << h.maxZ() << "\n";
        std::cout << "Min X/Y/Z: " << h.minX() << "/" << h.minY() << "/"
                  << h.minZ() << "\n";
        if (h.versionAtLeast(1, 4)) {
            std::cout << "Ext. VLR offset: " << h.eVlrOffset() << "\n";
            std::cout << "Ext. VLR count: " << h.eVlrCount() << "\n";
        }
        std::cout << "Compressed: " << (h.compressed() ? "true" : "false")
                  << "\n";

        bool first = 1;

        for (auto di = dims.begin(); di != dims.end(); ++di) {
            pdal::Dimension::Id d = *di;

            if (first) {
                std::cout << "Dimensions: " << point_layout->dimName(d);
                first = 0;
            }
            else {
                std::cout << ", " << point_layout->dimName(d);
            }
        }
        std::cout << std::endl << std::endl;
    }
}<|MERGE_RESOLUTION|>--- conflicted
+++ resolved
@@ -10,10 +10,7 @@
  */
 
 #include "info.h"
-<<<<<<< HEAD
-=======
 #include <cmath>
->>>>>>> 70ecf8ec
 
 void get_extent(struct StringList *infiles, double *min_x, double *max_x,
                 double *min_y, double *max_y, double *min_z, double *max_z)
