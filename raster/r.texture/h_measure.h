--- conflicted
+++ resolved
@@ -23,24 +23,6 @@
 
 #include "matvec.h"
 
-<<<<<<< HEAD
-#define BL  "Direction             "
-#define F1  "Angular Second Moment "
-#define F2  "Contrast              "
-#define F3  "Correlation           "
-#define F4  "Variance              "
-#define F5  "Inverse Diff Moment   "
-#define F6  "Sum Average           "
-#define F7  "Sum Variance          "
-#define F8  "Sum Entropy           "
-#define F9  "Entropy               "
-#define F10 "Difference Variance   "
-#define F11 "Difference Entropy    "
-#define F12 "Measure of Correlation-1 "
-#define F13 "Measure of Correlation-2 "
-
-=======
->>>>>>> ef6bae8f
 typedef struct menu {
     char *name;   /* measure name */
     char *desc;   /* menu display - full description */
