--- conflicted
+++ resolved
@@ -34,13 +34,8 @@
 #include <grass/glocale.h>
 #include "daemon.h"
 
-<<<<<<< HEAD
-int calculateIndex(char *file, rli_func * f,
-                   char **parameters, char *raster, char *output)
-=======
 int calculateIndex(char *file, rli_func *f, char **parameters, char *raster,
                    char *output)
->>>>>>> 70ecf8ec
 {
 
     char pathSetup[GPATH_MAX], out[GPATH_MAX], parsed;
@@ -122,18 +117,10 @@
         doneDir = G_mkdir(out);
         if (doneDir == -1 && errno != EEXIST)
             G_fatal_error(_("Cannot create %s directory"), out);
-<<<<<<< HEAD
-        if (snprintf
-            (out, GPATH_MAX, "%s%s%c%s", rlipath, "output", HOST_DIRSEP,
-             output) >= GPATH_MAX)
-            G_fatal_error(_("Filepath '%s%s%c%s' exceeds max length"),
-                          rlipath, "output", HOST_DIRSEP, output);
-=======
         if (snprintf(out, GPATH_MAX, "%s%s%c%s", rlipath, "output", HOST_DIRSEP,
                      output) >= GPATH_MAX)
             G_fatal_error(_("Filepath '%s%s%c%s' exceeds max length"), rlipath,
                           "output", HOST_DIRSEP, output);
->>>>>>> 70ecf8ec
         if ((res = open(out, O_WRONLY | O_CREAT | O_TRUNC, 0644)) == -1)
             G_fatal_error(_("Cannot create %s output"), out);
     }
@@ -353,11 +340,7 @@
     else if (strcmp("MASKEDSAMPLEAREA", token) == 0) {
         double rel_sa_x, rel_sa_y, rel_sa_rl, rel_sa_cl;
         int aid = 1;
-<<<<<<< HEAD
-        char maskname[GNAME_MAX] = { '\0' };
-=======
         char maskname[GNAME_MAX] = {'\0'};
->>>>>>> 70ecf8ec
 
         do {
             rel_sa_x = atof(strtok(NULL, "|"));
@@ -435,11 +418,7 @@
     else if (strcmp("MASKEDOVERLAYAREA", token) == 0) {
         double sa_n, sa_s, sa_w, sa_e;
         int aid = 1;
-<<<<<<< HEAD
-        char maskname[GNAME_MAX] = { '\0' };
-=======
         char maskname[GNAME_MAX] = {'\0'};
->>>>>>> 70ecf8ec
         msg m;
 
         /* Get the window setting. g.region raster=<input raster> */
@@ -504,12 +483,8 @@
         token = strtok(NULL, "\n");
         if (strcmp(token, raster) != 0)
             G_fatal_error(_("The configuration file can only be used "
-<<<<<<< HEAD
-                            "with the <%s> raster map"), token);
-=======
                             "with the <%s> raster map"),
                           token);
->>>>>>> 70ecf8ec
         close(setup);
         return NORMAL;
     }
@@ -618,12 +593,8 @@
         r_strat_len = (int)rint(g->rows / r_strat);
         c_strat_len = (int)rint(g->cols / c_strat);
         if (r_strat_len < g->rl || c_strat_len < g->cl)
-<<<<<<< HEAD
-            G_fatal_error(_("Too many stratified random sample for raster map"));
-=======
             G_fatal_error(
                 _("Too many stratified random sample for raster map"));
->>>>>>> 70ecf8ec
         loop = r_strat * c_strat;
         G_srand48(0);
         for (i = 0; i < loop; i++) {
@@ -633,15 +604,9 @@
                 m.type = AREA;
                 m.f.f_a.aid = i;
                 m.f.f_a.x = (int)g->sf_x + ((i % c_strat) * c_strat_len) +
-<<<<<<< HEAD
-                    (G_lrand48() % (c_strat_len - g->cl));
-                m.f.f_a.y = (int)g->sf_y + (rint(i / c_strat) * r_strat_len) +
-                    (G_lrand48() % (r_strat_len - g->rl));
-=======
                             (G_lrand48() % (c_strat_len - g->cl));
                 m.f.f_a.y = (int)g->sf_y + (rint(i / c_strat) * r_strat_len) +
                             (G_lrand48() % (r_strat_len - g->rl));
->>>>>>> 70ecf8ec
                 m.f.f_a.rl = g->rl;
                 m.f.f_a.cl = g->cl;
                 insertNode(l, m);
@@ -650,16 +615,9 @@
                 m.type = MASKEDAREA;
                 m.f.f_ma.aid = i;
                 m.f.f_ma.x = (int)g->sf_x + ((i % c_strat) * c_strat_len) +
-<<<<<<< HEAD
-                    (G_lrand48() % (c_strat_len - g->cl));
-                m.f.f_ma.y =
-                    (int)g->sf_y + (rint(i / c_strat) * r_strat_len) +
-                    (G_lrand48() % (r_strat_len - g->rl));
-=======
                              (G_lrand48() % (c_strat_len - g->cl));
                 m.f.f_ma.y = (int)g->sf_y + (rint(i / c_strat) * r_strat_len) +
                              (G_lrand48() % (r_strat_len - g->rl));
->>>>>>> 70ecf8ec
                 m.f.f_ma.rl = g->rl;
                 m.f.f_ma.cl = g->cl;
                 strcpy(m.f.f_ma.mask, g->maskname);
@@ -724,11 +682,7 @@
 
         sprintf(s, "ERROR %i", m.f.f_d.aid);
 
-<<<<<<< HEAD
-        if (write(out, s, strlen(s)) == strlen(s))
-=======
         if (write(out, s, strlen(s)) == (ssize_t)strlen(s))
->>>>>>> 70ecf8ec
             return 1;
         else
             return 0;
@@ -774,7 +728,6 @@
 
     for (i = 0; i < rows; i++) {
         letti = read(random_access, file_buf, (cols * sizeof(double)));
-<<<<<<< HEAD
 
         if (letti == -1)
             G_message("%s", strerror(errno));
@@ -784,17 +737,6 @@
         }
 
         Rast_put_row(mv_fd, cell_buf, DCELL_TYPE);
-=======
-
-        if (letti == -1)
-            G_message("%s", strerror(errno));
-
-        for (j = 0; j < cols; j++) {
-            cell_buf[j + center] = file_buf[j];
-        }
->>>>>>> 70ecf8ec
-
-        Rast_put_row(mv_fd, cell_buf, DCELL_TYPE);
     }
 
     Rast_set_d_null_value(cell_buf, Rast_window_cols() + 1);
