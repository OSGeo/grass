/**
 * \file daemon.c
 *
 * \brief Implementation of the server for parallel
 * computing of r.li raster analysis
 *
 * \author Claudio Porta & Lucio Davide Spano
 *
 * This program is free software under the GPL (>=v2)
 * Read the COPYING file that comes with GRASS for details.
 *
 * \version 1.0
 *
 * \include
 *
 */
#include <stdlib.h>
#include <stddef.h>
#include <fcntl.h>
#include <sys/types.h>
#include <sys/stat.h>
#include <dirent.h>
#include <errno.h>
#include <math.h>

#ifdef __MINGW32__
#include <process.h>
#else
#include <sys/wait.h>
#endif

#include <grass/gis.h>
#include <grass/raster.h>
#include <grass/glocale.h>
#include "daemon.h"

int calculateIndex(char *file, rli_func *f, char **parameters, char *raster,
                   char *output)
{

    char pathSetup[GPATH_MAX], out[GPATH_MAX], parsed;
    char *random_access_name;
    struct History history;
    struct g_area *g;
    int res;
    int doneDir, mv_fd, random_access;

    /* int mv_rows, mv_cols; */
    struct list *l;
    msg m, doneJob;

    g = (struct g_area *)G_malloc(sizeof(struct g_area));
    g->maskname = NULL;
    l = (struct list *)G_malloc(sizeof(struct list));
    l->head = NULL;
    l->tail = NULL;
    l->size = 0;

    worker_init(raster, f, parameters);

    /*#########################################################
       -----------------create area queue----------------------
       ######################################################### */

    /* strip off leading path if present */
    char rlipath[GPATH_MAX];
    char testpath[GPATH_MAX];

<<<<<<< HEAD
	/* conf files go into ~/.grass8/r.li/ */
    sprintf(rlipath, "%s%c%s%c", G_config_path(), HOST_DIRSEP, "r.li", HOST_DIRSEP);
=======
    /* conf files go into ~/.grass8/r.li/ */
    sprintf(rlipath, "%s%c%s%c", G_config_path(), HOST_DIRSEP, "r.li",
            HOST_DIRSEP);
>>>>>>> 8422103f

    sprintf(testpath, "%s%c%s%c", G_config_path(), HOST_DIRSEP, "r.li",
            HOST_DIRSEP);
    if (strncmp(file, testpath, strlen(testpath)) == 0)
        file += strlen(testpath);

    /* TODO: check if this path is portable */
    /* TODO: use G_rc_path() */
    sprintf(pathSetup, "%s%s", rlipath, file);
    G_debug(1, "r.li.daemon pathSetup: [%s]", pathSetup);
    parsed = parseSetup(pathSetup, l, g, raster);

    /*########################################################
       -----------------open output file ---------------------
       ####################################################### */

    if (parsed == MVWIN) {
        /* struct Cell_head cellhd_r, cellhd_new;
           char *mapset; */
        /*creating new raster file */
        mv_fd = Rast_open_new(output, DCELL_TYPE);

        random_access_name = G_tempfile();
        random_access = open(random_access_name, O_RDWR | O_CREAT, 0755);
        if (random_access == -1)
            G_fatal_error(_("Cannot create random access file"));
    }
    else {
<<<<<<< HEAD
	/* text file output */
	/* check if ~/.grass8/ exists */
        sprintf(out, "%s", G_config_path());
	doneDir = G_mkdir(out);
	if (doneDir == -1 && errno != EEXIST)
	    G_fatal_error(_("Cannot create %s directory"), out);

	/* check if ~/.grass8/r.li/ exists */
	sprintf(out, "%s", rlipath);
	doneDir = G_mkdir(out);
	if (doneDir == -1 && errno != EEXIST)
	    G_fatal_error(_("Cannot create %s directory"), out);

	/* check if ~/.grass8/r.li/output exists */
	sprintf(out, "%s%s", rlipath, "output");
	doneDir = G_mkdir(out);
	if (doneDir == -1 && errno != EEXIST)
	    G_fatal_error(_("Cannot create %s directory"), out);
	sprintf(out, "%s%s%c%s", rlipath, "output", HOST_DIRSEP, output);
	res = open(out, O_WRONLY | O_CREAT | O_TRUNC, 0644);
=======
        /* text file output */
        /* check if ~/.grass8/ exists */
        sprintf(out, "%s", G_config_path());
        doneDir = G_mkdir(out);
        if (doneDir == -1 && errno != EEXIST)
            G_fatal_error(_("Cannot create %s directory"), out);

        /* check if ~/.grass8/r.li/ exists */
        sprintf(out, "%s", rlipath);
        doneDir = G_mkdir(out);
        if (doneDir == -1 && errno != EEXIST)
            G_fatal_error(_("Cannot create %s directory"), out);

        /* check if ~/.grass7/r.li/output exists */
        if (snprintf(out, GPATH_MAX, "%s%s", rlipath, "output") >= GPATH_MAX)
            G_fatal_error(_("Filepath '%s%s' exceeds max length"), rlipath,
                          "output");
        doneDir = G_mkdir(out);
        if (doneDir == -1 && errno != EEXIST)
            G_fatal_error(_("Cannot create %s directory"), out);
        if (snprintf(out, GPATH_MAX, "%s%s%c%s", rlipath, "output", HOST_DIRSEP,
                     output) >= GPATH_MAX)
            G_fatal_error(_("Filepath '%s%s%c%s' exceeds max length"), rlipath,
                          "output", HOST_DIRSEP, output);
        if ((res = open(out, O_WRONLY | O_CREAT | O_TRUNC, 0644)) == -1)
            G_fatal_error(_("Cannot create %s output"), out);
>>>>>>> 8422103f
    }

    /*#######################################################
       ------------------analysis loop----------------------
       ####################################################### */

    /*body */
    while (next_Area(parsed, l, g, &m) != 0) {
        worker_process(&doneJob, &m);

        /*perc++; */
        /*G_percent (perc, WORKERS, 1); */
        if (doneJob.type == DONE) {
            /* double result;

               result = doneJob.f.f_d.res; */
            /* output */
            if (parsed != MVWIN) {
                /* text file output */
                print_Output(res, doneJob);
            }
            else {
                /* raster output */
                raster_Output(random_access, doneJob.f.f_d.aid, g,
                              doneJob.f.f_d.res);
            }
        }
        else {
            if (parsed != MVWIN) {
                /* text file output */
                error_Output(res, doneJob);
            }
            else {
                /* printf("todo"); fflush(stdout); */
                /* TODO write to raster NULL ??? */
            }
        }
    }

    worker_end();

    /*################################################
       --------------delete tmp files------------------
       ################################################ */

    if (parsed == MVWIN) {
        write_raster(mv_fd, random_access, g);
        close(random_access);
        unlink(random_access_name);
        Rast_close(mv_fd);
        Rast_short_history(output, "raster", &history);
        Rast_command_history(&history);
        Rast_write_history(output, &history);
        G_done_msg(_("Raster map <%s> created."), output);
    }
    else {
        /* text file output */
        G_done_msg("Result written to text file <%s>", out);
    }

    /* This is only return in this function, so the documented 1 is
       actually never returned. */
    return 0;
}

int parseSetup(char *path, struct list *l, struct g_area *g, char *raster)
{
    struct stat s;
    struct Cell_head cellhd;
    char *buf;
    const char *token;
    int setup;
    int letti;
    double rel_x, rel_y, rel_rl, rel_cl;

    /* double sf_n, sf_s, sf_e, sf_w; */
    int sf_x, sf_y, sf_rl, sf_cl;
    int sa_x, sa_y, sa_rl, sa_cl;
    int size;

    if (stat(path, &s) != 0)
        G_fatal_error(_("Cannot find configuration file <%s>"), path);

    size = s.st_size * sizeof(char);
    buf = G_malloc(size);

    setup = open(path, O_RDONLY, 0755);
    if (setup == -1)
        G_fatal_error(_("Cannot read setup file"));

    letti = read(setup, buf, s.st_size);
    if (letti < s.st_size)
        G_fatal_error(_("Cannot read setup file"));

    token = strtok(buf, " ");
    if (strcmp("SAMPLINGFRAME", token) != 0)
        G_fatal_error(_("Unable to parse configuration file (sampling frame)"));

    rel_x = atof(strtok(NULL, "|"));
    rel_y = atof(strtok(NULL, "|"));
    rel_rl = atof(strtok(NULL, "|"));
    rel_cl = atof(strtok(NULL, "\n"));

    /* use current region ! */
    Rast_get_window(&cellhd);

    /* calculate absolute sampling frame definition */
    sf_x = (int)rint(cellhd.cols * rel_x);
    sf_y = (int)rint(cellhd.rows * rel_y);
    sf_rl = (int)rint(cellhd.rows * rel_rl);
    sf_cl = (int)rint(cellhd.cols * rel_cl);

    /* sanity check */
    if (sf_x < 0)
        sf_x = 0;
    if (sf_y < 0)
        sf_y = 0;
    if (sf_x > cellhd.cols)
        sf_x = cellhd.cols;
    if (sf_y > cellhd.rows)
        sf_y = cellhd.rows;
    if (sf_rl > cellhd.rows - sf_y)
        sf_rl = cellhd.rows - sf_y;
    if (sf_cl > cellhd.cols - sf_x)
        sf_cl = cellhd.cols - sf_x;

    /* calculate sample frame boundaries */
    /* sf_n = cellhd.north - (cellhd.ns_res * sf_y);
       sf_s = sf_n - (cellhd.ns_res * sf_rl);
       sf_w = cellhd.west + (cellhd.ew_res * sf_x);
       sf_e = sf_w + (cellhd.ew_res * sf_cl); */

    /* parse configuration file */
    token = strtok(NULL, " ");

    if (strcmp("SAMPLEAREA", token) == 0) {
        double rel_sa_x, rel_sa_y, rel_sa_rl, rel_sa_cl;
        int aid = 1, toReturn;

        do {
            rel_sa_x = atof(strtok(NULL, "|"));
            rel_sa_y = atof(strtok(NULL, "|"));
            rel_sa_rl = atof(strtok(NULL, "|"));
            rel_sa_cl = atof(strtok(NULL, "\n"));

            if (rel_sa_x == -1.0 && rel_sa_y == -1.0) {
                /* runtime disposition */

                sa_rl = (int)rint(cellhd.rows * rel_sa_rl);
                sa_cl = (int)rint(cellhd.cols * rel_sa_cl);

                /* sanity check */
                if (sa_rl > cellhd.rows - sf_y)
                    sa_rl = cellhd.rows - sf_y;
                if (sa_cl > cellhd.cols - sf_x)
                    sa_cl = cellhd.cols - sf_x;

                /* total sample area */
                g->rows = sf_rl;
                g->cols = sf_cl;
                g->x = sf_x;
                g->y = sf_y;
                /* current sample area (subset of total sample area) */
                g->rl = sa_rl;
                g->cl = sa_cl;
                g->sf_x = sf_x;
                g->sf_y = sf_y;

                g->count = 1;
                g->maskname = NULL;

                return disposeAreas(l, g, strtok(NULL, "\n"));
            }
            else {
                msg m;

                toReturn = NORMAL;
                /*read file and create list */
                m.type = AREA;
                /* current sample area (subset of total sample area) */
                sa_x = (int)rint(cellhd.cols * rel_sa_x);
                sa_y = (int)rint(cellhd.rows * rel_sa_y);
                sa_rl = (int)rint(cellhd.rows * rel_sa_rl);
                sa_cl = (int)rint(cellhd.cols * rel_sa_cl);

                /* sanity check */
                if (sa_x < 0)
                    sa_x = 0;
                if (sa_y < 0)
                    sa_y = 0;
                if (sa_x > cellhd.cols)
                    sa_x = cellhd.cols;
                if (sa_y > cellhd.rows)
                    sa_y = cellhd.rows;
                if (sa_rl > cellhd.rows - sa_y)
                    sa_rl = cellhd.rows - sa_y;
                if (sa_cl > cellhd.cols - sa_x)
                    sa_cl = cellhd.cols - sa_x;

                m.f.f_a.x = sa_x;
                m.f.f_a.y = sa_y;
                m.f.f_a.rl = sa_rl;
                m.f.f_a.cl = sa_cl;
                m.f.f_a.aid = aid;
                aid++;
                insertNode(l, m);
            }

        } while ((token = strtok(NULL, " ")) != NULL &&
                 strcmp(token, "SAMPLEAREA") == 0);

        close(setup);
        return toReturn;
    }
    else if (strcmp("MASKEDSAMPLEAREA", token) == 0) {
        double rel_sa_x, rel_sa_y, rel_sa_rl, rel_sa_cl;
        int aid = 1;
        char maskname[GNAME_MAX] = {'\0'};

        do {
            rel_sa_x = atof(strtok(NULL, "|"));
            rel_sa_y = atof(strtok(NULL, "|"));
            rel_sa_rl = atof(strtok(NULL, "|"));
            rel_sa_cl = atof(strtok(NULL, "|"));
            strcpy(maskname, strtok(NULL, "\n"));

            if (rel_sa_x == -1 && rel_sa_y == -1) {
                /* runtime disposition */

                sa_rl = (int)rint(cellhd.rows * rel_sa_rl);
                sa_cl = (int)rint(cellhd.cols * rel_sa_cl);

                /* sanity check */
                if (sa_rl > cellhd.rows - sf_y)
                    sa_rl = cellhd.rows - sf_y;
                if (sa_cl > cellhd.cols - sf_x)
                    sa_cl = cellhd.cols - sf_x;

                /* total sample area */
                g->rows = sf_rl;
                g->cols = sf_cl;
                g->x = sf_x;
                g->y = sf_y;
                /* current sample area (subset of total sample area) */
                g->rl = sa_rl;
                g->cl = sa_cl;
                g->count = 1;
                g->maskname = maskname;
                return disposeAreas(l, g, strtok(NULL, "\n"));
            }
            else {
                /*read file and create list */
                msg m;

                m.type = MASKEDAREA;
                /* current sample area (subset of total sample area) */
                sa_x = (int)rint(cellhd.cols * rel_sa_x);
                sa_y = (int)rint(cellhd.rows * rel_sa_y);
                sa_rl = (int)rint(cellhd.rows * rel_sa_rl);
                sa_cl = (int)rint(cellhd.cols * rel_sa_cl);

                /* sanity check */
                if (sa_x < 0)
                    sa_x = 0;
                if (sa_y < 0)
                    sa_y = 0;
                if (sa_x > cellhd.cols)
                    sa_x = cellhd.cols;
                if (sa_y > cellhd.rows)
                    sa_y = cellhd.rows;
                if (sa_rl > cellhd.rows - sa_y)
                    sa_rl = cellhd.rows - sa_y;
                if (sa_cl > cellhd.cols - sa_x)
                    sa_cl = cellhd.cols - sa_x;

                m.f.f_ma.x = sa_x;
                m.f.f_ma.y = sa_y;
                m.f.f_ma.rl = sa_rl;
                m.f.f_ma.cl = sa_cl;
                m.f.f_ma.aid = aid;
                strcpy(m.f.f_ma.mask, maskname);
                aid++;
                insertNode(l, m);
            }
        }

        while ((token = strtok(NULL, " ")) != NULL &&
               strcmp(token, "MASKEDSAMPLEAREA") == 0);

        close(setup);
        return NORMAL;
    }
    else if (strcmp("MASKEDOVERLAYAREA", token) == 0) {
        double sa_n, sa_s, sa_w, sa_e;
        int aid = 1;
        char maskname[GNAME_MAX] = {'\0'};
        msg m;

        /* Get the window setting. g.region raster=<input raster> */
        /*   ? same as cellhd above ? */
        /* no. the current window might be different */

        do {
            strcpy(maskname, strtok(NULL, "|"));
            sa_n = atof(strtok(NULL, "|"));
            sa_s = atof(strtok(NULL, "|"));
            sa_e = atof(strtok(NULL, "|"));
            sa_w = atof(strtok(NULL, "\n"));

            m.type = MASKEDAREA;

            /* Each input overlay area from input vector are converted to
               raster via v.to.rast. See r.li.setup/sample_area_vector.sh.
               This is used only for reading the region (NS, EW). */

            /* current sample area (subset of total sample area) */

            /* Get start x and y position of masked overlay raster with
               respect to current region.
               sa_n, sa_w are read from configuration file. */
            sa_x = (int)rint((sa_w - cellhd.west) / cellhd.ew_res);
            sa_y = (int)rint((cellhd.north - sa_n) / cellhd.ns_res);

            /* Get row count and column count of overlay raster */
            sa_rl = (int)rint((sa_n - sa_s) / cellhd.ns_res);
            sa_cl = (int)rint((sa_e - sa_w) / cellhd.ew_res);

            /* sanity check */
            if (sa_x < 0)
                sa_x = 0;
            if (sa_y < 0)
                sa_y = 0;
            if (sa_x > cellhd.cols)
                sa_x = cellhd.cols;
            if (sa_y > cellhd.rows)
                sa_y = cellhd.rows;
            if (sa_rl > cellhd.rows - sa_y)
                sa_rl = cellhd.rows - sa_y;
            if (sa_cl > cellhd.cols - sa_x)
                sa_cl = cellhd.cols - sa_x;

            m.f.f_ma.x = sa_x;
            m.f.f_ma.y = sa_y;
            m.f.f_ma.rl = sa_rl;
            m.f.f_ma.cl = sa_cl;
            m.f.f_ma.aid = aid;
            strcpy(m.f.f_ma.mask, maskname);
            aid++;
            insertNode(l, m);
        }

        while ((token = strtok(NULL, " ")) != NULL &&
               (strcmp(token, "MASKEDOVERLAYAREA") == 0));

        if (strcmp(token, "RASTERMAP") != 0)
            G_fatal_error(_("Irregular MASKEDOVERLAY areas definition"));

        token = strtok(NULL, "\n");
        if (strcmp(token, raster) != 0)
            G_fatal_error(_("The configuration file can only be used "
                            "with the <%s> raster map"),
                          token);
        close(setup);
        return NORMAL;
    }
    else
        G_fatal_error(_("Unable to parse configuration file (sample area)"));

    close(setup);
    return ERROR;
}

int disposeAreas(struct list *l, struct g_area *g, char *def)
{
    char *token;

    token = strtok(def, " \n");
    if (strcmp(token, "MOVINGWINDOW") == 0) {
        g->count = 0;
        g->dist = 0;
        g->add_row = 1;
        g->add_col = 1;
        if (g->rl != 1)
            g->rows = g->rows - g->rl + 1;
        else
            g->rows = g->rows;
        if (g->cl != 1)
            g->cols = g->cols - g->cl + 1;
        return MVWIN;
    }
    else if (strcmp(token, "RANDOMNONOVERLAPPING") == 0) {
        int units, sf_rl, sf_cl, sa_rl, sa_cl, max_units, i;
        int *assigned;

        sscanf(strtok(NULL, "\n"), "%i", &units);
        sf_rl = g->rows;
        sf_cl = g->cols;
        sa_rl = g->rl;
        sa_cl = g->cl;
        max_units = (int)rint((sf_rl / sa_rl) * (sf_cl / sa_cl));
        if (units > max_units)
            G_fatal_error(_("Too many units to place"));
        assigned = G_malloc(units * sizeof(int));
        i = 0;
        G_srand48(0);
        while (i < units) {
            int j, position, found = FALSE;

            position = G_lrand48() % max_units;
            for (j = 0; j < i; j++) {
                if (assigned[j] == position)
                    found = TRUE;
            }
            if (!found) {
                msg m;

                assigned[i] = position;
                i++;
                if (g->maskname == NULL) {
                    int n_col = rint(sf_cl / sa_cl);

                    m.type = AREA;
                    m.f.f_a.aid = i;
                    m.f.f_a.x = g->sf_x + (position % n_col) * sa_cl;
                    m.f.f_a.y = g->sf_y + (position / n_col) * sa_rl;
                    m.f.f_a.rl = sa_rl;
                    m.f.f_a.cl = sa_cl;
                    insertNode(l, m);
                }
                else {
                    int n_col = sf_cl / sa_cl;

                    m.type = MASKEDAREA;
                    m.f.f_ma.aid = i;
                    m.f.f_a.x = g->sf_x + (position % n_col) * sa_cl;
                    m.f.f_a.y = g->sf_y + (position / n_col) * sa_rl;
                    m.f.f_ma.rl = sa_rl;
                    m.f.f_ma.cl = sa_cl;
                    strcpy(m.f.f_ma.mask, g->maskname);
                    insertNode(l, m);
                }
            }
        }
        return NORMAL;
    }
    else if (strcmp(token, "SYSTEMATICCONTIGUOUS") == 0) {
        g->dist = 0;
        g->add_row = g->rl;
        g->add_col = g->cl;
        return GEN;
    }
    else if (strcmp(token, "SYSTEMATICNONCONTIGUOUS") == 0) {
        int dist;

        dist = atoi(strtok(NULL, "\n"));
        g->dist = dist;
        g->add_row = g->rl + dist;
        g->add_col = g->cl + dist;
        g->x = g->sf_x + dist;
        g->y = g->sf_y + dist;
        return GEN;
    }
    else if (strcmp(token, "STRATIFIEDRANDOM") == 0) {
        int r_strat, c_strat, r_strat_len, c_strat_len, loop, i;

        r_strat = atoi(strtok(NULL, "|"));
        c_strat = atoi(strtok(NULL, "\n"));
        r_strat_len = (int)rint(g->rows / r_strat);
        c_strat_len = (int)rint(g->cols / c_strat);
        if (r_strat_len < g->rl || c_strat_len < g->cl)
            G_fatal_error(
                _("Too many stratified random sample for raster map"));
        loop = r_strat * c_strat;
        G_srand48(0);
        for (i = 0; i < loop; i++) {
            msg m;

            if (g->maskname == NULL) {
                m.type = AREA;
                m.f.f_a.aid = i;
                m.f.f_a.x = (int)g->sf_x + ((i % c_strat) * c_strat_len) +
                            (G_lrand48() % (c_strat_len - g->cl));
                m.f.f_a.y = (int)g->sf_y + (rint(i / c_strat) * r_strat_len) +
                            (G_lrand48() % (r_strat_len - g->rl));
                m.f.f_a.rl = g->rl;
                m.f.f_a.cl = g->cl;
                insertNode(l, m);
            }
            else {
                m.type = MASKEDAREA;
                m.f.f_ma.aid = i;
                m.f.f_ma.x = (int)g->sf_x + ((i % c_strat) * c_strat_len) +
                             (G_lrand48() % (c_strat_len - g->cl));
                m.f.f_ma.y = (int)g->sf_y + (rint(i / c_strat) * r_strat_len) +
                             (G_lrand48() % (r_strat_len - g->rl));
                m.f.f_ma.rl = g->rl;
                m.f.f_ma.cl = g->cl;
                strcpy(m.f.f_ma.mask, g->maskname);
                insertNode(l, m);
            }
        }
        return NORMAL;
    }
    else {
        G_fatal_error(_("Illegal areas disposition"));
        return NORMAL;
    }
    return ERROR;
}

int next_Area(int parsed, struct list *l, struct g_area *g, msg *m)
{
    if (parsed == NORMAL) {
        if (l->size == 0)
            return 0;
        else {
            msg tmp;

            memcpy(&tmp, l->head->m, sizeof(msg));
            *m = tmp;
            removeNode(l);
            return 1;
        }
    }
    else {
        return next(g, m);
    }
}

int print_Output(int out, msg m)
{
    if (m.type != DONE)
        return 0;
    else {
        char s[100];
        int len;

        if (Rast_is_d_null_value(&m.f.f_d.res))
            sprintf(s, "RESULT %i|NULL\n", m.f.f_d.aid);
        else
            sprintf(s, "RESULT %i|%.15g\n", m.f.f_d.aid, m.f.f_d.res);
        len = strlen(s);

        if (write(out, s, len) == len)
            return 1;
        else
            return 0;
    }
}

int error_Output(int out, msg m)
{
    if (m.type != ERROR)
        return 0;
    else {
        char s[100];

        sprintf(s, "ERROR %i", m.f.f_d.aid);

        if (write(out, s, strlen(s)) == strlen(s))
            return 1;
        else
            return 0;
    }
}

int raster_Output(int fd, int aid, struct g_area *g, double res)
{
    double toPut = res;
    off_t offset = (off_t)aid * sizeof(double);

    if (lseek(fd, offset, SEEK_SET) != offset) {
        G_message(_("Cannot make lseek"));
        return -1;
    }

    if (write(fd, &toPut, sizeof(double)) == 0)
        return 1;
    else
        return 0;
}

int write_raster(int mv_fd, int random_access, struct g_area *g)
{
    int i = 0, j = 0, letti = 0;
    double *file_buf;
    DCELL *cell_buf;
    int cols, rows, center;

    cols = g->cols;
    rows = g->rows;
    center = g->sf_x + ((int)g->cl / 2);

    file_buf = G_malloc(cols * sizeof(double));
    lseek(random_access, 0, SEEK_SET);

    cell_buf = Rast_allocate_d_buf();
    Rast_set_d_null_value(cell_buf, Rast_window_cols() + 1);

    for (i = 0; i < g->sf_y + ((int)g->rl / 2); i++) {
        Rast_put_row(mv_fd, cell_buf, DCELL_TYPE);
    }

    for (i = 0; i < rows; i++) {
        letti = read(random_access, file_buf, (cols * sizeof(double)));

        if (letti == -1)
            G_message("%s", strerror(errno));

        for (j = 0; j < cols; j++) {
            cell_buf[j + center] = file_buf[j];
        }

        Rast_put_row(mv_fd, cell_buf, DCELL_TYPE);
    }

    Rast_set_d_null_value(cell_buf, Rast_window_cols() + 1);

    for (i = 0; i < Rast_window_rows() - g->sf_y - ((int)g->rl / 2) - g->rows;
         i++) {
        Rast_put_row(mv_fd, cell_buf, DCELL_TYPE);
    }

    G_free(file_buf);
    G_free(cell_buf);

    return 1;
}<|MERGE_RESOLUTION|>--- conflicted
+++ resolved
@@ -66,14 +66,9 @@
     char rlipath[GPATH_MAX];
     char testpath[GPATH_MAX];
 
-<<<<<<< HEAD
-	/* conf files go into ~/.grass8/r.li/ */
-    sprintf(rlipath, "%s%c%s%c", G_config_path(), HOST_DIRSEP, "r.li", HOST_DIRSEP);
-=======
     /* conf files go into ~/.grass8/r.li/ */
     sprintf(rlipath, "%s%c%s%c", G_config_path(), HOST_DIRSEP, "r.li",
             HOST_DIRSEP);
->>>>>>> 8422103f
 
     sprintf(testpath, "%s%c%s%c", G_config_path(), HOST_DIRSEP, "r.li",
             HOST_DIRSEP);
@@ -102,28 +97,6 @@
             G_fatal_error(_("Cannot create random access file"));
     }
     else {
-<<<<<<< HEAD
-	/* text file output */
-	/* check if ~/.grass8/ exists */
-        sprintf(out, "%s", G_config_path());
-	doneDir = G_mkdir(out);
-	if (doneDir == -1 && errno != EEXIST)
-	    G_fatal_error(_("Cannot create %s directory"), out);
-
-	/* check if ~/.grass8/r.li/ exists */
-	sprintf(out, "%s", rlipath);
-	doneDir = G_mkdir(out);
-	if (doneDir == -1 && errno != EEXIST)
-	    G_fatal_error(_("Cannot create %s directory"), out);
-
-	/* check if ~/.grass8/r.li/output exists */
-	sprintf(out, "%s%s", rlipath, "output");
-	doneDir = G_mkdir(out);
-	if (doneDir == -1 && errno != EEXIST)
-	    G_fatal_error(_("Cannot create %s directory"), out);
-	sprintf(out, "%s%s%c%s", rlipath, "output", HOST_DIRSEP, output);
-	res = open(out, O_WRONLY | O_CREAT | O_TRUNC, 0644);
-=======
         /* text file output */
         /* check if ~/.grass8/ exists */
         sprintf(out, "%s", G_config_path());
@@ -150,7 +123,6 @@
                           "output", HOST_DIRSEP, output);
         if ((res = open(out, O_WRONLY | O_CREAT | O_TRUNC, 0644)) == -1)
             G_fatal_error(_("Cannot create %s output"), out);
->>>>>>> 8422103f
     }
 
     /*#######################################################
